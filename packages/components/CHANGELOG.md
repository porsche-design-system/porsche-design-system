# Changelog

## Porsche Design System - Components

All notable changes to this project will be documented in this file.

The format is based on [Keep a Changelog](https://keepachangelog.com/en/1.0.0/), and this project adheres to
[Semantic Versioning](https://semver.org/spec/v2.0.0.html).

### [Unreleased]

<<<<<<< HEAD
#### Added

- Vue: plugin functions `createPorscheDesignSystem` and `usePorscheDesignSystemPlugin`
=======
#### Changed

- Background color of `Scroller`'s `prev` and `next` buttons in dark theme
- Partials: Removed deprecated `withoutTags` option for all partials, please use `format: 'jsx'` instead
- `Divider` and `Button Group` match new design language.
- `Text List` matches new design language

#### Added

- `Model Signature`

### [3.0.0-alpha.1] - 2023-02-16

#### Added

- Porsche Next font supports Vietnamese charset
- Prop `color` of `Icon` supports `disabled`
- React: `patchRemixRunProcessBrowserGlobalIdentifier` binary to support SSR components with Remix

#### Changed

- `Stepper Horizontal` matches new design language
- Styles: Optimize design tokens "spacing", "typography" and "theme" provided by styles sub-package
  `@porsche-design-system/components-{js|angular|react|vue}/styles`
- Styles: Use calc() instead of max() to calculate padding for `gridStyle` (JS) and `pds-grid` (SCSS)
- Styles: `gridStyle` (JS) and `pds-grid` (SCSS) uses optimized grid gap
>>>>>>> 338b6800

### [3.0.0-alpha.0] - 2023-02-08

#### Note to the new `v3` major release of the Porsche Design System

With the new **Porsche Design Language** comes a lot of changes regarding layout and design principles. To keep
refactoring efforts as low as possible when upgrading from `v2` to `v3`, **breaking changes** were avoided as far as
possible. Nevertheless, there are a few breaking changes and some more deprecations which should receive attention.

#### 👹 Breaking Changes 👹

##### Button:

- Removed deprecated prop `tabbable`.

```diff
- <p-button tabbable="false">Some label</p-button>
+ <p-button tabindex="-1">Some label</p-button>
```

- Default value of prop `icon` has changed from `arrow-head-right` to `none`. Therefore, the `icon` property **must** be
  set if the component has the `hide-label` property.

```diff
- <p-button hide-label="true">Some label</p-button>
+ <p-button hide-label="true" icon="arrow-right">Some label</p-button>

- <p-button hide-label="{ base: true, m: false }">Some label</p-button>
+ <p-button hide-label="{ base: true, m: false }" icon="arrow-right">Some label</p-button>
```

##### Button Pure:

- Removed `subline` slot (visually not intended anymore).

```diff
<p-button-pure>
  Some label
-   <p slot="subline">Some Subline</p>
</p-button-pure>
```

- Removed deprecated prop `tabbable`.

```diff
- <p-button-pure tabbable="false">Some label</p-button-pure>
+ <p-button-pure tabindex="-1">Some label</p-button-pure>
```

##### Icon:

- Value `inherit` for prop `color` works slightly different to the previous major version. A CSS filter is required to
  apply custom coloring to take advantage of using an SVG embedded in an `<img/>` for better SSR support and loading
  performance in general.

```diff
- <p-icon color="inherit" style="color: white;"></p-icon>
+ <p-icon color="inherit" style="filter: invert(100%);"></p-icon>
```

- Camel case syntax for `name` prop isn't supported, please use param case syntax instead (TypeScript typings have been
  updated too).

```diff
- <p-icon name="arrowRight"></p-icon>
+ <p-icon name="arrow-right"></p-icon>
```

##### Link:

- Default value of prop `icon` has changed from `arrow-head-right` to `none`. Therefore, the `icon` property **must** be
  set if the component has the `hide-label` property.

```diff
- <p-link href="#" hide-label="true">Some label</p-link>
+ <p-link href="#" hide-label="true" icon="arrow-right">Some label</p-link>

- <p-link href="#" hide-label="{ base: true, m: false }">Some label</p-link>
+ <p-link href="#" hide-label="{ base: true, m: false }" icon="arrow-right">Some label</p-link>
```

##### Link Pure:

- Removed `subline` slot (visually not intended anymore).

```diff
<p-link-pure href="#">
  Some label
-   <p slot="subline">Some Subline</p>
</p-link-pure>
```

##### Switch:

- Removed deprecated prop `tabbable`.

```diff
- <p-switch tabbable="false">Some label</p-switch>
+ <p-switch tabindex="-1">Some label</p-switch>
```

##### Partials:

- `getIconLinks()` partial accepts only param-cased icon names.

```diff
- require('@porsche-design-system/components-js/partials').getIconLinks({ icons: ['arrowRight'] })

+ require('@porsche-design-system/components-js/partials').getIconLinks({ icons: ['arrow-right'] })
```

##### CSS global scope:

- Changed naming of CSS global variables names.

```diff
- --p-animation-duration__spinner
- --p-animation-duration__banner
+ --p-animation-duration
```

#### 🤡 Component deprecations 🤡

All deprecated components are refactored to match the new design language, therefor it's technically not breaking, but
we highly recommend to migrate to the mentioned alternative, since those deprecated components will be removed with next
major version.

##### Content Wrapper:

- Component is deprecated and will be removed with the next major release. Please use **[Porsche Grid](styles/grid)**
  instead, which is based on [CSS Grid](https://css-tricks.com/snippets/css/complete-guide-grid) covering the specific
  layout needs for a harmonic appearance across all digital Porsche touch-points.

##### Flex:

- Component is deprecated and will be removed with the next major release. In general, please use native
  [CSS Flex](https://css-tricks.com/snippets/css/a-guide-to-flexbox) instead for better performance and more
  standardized layout technique.

##### Grid:

- Component is deprecated and will be removed with the next major release. In general, please use native
  [CSS Grid](https://css-tricks.com/snippets/css/complete-guide-grid) in combination with
  **[Porsche Grid](styles/grid)** instead for better performance and more standardized layout technique.

##### Headline:

```diff
- <p-headline>The quick brown fox jumps over the lazy dog</p-headline>
+ <p-heading>The quick brown fox jumps over the lazy dog</p-heading>
```

##### Link Social:

- Component is deprecated and will be removed with the next major release. Please use the **[Link](components/link)**
  component instead.

#### 🤖 Property deprecations 🤖

All deprecated properties are still present without any effect, therefor it's technically not breaking, but we highly
recommend to migrate and remove the deprecated props since those ones will be removed with next major version.

##### Button Pure:

- Prop `weight` is deprecated, only regular font weight will be applied.

```diff
- <p-button-pure weight="thin">Some label</p-button-pure>
- <p-button-pure weight="regular">Some label</p-button-pure>
- <p-button-pure weight="semibold">Some label</p-button-pure>
- <p-button-pure weight="bold">Some label</p-button-pure>
+ <p-button-pure>Some label</p-button-pure>
```

##### Content Wrapper (deprecated):

- Prop `theme` and `background-color` are deprecated.

```diff
- <p-content-wrapper theme="dark" background-color="default">Some content</p-content-wrapper>
+ <p-content-wrapper>Some content</p-content-wrapper>
```

##### Grid (deprecated):

- The `gutter` property is deprecated and has no effect anymore. Instead, a fluid gutter depending on the viewport width
  is used.

```diff
- <p-grid gutter="16">Some content</p-grid>
- <p-grid gutter="24">Some content</p-grid>
- <p-grid gutter="36">Some content</p-grid>
+ <p-grid>Some content</p-grid>
```

##### Icon:

- Prop `lazy` is deprecated.

```diff
- <p-icon lazy="true"></p-icon>
+ <p-icon></p-icon>
```

##### Link Pure:

- Prop `weight` is deprecated, only regular font weight will be applied.

```diff
- <p-link-pure href="#" weight="thin">Some label</p-link-pure>
- <p-link-pure href="#" weight="regular">Some label</p-link-pure>
- <p-link-pure href="#" weight="semibold">Some label</p-link-pure>
- <p-link-pure href="#" weight="bold">Some label</p-link-pure>
+ <p-link-pure href="#">Some label</p-link-pure>
```

##### Segmented Control:

- Prop `background-color` is deprecated.

```diff
- <p-segmented-control background-color="background-surface">
   <p-segmented-control-item value="xs">XS</p-segmented-control-item>
   <p-segmented-control-item value="s">S</p-segmented-control-item>
 </p-segmented-control>
+ <p-segmented-control>
   <p-segmented-control-item value="xs">XS</p-segmented-control-item>
   <p-segmented-control-item value="s">S</p-segmented-control-item>
 </p-segmented-control>
```

#### 👾 Property value deprecations 👾

All deprecated values are mapped to new ones, therefor it's technically not breaking, but we highly recommend to migrate
to the new values since those ones will be removed with next major version.

##### Banner:

- Prop value `fluid` of `width` prop is deprecated.

```diff
- <p-banner width="fluid"></p-banner>
+ <p-banner></p-banner>
```

- Prop value `neutral` of `state` prop is deprecated.

```diff
- <p-banner state="neutral">
  <span slot="title">Some banner title</span>
  <span slot="description">Some banner description. You can also add inline <a href="https://porsche.com">links</a> to route to another page.</span>
 </p-banner>
+ <p-banner state="info">
  <span slot="title">Some banner title</span>
  <span slot="description">Some banner description. You can also add inline <a href="https://porsche.com">links</a> to route to another page.</span>
 </p-banner>
```

##### Content Wrapper:

- Prop value `fluid` of `width` prop is deprecated.

```diff
- <p-content-wrapper width="fluid">Some content</p-content-wrapper>
+ <p-content-wrapper>Some content</p-content-wrapper>
```

##### Icon:

- Prop values
  `brand | default | neutral-contrast-low | neutral-contrast-medium | neutral-contrast-high | notification-neutral` of
  `color` prop are deprecated.

```diff
- <p-icon color="brand"></p-icon>
+ <p-icon color="primary"></p-icon>

- <p-icon color="default"></p-icon>
+ <p-icon color="primary"></p-icon>

- <p-icon color="neutral-contrast-low"></p-icon>
+ <p-icon color="contrast-low"></p-icon>

- <p-icon color="neutral-contrast-medium"></p-icon>
+ <p-icon color="contrast-medium"></p-icon>

- <p-icon color="neutral-contrast-high"></p-icon>
+ <p-icon color="contrast-high"></p-icon>

- <p-icon color="neutral-contrast-neutral"></p-icon>
+ <p-icon color="contrast-info"></p-icon>
```

##### Inline Notification:

- Prop value `neutral` of `state` prop is deprecated.

```diff
- <p-inline-notification state="neutral"></p-inline-notification>
+ <p-inline-notification state="info"></p-inline-notification>
```

##### Tag:

- Prop value `notification-neutral | neutral-contrast-high | background-default` of `color` prop is deprecated.

```diff
- <p-tag color="notification-neutral">Color label</p-tag>
+ <p-tag color="notification-info">Color label</p-tag>

- <p-tag color="neutral-contrast-high">Color label</p-tag>
+ <p-tag color="primary">Color label</p-tag>

- <p-tag color="background-default">Color label</p-tag>
+ <p-tag color="background-base">Color label</p-tag>
```

##### Tag Dismissible:

- Prop value `background-default` of `color` prop is deprecated.

```diff
- <p-tag-dismissible color="background-default">Color label</p-tag-dismissible>
+ <p-tag-dismissible color="background-base">Color label</p-tag-dismissible>
```

##### Text:

- Prop value `thin | semibold` of `weight` prop is deprecated.

```diff
- <p-text weight="thin">Some text</p-text>
+ <p-text>Some text</p-text>

- <p-text weight="semibold">Some text</p-text>
+ <p-text weight="semi-bold">Some text</p-text>
```

- Prop value
  `brand | default | neutral-contrast-low | neutral-contrast-medium | neutral-contrast-high | notification-neutral` of
  `color` prop is deprecated.

```diff
- <p-text color="brand">Some text</p-text>
+ <p-text>Some text</p-text>

- <p-text color="default">Some text</p-text>
+ <p-text>Some text</p-text>

- <p-text color="neutral-contrast-low">Some text</p-text>
+ <p-text color="contrast-low">Some text</p-text>

- <p-text color="neutral-contrast-medium">Some text</p-text>
+ <p-text color="contrast-medium">Some text</p-text>

- <p-text color="neutral-contrast-high">Some text</p-text>
+ <p-text color="contrast-high">Some text</p-text>

- <p-text color="notification-neutral">Some text</p-text>
+ <p-text color="notification-info">Some text</p-text>
```

##### ToastManager:

- Prop value `neutral` of `state` parameter is deprecated.

```diff
- …addMessage({ text: `Some message`, state: 'neutral' })
+ …addMessage({ text: `Some message`, state: 'info' })
```

##### Divider:

- Prop values `neutral-contrast-low | neutral-contrast-medium | neutral-contrast-high` of `color` prop are deprecated.

```diff
- <p-divider color="neutral-contrast-low"></p-divider>
+ <p-divider color="contrast-low"></p-divider>

- <p-divider color="neutral-contrast-medium"></p-divider>
+ <p-divider color="contrast-medium"></p-divider>

- <p-divider color="neutral-contrast-high"></p-divider>
+ <p-divider color="contrast-high"></p-divider>
```

#### Added

- `Display` component
- `Heading` component
- Prop `underline` for `Link Pure`
- Prop `theme` for `Checkbox Wrapper`, `Radio Button Wrapper`, `Popover`, `Tag Dismissible`, `Textarea Wrapper`,
  `Text Field Wrapper` and `Fieldset Wrapper`
- Prop `size` for `Icon` supports `x-small` and `x-large`
- Prop `size` for `Accordion` `compact="true"` supports `medium`

#### Changed

- `Spinner`, `Icon`, `Link Pure`, `Button Pure`, `Link`, `Link Social`, `Button`, `Checkbox Wrapper`,
  `Radio Button Wrapper`, `Popover`, `Modal`, `Select Wrapper`, `Tag`, `Tag Dismissible`, `Textarea Wrapper`,
  `Inline Notification`, `Banner`, `Toast`, `Grid`, `Flex`, `Pagination`, `Scroller`, `Accordion`, `Text`,
  `Text Field Wrapper`, `Content Wrapper`, `Segmented Control`, `Tabs`, `Tabs Bar`, `Headline` and `Fieldset Wrapper`
<<<<<<< HEAD
  matches new design language.
=======
  match new design language
>>>>>>> 338b6800
- `Icon` supports
  `primary | contrast-low | contrast-medium | contrast-high | notification-success | notification-warning | notification-error | notification-info | inherit`
  for `color` prop
- Default value of prop `width` of `Banner` has changed from `basic` to `extended`
- Default value of prop `action-icon` of `Inline Notification` has changed from `arrow-head-right` to `arrow-right`
- Default value of prop `name` of `Icon` has changed from `arrow-head-right` to `arrow-right`
- Default value of prop `variant` of `Link` and `Button` has changed from `secondary` to `primary`

#### Removed

- Custom slotted CSS for mostly all components. Equivalent styles are now provided by `getInitialStyles()` partial
  instead.
- `applyNormalizeStyles` option from `getInitialStyles()` partial which is applied by default now.

### [2.20.0] - 2023-02-06

### [2.20.0-rc.1] - 2023-02-06

### [2.20.0-rc.0] - 2023-01-30

#### Added

- `applyNormalizeStyles` option for `getInitialStyles()` partial which includes basic css styles for Light DOM

### [2.19.1-rc.1] - 2023-01-18

#### Added

- `jsdom-polyfill` subpackage is available at `@porsche-design-system/components-{js|angular|react|vue}/jsdom-polyfill`
  and can be used to have working web components in jsdom based tests (e.g. jest)
- `testing` subpackage is available at `@porsche-design-system/components-{js|angular|react|vue}/testing` to provide
  `getByRoleShadowed`, `getByLabelTextShadowed` and `getByTextShadowed` utilities which use `@testing-library/dom`
  queries internally to support Shadow DOM
- Validation if `prefix` is already reserved by a different version upon initialization of the Porsche Design System

#### Fixed

- `componentsReady()` waits for Porsche Design System being initialized before checking components which can happen in
  certain test scenarios without partials

### [2.19.1-rc.0] - 2023-01-18

#### Fixed

- Bug in `@porsche-design-system/components-react/ssr` where in some cases during SSG an error was thrown when
  components render their children conditionally

### [2.19.0] - 2022-12-22

### [2.19.0-rc.2] - 2022-12-22

### [2.19.0-rc.1] - 2022-12-22

#### Fixed

- `Stepper Horizontal` calculation of scroll position when used within any parent that has a margin or padding

### [2.19.0-rc.0] - 2022-12-21

#### Added

- Vue: typed components are available via the `@porsche-design-system/components-vue` package

#### Fixed

- `Modal` focus cycle when pressing Shift Tab right after it was opened

### [2.18.0] - 2022-12-15

### [2.18.0-rc.2] - 2022-12-14

#### Added

- Validation to ensure crucial partials are used.  
  **Disclaimer:** The Porsche Design System will **not** inject its initial styles anymore. Please use the
  `getInitialStyles()` partial to reduce flash of unstyled content (FOUC) as described here:
  [getInitialStyles() documentation](https://designsystem.porsche.com/latest/partials/initial-styles)

#### Changed

- `line-height` calculation for all components is handled CSS only now by using `ex`-unit in combination with `calc()`
  which gives the best performance, the easiest possible integration and respects UI best practices in having **larger**
  `line-height` values for **small** `font-size` definitions and **smaller** `line-height` values for **larger**
  `font-size` definitions. The calculated values by CSS slightly differ compared to the ones calculated by JavaScript,
  which might result in minor visual changes.

#### Fixed

- Screen reader announcements of `Textfield` and `Textarea` in `counter` mode
- Screen reader announcements in `Select Wrapper`

### [2.18.0-rc.1] - 2022-11-24

#### Added

- `Carousel` now has a `rewind` property, better prev/next icons, a `max-width` for `heading` and `description` and
  support for slotted `description`

#### Fixed

- `Select Wrapper` height if text is zoomed up to 200%

### [2.18.0-rc.0] - 2022-11-17

#### Added

- SSR/SSG ready components using Declarative Shadow DOM for Next JS are shipped via
  `@porsche-design-system/components-react/ssr`. To use it simply change your imports.

**Important:** make sure to apply the new `getDSRPonyfill()` partial right before your closing `</body>` tag. More
information can be found here:
[getDSRPonyfill() documentation](https://designsystem.porsche.com/latest/partials/dsr-ponyfill)

```diff
- import { PorscheDesignSystemProvider, PButton, ... } from '@porsche-design-system/components-react';
+ import { PorscheDesignSystemProvider, PButton, ... } from '@porsche-design-system/components-react/ssr';
+ import { getDSRPonyfill } from '@porsche-design-system/components-react/partials';
```

#### Changed

- Improve height calculation for `Accordion`
- Slotted anchor support for `Link Pure` is stricter (In case slotted `<a>` is used it must be a direct child of
  `Link Pure`)
- `getFontLinks()` partial now has `{ weights: ['regular', 'semi-bold'] }` for a default

### [2.17.0] - 2022-10-31

### [2.17.0-rc.0] - 2022-10-31

#### Added

- `Link Tile`

#### Fixed

- `Scroller` bug where scrollable content was not fully hidden by the gradient, when zoomed into the page.

#### Changed

- Removed `!important` keyword from css property `display` of `Link Pure` and `Button Pure`

### [2.16.3] - 2022-10-21

### [2.16.3-rc.0] - 2022-10-21

#### Fixed

- `Button Pure` and `Link Pure` error when using `size="inherit"` and `icon="none"`

#### Changed

- Replaced all internal usage of `Text` and `Headline` components

### [2.16.2] - 2022-09-15

### [2.16.2-rc.0] - 2022-09-15

#### Fixed

- Issue with `Popover` where drop-shadow is not shown correctly in Chrome >= 105
- Issue with `Carousel` and `wrap-content="true"` where the layout was out of sync with `Content Wrapper` for
  viewports >= 1760px.
- `Select Wrapper` with custom dropdown keeps attribute changes of native select options in sync if changed
  programmatically

### [2.16.1] - 2022-09-09

#### Fixed

- Issue with `Options` typing import for `Carousel`

### [2.16.0] - 2022-09-08

### [2.15.1-rc.1] - 2022-09-08

#### Added

- `Carousel`
- `Scroller`

#### Changed

- `Stepper Horizontal` now has `size` property
- `Stepper Horizontal` uses improved focus behavior in case it becomes scrollable and scroll indicators are centered
  correctly.
- `Tabs Bar` uses improved focus behavior in case it becomes scrollable and scroll indicators are centered correctly.

### [2.15.1-rc.0] - 2022-08-24

#### Fixed

- `Radio Button Wrapper` visual selection change bug in Safari >= 15.5

### [2.15.0] - 2022-08-22

### [2.15.0-rc.1] - 2022-08-18

#### Changed

- Downgraded `@angular` to `v13` to ensure backwards compatibility of `@porsche-design-system/components-angular`

### [2.15.0-rc.0] - 2022-08-16

#### Fixed

- `Popover` visual shadow bug in Safari
- `Stepper Horizontal Item` bug where pseudo styles of the counter element were overridable

### [2.15.0-beta.0] - 2022-08-05

#### Fixed

- `Tabs` & `Tabs Bar` `size` property when using `BreakpointCustomizable`

#### Changed

- `Modal` uses poly fluid sizing for outer spacing
- `Banner` uses poly fluid sizing for outer spacing
- `Content Wrapper` uses poly fluid sizing for inner spacing
- `Modal` min-width is slightly updated to perfectly fit into content area of `Content Wrapper` at 320px viewport width

#### Added

- Validation of properties for all components
- `Text Field Wrapper` with `input type="search"` is clearable via Escape key and custom clear button across browsers
- `Text Field Wrapper` with `input type="search"` shows a "Locate me" button when `actionIcon="locate"` is set, emits
  the `action` event on click and can be put into a loading state via `actionLoading="true"`

### [2.14.0] - 2022-07-11

### [2.14.0-rc.1] - 2022-07-11

### [2.14.0-rc.0] - 2022-07-11

#### Added

- `getBrowserSupportFallbackScript()` partial supporting `cdn` and `format` options as replacement for
  `includeOverlay()` of `@porsche-design-system/browser-notification` npm package
- `getCookiesFallbackScript()` partial supporting `cdn` and `format` options as replacement for `includeCookieOverlay()`
  of `@porsche-design-system/browser-notification` npm package

#### Changed

- `getMetaTagsAndIconLinks()` partial to return `theme-color` meta tags with `prefers-color-scheme: {light|dark}` media
  query

### [2.13.0] - 2022-06-23

### [2.13.0-rc.5] - 2022-06-23

#### Fixed

- `Stepper Horizontal Item` `state` validation
- `Button` and `Link` with `theme="dark" variant="tertiary"` and `Tag Dismissible` bug on Safari < v15.5 where wrong
  colors on hover were shown

### [2.13.0-rc.4] - 2022-06-22

#### Added

- `Stepper Horizontal`

### [2.13.0-rc.3] - 2022-06-22

#### Added

- `Segmented Control`

### [2.13.0-rc.2] - 2022-06-21

### [2.13.0-rc.1] - 2022-06-21

### [2.13.0-rc.0] - 2022-06-21

#### Changed

- `Button`, `Button Pure` and `Switch` apply `aria-disabled="true"` instead of `disabled` attribute to native button
  internally in case `disabled` and/or `loading` property is set

### [2.12.1] - 2022-05-25

### [2.12.1-rc.0] - 2022-05-25

#### Fixed

- Issue with `JssStyle` typing import

### [2.12.0] - 2022-05-19

#### Changed

- npm package is prepared for public release on [npmjs.org](https://npmjs.com)

### [2.12.0-rc.2] - 2022-05-12

### [2.12.0-rc.1] - 2022-05-11

### [2.12.0-rc.0] - 2022-05-04

#### Added

- `Table Head Cell` now has a `multiline` property

#### Changed

- `Headline` has no `hypens` / `overflow-wrap` style by default
- Partials now throw an exception if they are executed in browser

#### Fixed

- Exception in `Headline`, `Select Wrapper`, `Text` and `Text List` when changing `theme` prop from `dark` to `light`
- `getInitialStyles()` partial now returns `.hydrated` styles, too

### [2.11.0-skeletons] - 2022-04-21

### [2.11.0] - 2022-04-21

### [2.11.0-rc.0] - 2022-04-20

#### Added

- `Tag`
- `Tag Dismissible`

### [2.10.0-skeletons] - 2022-04-13

### [2.10.0] - 2022-04-13

### [2.9.3-rc.1] - 2022-04-06

#### Added

- `Text Field Wrapper` now has a `showCharacterCount` property which can be used to hide the character count when a
  `maxLength` attribute is set on the wrapped `input`.
- `Textarea Wrapper` now has a `showCharacterCount` property which can be used to hide the character count when a
  `maxLength` attribute is set on the wrapped `textarea`.

### [2.9.3-rc.0-skeletons] - 2022-03-29

### [2.9.3-rc.0] - 2022-03-28

#### Added

- `Text Field Wrapper` supports `unit` property on `input type="text"`
- `Marque` optional configurable clickable/focusable area by defining padding on host element

#### Fixed

- `Tabs Item` improved accessibility
- Angular: circular dependency in development mode in `2.9.2-skeletons`

### [2.9.2-skeletons] - 2022-03-24

#### Added

- **[EXPERIMENTAL]** `getInitialStyles` partial now accepts a `skeletonTagNames` array of component names that will
  initially have skeleton styles while the Porsche Design System is loading
- **[EXPERIMENTAL]** `Button`, `Button Pure`, `Checkbox Wrapper`, `Fieldset Wrapper`, `Link`, `Link Pure`,
  `Link Social`, `Radio Button Wrapper`, `Select Wrapper`, `Text Field Wrapper`, `Textarea Wrapper` can now have initial
  skeleton styles when passed as `skeletonTagNames` to the `getInitialStyles` partial

### [2.9.2] - 2022-03-24

### [2.9.2-rc.1] - 2022-03-23

#### Fixed

- Bug caused by Chrome where hover styles of `Link Pure` are not displayed correctly

### [2.9.2-rc.0] - 2022-03-22

#### Added

- Normalized font behavior (`hyphen`, `overflow-wrap` and `text-size-adjust`) across components

#### Fixed

- `Modal` scrolling and pinch to zoom on iOS
- `Modal` initial position if scrollable
- `Table Head Cell` sort icon `asc` + `desc`

### [2.9.1] - 2022-03-10

### [2.9.1-rc.0] - 2022-03-09

#### Added

- Styles for slotted `<button>` in `Text`

#### Changed

- `Modal` heading and aria validation happens only when open

#### Fixed

- React: bundling format of partials

### [2.9.0] - 2022-02-28

### [2.9.0-rc.1] - 2022-02-25

#### Fixed

- `Modal` focus trap respecting elements in shadow DOM and dynamically added/removed elements on first level
- `Tabs Item` focus outline on click in Safari
- Error while using partials in Vanilla JS and Angular

### [2.9.0-rc.0] - 2022-02-16

#### Added

- `getFontFaceStylesheet` returns additional `<link>` tags with `rel="preconnect"` and `rel="dns-prefetch"`
- Option `format` to partials `getFontFaceStylesheet`, `getComponentChunkLinks()`, `getFontLinks()`, `getIconLinks()`,
  `getInitialStyles()`, `getLoaderScript()` and `getMetaTagsAndIconLinks()`

#### Deprecated

- The option `withoutTags` of partials `getFontFaceStylesheet`, `getComponentChunkLinks()`, `getFontLinks()`,
  `getIconLinks()`, `getInitialStyles()`, `getLoaderScript()` and `getMetaTagsAndIconLinks()` is deprecated and will be
  removed in `v3.0.0`. Please use `format: 'jsx'` instead.

```diff
- <link rel="stylesheet" href={getFontFaceStylesheet({ withoutTags: true })} crossOrigin="true" />
+ {getFontFaceStylesheet({ format: 'jsx' })}
```

### [2.9.0-beta.1] - 2022-01-27

#### Added

- `:focus-visible` content of selected Tab in `Tabs` component gets focus styling
- Improved accessibility of `Text Field Wrapper` and `Textarea Wrapper` when `maxlength` attribute is set
- `Modal` aria property
- `Modal` class for slotted elements to make content full-width

#### Changed

- `Button Pure` and `Link Pure` removed `position: relative` imposition, make sure to **not** override it with
  `position: static`

#### Fixed

- `Modal` close button styles when no heading is passed

### [2.9.0-beta.0] - 2022-01-18

#### Added

- React: `getByRoleShadowed`, `getByLabelTextShadowed` and `getByTextShadowed` utilities which uses
  `@testing-library/dom` queries internally to support Shadow DOM

#### Fixed

- React: `UnhandledPromiseRejectionWarning` when using `skipPorscheDesignSystemCDNRequestsDuringTests()`

### [2.8.0] - 2022-01-17

#### Fixed

- Accessibility issue of `Icon` component in Windows High Contrast Mode in Chromium Browser

### [2.8.0-rc.0] - 2022-01-14

#### Added

- Support for `tabindex` attribute on `Button`, `Button Pure`, `Switch`, `Link`, `Link Pure` and `Link Social`

#### Changed

- `:focus-visible` style matches outline color of `Button` while hovered

#### Deprecated

- The `tabbable` property of `Button`, `Button Pure` and `Switch` is deprecated and will be removed in `v3.0.0`. Please
  use `tabindex` instead.

```diff
- <p-button tabbable="false">Some button</p-button>
+ <p-button tabindex="-1">Some button</p-button>
```

### [2.8.0-beta.3] - 2021-12-22

#### Added

**Disclaimer:** The provided themes `light-electric` and `dark-electric` are just a proof of concept, it's **not**
accessible regarding its color contrast and might even be removed in an upcoming major release again.

- `light-electric` theme for `Switch`
- `dark-electric` theme for `Button Pure` and `Link Pure`
- Character counter to `Text Field Wrapper` and `Textarea Wrapper` if `maxlength` is present on `input type="text"` and
  `textarea`

#### Changed

- `:focus-visible` style matches outline color of `Switch` while hovered

#### Fixed

- Box model of `Button Pure`

### [2.8.0-beta.2] - 2021-12-22

#### Fixed

- `Content Wrapper` regression for `!important` style

#### Added

- Usage validation for `Link`, `Link Pure` and `Link Social`

### [2.8.0-beta.1] - 2021-12-16

#### Fixed

- `Select Wrapper` validation of select element

### [2.8.0-beta.0] - 2021-12-15

#### Changed

- Angular: Increased peer dependency to `>=12.0.0 <14.0.0`

### [2.7.0] - 2021-12-14

### [2.7.0-rc.0] - 2021-12-14

#### Removed

- `offset-bottom` prop of `Toast` (use `--p-toast-position-bottom` CSS variable instead)

### [2.7.0-beta.6] - 2021-12-08

#### Added

- `Popover`

### [2.7.0-beta.5] - 2021-12-07

#### Added

**Disclaimer:** The provided theme `light-electric` is just a proof of concept, it's **not** accessible regarding its
color contrast and might even be removed in an upcoming major release again.

- `light-electric` theme for `Accordion`, `Link`, `Link Pure`, `Button`, `Button Pure`, `Tabs`, `Tabs Bar`

### [2.7.0-beta.4] - 2021-12-02

### [2.7.0-beta.3] - 2021-11-30

#### Added

- `Accordion` uses `MutationObserver` fallback when no `ResizeObserver` is available in older browsers

#### Fixed

- `Link` and `Link Social` not adapting slotted anchor to the width of the element

### [2.7.0-beta.2] - 2021-11-24

#### Added

- `Toast`

#### Fixed

- `Banner` animations respect offset correctly

### [2.7.0-beta.1] - 2021-11-16

#### Fixed

- `Headline` applies `align` and `ellipsis` prop correctly

### [2.7.0-beta.0] - 2021-11-11

#### Added

- New `aria` property for `ARIA` attribute handling for: `Button`, `Button Pure`, `Icon`, `Link`, `Link Pure`, `Marque`,
  `Spinner`

#### Fixed

- React: warnings about `useLayoutEffect` in SSR context

### [2.6.1] - 2021-11-05

#### Fixed

- Prevent breaking entire Porsche Design System due to lacking support of `ResizeObserver`, however `Accordion` still
  requires it

### [2.6.0] - 2021-11-04

#### Added

- `unit` and `unitPosition` properties to `Text Field Wrapper`

### [2.6.0-beta.0] - 2021-10-29

#### Changed

- Use `Heiti SC` (pre-installed on iOS/macOS) and `SimHei` (pre-installed on Windows) as Chinese fallback font

#### Added

- `Marque` uses `webp` images for browsers that support it
- `Inline Notification`
- `Icon` now supports `success` for `name` property

#### Fixed

- Colors of `Banner` for dark theme
- Replaced CSS `inset` property with `top`, `left`, `right` and `bottom` for browser compatibility
- Opening and closing transition of `Modal`

### [2.5.1-beta.0] - 2021-10-11

#### Fixed

- Possible exceptions when components get unmounted directly

### [2.5.0] - 2021-10-04

#### Added

- `SimHei` and `黑体` as fallback for all components' `font-family`

### [2.5.0-beta.1] - 2021-09-28

#### Changed

- React: improved render behavior of components

### [2.5.0-beta.0] - 2021-09-22

#### Added

- React: utility function `skipPorscheDesignSystemCDNRequestsDuringTests`

### [2.4.0] - 2021-09-21

### [2.4.0-beta.2] - 2021-09-21

#### Added

- `Link Social` and `Icon` now support `kakaotalk`, `naver`, `reddit` and `tiktok`
- JSS caching mechanism to improve style performance

#### Changed

- Alignment of `linkedin` icon
- Improved accessibility of `Select Wrapper`
- `Icon` loading behaviour to non-blocking, components using the `Icon` will no longer wait for it to load
- Validation messages of `Fieldset Wrapper` have now an additional icon representing the validation state

#### Fixed

- Box model of `Link Pure`
- Focus of `Link Pure` with slotted anchor and hidden label
- Focus cycling of `Modal` without focusable children
- Suppress CORS error

### [2.4.0-beta.1] - 2021-08-26

#### Added

- `active` property to `Button Pure`

### [2.4.0-beta.0] - 2021-08-26

#### Added

- `icon` property of `Button Pure` and `Link Pure` was extended by `none` value
- `alignLabel` and `stretch` property to `Button Pure` and `Link Pure`

#### Changed

- Improved `:focus-visible` and `:hover:focus-visible` colors for `Link Social` and `Link`
- Improved slotted `<a>` coloring in dark theme for `Link Social` and `Link`
- Validation messages of `Checkbox Wrapper`, `Radio Button Wrapper`, `Select Wrapper`, `Textarea Wrapper` and
  `Text Field Wrapper` have now an additional icon representing the validation state
- `Modal` backdrop behavior to close modal on mouse-down

#### Fixed

- Slotted `<a>` coloring in dark theme for `Text`, `Headline`, `Text List`, `Banner`, `Select Wrapper` and `Link Pure`
- Wrong background color of scrollable `Modal`'s backdrop in Safari

### [2.3.0] - 2021-07-28

### [2.3.0-beta.3] - 2021-07-28

#### Changed

- `Accordion` reduce paddings, vertically align carets to the first heading row, adjust border color and hover styles

#### Fixed

- `Text Field Wrapper` accessibility of type password and search

### [2.3.0-beta.2] - 2021-07-15

#### Added

- `Checkbox Wrapper`, `Radio Button Wrapper`, `Select Wrapper`, `Textarea Wrapper` and `Text Field Wrapper` now reflect
  changes of the `required` attribute on their child component
- `multiline` property to `Table Cell`
- Partial function `getLoaderScript()` to initialize Porsche Design System as early as possible

#### Fixed

- `Table Head Cell` uses semi bold instead of bold as font weight
- Transition of `Modal`

### [2.3.0-beta.1] - 2021-07-08

#### Added

- `Accordion`

#### Changed

- Removed initial delay of `Banner`

### [2.3.0-beta.0] - 2021-07-01

#### Added

- `Table`
- Angular: export types from package root
- Accessibility icon

#### Changed

- `Button`, `Button Pure` and `Switch` are now focusable while in `loading` state
- `Text` and `Headline` inherits white-space CSS property
- React: sync component props via property instead of attribute

#### Fixed

- Angular: support `"strictTemplates": true` option in `tsconfig.json`
- Use correct icon for `arrow-last` and `arrow-first` in `Icon`, `Button` and `Link` components

### [2.2.1] - 2021-06-08

#### Changed

- Optimize vertical alignment of `Modal`

#### Fixed

- URL in inject global style warning

### [2.2.1-beta.1] - 2021-06-02

#### Fixed

- Margin of `Tabs Bar` within `Tabs` for Firefox and Safari
- SVG of `Icon` is not removed after prop change, e.g. on color change
- Fullscreen behavior of `Modal` on screens larger than 1760px

### [2.2.0] - 2021-05-19

#### Fixed

- `Text` inside `Button` now has the proper size on iOS Safari when changing to and from landscape mode
- `Banner` can now be re-opened after closing
- Closing one `Banner` will not close other `Banners` on the site

### [2.2.0-beta.2] - 2021-05-12

#### Fixed

- `Select Wrapper` value changes are now reflected correctly
- `Select Wrapper` dark theme background color if used with `filter` prop

### [2.2.0-beta.1] - 2021-05-05

#### Added

- Partial function `getIconLinks()` to preload Porsche Design System Icons

#### Fixed

- `Text Field Wrapper` spacing in Safari

### [2.2.0-beta.0] - 2021-05-05

#### Added

- Partial function `getMetaTagsAndIconLinks()` to simplify cross device fav and meta icons

### [2.1.0] - 2021-05-03

### [2.1.0-beta.0] - 2021-05-03

#### Added

- `Switch`

#### Changed

- `Text` automatically breaks words/strings into new line being too long to fit inside their container
- `Headline` automatically breaks words/strings into new line being too long to fit inside their container
- Extended `Fieldset Wrapper` with `labelSize`, `required`, `state` and `message` properties. If the `Fieldset Wrapper`
  is set to required only the label of the **Fieldset Wrapper** gets an asterisk. It is removed from all wrapped child
  components, as long as they are Porsche Design System form elements.

### [2.0.3] - 2021-04-28

### [2.0.3-beta] - 2021-04-28

#### Fixed

- Angular: Events firing twice in `Pagination`, `Modal`, `Tabs`, `Tabs Bar` and `Banner` component

### [2.0.2] - 2021-04-21

### [2.0.2-beta.0] - 2021-04-20

#### Fixed

- TypeScript build errors due to duplicate declarations in `types.d.ts`

### [2.0.1] - 2021-04-16

#### Fixed

- Visual appearance of `Checkbox Wrapper` in iOS Safari
- A bug where `Text Field Wrapper` would throw an error when reattaching to DOM too quickly
- Visual bug in Firefox when zooming out `Text Field Wrapper`, `Checkbox Wrapper` and `Textarea Wrapper`
- Angular: Streamline component styles in dark theme

#### Changed

- Aligned focus states of `Checkbox Wrapper` and `Radio Button Wrapper` across browsers

### [2.0.0] - 2021-04-13

In keeping with [Semver](https://semver.org/), Porsche Design System v2.0.0 was released due to changes in the API,
fundamental changes in loading behavior and others. With our new major version `v2.0.0` there are some important changes
that you should watch out for. To make the migration from `v1.5.x` to our current `v2.0.0` easier, we offer a few
guidelines.

## General changes / improvements:

#### All components, icons, fonts, styles and marque of the Porsche Design System are loaded versioned and chunked from a central CDN

This way all web based digital Porsche products share and use the cached and versioned assets regardless of the JS
framework used to improve loading performance across the Porsche group. Only a tiny (1.4kb sized) Porsche Design System
loader script gets bundled into your application code. Everything else gets loaded versioned, cached and chunked from a
central CDN ([read more](https://designsystem.porsche.com/latest/performance/cdn)). However, this also means that you
will need an **Internet connection** to render the components in a browser (possibly relevant for development stage or
intranet applications).

#### Enabling Micro Frontend Architecture

In case of a micro-frontend architecture, multiple instances and versions of the Porsche Design System can be combined
in a final application by configurable prefixing technique of the Porsche Design System components during runtime.
Please refer to our framework specific guidelines
[Vanilla JS](https://designsystem.porsche.com/latest/start-coding/vanilla-js),
[Angular](https://designsystem.porsche.com/latest/start-coding/angular) and
[React](https://designsystem.porsche.com/latest/start-coding/react).

#### Prevent Flash of Unstyled Content (FOUC) and Flash of Unstyled Text (FOUT)

To prevent FOUC/FOUT, the Porsche Design System offers various partials as part of the
`@porsche-design-system/components-{js|angular|react}` package to ensure all necessary Porsche Design System fonts and
components are fully loaded. If you've used the `@porsche-design-system/partials` package previously, stop using it and
replace the integration with the partials provided by `@porsche-design-system/components-{js|angular|react}` package.
Have a look at our [FOUC/FOUT guidelines](https://designsystem.porsche.com/latest/performance/loading-behaviour).

```diff
- <%= require('@porsche-design-system/partials').getPorscheDesignSystemCoreStyles() %>
+ <%= require('@porsche-design-system/components-{js|angular|react}/partials').getInitialStyles() %>

- <%= require('@porsche-design-system/partials').getFontFaceCSS() %>
+ <%= require('@porsche-design-system/components-{js|angular|react}/partials').getFontFaceStylesheet() %>

- <link rel="preload" href="path/to/webfont/nameOfWebFontFile" as="font" type="font/woff2" crossorigin />
+ <%= require('@porsche-design-system/components-{js|angular|react}/partials').getFontLinks({ weights: ['regular', 'semi-bold'] }) %>
```

#### Added support for China CDN

Our CDN is configured to forward requests to Chinese CDN automatically when necessary. So you're good to go without any
configuration or multiple region specific builds of your application. However, if you are aiming for the maximum
possible performance in China, you can configure which CDN the Porsche Design System must use. Please follow our
[CDN guidelines](https://designsystem.porsche.com/latest/performance/cdn) for more information.

#### New/optimized components

- **Tabs**
- **Tabs Bar**
- **Banner**
- **Modal**
- Headline
- Select
- Pagination
- Button
- Button Pure
- Link
- Link Pure
- Spinner
- Checkbox
- Radio Button

#### Improved TypeScript support for Angular and React

To ensure the best possible typing support, we have refactored our Angular and React wrappers which integrate the native
web components of the Porsche Design System.

#### componentsReady() works reliable

Because the Porsche Design System components get loaded async at the time they are needed, it might be relevant within
your application or test automation to know when those have been initialized. Therefore, we provide in all three
`@porsche-design-system/components-{js|angular|react}')` packages a reliable helper function `componentsReady()`.
[Read more about it](https://designsystem.porsche.com/latest/helpers/components-ready).

#### Removed "blur on focus"

Now focus styling is only applied when you navigate through keyboard and ignored by mouse interaction for browsers
supporting `:focus-visible` otherwise it will fallback to `:focus` CSS implementation.

#### Changed focus styling for a better compromise between accessibility and visual appearance

Color and outline of general focus styling has changed to `currentColor` for light/dark theme with an outline of 1px
width/offset. If you have custom components build with the usage of our `@porsche-design-system/utilities` package then
update it to the latest version.

#### Improved geometry of Porsche Next font

For better alignment and readability we've changed the geometry of the Porsche Next font which results in a visual
change of font size and spacing.

#### Dropped support for IE11 and EdgeHTML according to Porsche's official browser strategy 2021

If you still need to support these browsers, you have to stick to `v1.5.x`. We offer a Browser Notification package
`@porsche-design-system/browser-notification` to alert users that these browsers are no longer supported. It supports a
blocking layer (to be used with Porsche Design System `v2.x`), or a dismissible banner (to be used with Porsche Design
System `v1.x`). Please refer to our
[Browser compatibility guidelines](https://designsystem.porsche.com/latest/help/browser-compatibility).

#### Changed default type of Button and Button Pure

To be in sync with native `<button>` behavior we've changed the default `type` of **Button** and **Button Pure**
component. Those components will render a button within their Shadow DOM as `<button type="submit">` ( previously
`<button type="button">`).

- `submit`: The button submits the form data to the server. This is the default if the attribute is not specified for
  buttons associated with a `<form>`, or if the attribute is an empty or invalid value.
- `button`: The button has no default behavior, and does nothing when pressed by default. It can have client-side
  scripts listen to the element's events, which are triggered when the events occur.

#### Changed support for wrapped links around Link, Link Pure and Link Social component

Due to the support for setting links (`<a href="#">`) in our **Link**, **Link Pure** and **Link Social** components as
child, we've removed support for styling the anchor tag (`<a>`) when it surrounds the component. So we recommend
changing the position of the `<a>` tag from wrapping the component to a direct slot (child) of it.

```diff
- <a href="#"><p-link>Some label</p-link></a>
+ <p-link><a href="#">Some label</a></p-link>

- <a href="#"><p-link-pure>Some label</p-link-pure></a>
+ <p-link-pure><a href="#">Some label</a></p-link-pure>

- <a href="#"><p-link-social>Some label</p-link-social></a>
+ <p-link-social><a href="#">Some label</a></p-link-social>
```

#### Automatic \* asterisk symbol to form field labels

We added an automatic generated _ asterisk symbol to form field labels which have the required attribute. This might
lead to a doubled _ symbol if you set one by yourself.

```diff
- <p-text-field-wrapper label="Some label *"><input type="text" name="some-name" required /></p-text-field-wrapper>
+ <p-text-field-wrapper label="Some label"><input type="text" name="some-name" required /></p-text-field-wrapper>

- <p-checkbox-wrapper label="Some label *"><input type="checkbox" name="some-name" required /></p-checkbox-wrapper>
+ <p-checkbox-wrapper label="Some label"><input type="checkbox" name="some-name" required /></p-checkbox-wrapper>

- <p-radio-button-wrapper label="Some label *"><input type="radio" name="some-name" required /></p-radio-button-wrapper>
+ <p-radio-button-wrapper label="Some label"><input type="radio" name="some-name" required /></p-radio-button-wrapper>

- <p-radio-button-wrapper label="Some label *"><input type="radio" name="some-name" required /></p-radio-button-wrapper>
+ <p-radio-button-wrapper label="Some label"><input type="radio" name="some-name" required /></p-radio-button-wrapper>

- <p-textarea-wrapper label="Some label *"><textarea name="some-name" required></textarea></p-textarea-wrapper>
+ <p-textarea-wrapper label="Some label"><textarea name="some-name" required></textarea></p-textarea-wrapper>

- <p-select-wrapper label="Some label *"><select name="some-name" required><option>A</option></select></p-select-wrapper>
+ <p-select-wrapper label="Some label"><select name="some-name" required><option>A</option></select></p-select-wrapper>
```

#### Shadow DOM

`Flex`, `Flex Item`, `Grid` and `Grid Item` now use Shadow DOM, thus you are not able to overwrite styles defined by
these components any longer.

---

## Angular

#### Integration of Angular components

In the past it was possible to provide a token called `PREVENT_WEB_COMPONENTS_REGISTRATION` which prevented the
registration of the Porsche Design System components and loading of polyfills. Due to the fact that we no longer provide
/ need poly filling, we have completely removed the token. For advanced usage please
[read further](https://designsystem.porsche.com/latest/start-coding/angular).

---

## React

#### Integration of React components

In the past `@porsche-design-system/components-react` components have initialized the **Porsche Design System Loader**
automatically as soon as a component was imported. With `v2.x` you have to import the `PorscheDesignSystemProvider` once
in your `index.tsx` which then initializes the **Porsche Design System Loader**, e.g. like:

```diff
  // index.tsx

  import ReactDOM from 'react-dom';
  import { PorscheDesignSystemProvider } from '@porsche-design-system/components-react';
  import { App } from './App';

  ReactDOM.render(
    <React.StrictMode>
+     <PorscheDesignSystemProvider>
        <App />
+     </PorscheDesignSystemProvider>
    </React.StrictMode>,
    document.getElementById('root')
  );
```

For advanced usage please [read further](https://designsystem.porsche.com/latest/start-coding/react).

#### Jsdom Polyfill for React / Jest / jsdom test automation

We removed test mocks for React / Jest / jsdom as Shadow DOM is supported since jsdom v12.2.0. Instead, we provide a
Jsdom Polyfill (exclusivly for `@porsche-design-system/components-react` package) fixing missing implementation of jsdom
which the Porsche Design System relies on. **Note:** If your test includes Porsche Design System components, make sure
to wrap the component you want to test with a PorscheDesignSystemProvider in order to avoid exceptions. For more
information please [read further](https://designsystem.porsche.com/latest/start-coding/react).

---

## Vanilla JS

#### Integration of Vanilla JS components

With `v1.x` of the Porsche Design System you've had to copy all needed JS files of
`@porsche-design-system/components-js` into your target directory and include the ES5 and ESM loader snippet. Now you
only need to copy one `index.js` file and initialize the Porsche Design System like in the example below:

```diff
  <!DOCTYPE html>
  <html lang="en">
    <head>
      <meta charset="utf-8">
      <meta name="viewport" content="width=device-width,initial-scale=1.0">
      <title>Porsche Design System</title>
-     <script nomodule src="PATH/TO/PACKAGE/@porsche-design-system/components-js/dist/porsche-design-system/porsche-design-system.js"></script>
-     <script type="module" src="PATH/TO/PACKAGE/@porsche-design-system/components-js/dist/porsche-design-system/porsche-design-system.esm.js"></script>
+     <script src="PATH/TO/PACKAGE/@porsche-design-system/components-js/index.js"></script>
    </head>
    <body>
+     <script type="text/javascript">
+       porscheDesignSystem.load();
+     </script>
      <p-headline variant="headline-1">Some text</p-headline>
    </body>
  </html>
```

For advanced usage please [read further](https://designsystem.porsche.com/latest/start-coding/vanilla-js).

---

### [2.0.0-rc.10] - 2021-04-12

#### Changed

- `Tabs` and `Tabs Bar` now respect dynamic additions / removals of `p-tabs-item`, `a` and `button` elements. Make sure
  to update the `activeTabIndex` when mutating elements
- Improved performance of `Text`, `Button Pure` and `Link Pure` when `size` is not `inherit`

#### Added

- `Grid` now has a `wrap` and `gutter` property
- Components (`Grid Item`, `Flex Item`, `Tabs Item` and `Text List Item`) that require a specific parent (`Grid`,
  `Flex`, `Tabs` and `Text List`) will now throw an error if used without that parent

#### Fixed

- Visual appearance of `Checkbox Wrapper` and `Radio Button Wrapper` reflect the state of the wrapped `input` element

### [2.0.0-rc.9] - 2021-03-26

#### Added

- `Button Group` component
- Fullscreen property for `Modal` on mobile

#### Changed

- Spacings, heading and sizes of `Modal`

#### Fixed

- Prevent duplicate loading of `porsche-design-system.v2.x.HASH.js` chunk when using `getComponentChunkLinks()` partial

### [2.0.0-rc.8] - 2021-03-17

#### Added

- Support for full height `Content Wrapper` with flex
- `Tabs Bar` now supports `undefined` as `activeTabIndex`

#### Changed

- `Tabs Bar` has a new default `activeTabIndex`, which is `undefined`
- `Tabs Bar` does not work by itself anymore. The `activeTabIndex` needs to be controlled from the outside
  ([read more](https://designsystem.porsche.com/latest/components/tabs-bar/examples))
- Background Color of `Select Wrapper` in `dark` theme to meet accessibility criteria

### [2.0.0-rc.7] - 2021-03-15

#### Fixed

- Make shadowed `Flex` and `Grid` work in Firefox + Safari

### [2.0.0-rc.6] - 2021-03-11

#### Changed

- Make `Grid` and `Grid Item` use Shadow DOM
- Make `Flex` and `Flex Item` use Shadow DOM

### [2.0.0-rc.5] - 2021-03-09

#### Added

- Configurable background color of `Content Wrapper`
- `italic` font-style in `Text` is now overridden with `normal`

#### Fixed

- Usage of `Select Wrapper` within custom elements
- A bug that caused `Spinner` to be displayed in a wrong size

### [2.0.0-rc.4] - 2021-03-01

#### Changed

- Filter of `Select Wrapper` supports substring search

#### Fixed

- Build error in SSR

### [2.0.0-rc.3] - 2021-02-17

#### Added

- React: utility function `skipCheckForPorscheDesignSystemProviderDuringTests`
- React: tree shaking for component wrappers

#### Fixed

- Angular: error in `Checkbox Wrapper`, `Radio Button Wrapper` and `Text Field Wrapper` when `input[type]` is bound

### [2.0.0-rc.2] - 2021-02-12

#### Added

- Validate usage of `Checkbox Wrapper`, `Radio Button Wrapper`, `Select Wrapper`, `Text Field Wrapper` and
  `Textarea Wrapper`

### [2.0.0-rc.1] - 2021-02-04

#### Added

- Partial function `getComponentChunkLinks()` to preload Porsche Design System Components

#### Changed

- Added a space before asterisk (`*`) when `input`, `textarea` or `select` have `required` attribute within form wrapper
  components
- Renamed partial `getFontLinks()` option from `weight` to `weights`

#### Fixed

- A bug in `Tabs Bar` where the nextButton was mistakenly rendered.
- A bug where `Icon` was not rendered when using `lazy` property.
- A bug in `Text Field Wrapper` with input type password where characters would overlap the icon.

### [2.0.0-rc.0] - 2021-01-29

#### Added

- Link support for `Marque`
- Sizing options `'responsive' | 'small' | 'medium'` for `Marque`

#### Changed

- Angular: added static `load()` function `PorscheDesignSystemModule` for custom prefix
- Hide up/down spin button when using **Text Field** with `type="number"` in Firefox

#### Fixed

- Angular: typings
- React: correct handling of `ref` property
- Unhandled exception in `Select Wrapper` if `selected` and `disabled` attributes are set on the same option
- A bug in `Tabs Bar` where scrolling was broken when a tab was selected
- A bug in `Tabs Bar` where the `nextButton` was always rendered

### [2.0.0-alpha.13] - 2021-01-26

#### Added

- Partial function `getFontLinks()` to prevent **Flash of Unstyled Text** (FOUT)

#### Fixed

- React: correct handling of `className` property

### [2.0.0-alpha.12] - 2021-01-20

#### Added

- Partial function `getInitialStyles()` to prevent **Flash of Unstyled Content** (FOUC)
- Partial function `getFontFaceStylesheet()` to prevent **Flash of Unstyled Text** (FOUT)

#### Changed

- React: `PorscheDesignSystemProvider` needs to wrap application
- React: component props have to be camelCase
- React: `PorscheDesignSystemProvider` is needed while testing components

#### Fixed

- React: typings
- React: support of objects for property values

#### Removed

- React: `getPrefixedComponents`, prefixing is handled by `PorscheDesignSystemProvider`

### [2.0.0-alpha.11] - 2021-01-08

#### Changed

- Precision of relative line height
- Changed color of `neutral contrast low`

### [2.0.0-alpha.10] - 2020-12-14

#### Added

- `native` property to `Select Wrapper` to force rendering of native Browser select dropdown
- Extended flexibility of `Headline`

#### Changed

- Some styling improvements of `Select Wrapper`

#### Fixed

- Jsdom Polyfill `fetch` error

### [2.0.0-alpha.9] - 2020-12-09

### Fixed

- Improved reliability of `componentsReady()`

#### Changed

- Jsdom Polyfill `console.warn` behaviour

### [2.0.0-alpha.8] - 2020-12-03

### Fixed

- A bug where `Modal` did not remove `overflow=hidden` on document body.

### [2.0.0-alpha.7] - 2020-11-26

#### Added

- Jsdom Polyfill

#### Removed

- Jsdom Mocks
- Global "blur on focus" script

#### Changed

- Default dropdown direction of `SelectWrapper` from `down` to `auto`
- Made API of `Tabs` consistent with `Tabs Bar`
- Removed transition for focus styling
- Use `:focus-visible` as default and `:focus` as fallback for focusable elements

#### Fixed

- The Selected element of `SelectWrapper` dropdown keeps now in sync with native selection if changed programmatically
- Invalid search results get cleared if `SelectWrapper` becomes focus state
- Some bugs in `TabsBar`
- Minification of dynamic slotted content styles
- An issue where `Pagination` throws console errors if disconnected from dom.

### [2.0.0-alpha.6] - 2020-10-28

#### Changed

- default `type` of `Button` and `Button Pure` to `submit`

#### Fixed

- Typings

### [2.0.0-alpha.5] - 2020-10-26

#### Added

- `Modal` component

#### Fixed

- Typing for `pageChange` event of `Pagination` component
- Typings

#### Changed

- Focus styling

### [2.0.0-alpha.4] - 2020-10-14

#### Added

- Custom filter to `Select Wrapper` component
- DropDown direction property to `Select Wrapper` component
- Display `*` after label when `input`, `textarea` or `select` have `required` attribute within form wrapper components
- `Tabs` component
- `Tabs Bar` component
- `Banner` component

#### Removed

- Default `position: relative;` style of `Link Pure` and `Button Pure`

#### Fixed

- `Spinner` zooming bug on Safari

### [2.0.0-alpha.3] - 2020-09-11

#### Added

- Support to load assets from China CDN directly via browser flag: `PORSCHE_DESIGN_SYSTEM_CDN = 'cn';`

#### Removed

- Support for `<a>` wrapped `Link` and `Link Pure`

### [2.0.0-alpha.2] - 2020-08-20

### [2.0.0-alpha.1] - 2020-08-17

#### Changed

- Removed classnames dependency
- Stencil Core `taskQueue` from `congestionAsync` to `async` for more performant component rendering

#### Fixed

- Focus input on label click of `Checkbox Wrapper` and `Radio Button Wrapper`

### [1.5.6] - 2020-10-15

### [1.5.6-rc.0] - 2020-10-13

### Fixed

- `Spinner` zooming bug on Safari

### [1.5.5] - 2020-09-11

### [1.5.5-rc.0] - 2020-09-07

### Changed

- Deprecated stencil lifecycle-method `componentDidUnload` to `disconnectedCallback` to fix "`selectObserver` is
  undefined" bug in `Select Wrapper` and `Pagination`

### [1.5.4] - 2020-08-25

### [1.5.4-rc.0] - 2020-08-17

#### Changed

- Removed classnames dependency
- Stencil Core `taskQueue` from `congestionAsync` to `async` for more performant component rendering

#### Fixed

- Focus input on label click of `Checkbox Wrapper` and `Radio Button Wrapper`
- Fix typings for `orientation` of `Divider` component

### [2.0.0-alpha.0] - 2020-08-06

#### Added

- **Experimental:** Optional web component scoping mechanism during runtime to enable micro service architecture

#### Changed

- Web components get lazy loaded from central CDN to improve caching strategy across Porsche's digital eco system

#### Removed

- Stop browser support for **IE11** and **EdgeHTML**

#### Fixed

- Mix of `Optgroups` and `Options` on same level in `Select Wrapper` component
- Fix typings for `orientation` of `Divider` component

### [1.5.3] - 2020-08-10

### [1.5.3-rc.0] - 2020-08-10

#### Fixed

- Mix of `Optgroups` and `Options` on same level in `Select Wrapper` component

### [1.5.2] - 2020-07-22

#### Fixed

- Dispatch change event in `Select Wrapper`
- Stencil react-output-target SSR Bug

### [1.5.1] - 2020-07-20

#### Fixed

- SVGO settings for icons
- Angular bug which causes `ngcc` to fail

### [1.5.0] - 2020-07-16

#### Added

- Icons (active-cabin-ventilation, battery-full, bell, bookmark, car-battery, charging-active, charging-state, climate,
  climate-control, garage, horn, key, map, parking-brake, parking-light, preheating, send, shopping-bag, sidelights,
  user-manual, wrenches)

#### Changed

- Icons (arrow-first, arrow-last, battery-empty, car, card, charging-station, question)

#### Fixed

- Porsche Marque images

### [1.5.0-rc.2] - 2020-07-06

### [1.5.0-rc.1] - 2020-07-06

#### Added

- **Notification Neutral** color to `color` property of `p-text` and `p-icon`

### [1.5.0-rc.0] - 2020-06-25

#### Added

- `Fieldset Wrapper` component
- Improved SEO of `p-headline` and `p-text`: Added possibility to write semantic HTML tags (e.g. `<h1>-<h6>` or `<p>`,
  `<blockquote>`, etc.) directly as slotted content.
- Possibility to include anchor tags directly as slots of `Link`, `Link Pure` and `Link Social`
- `Text` new `weight` property `semibold`
- `Button Pure` label with subline pattern as slot
- `Link Pure` label with subline pattern as slot

#### Changed

- `Select Wrapper` is now ready for the catwalk. It is dressed now with a custom drop down list box and gets naked by
  default on touch devices.

#### Fixed

- Minor accessibility improvements of `icons` and `Text Field`
- Remove native number spinner buttons of `Text Field` with type text for Firefox
- An issue with `Button` and `Button Pure` and their `disabled` attribute

### [1.4.0] - 2020-05-14

### [1.4.0-rc.3] - 2020-05-08

#### Added

- `Text List`

#### Changed

- Improve caching strategy for fonts by content-based hash
- Improve caching strategy for marque by content-based hash
- Dimensions and sharpness of marque
- Props for `Content Wrapper`

### [1.4.0-rc.2] - 2020-05-06

#### Added

- `Content Wrapper`
- Description property to `p-text-field-wrapper`, `p-textarea-wrapper` and `p-select-wrapper`
- `Link Social`

#### Changed

- Improve accessibility of error and success states of form elements
- Aria-invalid attribute of form elements if they are in error state is now managed by component
- Rename icon name `configure` to `configurate` (prevents breaking change compared to stable v1.3.0)
- Improve `p-icon` loading behavior

#### Fixed

- Display of wrong icons

#### Removed

- `safe-zone` property of `p-grid` (`Content Wrapper` should be used instead)

### [1.4.0-rc.1] - 2020-04-27

#### Added

- Add `safe-zone` property to `p-grid` for outer grid margin, max-width and centering
- Submit button with search icon to `p-textfield-wrapper` type search

#### Changed

- Background color of readonly state in components `p-textfield-wrapper` and `p-textarea-wrapper`
- Visual appearance of icons
- Improve caching strategy for icons by content-based hash
- Cursor of Radio, Checkbox and Select
- Fixed naming of Mock from `p-textfield-wrapper` to `p-text-field-wrapper`

#### Fixed

- Icon loading mechanism

### [1.4.0-rc.0] - 2020-04-09

#### Added

- SSR support

### [1.3.0] - 2020-04-08

#### Added

- New headline size `headline-5` to `p-headline`
- Test Mocks

#### Fixed

- Text styling of Select component on focus in IE11 and Chrome on Windows 10

### [1.3.0-rc.0] - 2020-04-03

#### Fixed

- Improve form elements

### [1.2.0] - 2020-03-25

#### Added

- `Divider`
- Hover state for form elements

#### Fixed

- Support label text of form elements for Screen readers

### [1.1.2] - 2020-03-17

#### Changed

- Notification colors

### [1.1.1] - 2020-03-13

#### Changed

- Icon of `Checkbox` indeterminate state

### [1.1.0] - 2020-03-11

#### Fixed

- Minor improvements

### [1.1.0-rc.0] - 2020-03-02

#### Added

- `Select Wrapper`
- `Checkbox Wrapper`
- `Radio Button Wrapper`
- `Textarea Wrapper`

#### Fixed

- `Text Field Wrapper` toggle password visibility

### [1.0.3] - 2020-02-13

#### Fixed

- JS framework compatibility

### [1.1.0-0] - 2020-02-06

#### Added

- `Text Field Wrapper`

#### Changed

- Add proper cursor for disabled state for `Button` and `Button Pure`

### [1.0.2] - 2020-02-04

#### Fixed

- Inheritable styling of slotted content

### [1.0.1] - 2020-01-30

#### Added

- Clickable area of `Link Pure` and `Button Pure` is optionally configurable by defining padding on host element

### [1.0.0] - 2020-01-28

#### Added

- Cursor pointer on hover for `Button` and `Button Pure`
- Line-height gets calculated based on Porsche type-scaling formula automatically for `Text`, `Link Pure` and
  `Button Pure`
- Test helper function `componentsReady()` which indicates when lazy loaded components fully have loaded

#### Changed

- Update CDN asset paths
- Improve font-weight definitions
- Rename and optimize neutral colors for `Icon` and `Text`

### [1.0.0-rc.1] - 2019-12-13

#### Added

- `Headline`
- `Text`
- `Marque`
- `Button`
- `Button Pure`
- `Spinner`
- `Icon`
- `Flex`
- `Grid`
- `Link`
- `Link Pure`
- `Pagination`
- "Blur on focus"<|MERGE_RESOLUTION|>--- conflicted
+++ resolved
@@ -9,11 +9,6 @@
 
 ### [Unreleased]
 
-<<<<<<< HEAD
-#### Added
-
-- Vue: plugin functions `createPorscheDesignSystem` and `usePorscheDesignSystemPlugin`
-=======
 #### Changed
 
 - Background color of `Scroller`'s `prev` and `next` buttons in dark theme
@@ -24,6 +19,7 @@
 #### Added
 
 - `Model Signature`
+- Vue: plugin functions `createPorscheDesignSystem` and `usePorscheDesignSystemPlugin`
 
 ### [3.0.0-alpha.1] - 2023-02-16
 
@@ -40,7 +36,6 @@
   `@porsche-design-system/components-{js|angular|react|vue}/styles`
 - Styles: Use calc() instead of max() to calculate padding for `gridStyle` (JS) and `pds-grid` (SCSS)
 - Styles: `gridStyle` (JS) and `pds-grid` (SCSS) uses optimized grid gap
->>>>>>> 338b6800
 
 ### [3.0.0-alpha.0] - 2023-02-08
 
@@ -443,11 +438,7 @@
   `Radio Button Wrapper`, `Popover`, `Modal`, `Select Wrapper`, `Tag`, `Tag Dismissible`, `Textarea Wrapper`,
   `Inline Notification`, `Banner`, `Toast`, `Grid`, `Flex`, `Pagination`, `Scroller`, `Accordion`, `Text`,
   `Text Field Wrapper`, `Content Wrapper`, `Segmented Control`, `Tabs`, `Tabs Bar`, `Headline` and `Fieldset Wrapper`
-<<<<<<< HEAD
-  matches new design language.
-=======
   match new design language
->>>>>>> 338b6800
 - `Icon` supports
   `primary | contrast-low | contrast-medium | contrast-high | notification-success | notification-warning | notification-error | notification-info | inherit`
   for `color` prop
