--- conflicted
+++ resolved
@@ -16,15 +16,12 @@
 
 #### Fixed
 
-<<<<<<< HEAD
 - `aria` prop now supports a colon inside of a value, e.g. `aria="{ 'aria-label': 'Always remember: yes you can!' }"`
   ([#3680](https://github.com/porsche-design-system/porsche-design-system/pull/3680))
-=======
 - `Textarea`, `Textarea Wrapper`, `Textfield Wrapper`: color contrast of `unit` prop and counter in `readonly` mode
   meets WCAG 2.2 AA standard ([#3693](https://github.com/porsche-design-system/porsche-design-system/pull/3693))
 
 ### [3.24.0] - 2025-01-08
->>>>>>> 1f742312
 
 ### [3.24.0-rc.1] - 2025-01-08
 
