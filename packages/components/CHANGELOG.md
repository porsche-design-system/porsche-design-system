# Changelog

## Porsche Design System - Components

All notable changes to this project will be documented in this file.

The format is based on [Keep a Changelog](https://keepachangelog.com/en/1.0.0/), and this project adheres to
[Semantic Versioning](https://semver.org/spec/v2.0.0.html).

### [Unreleased]

<<<<<<< HEAD
#### Changed

- `Button`, `Button Pure` and `Switch` apply `aria-disabled="true"` to native button internally in case `disabled`
  and/or `loading` property is set
=======
### [2.12.1] - 2022-05-25

### [2.12.1-rc.0] - 2022-05-25
>>>>>>> 186273f5

#### Fixed

- Issue with `JssStyle` typing import

### [2.12.0] - 2022-05-19

#### Changed

- npm package is prepared for public release on [npmjs.org](https://npmjs.com)

### [2.12.0-rc.2] - 2022-05-12

### [2.12.0-rc.1] - 2022-05-11

### [2.12.0-rc.0] - 2022-05-04

#### Added

- `Table Head Cell` now has a `multiline` property

#### Changed

- `Headline` has no `hypens` / `overflow-wrap` style by default
- Partials now throw an exception if they are executed in browser

#### Fixed

- Exception in `Headline`, `Select Wrapper`, `Text` and `Text List` when changing `theme` prop from `dark` to `light`
- `getInitialStyles()` partial now returns `.hydrated` styles, too

### [2.11.0-skeletons] - 2022-04-21

### [2.11.0] - 2022-04-21

### [2.11.0-rc.0] - 2022-04-20

#### Added

- `Tag`
- `Tag Dismissible`

### [2.10.0-skeletons] - 2022-04-13

### [2.10.0] - 2022-04-13

### [2.9.3-rc.1] - 2022-04-06

#### Added

- `Text Field Wrapper` now has a `showCharacterCount` property which can be used to hide the character count when a
  `maxLength` attribute is set on the wrapped `input`.
- `Textarea Wrapper` now has a `showCharacterCount` property which can be used to hide the character count when a
  `maxLength` attribute is set on the wrapped `textarea`.

### [2.9.3-rc.0-skeletons] - 2022-03-29

### [2.9.3-rc.0] - 2022-03-28

#### Added

- `Text Field Wrapper` supports `unit` property on `input type="text"`
- `Marque` optional configurable clickable/focusable area by defining padding on host element

#### Fixed

- `Tabs Item` improved accessibility
- Angular: circular dependency in development mode in `2.9.2-skeletons`

### [2.9.2-skeletons] - 2022-03-24

#### Added

- **[EXPERIMENTAL]** `getInitialStyles` partial now accepts a `skeletonTagNames` array of component names that will
  initially have skeleton styles while the Porsche Design System is loading
- **[EXPERIMENTAL]** `Button`, `Button Pure`, `Checkbox Wrapper`, `Fieldset Wrapper`, `Link`, `Link Pure`, `Link Social`
  , `Radio Button Wrapper`, `Select Wrapper`, `Text Field Wrapper`, `Textarea Wrapper` can now have initial skeleton
  styles when passed as `skeletonTagNames` to the `getInitialStyles` partial

### [2.9.2] - 2022-03-24

### [2.9.2-rc.1] - 2022-03-23

#### Fixed

- Bug caused by Chrome where hover styles of `Link Pure` are not displayed correctly

### [2.9.2-rc.0] - 2022-03-22

#### Added

- Normalized font behavior (`hyphen`, `overflow-wrap` and `text-size-adjust`) across components

#### Fixed

- `Modal` scrolling and pinch to zoom on iOS
- `Modal` initial position if scrollable
- `Table Head Cell` sort icon `asc` + `desc`

### [2.9.1] - 2022-03-10

### [2.9.1-rc.0] - 2022-03-09

#### Added

- Styles for slotted `<button>` in `Text`

#### Changed

- `Modal` heading and aria validation happens only when open

#### Fixed

- React: bundling format of partials

### [2.9.0] - 2022-02-28

### [2.9.0-rc.1] - 2022-02-25

#### Fixed

- `Modal` focus trap respecting elements in shadow DOM and dynamically added/removed elements on first level
- `Tabs Item` focus outline on click in Safari
- Error while using partials in Vanilla JS and Angular

### [2.9.0-rc.0] - 2022-02-16

#### Added

- `getFontFaceStylesheet` returns additional `<link>` tags with `rel="preconnect"` and `rel="dns-prefetch"`
- Option `format` to partials `getFontFaceStylesheet`, `getComponentChunkLinks()`, `getFontLinks()`, `getIconLinks()` ,
  `getInitialStyles()`, `getLoaderScript()` and `getMetaTagsAndIconLinks()`

#### Deprecated

- The option `withoutTags` of partials `getFontFaceStylesheet`, `getComponentChunkLinks()`, `getFontLinks()` ,
  `getIconLinks()`, `getInitialStyles()`, `getLoaderScript()` and `getMetaTagsAndIconLinks()` is deprecated and will be
  removed in `v3.0.0`. Please use `format: 'jsx'` instead.

```diff
- <link rel="stylesheet" href={getFontFaceStylesheet({ withoutTags: true })} crossOrigin="true" />
+ {getFontFaceStylesheet({ format: 'jsx' })}
```

### [2.9.0-beta.1] - 2022-01-27

#### Added

- `:focus-visible` content of selected Tab in `Tabs` component gets focus styling
- Improved accessibility of `Text Field Wrapper` and `Textarea Wrapper` when `maxlength` attribute is set
- `Modal` aria property
- `Modal` class for slotted elements to make content full-width

#### Changed

- `Button Pure` and `Link Pure` removed `position: relative` imposition, make sure to **not** override it with
  `position: static`

#### Fixed

- `Modal` close button styles when no heading is passed

### [2.9.0-beta.0] - 2022-01-18

#### Added

- React: `getByRoleShadowed`, `getByLabelTextShadowed` and `getByTextShadowed` utilities which uses
  `@testing-library/dom` queries internally to support Shadow DOM

#### Fixed

- React: `UnhandledPromiseRejectionWarning` when using `skipPorscheDesignSystemCDNRequestsDuringTests()`

### [2.8.0] - 2022-01-17

#### Fixed

- Accessibility issue of `Icon` component in Windows High Contrast Mode in Chromium Browser

### [2.8.0-rc.0] - 2022-01-14

#### Added

- Support for `tabindex` attribute on `Button`, `Button Pure`, `Switch`, `Link`, `Link Pure` and `Link Social`

#### Changed

- `:focus-visible` style matches outline color of `Button` while hovered

#### Deprecated

- The `tabbable` property of `Button`, `Button Pure` and `Switch` is deprecated and will be removed in `v3.0.0`. Please
  use `tabindex` instead.

```diff
- <p-button tabbable="false">Some button</p-button>
+ <p-button tabindex="-1">Some button</p-button>
```

### [2.8.0-beta.3] - 2021-12-22

#### Added

**Disclaimer:** The provided themes `light-electric` and `dark-electric` are just a proof of concept, it's **not**
accessible regarding its color contrast and might even be removed in an upcoming major release again.

- `light-electric` theme for `Switch`
- `dark-electric` theme for `Button Pure` and `Link Pure`
- Character counter to `Text Field Wrapper` and `Textarea Wrapper` if `maxlength` is present on `input type="text"` and
  `textarea`

#### Changed

- `:focus-visible` style matches outline color of `Switch` while hovered

#### Fixed

- Box model of `Button Pure`

### [2.8.0-beta.2] - 2021-12-22

#### Fixed

- `Content Wrapper` regression for `!important` style

#### Added

- Usage validation for `Link`, `Link Pure` and `Link Social`

### [2.8.0-beta.1] - 2021-12-16

#### Fixed

- `Select Wrapper` validation of select element

### [2.8.0-beta.0] - 2021-12-15

#### Changed

- Angular: Increased peer dependency to `>=12.0.0 <14.0.0`

### [2.7.0] - 2021-12-14

### [2.7.0-rc.0] - 2021-12-14

#### Removed

- `offset-bottom` prop of `Toast` (use `--p-toast-position-bottom` CSS variable instead)

### [2.7.0-beta.6] - 2021-12-08

#### Added

- `Popover`

### [2.7.0-beta.5] - 2021-12-07

#### Added

**Disclaimer:** The provided theme `light-electric` is just a proof of concept, it's **not** accessible regarding its
color contrast and might even be removed in an upcoming major release again.

- `light-electric` theme for `Accordion`, `Link`, `Link Pure`, `Button`, `Button Pure`, `Tabs`, `Tabs Bar`

### [2.7.0-beta.4] - 2021-12-02

### [2.7.0-beta.3] - 2021-11-30

#### Added

- `Accordion` uses `MutationObserver` fallback when no `ResizeObserver` is available in older browsers

#### Fixed

- `Link` and `Link Social` not adapting slotted anchor to the width of the element

### [2.7.0-beta.2] - 2021-11-24

#### Added

- `Toast`

#### Fixed

- `Banner` animations respect offset correctly

### [2.7.0-beta.1] - 2021-11-16

#### Fixed

- `Headline` applies `align` and `ellipsis` prop correctly

### [2.7.0-beta.0] - 2021-11-11

#### Added

- New `aria` property for `ARIA` attribute handling for: `Button`, `Button Pure`, `Icon`, `Link`, `Link Pure`, `Marque`
  , `Spinner`

#### Fixed

- React: warnings about `useLayoutEffect` in SSR context

### [2.6.1] - 2021-11-05

#### Fixed

- Prevent breaking entire Porsche Design System due to lacking support of `ResizeObserver`, however `Accordion` still
  requires it

### [2.6.0] - 2021-11-04

#### Added

- `unit` and `unitPosition` properties to `Text Field Wrapper`

### [2.6.0-beta.0] - 2021-10-29

#### Changed

- Use `Heiti SC` (pre-installed on iOS/macOS) and `SimHei` (pre-installed on Windows) as Chinese fallback font

#### Added

- `Marque` uses `webp` images for browsers that support it
- `Inline Notification`
- `Icon` now supports `success` for `name` property

#### Fixed

- Colors of `Banner` for dark theme
- Replaced CSS `inset` property with `top`, `left`, `right` and `bottom` for browser compatibility
- Opening and closing transition of `Modal`

### [2.5.1-beta.0] - 2021-10-11

#### Fixed

- Possible exceptions when components get unmounted directly

### [2.5.0] - 2021-10-04

#### Added

- `SimHei` and `黑体` as fallback for all components' `font-family`

### [2.5.0-beta.1] - 2021-09-28

#### Changed

- React: improved render behavior of components

### [2.5.0-beta.0] - 2021-09-22

#### Added

- React: utility function `skipPorscheDesignSystemCDNRequestsDuringTests`

### [2.4.0] - 2021-09-21

### [2.4.0-beta.2] - 2021-09-21

#### Added

- `Link Social` and `Icon` now support `kakaotalk`, `naver`, `reddit` and `tiktok`
- JSS caching mechanism to improve style performance

#### Changed

- Alignment of `linkedin` icon
- Improved accessibility of `Select Wrapper`
- `Icon` loading behaviour to non-blocking, components using the `Icon` will no longer wait for it to load
- Validation messages of `Fieldset Wrapper` have now an additional icon representing the validation state

#### Fixed

- Box model of `Link Pure`
- Focus of `Link Pure` with slotted anchor and hidden label
- Focus cycling of `Modal` without focusable children
- Suppress CORS error

### [2.4.0-beta.1] - 2021-08-26

#### Added

- `active` property to `Button Pure`

### [2.4.0-beta.0] - 2021-08-26

#### Added

- `icon` property of `Button Pure` and `Link Pure` was extended by `none` value
- `alignLabel` and `stretch` property to `Button Pure` and `Link Pure`

#### Changed

- Improved `:focus-visible` and `:hover:focus-visible` colors for `Link Social` and `Link`
- Improved slotted `<a>` coloring in dark theme for `Link Social` and `Link`
- Validation messages of `Checkbox Wrapper`, `Radio Button Wrapper`, `Select Wrapper`, `Textarea Wrapper` and
  `Text Field Wrapper` have now an additional icon representing the validation state
- `Modal` backdrop behavior to close modal on mouse-down

#### Fixed

- Slotted `<a>` coloring in dark theme for `Text`, `Headline`, `Text List`, `Banner`, `Select Wrapper` and `Link Pure`
- Wrong background color of scrollable `Modal`'s backdrop in Safari

### [2.3.0] - 2021-07-28

### [2.3.0-beta.3] - 2021-07-28

#### Changed

- `Accordion` reduce paddings, vertically align carets to the first heading row, adjust border color and hover styles

#### Fixed

- `Text Field Wrapper` accessibility of type password and search

### [2.3.0-beta.2] - 2021-07-15

#### Added

- `Checkbox Wrapper`, `Radio Button Wrapper`, `Select Wrapper`, `Textarea Wrapper` and `Text Field Wrapper` now reflect
  changes of the `required` attribute on their child component
- `multiline` property to `Table Cell`
- Partial function `getLoaderScript()` to initialize Porsche Design System as early as possible

#### Fixed

- `Table Head Cell` uses semi bold instead of bold as font weight
- Transition of `Modal`

### [2.3.0-beta.1] - 2021-07-08

#### Added

- `Accordion`

#### Changed

- Removed initial delay of `Banner`

### [2.3.0-beta.0] - 2021-07-01

#### Added

- `Table`
- Angular: export types from package root
- Accessibility icon

#### Changed

- `Button`, `Button Pure` and `Switch` are now focusable while in `loading` state
- `Text` and `Headline` inherits white-space CSS property
- React: sync component props via property instead of attribute

#### Fixed

- Angular: support `"strictTemplates": true` option in `tsconfig.json`
- Use correct icon for `arrow-last` and `arrow-first` in `Icon`, `Button` and `Link` components

### [2.2.1] - 2021-06-08

#### Changed

- Optimize vertical alignment of `Modal`

#### Fixed

- URL in inject global style warning

### [2.2.1-beta.1] - 2021-06-02

#### Fixed

- Margin of `Tabs Bar` within `Tabs` for Firefox and Safari
- SVG of `Icon` is not removed after prop change, e.g. on color change
- Fullscreen behavior of `Modal` on screens larger than 1760px

### [2.2.0] - 2021-05-19

#### Fixed

- `Text` inside `Button` now has the proper size on iOS Safari when changing to and from landscape mode
- `Banner` can now be re-opened after closing
- Closing one `Banner` will not close other `Banners` on the site

### [2.2.0-beta.2] - 2021-05-12

#### Fixed

- `Select Wrapper` value changes are now reflected correctly
- `Select Wrapper` dark theme background color if used with `filter` prop

### [2.2.0-beta.1] - 2021-05-05

#### Added

- Partial function `getIconLinks()` to preload Porsche Design System Icons

#### Fixed

- `Text Field Wrapper` spacing in Safari

### [2.2.0-beta.0] - 2021-05-05

#### Added

- Partial function `getMetaTagsAndIconLinks()` to simplify cross device fav and meta icons

### [2.1.0] - 2021-05-03

### [2.1.0-beta.0] - 2021-05-03

#### Added

- `Switch`

#### Changed

- `Text` automatically breaks words/strings into new line being too long to fit inside their container
- `Headline` automatically breaks words/strings into new line being too long to fit inside their container
- Extended `Fieldset Wrapper` with `labelSize`, `required`, `state` and `message` properties. If the `Fieldset Wrapper`
  is set to required only the label of the **Fieldset Wrapper** gets an asterisk. It is removed from all wrapped child
  components, as long as they are Porsche Design System form elements.

### [2.0.3] - 2021-04-28

### [2.0.3-beta] - 2021-04-28

#### Fixed

- Angular: Events firing twice in `Pagination`, `Modal`, `Tabs`, `Tabs Bar` and `Banner` component

### [2.0.2] - 2021-04-21

### [2.0.2-beta.0] - 2021-04-20

#### Fixed

- TypeScript build errors due to duplicate declarations in `types.d.ts`

### [2.0.1] - 2021-04-16

#### Fixed

- Visual appearance of `Checkbox Wrapper` in iOS Safari
- A bug where `Text Field Wrapper` would throw an error when reattaching to DOM too quickly
- Visual bug in Firefox when zooming out `Text Field Wrapper`, `Checkbox Wrapper` and `Textarea Wrapper`
- Angular: Streamline component styles in dark theme

#### Changed

- Aligned focus states of `Checkbox Wrapper` and `Radio Button Wrapper` across browsers

### [2.0.0] - 2021-04-13

In keeping with [Semver](https://semver.org/), Porsche Design System v2.0.0 was released due to changes in the API,
fundamental changes in loading behavior and others. With our new major version `v2.0.0` there are some important changes
that you should watch out for. To make the migration from `v1.5.x` to our current `v2.0.0` easier, we offer a few
guidelines.

## General changes / improvements:

#### All components, icons, fonts, styles and marque of the Porsche Design System are loaded versioned and chunked from a central CDN

This way all web based digital Porsche products share and use the cached and versioned assets regardless of the JS
framework used to improve loading performance across the Porsche group. Only a tiny (1.4kb sized) Porsche Design System
loader script gets bundled into your application code. Everything else gets loaded versioned, cached and chunked from a
central CDN ([read more](https://designsystem.porsche.com/latest/performance/cdn)). However, this also means that you
will need an **Internet connection** to render the components in a browser (possibly relevant for development stage or
intranet applications).

#### Enabling Micro Frontend Architecture

In case of a micro-frontend architecture, multiple instances and versions of the Porsche Design System can be combined
in a final application by configurable prefixing technique of the Porsche Design System components during runtime.
Please refer to our framework specific guidelines
[Vanilla JS](https://designsystem.porsche.com/latest/start-coding/vanilla-js) ,
[Angular](https://designsystem.porsche.com/latest/start-coding/angular) and
[React](https://designsystem.porsche.com/latest/start-coding/react).

#### Prevent Flash of Unstyled Content (FOUC) and Flash of Unstyled Text (FOUT)

To prevent FOUC/FOUT, the Porsche Design System offers various partials as part of the
`@porsche-design-system/components-{js|angular|react}` package to ensure all necessary Porsche Design System fonts and
components are fully loaded. If you've used the `@porsche-design-system/partials` package previously, stop using it and
replace the integration with the partials provided by `@porsche-design-system/components-{js|angular|react}` package.
Have a look at our [FOUC/FOUT guidelines](https://designsystem.porsche.com/latest/performance/loading-behaviour).

```diff
- <%= require('@porsche-design-system/partials').getPorscheDesignSystemCoreStyles() %>
+ <%= require('@porsche-design-system/components-{js|angular|react}/partials').getInitialStyles() %>

- <%= require('@porsche-design-system/partials').getFontFaceCSS() %>
+ <%= require('@porsche-design-system/components-{js|angular|react}/partials').getFontFaceStylesheet() %>

- <link rel="preload" href="path/to/webfont/nameOfWebFontFile" as="font" type="font/woff2" crossorigin />
+ <%= require('@porsche-design-system/components-{js|angular|react}/partials').getFontLinks({ weights: ['regular', 'semi-bold'] }) %>
```

#### Added support for China CDN

Our CDN is configured to forward requests to Chinese CDN automatically when necessary. So you're good to go without any
configuration or multiple region specific builds of your application. However, if you are aiming for the maximum
possible performance in China, you can configure which CDN the Porsche Design System must use. Please follow our
[CDN guidelines](https://designsystem.porsche.com/latest/performance/cdn) for more information.

#### New/optimized components

- **Tabs**
- **Tabs Bar**
- **Banner**
- **Modal**
- Headline
- Select
- Pagination
- Button
- Button Pure
- Link
- Link Pure
- Spinner
- Checkbox
- Radio Button

#### Improved TypeScript support for Angular and React

To ensure the best possible typing support, we have refactored our Angular and React wrappers which integrate the native
web components of the Porsche Design System.

#### componentsReady() works reliable

Because the Porsche Design System components get loaded async at the time they are needed, it might be relevant within
your application or test automation to know when those have been initialized. Therefore, we provide in all three
`@porsche-design-system/components-{js|angular|react}')` packages a reliable helper function `componentsReady()`.
[Read more about it](https://designsystem.porsche.com/latest/helpers/components-ready).

#### Removed "blur on focus"

Now focus styling is only applied when you navigate through keyboard and ignored by mouse interaction for browsers
supporting `:focus-visible` otherwise it will fallback to `:focus` CSS implementation.

#### Changed focus styling for a better compromise between accessibility and visual appearance

Color and outline of general focus styling has changed to `currentColor` for light/dark theme with an outline of 1px
width/offset. If you have custom components build with the usage of our `@porsche-design-system/utilities` package then
update it to the latest version (we also provide a focus
[SCSS mixin](https://designsystem.porsche.com/latest/utilities/scss/functions) and
[JS function](https://designsystem.porsche.com/latest/utilities/js/functions)).

#### Improved geometry of Porsche Next font

For better alignment and readability we've changed the geometry of the Porsche Next font which results in a visual
change of font size and spacing.

#### Dropped support for IE11 and EdgeHTML according to Porsche's official browser strategy 2021

If you still need to support these browsers, you have to stick to `v1.5.x`. We offer a Browser Notification package
`@porsche-design-system/browser-notification` to alert users that these browsers are no longer supported. It supports a
blocking layer (to be used with Porsche Design System `v2.x`), or a dismissible banner (to be used with Porsche Design
System `v1.x`). Please refer to our
[Browser compatibility guidelines](https://designsystem.porsche.com/latest/help/browser-compatibility).

#### Changed default type of Button and Button Pure

To be in sync with native `<button>` behavior we've changed the default `type` of **Button** and **Button Pure**
component. Those components will render a button within their Shadow DOM as `<button type="submit">` ( previously
`<button type="button">`).

- `submit`: The button submits the form data to the server. This is the default if the attribute is not specified for
  buttons associated with a `<form>`, or if the attribute is an empty or invalid value.
- `button`: The button has no default behavior, and does nothing when pressed by default. It can have client-side
  scripts listen to the element's events, which are triggered when the events occur.

#### Changed support for wrapped links around Link, Link Pure and Link Social component

Due to the support for setting links (`<a href="#">`) in our **Link**, **Link Pure** and **Link Social** components as
child, we've removed support for styling the anchor tag (`<a>`) when it surrounds the component. So we recommend
changing the position of the `<a>` tag from wrapping the component to a direct slot (child) of it.

```diff
- <a href="#"><p-link>Some label</p-link></a>
+ <p-link><a href="#">Some label</a></p-link>

- <a href="#"><p-link-pure>Some label</p-link-pure></a>
+ <p-link-pure><a href="#">Some label</a></p-link-pure>

- <a href="#"><p-link-social>Some label</p-link-social></a>
+ <p-link-social><a href="#">Some label</a></p-link-social>
```

#### Automatic \* asterisk symbol to form field labels

We added an automatic generated _ asterisk symbol to form field labels which have the required attribute. This might
lead to a doubled _ symbol if you set one by yourself.

```diff
- <p-text-field-wrapper label="Some label *"><input type="text" name="some-name" required /></p-text-field-wrapper>
+ <p-text-field-wrapper label="Some label"><input type="text" name="some-name" required /></p-text-field-wrapper>

- <p-checkbox-wrapper label="Some label *"><input type="checkbox" name="some-name" required /></p-checkbox-wrapper>
+ <p-checkbox-wrapper label="Some label"><input type="checkbox" name="some-name" required /></p-checkbox-wrapper>

- <p-radio-button-wrapper label="Some label *"><input type="radio" name="some-name" required /></p-radio-button-wrapper>
+ <p-radio-button-wrapper label="Some label"><input type="radio" name="some-name" required /></p-radio-button-wrapper>

- <p-radio-button-wrapper label="Some label *"><input type="radio" name="some-name" required /></p-radio-button-wrapper>
+ <p-radio-button-wrapper label="Some label"><input type="radio" name="some-name" required /></p-radio-button-wrapper>

- <p-textarea-wrapper label="Some label *"><textarea name="some-name" required></textarea></p-textarea-wrapper>
+ <p-textarea-wrapper label="Some label"><textarea name="some-name" required></textarea></p-textarea-wrapper>

- <p-select-wrapper label="Some label *"><select name="some-name" required><option>A</option></select></p-select-wrapper>
+ <p-select-wrapper label="Some label"><select name="some-name" required><option>A</option></select></p-select-wrapper>
```

#### Shadow DOM

`Flex`, `Flex Item`, `Grid` and `Grid Item` now use Shadow DOM, thus you are not able to overwrite styles defined by
these components any longer.

---

## Angular

#### Integration of Angular components

In the past it was possible to provide a token called `PREVENT_WEB_COMPONENTS_REGISTRATION` which prevented the
registration of the Porsche Design System components and loading of polyfills. Due to the fact that we no longer provide
/ need poly filling, we have completely removed the token. For advanced usage please
[read further](https://designsystem.porsche.com/latest/start-coding/angular).

---

## React

#### Integration of React components

In the past `@porsche-design-system/components-react` components have initialized the **Porsche Design System Loader**
automatically as soon as a component was imported. With `v2.x` you have to import the `PorscheDesignSystemProvider` once
in your `index.tsx` which then initializes the **Porsche Design System Loader**, e.g. like:

```diff
  // index.tsx

  import ReactDOM from 'react-dom';
  import { PorscheDesignSystemProvider } from '@porsche-design-system/components-react';
  import { App } from './App';

  ReactDOM.render(
    <React.StrictMode>
+     <PorscheDesignSystemProvider>
        <App />
+     </PorscheDesignSystemProvider>
    </React.StrictMode>,
    document.getElementById('root')
  );
```

For advanced usage please [read further](https://designsystem.porsche.com/latest/start-coding/react).

#### Jsdom Polyfill for React / Jest / jsdom test automation

We removed test mocks for React / Jest / jsdom as Shadow DOM is supported since jsdom v12.2.0. Instead, we provide a
Jsdom Polyfill (exclusivly for `@porsche-design-system/components-react` package) fixing missing implementation of jsdom
which the Porsche Design System relies on. **Note:** If your test includes Porsche Design System components, make sure
to wrap the component you want to test with a PorscheDesignSystemProvider in order to avoid exceptions. For more
information please [read further](https://designsystem.porsche.com/latest/start-coding/react).

---

## Vanilla JS

#### Integration of Vanilla JS components

With `v1.x` of the Porsche Design System you've had to copy all needed JS files of
`@porsche-design-system/components-js` into your target directory and include the ES5 and ESM loader snippet. Now you
only need to copy one `index.js` file and initialize the Porsche Design System like in the example below:

```diff
  <!DOCTYPE html>
  <html lang="en">
    <head>
      <meta charset="utf-8">
      <meta name="viewport" content="width=device-width,initial-scale=1.0">
      <title>Porsche Design System</title>
-     <script nomodule src="PATH/TO/PACKAGE/@porsche-design-system/components-js/dist/porsche-design-system/porsche-design-system.js"></script>
-     <script type="module" src="PATH/TO/PACKAGE/@porsche-design-system/components-js/dist/porsche-design-system/porsche-design-system.esm.js"></script>
+     <script src="PATH/TO/PACKAGE/@porsche-design-system/components-js/index.js"></script>
    </head>
    <body>
+     <script type="text/javascript">
+       porscheDesignSystem.load();
+     </script>
      <p-headline variant="headline-1">Some text</p-headline>
    </body>
  </html>
```

For advanced usage please [read further](https://designsystem.porsche.com/latest/start-coding/vanilla-js).

---

### [2.0.0-rc.10] - 2021-04-12

#### Changed

- `Tabs` and `Tabs Bar` now respect dynamic additions / removals of `p-tabs-item`, `a` and `button` elements. Make sure
  to update the `activeTabIndex` when mutating elements
- Improved performance of `Text`, `Button Pure` and `Link Pure` when `size` is not `inherit`

#### Added

- `Grid` now has a `wrap` and `gutter` property
- Components (`Grid Item`, `Flex Item`, `Tabs Item` and `Text List Item`) that require a specific parent (`Grid`, `Flex`
  , `Tabs` and `Text List`) will now throw an error if used without that parent

#### Fixed

- Visual appearance of `Checkbox Wrapper` and `Radio Button Wrapper` reflect the state of the wrapped `input` element

### [2.0.0-rc.9] - 2021-03-26

#### Added

- `Button Group` component
- Fullscreen property for `Modal` on mobile

#### Changed

- Spacings, heading and sizes of `Modal`

#### Fixed

- Prevent duplicate loading of `porsche-design-system.v2.x.HASH.js` chunk when using `getComponentChunkLinks()` partial

### [2.0.0-rc.8] - 2021-03-17

#### Added

- Support for full height `Content Wrapper` with flex
- `Tabs Bar` now supports `undefined` as `activeTabIndex`

#### Changed

- `Tabs Bar` has a new default `activeTabIndex`, which is `undefined`
- `Tabs Bar` does not work by itself anymore. The `activeTabIndex` needs to be controlled from the outside
  ([read more](https://designsystem.porsche.com/latest/components/tabs-bar/examples))
- Background Color of `Select Wrapper` in `dark` theme to meet accessibility criteria

### [2.0.0-rc.7] - 2021-03-15

#### Fixed

- Make shadowed `Flex` and `Grid` work in Firefox + Safari

### [2.0.0-rc.6] - 2021-03-11

#### Changed

- Make `Grid` and `Grid Item` use Shadow DOM
- Make `Flex` and `Flex Item` use Shadow DOM

### [2.0.0-rc.5] - 2021-03-09

#### Added

- Configurable background color of `Content Wrapper`
- `italic` font-style in `Text` is now overridden with `normal`

#### Fixed

- Usage of `Select Wrapper` within custom elements
- A bug that caused `Spinner` to be displayed in a wrong size

### [2.0.0-rc.4] - 2021-03-01

#### Changed

- Filter of `Select Wrapper` supports substring search

#### Fixed

- Build error in SSR

### [2.0.0-rc.3] - 2021-02-17

#### Added

- React: utility function `skipCheckForPorscheDesignSystemProviderDuringTests`
- React: tree shaking for component wrappers

#### Fixed

- Angular: error in `Checkbox Wrapper`, `Radio Button Wrapper` and `Text Field Wrapper` when `input[type]` is bound

### [2.0.0-rc.2] - 2021-02-12

#### Added

- Validate usage of `Checkbox Wrapper`, `Radio Button Wrapper`, `Select Wrapper`, `Text Field Wrapper` and
  `Textarea Wrapper`

### [2.0.0-rc.1] - 2021-02-04

#### Added

- Partial function `getComponentChunkLinks()` to preload Porsche Design System Components

#### Changed

- Added a space before asterisk (`*`) when `input`, `textarea` or `select` have `required` attribute within form wrapper
  components
- Renamed partial `getFontLinks()` option from `weight` to `weights`

#### Fixed

- A bug in `Tabs Bar` where the nextButton was mistakenly rendered.
- A bug where `Icon` was not rendered when using `lazy` property.
- A bug in `Text Field Wrapper` with input type password where characters would overlap the icon.

### [2.0.0-rc.0] - 2021-01-29

#### Added

- Link support for `Marque`
- Sizing options `'responsive' | 'small' | 'medium'` for `Marque`

#### Changed

- Angular: added static `load()` function `PorscheDesignSystemModule` for custom prefix
- Hide up/down spin button when using **Text Field** with `type="number"` in Firefox

#### Fixed

- Angular: typings
- React: correct handling of `ref` property
- Unhandled exception in `Select Wrapper` if `selected` and `disabled` attributes are set on the same option
- A bug in `Tabs Bar` where scrolling was broken when a tab was selected
- A bug in `Tabs Bar` where the `nextButton` was always rendered

### [2.0.0-alpha.13] - 2021-01-26

#### Added

- Partial function `getFontLinks()` to prevent **Flash of Unstyled Text** (FOUT)

#### Fixed

- React: correct handling of `className` property

### [2.0.0-alpha.12] - 2021-01-20

#### Added

- Partial function `getInitialStyles()` to prevent **Flash of Unstyled Content** (FOUC)
- Partial function `getFontFaceStylesheet()` to prevent **Flash of Unstyled Text** (FOUT)

#### Changed

- React: `PorscheDesignSystemProvider` needs to wrap application
- React: component props have to be camelCase
- React: `PorscheDesignSystemProvider` is needed while testing components

#### Fixed

- React: typings
- React: support of objects for property values

#### Removed

- React: `getPrefixedComponents`, prefixing is handled by `PorscheDesignSystemProvider`

### [2.0.0-alpha.11] - 2021-01-08

#### Changed

- Precision of relative line height
- Changed color of `neutral contrast low`

### [2.0.0-alpha.10] - 2020-12-14

#### Added

- `native` property to `Select Wrapper` to force rendering of native Browser select dropdown
- Extended flexibility of `Headline`

#### Changed

- Some styling improvements of `Select Wrapper`

#### Fixed

- Jsdom Polyfill `fetch` error

### [2.0.0-alpha.9] - 2020-12-09

### Fixed

- Improved reliability of `componentsReady()`

#### Changed

- Jsdom Polyfill `console.warn` behaviour

### [2.0.0-alpha.8] - 2020-12-03

### Fixed

- A bug where `Modal` did not remove `overflow=hidden` on document body.

### [2.0.0-alpha.7] - 2020-11-26

#### Added

- Jsdom Polyfill

#### Removed

- Jsdom Mocks
- Global "blur on focus" script

#### Changed

- Default dropdown direction of `SelectWrapper` from `down` to `auto`
- Made API of `Tabs` consistent with `Tabs Bar`
- Removed transition for focus styling
- Use `:focus-visible` as default and `:focus` as fallback for focusable elements

#### Fixed

- The Selected element of `SelectWrapper` dropdown keeps now in sync with native selection if changed programmatically
- Invalid search results get cleared if `SelectWrapper` becomes focus state
- Some bugs in `TabsBar`
- Minification of dynamic slotted content styles
- An issue where `Pagination` throws console errors if disconnected from dom.

### [2.0.0-alpha.6] - 2020-10-28

#### Changed

- default `type` of `Button` and `Button Pure` to `submit`

#### Fixed

- Typings

### [2.0.0-alpha.5] - 2020-10-26

#### Added

- `Modal` component

#### Fixed

- Typing for `pageChange` event of `Pagination` component
- Typings

#### Changed

- Focus styling

### [2.0.0-alpha.4] - 2020-10-14

#### Added

- Custom filter to `Select Wrapper` component
- DropDown direction property to `Select Wrapper` component
- Display `*` after label when `input`, `textarea` or `select` have `required` attribute within form wrapper components
- `Tabs` component
- `Tabs Bar` component
- `Banner` component

#### Removed

- Default `position: relative;` style of `Link Pure` and `Button Pure`

#### Fixed

- `Spinner` zooming bug on Safari

### [2.0.0-alpha.3] - 2020-09-11

#### Added

- Support to load assets from China CDN directly via browser flag: `PORSCHE_DESIGN_SYSTEM_CDN = 'cn';`

#### Removed

- Support for `<a>` wrapped `Link` and `Link Pure`

### [2.0.0-alpha.2] - 2020-08-20

### [2.0.0-alpha.1] - 2020-08-17

#### Changed

- Removed classnames dependency
- Stencil Core `taskQueue` from `congestionAsync` to `async` for more performant component rendering

#### Fixed

- Focus input on label click of `Checkbox Wrapper` and `Radio Button Wrapper`

### [1.5.6] - 2020-10-15

### [1.5.6-rc.0] - 2020-10-13

### Fixed

- `Spinner` zooming bug on Safari

### [1.5.5] - 2020-09-11

### [1.5.5-rc.0] - 2020-09-07

### Changed

- Deprecated stencil lifecycle-method `componentDidUnload` to `disconnectedCallback` to fix "`selectObserver` is
  undefined" bug in `Select Wrapper` and `Pagination`

### [1.5.4] - 2020-08-25

### [1.5.4-rc.0] - 2020-08-17

#### Changed

- Removed classnames dependency
- Stencil Core `taskQueue` from `congestionAsync` to `async` for more performant component rendering

#### Fixed

- Focus input on label click of `Checkbox Wrapper` and `Radio Button Wrapper`
- Fix typings for `orientation` of `Divider` component

### [2.0.0-alpha.0] - 2020-08-06

#### Added

- **Experimental:** Optional web component scoping mechanism during runtime to enable micro service architecture

#### Changed

- Web components get lazy loaded from central CDN to improve caching strategy across Porsche's digital eco system

#### Removed

- Stop browser support for **IE11** and **EdgeHTML**

#### Fixed

- Mix of `Optgroups` and `Options` on same level in `Select Wrapper` component
- Fix typings for `orientation` of `Divider` component

### [1.5.3] - 2020-08-10

### [1.5.3-rc.0] - 2020-08-10

#### Fixed

- Mix of `Optgroups` and `Options` on same level in `Select Wrapper` component

### [1.5.2] - 2020-07-22

#### Fixed

- Dispatch change event in `Select Wrapper`
- Stencil react-output-target SSR Bug

### [1.5.1] - 2020-07-20

#### Fixed

- SVGO settings for icons
- Angular bug which causes `ngcc` to fail

### [1.5.0] - 2020-07-16

#### Added

- Icons (active-cabin-ventilation, battery-full, bell, bookmark, car-battery, charging-active, charging-state, climate,
  climate-control, garage, horn, key, map, parking-brake, parking-light, preheating, send, shopping-bag, sidelights,
  user-manual, wrenches)

#### Changed

- Icons (arrow-first, arrow-last, battery-empty, car, card, charging-station, question)

#### Fixed

- Porsche Marque images

### [1.5.0-rc.2] - 2020-07-06

### [1.5.0-rc.1] - 2020-07-06

#### Added

- **Notification Neutral** color to `color` property of `p-text` and `p-icon`

### [1.5.0-rc.0] - 2020-06-25

#### Added

- `Fieldset Wrapper` component
- Improved SEO of `p-headline` and `p-text`: Added possibility to write semantic HTML tags (e.g. `<h1>-<h6>` or `<p>` ,
  `<blockquote>`, etc.) directly as slotted content.
- Possibility to include anchor tags directly as slots of `Link`, `Link Pure` and `Link Social`
- `Text` new `weight` property `semibold`
- `Button Pure` label with subline pattern as slot
- `Link Pure` label with subline pattern as slot

#### Changed

- `Select Wrapper` is now ready for the catwalk. It is dressed now with a custom drop down list box and gets naked by
  default on touch devices.

#### Fixed

- Minor accessibility improvements of `icons` and `Text Field`
- Remove native number spinner buttons of `Text Field` with type text for Firefox
- An issue with `Button` and `Button Pure` and their `disabled` attribute

### [1.4.0] - 2020-05-14

### [1.4.0-rc.3] - 2020-05-08

#### Added

- `Text List`

#### Changed

- Improve caching strategy for fonts by content-based hash
- Improve caching strategy for marque by content-based hash
- Dimensions and sharpness of marque
- Props for `Content Wrapper`

### [1.4.0-rc.2] - 2020-05-06

#### Added

- `Content Wrapper`
- Description property to `p-text-field-wrapper`, `p-textarea-wrapper` and `p-select-wrapper`
- `Link Social`

#### Changed

- Improve accessibility of error and success states of form elements
- Aria-invalid attribute of form elements if they are in error state is now managed by component
- Rename icon name `configure` to `configurate` (prevents breaking change compared to stable v1.3.0)
- Improve `p-icon` loading behavior

#### Fixed

- Display of wrong icons

#### Removed

- `safe-zone` property of `p-grid` (`Content Wrapper` should be used instead)

### [1.4.0-rc.1] - 2020-04-27

#### Added

- Add `safe-zone` property to `p-grid` for outer grid margin, max-width and centering
- Submit button with search icon to `p-textfield-wrapper` type search
- Test-Projects React, Angular, Gatsby and NextJS

#### Changed

- Background color of readonly state in components `p-textfield-wrapper` and `p-textarea-wrapper`
- Visual appearance of icons
- Improve caching strategy for icons by content-based hash
- Cursor of Radio, Checkbox and Select
- Fixed naming of Mock from `p-textfield-wrapper` to `p-text-field-wrapper`

#### Fixed

- Icon loading mechanism

### [1.4.0-rc.0] - 2020-04-09

#### Added

- SSR support

### [1.3.0] - 2020-04-08

#### Added

- New headline size `headline-5` to `p-headline`
- Test Mocks

#### Fixed

- Text styling of Select component on focus in IE11 and Chrome on Windows 10

### [1.3.0-rc.0] - 2020-04-03

#### Fixed

- Improve form elements

### [1.2.0] - 2020-03-25

#### Added

- `Divider`
- Hover state for form elements

#### Fixed

- Support label text of form elements for Screen readers

### [1.1.2] - 2020-03-17

#### Changed

- Notification colors

### [1.1.1] - 2020-03-13

#### Changed

- Icon of `Checkbox` indeterminate state

### [1.1.0] - 2020-03-11

#### Fixed

- Minor improvements

### [1.1.0-rc.0] - 2020-03-02

#### Added

- `Select Wrapper`
- `Checkbox Wrapper`
- `Radio Button Wrapper`
- `Textarea Wrapper`

#### Fixed

- `Text Field Wrapper` toggle password visibility

### [1.0.3] - 2020-02-13

#### Fixed

- JS framework compatibility

### [1.1.0-0] - 2020-02-06

#### Added

- `Text Field Wrapper`

#### Changed

- Add proper cursor for disabled state for `Button` and `Button Pure`

### [1.0.2] - 2020-02-04

#### Fixed

- Inheritable styling of slotted content

### [1.0.1] - 2020-01-30

#### Added

- Clickable area of `Link Pure` and `Button Pure` is optionally configurable by defining padding on host element

### [1.0.0] - 2020-01-28

#### Added

- Cursor pointer on hover for `Button` and `Button Pure`
- Line-height gets calculated based on Porsche type-scaling formula automatically for `Text`, `Link Pure` and
  `Button Pure`
- Test helper function `componentsReady()` which indicates when lazy loaded components fully have loaded

#### Changed

- Update CDN asset paths
- Improve font-weight definitions
- Rename and optimize neutral colors for `Icon` and `Text`

### [1.0.0-rc.1] - 2019-12-13

#### Added

- `Headline`
- `Text`
- `Marque`
- `Button`
- `Button Pure`
- `Spinner`
- `Icon`
- `Flex`
- `Grid`
- `Link`
- `Link Pure`
- `Pagination`
- "Blur on focus"<|MERGE_RESOLUTION|>--- conflicted
+++ resolved
@@ -9,16 +9,14 @@
 
 ### [Unreleased]
 
-<<<<<<< HEAD
 #### Changed
 
 - `Button`, `Button Pure` and `Switch` apply `aria-disabled="true"` to native button internally in case `disabled`
   and/or `loading` property is set
-=======
+
 ### [2.12.1] - 2022-05-25
 
 ### [2.12.1-rc.0] - 2022-05-25
->>>>>>> 186273f5
 
 #### Fixed
 
