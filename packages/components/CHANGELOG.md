--- conflicted
+++ resolved
@@ -8,16 +8,14 @@
 
 ### [Unreleased]
 
-<<<<<<< HEAD
 #### Changed
 - `Headline` `hyphens` style to `manual`
-=======
+
 ### [2.9.3-rc.1] - 2022-04-06
 
 #### Added
 - `Text Field Wrapper` now has a `showCharacterCount` property which can be used to hide the character count when a `maxLength` attribute is set on the wrapped `input`.
 - `Textarea Wrapper` now has a `showCharacterCount` property which can be used to hide the character count when a `maxLength` attribute is set on the wrapped `textarea`.
->>>>>>> 29f5e992
 
 ### [2.9.3-rc.0-skeletons] - 2022-03-29
 
