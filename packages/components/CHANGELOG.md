--- conflicted
+++ resolved
@@ -9,19 +9,16 @@
 ### [Unreleased]
 
 #### Added
-<<<<<<< HEAD
 **Disclaimer:** The provided themes `light-electric` and `dark-electric` are just a proof of concept, it's **not** accessible regarding its color contrast and might even be removed in an upcoming major release again.
 - `light-electric` theme for `Switch`
 - `dark-electric` theme for `Button Pure` and `Link Pure`
+- Character counter to `Text Field Wrapper` and `Textarea Wrapper` if `maxlength` is present on `input type="text"` and `textarea`
 
 #### Changed
 - `:focus-visible` style matches outline color of `Switch` while hovered
 
 #### Fixed
 - Box model of `Button Pure`
-=======
-- Character counter to `Text Field Wrapper` and `Textarea Wrapper` if `maxlength` is present on `input type="text"` and `textarea`
->>>>>>> c6fb0230
 
 ### [2.8.0-beta.2] - 2021-12-22
 
