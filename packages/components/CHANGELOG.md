--- conflicted
+++ resolved
@@ -9,9 +9,8 @@
 
 ### [Unreleased]
 
-<<<<<<< HEAD
-### [2.13.0] - 2022-06-22
-=======
+### [2.13.0] - 2022-06-23
+
 ### [2.13.0-rc.5] - 2022-06-23
 
 #### Fixed
@@ -19,7 +18,6 @@
 - `Stepper Horizontal Item` `state` validation
 - `Button` and `Link` with `theme="dark" variant="tertiary"` and `Tag Dismissible` bug on Safari <= v15.5 where wrong
   colors on hover were shown
->>>>>>> e44c8427
 
 ### [2.13.0-rc.4] - 2022-06-22
 
