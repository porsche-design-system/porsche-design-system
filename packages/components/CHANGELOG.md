# Changelog

## Porsche Design System - Components
All notable changes to this project will be documented in this file.

The format is based on [Keep a Changelog](https://keepachangelog.com/en/1.0.0/),
and this project adheres to [Semantic Versioning](https://semver.org/spec/v2.0.0.html).

### [Unreleased]

#### Added
- `Checkbox Wrapper`, `Radio Button Wrapper`, `Select Wrapper`, `Textarea Wrapper` and `Text Field Wrapper` now reflect changes of the `required` attribute on their child component
<<<<<<< HEAD
- Partial function `getLoader()` to initialize Porsche Design System as early as possible
=======
- `multiline` property to `Table Cell`

#### Fixed
- `Table Head Cell` uses semi bold instead of bold as font weight
- Transition of `Modal`
>>>>>>> bb167b53

### [2.3.0-beta.1] - 2021-07-08

#### Added
- `Accordion`

#### Changed
- Removed initial delay of `Banner`

### [2.3.0-beta.0] - 2021-07-01

#### Added
- `Table`
- Angular: export types from package root
- Accessibility icon

#### Changed
- `Button`, `Button Pure` and `Switch` are now focusable while in `loading` state
- `Text` and `Headline` inherits white-space CSS property
- React: sync component props via property instead of attribute 

#### Fixed
- Angular: support `"strictTemplates": true` option in `tsconfig.json`
- Use correct icon for `arrow-last` and `arrow-first` in `Icon`, `Button` and `Link` components

### [2.2.1] - 2021-06-08

#### Changed
- Optimize vertical alignment of `Modal`

#### Fixed
- URL in inject global style warning

### [2.2.1-beta.1] - 2021-06-02

#### Fixed
- Margin of `Tabs Bar` within `Tabs` for Firefox and Safari
- SVG of `Icon` is not removed after prop change, e.g. on color change
- Fullscreen behavior of `Modal` on screens larger than 1760px

### [2.2.0] - 2021-05-19

#### Fixed
- `Text` inside `Button` now has the proper size on iOS Safari when changing to and from landscape mode
- `Banner` can now be re-opened after closing
- Closing one `Banner` will not close other `Banners` on the site

### [2.2.0-beta.2] - 2021-05-12

#### Fixed
- `Select Wrapper` value changes are now reflected correctly
- `Select Wrapper` dark theme background color if used with `filter` prop

### [2.2.0-beta.1] - 2021-05-05

#### Added
- Partial function `getIconLinks()` to preload Porsche Design System Icons

#### Fixed
- `Text Field Wrapper` spacing in Safari

### [2.2.0-beta.0] - 2021-05-05

#### Added
- Partial function `getMetaTagsAndIconLinks()` to simplify cross device fav and meta icons

### [2.1.0] - 2021-05-03

### [2.1.0-beta.0] - 2021-05-03

#### Added
- `Switch`

#### Changed
- `Text` automatically breaks words/strings into new line being too long to fit inside their container
- `Headline` automatically breaks words/strings into new line being too long to fit inside their container
- Extended `Fieldset Wrapper` with `labelSize`, `required`, `state` and `message` properties. If the `Fieldset Wrapper` is set to required 
  only the label of the **Fieldset Wrapper** gets an asterisk. It is removed from all wrapped child components, as long as they are Porsche Design System form elements.

### [2.0.3] - 2021-04-28

### [2.0.3-beta] - 2021-04-28

#### Fixed
- Angular: Events firing twice in `Pagination`, `Modal`, `Tabs`, `Tabs Bar` and `Banner` component

### [2.0.2] - 2021-04-21

### [2.0.2-beta.0] - 2021-04-20

#### Fixed
- TypeScript build errors due to duplicate declarations in `types.d.ts`

### [2.0.1] - 2021-04-16

#### Fixed
- Visual appearance of `Checkbox Wrapper` in iOS Safari
- A bug where `Text Field Wrapper` would throw an error when reattaching to DOM too quickly
- Visual bug in Firefox when zooming out `Text Field Wrapper`, `Checkbox Wrapper` and `Textarea Wrapper`
- Angular: Streamline component styles in dark theme 

#### Changed
- Aligned focus states of `Checkbox Wrapper` and `Radio Button Wrapper` across browsers

### [2.0.0] - 2021-04-13

In keeping with [Semver](https://semver.org/), Porsche Design System v2.0.0 was released due to changes in the API, fundamental changes in loading behavior and others.
With our new major version `v2.0.0` there are some important changes that you should watch out for.
To make the migration from `v1.5.x` to our current `v2.0.0` easier, we offer a few guidelines.

## General changes / improvements:

#### All components, icons, fonts, styles and marque of the Porsche Design System are loaded versioned and chunked from a central CDN
This way all web based digital Porsche products share and use the cached and versioned assets regardless of the JS framework used to improve loading performance across the Porsche group.
Only a tiny (1.4kb sized) Porsche Design System loader script gets bundled into your application code.
Everything else gets loaded versioned, cached and chunked from a central CDN ([read more](https://designsystem.porsche.com/latest/performance/cdn)).
However, this also means that you will need an **Internet connection** to render the components in a browser (possibly relevant for development stage or intranet applications).

#### Enabling Micro Frontend Architecture
In case of a micro-frontend architecture, multiple instances and versions of the Porsche Design System can be combined in a final application by configurable prefixing technique of the Porsche Design System components during runtime.
Please refer to our framework specific guidelines [Vanilla JS](https://designsystem.porsche.com/latest/start-coding/vanilla-js), [Angular](https://designsystem.porsche.com/latest/start-coding/angular) and [React](https://designsystem.porsche.com/latest/start-coding/react).

#### Prevent Flash of Unstyled Content (FOUC) and Flash of Unstyled Text (FOUT)
To prevent FOUC/FOUT, the Porsche Design System offers various partials as part of the `@porsche-design-system/components-{js|angular|react}` package to ensure all necessary Porsche Design System fonts and components are fully loaded.
If you've used the `@porsche-design-system/partials` package previously, stop using it and replace the integration with the partials provided by `@porsche-design-system/components-{js|angular|react}` package.
Have a look at our [FOUC/FOUT guidelines](https://designsystem.porsche.com/latest/performance/loading-behaviour).

```diff
- <%= require('@porsche-design-system/partials').getPorscheDesignSystemCoreStyles() %>
+ <%= require('@porsche-design-system/components-{js|angular|react}/partials').getInitialStyles() %>

- <%= require('@porsche-design-system/partials').getFontFaceCSS() %>
+ <%= require('@porsche-design-system/components-{js|angular|react}/partials').getFontFaceStylesheet() %>

- <link rel="preload" href="path/to/webfont/nameOfWebFontFile" as="font" type="font/woff2" crossorigin />
+ <%= require('@porsche-design-system/components-{js|angular|react}/partials').getFontLinks({ weights: ['regular', 'semi-bold'] }) %>
```

#### Added support for China CDN
Our CDN is configured to forward requests to Chinese CDN automatically when necessary.
So you're good to go without any configuration or multiple region specific builds of your application.
However, if you are aiming for the maximum possible performance in China, you can configure which CDN the Porsche Design System must use.
Please follow our [CDN guidelines](https://designsystem.porsche.com/latest/performance/cdn) for more information.

#### New/optimized components
- **Tabs**
- **Tabs Bar**
- **Banner**
- **Modal**
- Headline
- Select
- Pagination
- Button
- Button Pure
- Link
- Link Pure
- Spinner
- Checkbox
- Radio Button

#### Improved TypeScript support for Angular and React
To ensure the best possible typing support, we have refactored our Angular and React wrappers which integrate the native web components of the Porsche Design System.

#### componentsReady() works reliable
Because the Porsche Design System components get loaded async at the time they are needed, it might be relevant within your application or test automation to know when those have been initialized.
Therefore, we provide in all three `@porsche-design-system/components-{js|angular|react}')` packages a reliable helper function `componentsReady()`.
[Read more about it](https://designsystem.porsche.com/latest/helpers/components-ready).

#### Removed "blur on focus"
Now focus styling is only applied when you navigate through keyboard and ignored by mouse interaction for browsers supporting `:focus-visible` otherwise it will fallback to `:focus` CSS implementation.

#### Changed focus styling for a better compromise between accessibility and visual appearance
Color and outline of general focus styling has changed to `currentColor` for light/dark theme with an outline of 1px width/offset.
If you have custom components build with the usage of our `@porsche-design-system/utilities` package then update it to the latest version (we also provide a focus [SCSS mixin](https://designsystem.porsche.com/latest/utilities/scss/functions) and [JS function](https://designsystem.porsche.com/latest/utilities/js/functions)).

#### Improved geometry of Porsche Next font
For better alignment and readability we've changed the geometry of the Porsche Next font which results in a visual change of font size and spacing.

#### Dropped support for IE11 and EdgeHTML according to Porsche's official browser strategy 2021
If you still need to support these browsers, you have to stick to `v1.5.x`.
We offer a Browser Notification package `@porsche-design-system/browser-notification` to alert users that these browsers are no longer supported.
It supports a blocking layer (to be used with Porsche Design System `v2.x`), or a dismissible banner (to be used with Porsche Design System `v1.x`).
Please refer to our [Browser compatibility guidelines](https://designsystem.porsche.com/latest/help/browser-compatibility).

#### Changed default type of Button and Button Pure
To be in sync with native `<button>` behavior we've changed the default `type` of **Button** and **Button Pure** component.
Those components will render a button within their Shadow DOM as `<button type="submit">` (previously `<button type="button">`).

- `submit`: The button submits the form data to the server. This is the default if the attribute is not specified for buttons associated with a `<form>`, or if the attribute is an empty or invalid value.
- `button`: The button has no default behavior, and does nothing when pressed by default. It can have client-side scripts listen to the element's events, which are triggered when the events occur.

#### Changed support for wrapped links around Link, Link Pure and Link Social component
Due to the support for setting links (`<a href="#">`) in our **Link**, **Link Pure** and **Link Social** components as child, we've removed support for styling the anchor tag (`<a>`) when it surrounds the component.
So we recommend changing the position of the `<a>` tag from wrapping the component to a direct slot (child) of it.

```diff
- <a href="#"><p-link>Some label</p-link></a>
+ <p-link><a href="#">Some label</a></p-link>

- <a href="#"><p-link-pure>Some label</p-link-pure></a>
+ <p-link-pure><a href="#">Some label</a></p-link-pure>

- <a href="#"><p-link-social>Some label</p-link-social></a>
+ <p-link-social><a href="#">Some label</a></p-link-social>
```

#### Automatic * asterisk symbol to form field labels
We added an automatic generated * asterisk symbol to form field labels which have the required attribute.
This might lead to a doubled * symbol if you set one by yourself.

```diff
- <p-text-field-wrapper label="Some label *"><input type="text" name="some-name" required /></p-text-field-wrapper>
+ <p-text-field-wrapper label="Some label"><input type="text" name="some-name" required /></p-text-field-wrapper>

- <p-checkbox-wrapper label="Some label *"><input type="checkbox" name="some-name" required /></p-checkbox-wrapper>
+ <p-checkbox-wrapper label="Some label"><input type="checkbox" name="some-name" required /></p-checkbox-wrapper>

- <p-radio-button-wrapper label="Some label *"><input type="radio" name="some-name" required /></p-radio-button-wrapper>
+ <p-radio-button-wrapper label="Some label"><input type="radio" name="some-name" required /></p-radio-button-wrapper>

- <p-radio-button-wrapper label="Some label *"><input type="radio" name="some-name" required /></p-radio-button-wrapper>
+ <p-radio-button-wrapper label="Some label"><input type="radio" name="some-name" required /></p-radio-button-wrapper>

- <p-textarea-wrapper label="Some label *"><textarea name="some-name" required></textarea></p-textarea-wrapper>
+ <p-textarea-wrapper label="Some label"><textarea name="some-name" required></textarea></p-textarea-wrapper>

- <p-select-wrapper label="Some label *"><select name="some-name" required><option>A</option></select></p-select-wrapper>
+ <p-select-wrapper label="Some label"><select name="some-name" required><option>A</option></select></p-select-wrapper>
```

#### Shadow DOM
`Flex`, `Flex Item`, `Grid` and `Grid Item` now use Shadow DOM, thus you are not able to overwrite styles defined by these components any longer.

---

## Angular

#### Integration of Angular components
In the past it was possible to provide a token called `PREVENT_WEB_COMPONENTS_REGISTRATION` which prevented the registration of the Porsche Design System components and loading of polyfills.
Due to the fact that we no longer provide / need poly filling, we have completely removed the token.
For advanced usage please [read further](https://designsystem.porsche.com/latest/start-coding/angular).

---

## React

#### Integration of React components
In the past `@porsche-design-system/components-react` components have initialized the **Porsche Design System Loader** automatically as soon as a component was imported.
With `v2.x` you have to import the `PorscheDesignSystemProvider` once in your `index.tsx` which then initializes the **Porsche Design System Loader**, e.g. like:
```diff
  // index.tsx
    
  import ReactDOM from 'react-dom';
  import { PorscheDesignSystemProvider } from '@porsche-design-system/components-react';
  import { App } from './App';
    
  ReactDOM.render(
    <React.StrictMode>
+     <PorscheDesignSystemProvider>
        <App />
+     </PorscheDesignSystemProvider>
    </React.StrictMode>,
    document.getElementById('root')
  );
```
For advanced usage please [read further](https://designsystem.porsche.com/latest/start-coding/react).


#### Jsdom Polyfill for React / Jest / jsdom test automation
We removed test mocks for React / Jest / jsdom as Shadow DOM is supported since jsdom v12.2.0.
Instead, we provide a Jsdom Polyfill (exclusivly for `@porsche-design-system/components-react` package) fixing missing implementation of jsdom which the Porsche Design System relies on.
**Note:** If your test includes Porsche Design System components, make sure to wrap the component you want to test with a PorscheDesignSystemProvider in order to avoid exceptions.
For more information please [read further](https://designsystem.porsche.com/latest/start-coding/react).

---

## Vanilla JS

#### Integration of Vanilla JS components
With `v1.x` of the Porsche Design System you've had to copy all needed JS files of `@porsche-design-system/components-js` into your target directory and include the ES5 and ESM loader snippet.
Now you only need to copy one `index.js` file and initialize the Porsche Design System like in the example below:

```diff
  <!DOCTYPE html>
  <html lang="en">
    <head>
      <meta charset="utf-8">
      <meta name="viewport" content="width=device-width,initial-scale=1.0">
      <title>Porsche Design System</title>
-     <script nomodule src="PATH/TO/PACKAGE/@porsche-design-system/components-js/dist/porsche-design-system/porsche-design-system.js"></script>
-     <script type="module" src="PATH/TO/PACKAGE/@porsche-design-system/components-js/dist/porsche-design-system/porsche-design-system.esm.js"></script>
+     <script src="PATH/TO/PACKAGE/@porsche-design-system/components-js/index.js"></script>
    </head>
    <body>
+     <script type="text/javascript">
+       porscheDesignSystem.load();
+     </script>
      <p-headline variant="headline-1">Some text</p-headline>
    </body>
  </html>
```
For advanced usage please [read further](https://designsystem.porsche.com/latest/start-coding/vanilla-js).

---

### [2.0.0-rc.10] - 2021-04-12

#### Changed
- `Tabs` and `Tabs Bar` now respect dynamic additions / removals of `p-tabs-item`, `a` and `button` elements. Make sure to update the `activeTabIndex` when mutating elements
- Improved performance of `Text`, `Button Pure` and `Link Pure` when `size` is not `inherit`

#### Added
- `Grid` now has a `wrap` and `gutter` property
- Components (`Grid Item`, `Flex Item`, `Tabs Item` and `Text List Item`) that require a specific parent (`Grid`, `Flex`, `Tabs` and `Text List`) will now throw an error if used without that parent

#### Fixed
- Visual appearance of `Checkbox Wrapper` and `Radio Button Wrapper` reflect the state of the wrapped `input` element

### [2.0.0-rc.9] - 2021-03-26

#### Added
- `Button Group` component
- Fullscreen property for `Modal` on mobile

#### Changed
- Spacings, heading and sizes of `Modal`

#### Fixed
- Prevent duplicate loading of `porsche-design-system.v2.x.HASH.js` chunk when using `getComponentChunkLinks()` partial

### [2.0.0-rc.8] - 2021-03-17

#### Added
- Support for full height `Content Wrapper` with flex 
- `Tabs Bar` now supports `undefined` as `activeTabIndex`

#### Changed
- `Tabs Bar` has a new default `activeTabIndex`, which is `undefined`
- `Tabs Bar` does not work by itself anymore. The `activeTabIndex` needs to be controlled from the outside ([read more](https://designsystem.porsche.com/latest/components/tabs-bar/examples))
- Background Color of `Select Wrapper` in `dark` theme to meet accessibility criteria

### [2.0.0-rc.7] - 2021-03-15

#### Fixed
- Make shadowed `Flex` and `Grid` work in Firefox + Safari

### [2.0.0-rc.6] - 2021-03-11

#### Changed
- Make `Grid` and `Grid Item` use Shadow DOM
- Make `Flex` and `Flex Item` use Shadow DOM

### [2.0.0-rc.5] - 2021-03-09

#### Added
- Configurable background color of `Content Wrapper`
- `italic` font-style in `Text` is now overridden with `normal`

#### Fixed
- Usage of `Select Wrapper` within custom elements
- A bug that caused `Spinner` to be displayed in a wrong size

### [2.0.0-rc.4] - 2021-03-01

#### Changed
- Filter of `Select Wrapper` supports substring search

#### Fixed
- Build error in SSR

### [2.0.0-rc.3] - 2021-02-17

#### Added
- React: utility function `skipCheckForPorscheDesignSystemProviderDuringTests`
- React: tree shaking for component wrappers

#### Fixed
- Angular: error in `Checkbox Wrapper`, `Radio Button Wrapper` and `Text Field Wrapper` when `input[type]` is bound

### [2.0.0-rc.2] - 2021-02-12

#### Added
- Validate usage of `Checkbox Wrapper`, `Radio Button Wrapper`, `Select Wrapper`, `Text Field Wrapper` and `Textarea Wrapper`

### [2.0.0-rc.1] - 2021-02-04

#### Added
- Partial function `getComponentChunkLinks()` to preload Porsche Design System Components

#### Changed
- Added a space before asterisk (`*`) when `input`, `textarea` or `select` have `required` attribute within form wrapper components
- Renamed partial `getFontLinks()` option from `weight` to `weights`

#### Fixed
- A bug in `Tabs Bar` where the nextButton was mistakenly rendered.
- A bug where `Icon` was not rendered when using `lazy` property.
- A bug in `Text Field Wrapper` with input type password where characters would overlap the icon.

### [2.0.0-rc.0] - 2021-01-29

#### Added
- Link support for `Marque`
- Sizing options `'responsive' | 'small' | 'medium'` for `Marque`

#### Changed
- Angular: added static `load()` function `PorscheDesignSystemModule` for custom prefix
- Hide up/down spin button when using **Text Field** with `type="number"` in Firefox

#### Fixed
- Angular: typings 
- React: correct handling of `ref` property
- Unhandled exception in `Select Wrapper` if `selected` and `disabled` attributes are set on the same option
- A bug in `Tabs Bar` where scrolling was broken when a tab was selected
- A bug in `Tabs Bar` where the `nextButton` was always rendered

### [2.0.0-alpha.13] - 2021-01-26

#### Added
- Partial function `getFontLinks()` to prevent **Flash of Unstyled Text** (FOUT)

#### Fixed
- React: correct handling of `className` property

### [2.0.0-alpha.12] - 2021-01-20

#### Added
- Partial function `getInitialStyles()` to prevent **Flash of Unstyled Content** (FOUC)
- Partial function `getFontFaceStylesheet()` to prevent **Flash of Unstyled Text** (FOUT)

#### Changed
- React: `PorscheDesignSystemProvider` needs to wrap application
- React: component props have to be camelCase
- React: `PorscheDesignSystemProvider` is needed while testing components

#### Fixed
- React: typings
- React: support of objects for property values

#### Removed
- React: `getPrefixedComponents`, prefixing is handled by `PorscheDesignSystemProvider`

### [2.0.0-alpha.11] - 2021-01-08

#### Changed
- Precision of relative line height
- Changed color of `neutral contrast low`

### [2.0.0-alpha.10] - 2020-12-14

#### Added
- `native` property to `Select Wrapper` to force rendering of native Browser select dropdown
- Extended flexibility of `Headline`

#### Changed
- Some styling improvements of `Select Wrapper`

#### Fixed
- Jsdom Polyfill `fetch` error

### [2.0.0-alpha.9] - 2020-12-09

### Fixed
- Improved reliability of `componentsReady()`

#### Changed
- Jsdom Polyfill `console.warn` behaviour

### [2.0.0-alpha.8] - 2020-12-03

### Fixed
- A bug where `Modal` did not remove `overflow=hidden` on document body.

### [2.0.0-alpha.7] - 2020-11-26

#### Added
- Jsdom Polyfill

#### Removed
- Jsdom Mocks
- Global "blur on focus" script

#### Changed
- Default dropdown direction of `SelectWrapper` from `down` to `auto`
- Made API of `Tabs` consistent with `Tabs Bar`
- Removed transition for focus styling
- Use `:focus-visible` as default and `:focus` as fallback for focusable elements

#### Fixed
- The Selected element of `SelectWrapper` dropdown keeps now in sync with native selection if changed programmatically
- Invalid search results get cleared if `SelectWrapper` becomes focus state
- Some bugs in `TabsBar`
- Minification of dynamic slotted content styles
- An issue where `Pagination` throws console errors if disconnected from dom.

### [2.0.0-alpha.6] - 2020-10-28

#### Changed
- default `type` of `Button` and `Button Pure` to `submit`

#### Fixed
- Typings

### [2.0.0-alpha.5] - 2020-10-26

#### Added
- `Modal` component

#### Fixed
- Typing for `pageChange` event of `Pagination` component
- Typings

#### Changed
- Focus styling

### [2.0.0-alpha.4] - 2020-10-14

#### Added
- Custom filter to `Select Wrapper` component
- DropDown direction property to `Select Wrapper` component
- Display `*` after label when `input`, `textarea` or `select` have `required` attribute within form wrapper components
- `Tabs` component
- `Tabs Bar` component
- `Banner` component

#### Removed
- Default `position: relative;` style of `Link Pure` and `Button Pure` 

#### Fixed
- `Spinner` zooming bug on Safari

### [2.0.0-alpha.3] - 2020-09-11

#### Added
- Support to load assets from China CDN directly via browser flag: `PORSCHE_DESIGN_SYSTEM_CDN = 'cn';`

#### Removed
- Support for `<a>` wrapped `Link` and `Link Pure`

### [2.0.0-alpha.2] - 2020-08-20

### [2.0.0-alpha.1] - 2020-08-17

#### Changed
- Removed classnames dependency
- Stencil Core `taskQueue` from `congestionAsync` to `async` for more performant component rendering

#### Fixed
- Focus input on label click of `Checkbox Wrapper` and `Radio Button Wrapper`

### [1.5.6] - 2020-10-15

### [1.5.6-rc.0] - 2020-10-13

### Fixed
- `Spinner` zooming bug on Safari

### [1.5.5] - 2020-09-11

### [1.5.5-rc.0] - 2020-09-07

### Changed
- Deprecated stencil lifecycle-method `componentDidUnload` to `disconnectedCallback` to fix "`selectObserver` is undefined" bug in `Select Wrapper` and `Pagination`

### [1.5.4] - 2020-08-25

### [1.5.4-rc.0] - 2020-08-17

#### Changed
- Removed classnames dependency
- Stencil Core `taskQueue` from `congestionAsync` to `async` for more performant component rendering

#### Fixed
- Focus input on label click of `Checkbox Wrapper` and `Radio Button Wrapper`
- Fix typings for `orientation` of `Divider` component

### [2.0.0-alpha.0] - 2020-08-06

#### Added
- **Experimental:** Optional web component scoping mechanism during runtime to enable micro service architecture

#### Changed
- Web components get lazy loaded from central CDN to improve caching strategy across Porsche's digital eco system

#### Removed
- Stop browser support for **IE11** and **EdgeHTML**

#### Fixed
- Mix of `Optgroups` and `Options` on same level in `Select Wrapper` component
- Fix typings for `orientation` of `Divider` component

### [1.5.3] - 2020-08-10

### [1.5.3-rc.0] - 2020-08-10

#### Fixed
- Mix of `Optgroups` and `Options` on same level in `Select Wrapper` component

### [1.5.2] - 2020-07-22

#### Fixed
- Dispatch change event in `Select Wrapper`
- Stencil react-output-target SSR Bug

### [1.5.1] - 2020-07-20

#### Fixed
- SVGO settings for icons
- Angular bug which causes `ngcc` to fail

### [1.5.0] - 2020-07-16

#### Added
- Icons (active-cabin-ventilation, battery-full, bell, bookmark, car-battery, charging-active, charging-state, climate, climate-control, garage, horn, key, map, parking-brake, parking-light, preheating, send, shopping-bag, sidelights, user-manual, wrenches)

#### Changed
- Icons (arrow-first, arrow-last, battery-empty, car, card, charging-station, question)

#### Fixed
- Porsche Marque images

### [1.5.0-rc.2] - 2020-07-06

### [1.5.0-rc.1] - 2020-07-06

#### Added
- **Notification Neutral** color to `color` property of `p-text` and `p-icon`

### [1.5.0-rc.0] - 2020-06-25

#### Added
- `Fieldset Wrapper` component
- Improved SEO of `p-headline` and `p-text`: Added possibility to write semantic HTML tags (e.g. `<h1>-<h6>` or `<p>`, `<blockquote>`, etc.) directly as slotted content.
- Possibility to include anchor tags directly as slots of `Link`, `Link Pure` and `Link Social` 
- `Text` new `weight` property `semibold`
- `Button Pure` label with subline pattern as slot
- `Link Pure` label with subline pattern as slot

#### Changed
- `Select Wrapper` is now ready for the catwalk. It is dressed now with a custom drop down list box and gets naked by default on touch devices. 

#### Fixed
- Minor accessibility improvements of `icons` and `Text Field`
- Remove native number spinner buttons of `Text Field` with type text for Firefox
- An issue with `Button` and `Button Pure` and their `disabled` attribute

### [1.4.0] - 2020-05-14

### [1.4.0-rc.3] - 2020-05-08

#### Added
- `Text List`

#### Changed
- Improve caching strategy for fonts by content-based hash
- Improve caching strategy for marque by content-based hash
- Dimensions and sharpness of marque
- Props for `Content Wrapper`

### [1.4.0-rc.2] - 2020-05-06

#### Added
- `Content Wrapper`
- Description property to `p-text-field-wrapper`, `p-textarea-wrapper` and `p-select-wrapper`
- `Link Social`

#### Changed
- Improve accessibility of error and success states of form elements
- Aria-invalid attribute of form elements if they are in error state is now managed by component
- Rename icon name `configure` to `configurate` (prevents breaking change compared to stable v1.3.0)
- Improve `p-icon` loading behavior

#### Fixed
- Display of wrong icons

#### Removed
- `safe-zone` property of `p-grid` (`Content Wrapper` should be used instead)

### [1.4.0-rc.1] - 2020-04-27

#### Added
- Add `safe-zone` property to `p-grid` for outer grid margin, max-width and centering
- Submit button with search icon to `p-textfield-wrapper` type search
- Test-Projects React, Angular, Gatsby and NextJS

#### Changed
- Background color of readonly state in components `p-textfield-wrapper` and `p-textarea-wrapper`
- Visual appearance of icons
- Improve caching strategy for icons by content-based hash
- Cursor of Radio, Checkbox and Select
- Fixed naming of Mock from `p-textfield-wrapper` to `p-text-field-wrapper`

#### Fixed
- Icon loading mechanism

### [1.4.0-rc.0] - 2020-04-09

#### Added
- SSR support

### [1.3.0] - 2020-04-08

#### Added
- New headline size `headline-5` to `p-headline`
- Test Mocks

#### Fixed
- Text styling of Select component on focus in IE11 and Chrome on Windows 10

### [1.3.0-rc.0] - 2020-04-03

#### Fixed
- Improve form elements

### [1.2.0] - 2020-03-25

#### Added
- `Divider`
- Hover state for form elements

#### Fixed
- Support label text of form elements for Screen readers

### [1.1.2] - 2020-03-17

#### Changed
- Notification colors

### [1.1.1] - 2020-03-13

#### Changed
- Icon of `Checkbox` indeterminate state

### [1.1.0] - 2020-03-11

#### Fixed
- Minor improvements

### [1.1.0-rc.0] - 2020-03-02

#### Added
- `Select Wrapper`
- `Checkbox Wrapper`
- `Radio Button Wrapper`
- `Textarea Wrapper`

#### Fixed
- `Text Field Wrapper` toggle password visibility

### [1.0.3] - 2020-02-13

#### Fixed
- JS framework compatibility

### [1.1.0-0] - 2020-02-06

#### Added
- `Text Field Wrapper`

#### Changed
- Add proper cursor for disabled state for `Button` and `Button Pure`

### [1.0.2] - 2020-02-04

#### Fixed
- Inheritable styling of slotted content

### [1.0.1] - 2020-01-30

#### Added
- Clickable area of `Link Pure` and `Button Pure` is optionally configurable by defining padding on host element

### [1.0.0] - 2020-01-28

#### Added
- Cursor pointer on hover for `Button` and `Button Pure`
- Line-height gets calculated based on Porsche type-scaling formula automatically for `Text`, `Link Pure` and `Button Pure`
- Test helper function `componentsReady()` which indicates when lazy loaded components fully have loaded

#### Changed
- Update CDN asset paths
- Improve font-weight definitions
- Rename and optimize neutral colors for `Icon` and `Text`

### [1.0.0-rc.1] - 2019-12-13

#### Added
- `Headline`
- `Text`
- `Marque`
- `Button`
- `Button Pure`
- `Spinner`
- `Icon`
- `Flex`
- `Grid`
- `Link`
- `Link Pure`
- `Pagination`
- "Blur on focus"<|MERGE_RESOLUTION|>--- conflicted
+++ resolved
@@ -10,15 +10,12 @@
 
 #### Added
 - `Checkbox Wrapper`, `Radio Button Wrapper`, `Select Wrapper`, `Textarea Wrapper` and `Text Field Wrapper` now reflect changes of the `required` attribute on their child component
-<<<<<<< HEAD
+- `multiline` property to `Table Cell`
 - Partial function `getLoader()` to initialize Porsche Design System as early as possible
-=======
-- `multiline` property to `Table Cell`
 
 #### Fixed
 - `Table Head Cell` uses semi bold instead of bold as font weight
 - Transition of `Modal`
->>>>>>> bb167b53
 
 ### [2.3.0-beta.1] - 2021-07-08
 
