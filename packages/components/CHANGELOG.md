# Changelog

## Porsche Design System - Components

All notable changes to this project will be documented in this file.

The format is based on [Keep a Changelog](https://keepachangelog.com/en/1.0.0/), and this project adheres to
[Semantic Versioning](https://semver.org/spec/v2.0.0.html).

### [Unreleased]

#### Added

- `underline` prop for `Link Pure`
- `Checkbox Wrapper`, `Radio Button Wrapper` and `Tag Dismissible` supports `theme` prop

#### Changed

<<<<<<< HEAD
- Default value of prop `variant` of `Link` and `Button` has changed from **"secondary"** to **"primary"**
- Default value of prop `icon` of `Link` and `Button` has changed from **"arrow-head-right"** to **"none"**
- `Spinner`, `Link Pure`, `Button Pure`, `Link`, `Button`, `Checkbox Wrapper`, `Radio Button Wrapper` matches new design language
=======
- `Spinner`, `Link Pure`, `Button Pure`, `Checkbox Wrapper`, `Radio Button Wrapper`, `Tag Dismissible` matches new design language
>>>>>>> c0995e1d
- Prop `weight` for `Link Pure` and `Button Pure` is deprecated now, only regular font weight will be applied

```diff
- <p-link-pure href="#" weight="thin">Some label</p-link-pure>
- <p-link-pure href="#" weight="regular">Some label</p-link-pure>
- <p-link-pure href="#" weight="semibold">Some label</p-link-pure>
- <p-link-pure href="#" weight="bold">Some label</p-link-pure>
+ <p-link-pure href="#">Some label</p-link-pure>

- <p-button-pure weight="thin">Some label</p-button-pure>
- <p-button-pure weight="regular">Some label</p-button-pure>
- <p-button-pure weight="semibold">Some label</p-button-pure>
- <p-button-pure weight="bold">Some label</p-button-pure>
+ <p-button-pure>Some label</p-button-pure>
```

#### Removed

- Custom slotted CSS for `Checkbox Wrapper` (use normalize styles, provided by `getInitialStyles()` partial instead)
- `subline` slot for `Link Pure` and `Button Pure`

```diff
<p-link-pure href="#">
  Some label
-   <p slot="subline">Some Subline</p>
</p-link-pure>

<p-button-pure>
  Some label
-   <p slot="subline">Some Subline</p>
</p-button-pure>
```

- Deprecated prop `tabbable` for `Button Pure`, `Button` and `Switch`

```diff
- <p-button-pure tabbable="false">Some label</p-button-pure>
+ <p-button-pure tabindex="-1">Some label</p-button-pure>

- <p-button tabbable="false">Some label</p-button>
+ <p-button tabindex="-1">Some label</p-button>

- <p-switch tabbable="false">Some label</p-switch>
+ <p-switch tabindex="-1">Some label</p-switch>
```

### [2.19.1-rc.1] - 2023-01-18

#### Added

- `jsdom-polyfill` subpackage is available at `@porsche-design-system/components-{js|angular|react|vue}/jsdom-polyfill`
  and can be used to have working web components in jsdom based tests (e.g. jest)
- `testing` subpackage is available at `@porsche-design-system/components-{js|angular|react|vue}/testing` to provide
  `getByRoleShadowed`, `getByLabelTextShadowed` and `getByTextShadowed` utilities which use `@testing-library/dom`
  queries internally to support Shadow DOM
- Validation if `prefix` is already reserved by a different version upon initialization of the Porsche Design System

#### Fixed

- `componentsReady()` waits for Porsche Design System being initialized before checking components which can happen in
  certain test scenarios without partials

### [2.19.1-rc.0] - 2023-01-18

#### Fixed

- Bug in `@porsche-design-system/components-react/ssr` where in some cases during SSG an error was thrown when
  components render their children conditionally

### [2.19.0] - 2022-12-22

### [2.19.0-rc.2] - 2022-12-22

### [2.19.0-rc.1] - 2022-12-22

#### Fixed

- `Stepper Horizontal` calculation of scroll position when used within any parent that has a margin or padding

### [2.19.0-rc.0] - 2022-12-21

#### Added

- Vue: typed components are available via the `@porsche-design-system/components-vue` package

#### Fixed

- `Modal` focus cycle when pressing Shift Tab right after it was opened

### [2.18.0] - 2022-12-15

### [2.18.0-rc.2] - 2022-12-14

#### Added

- Validation to ensure crucial partials are used.  
  **Disclaimer:** The Porsche Design System will **not** inject its initial styles anymore. Please use the
  `getInitialStyles()` partial to reduce flash of unstyled content (FOUC) as described here:
  [getInitialStyles() documentation](https://designsystem.porsche.com/latest/partials/initial-styles)

#### Changed

- `line-height` calculation for all components is handled CSS only now by using `ex`-unit in combination with `calc()`
  which gives the best performance, the easiest possible integration and respects UI best practices in having **larger**
  `line-height` values for **small** `font-size` definitions and **smaller** `line-height` values for **larger**
  `font-size` definitions. The calculated values by CSS slightly differ compared to the ones calculated by JavaScript,
  which might result in minor visual changes.

#### Fixed

- Screen reader announcements of `Textfield` and `Textarea` in `counter` mode
- Screen reader announcements in `Select Wrapper`

### [2.18.0-rc.1] - 2022-11-24

#### Added

- `Carousel` now has a `rewind` property, better prev/next icons, a `max-width` for `heading` and `description` and
  support for slotted `description`

#### Fixed

- `Select Wrapper` height if text is zoomed up to 200%

### [2.18.0-rc.0] - 2022-11-17

#### Added

- SSR/SSG ready components using Declarative Shadow DOM for Next JS are shipped via
  `@porsche-design-system/components-react/ssr`. To use it simply change your imports.

**Important:** make sure to apply the new `getDSRPonyfill()` partial right before your closing `</body>` tag. More
information can be found here:
[getDSRPonyfill() documentation](https://designsystem.porsche.com/latest/partials/dsr-ponyfill)

```diff
- import { PorscheDesignSystemProvider, PButton, ... } from '@porsche-design-system/components-react';
+ import { PorscheDesignSystemProvider, PButton, ... } from '@porsche-design-system/components-react/ssr';
+ import { getDSRPonyfill } from '@porsche-design-system/components-react/partials';
```

#### Changed

- Improve height calculation for `Accordion`
- Slotted anchor support for `Link Pure` is stricter (In case slotted `<a>` is used it must be a direct child of
  `Link Pure`)
- `getFontLinks()` partial now has `{ weights: ['regular', 'semi-bold'] }` for a default

### [2.17.0] - 2022-10-31

### [2.17.0-rc.0] - 2022-10-31

#### Added

- `Link Tile`

#### Fixed

- `Scroller` bug where scrollable content was not fully hidden by the gradient, when zoomed into the page.

#### Changed

- Removed `!important` keyword from css property `display` of `Link Pure` and `Button Pure`

### [2.16.3] - 2022-10-21

### [2.16.3-rc.0] - 2022-10-21

#### Fixed

- `Button Pure` and `Link Pure` error when using `size="inherit"` and `icon="none"`

#### Changed

- Replaced all internal usage of `Text` and `Headline` components

### [2.16.2] - 2022-09-15

### [2.16.2-rc.0] - 2022-09-15

#### Fixed

- Issue with `Popover` where drop-shadow is not shown correctly in Chrome >= 105
- Issue with `Carousel` and `wrap-content="true"` where the layout was out of sync with `Content Wrapper` for
  viewports >= 1760px.
- `Select Wrapper` with custom dropdown keeps attribute changes of native select options in sync if changed
  programmatically

### [2.16.1] - 2022-09-09

#### Fixed

- Issue with `Options` typing import for `Carousel`

### [2.16.0] - 2022-09-08

### [2.15.1-rc.1] - 2022-09-08

#### Added

- `Carousel`
- `Scroller`

#### Changed

- `Stepper Horizontal` now has `size` property
- `Stepper Horizontal` uses improved focus behavior in case it becomes scrollable and scroll indicators are centered
  correctly.
- `Tabs Bar` uses improved focus behavior in case it becomes scrollable and scroll indicators are centered correctly.

### [2.15.1-rc.0] - 2022-08-24

#### Fixed

- `Radio Button Wrapper` visual selection change bug in Safari >= 15.5

### [2.15.0] - 2022-08-22

### [2.15.0-rc.1] - 2022-08-18

#### Changed

- Downgraded `@angular` to `v13` to ensure backwards compatibility of `@porsche-design-system/components-angular`

### [2.15.0-rc.0] - 2022-08-16

#### Fixed

- `Popover` visual shadow bug in Safari
- `Stepper Horizontal Item` bug where pseudo styles of the counter element were overridable

### [2.15.0-beta.0] - 2022-08-05

#### Fixed

- `Tabs` & `Tabs Bar` `size` property when using `BreakpointCustomizable`

#### Changed

- `Modal` uses poly fluid sizing for outer spacing
- `Banner` uses poly fluid sizing for outer spacing
- `Content Wrapper` uses poly fluid sizing for inner spacing
- `Modal` min-width is slightly updated to perfectly fit into content area of `Content Wrapper` at 320px viewport width

#### Added

- Validation of properties for all components
- `Text Field Wrapper` with `input type="search"` is clearable via Escape key and custom clear button across browsers
- `Text Field Wrapper` with `input type="search"` shows a "Locate me" button when `actionIcon="locate"` is set, emits
  the `action` event on click and can be put into a loading state via `actionLoading="true"`

### [2.14.0] - 2022-07-11

### [2.14.0-rc.1] - 2022-07-11

### [2.14.0-rc.0] - 2022-07-11

#### Added

- `getBrowserSupportFallbackScript()` partial supporting `cdn` and `format` options as replacement for
  `includeOverlay()` of `@porsche-design-system/browser-notification` npm package
- `getCookiesFallbackScript()` partial supporting `cdn` and `format` options as replacement for `includeCookieOverlay()`
  of `@porsche-design-system/browser-notification` npm package

#### Changed

- `getMetaTagsAndIconLinks()` partial to return `theme-color` meta tags with `prefers-color-scheme: {light|dark}` media
  query

### [2.13.0] - 2022-06-23

### [2.13.0-rc.5] - 2022-06-23

#### Fixed

- `Stepper Horizontal Item` `state` validation
- `Button` and `Link` with `theme="dark" variant="tertiary"` and `Tag Dismissible` bug on Safari < v15.5 where wrong
  colors on hover were shown

### [2.13.0-rc.4] - 2022-06-22

#### Added

- `Stepper Horizontal`

### [2.13.0-rc.3] - 2022-06-22

#### Added

- `Segmented Control`

### [2.13.0-rc.2] - 2022-06-21

### [2.13.0-rc.1] - 2022-06-21

### [2.13.0-rc.0] - 2022-06-21

#### Changed

- `Button`, `Button Pure` and `Switch` apply `aria-disabled="true"` instead of `disabled` attribute to native button
  internally in case `disabled` and/or `loading` property is set

### [2.12.1] - 2022-05-25

### [2.12.1-rc.0] - 2022-05-25

#### Fixed

- Issue with `JssStyle` typing import

### [2.12.0] - 2022-05-19

#### Changed

- npm package is prepared for public release on [npmjs.org](https://npmjs.com)

### [2.12.0-rc.2] - 2022-05-12

### [2.12.0-rc.1] - 2022-05-11

### [2.12.0-rc.0] - 2022-05-04

#### Added

- `Table Head Cell` now has a `multiline` property

#### Changed

- `Headline` has no `hypens` / `overflow-wrap` style by default
- Partials now throw an exception if they are executed in browser

#### Fixed

- Exception in `Headline`, `Select Wrapper`, `Text` and `Text List` when changing `theme` prop from `dark` to `light`
- `getInitialStyles()` partial now returns `.hydrated` styles, too

### [2.11.0-skeletons] - 2022-04-21

### [2.11.0] - 2022-04-21

### [2.11.0-rc.0] - 2022-04-20

#### Added

- `Tag`
- `Tag Dismissible`

### [2.10.0-skeletons] - 2022-04-13

### [2.10.0] - 2022-04-13

### [2.9.3-rc.1] - 2022-04-06

#### Added

- `Text Field Wrapper` now has a `showCharacterCount` property which can be used to hide the character count when a
  `maxLength` attribute is set on the wrapped `input`.
- `Textarea Wrapper` now has a `showCharacterCount` property which can be used to hide the character count when a
  `maxLength` attribute is set on the wrapped `textarea`.

### [2.9.3-rc.0-skeletons] - 2022-03-29

### [2.9.3-rc.0] - 2022-03-28

#### Added

- `Text Field Wrapper` supports `unit` property on `input type="text"`
- `Marque` optional configurable clickable/focusable area by defining padding on host element

#### Fixed

- `Tabs Item` improved accessibility
- Angular: circular dependency in development mode in `2.9.2-skeletons`

### [2.9.2-skeletons] - 2022-03-24

#### Added

- **[EXPERIMENTAL]** `getInitialStyles` partial now accepts a `skeletonTagNames` array of component names that will
  initially have skeleton styles while the Porsche Design System is loading
- **[EXPERIMENTAL]** `Button`, `Button Pure`, `Checkbox Wrapper`, `Fieldset Wrapper`, `Link`, `Link Pure`,
  `Link Social`, `Radio Button Wrapper`, `Select Wrapper`, `Text Field Wrapper`, `Textarea Wrapper` can now have initial
  skeleton styles when passed as `skeletonTagNames` to the `getInitialStyles` partial

### [2.9.2] - 2022-03-24

### [2.9.2-rc.1] - 2022-03-23

#### Fixed

- Bug caused by Chrome where hover styles of `Link Pure` are not displayed correctly

### [2.9.2-rc.0] - 2022-03-22

#### Added

- Normalized font behavior (`hyphen`, `overflow-wrap` and `text-size-adjust`) across components

#### Fixed

- `Modal` scrolling and pinch to zoom on iOS
- `Modal` initial position if scrollable
- `Table Head Cell` sort icon `asc` + `desc`

### [2.9.1] - 2022-03-10

### [2.9.1-rc.0] - 2022-03-09

#### Added

- Styles for slotted `<button>` in `Text`

#### Changed

- `Modal` heading and aria validation happens only when open

#### Fixed

- React: bundling format of partials

### [2.9.0] - 2022-02-28

### [2.9.0-rc.1] - 2022-02-25

#### Fixed

- `Modal` focus trap respecting elements in shadow DOM and dynamically added/removed elements on first level
- `Tabs Item` focus outline on click in Safari
- Error while using partials in Vanilla JS and Angular

### [2.9.0-rc.0] - 2022-02-16

#### Added

- `getFontFaceStylesheet` returns additional `<link>` tags with `rel="preconnect"` and `rel="dns-prefetch"`
- Option `format` to partials `getFontFaceStylesheet`, `getComponentChunkLinks()`, `getFontLinks()`, `getIconLinks()`,
  `getInitialStyles()`, `getLoaderScript()` and `getMetaTagsAndIconLinks()`

#### Deprecated

- The option `withoutTags` of partials `getFontFaceStylesheet`, `getComponentChunkLinks()`, `getFontLinks()`,
  `getIconLinks()`, `getInitialStyles()`, `getLoaderScript()` and `getMetaTagsAndIconLinks()` is deprecated and will be
  removed in `v3.0.0`. Please use `format: 'jsx'` instead.

```diff
- <link rel="stylesheet" href={getFontFaceStylesheet({ withoutTags: true })} crossOrigin="true" />
+ {getFontFaceStylesheet({ format: 'jsx' })}
```

### [2.9.0-beta.1] - 2022-01-27

#### Added

- `:focus-visible` content of selected Tab in `Tabs` component gets focus styling
- Improved accessibility of `Text Field Wrapper` and `Textarea Wrapper` when `maxlength` attribute is set
- `Modal` aria property
- `Modal` class for slotted elements to make content full-width

#### Changed

- `Button Pure` and `Link Pure` removed `position: relative` imposition, make sure to **not** override it with
  `position: static`

#### Fixed

- `Modal` close button styles when no heading is passed

### [2.9.0-beta.0] - 2022-01-18

#### Added

- React: `getByRoleShadowed`, `getByLabelTextShadowed` and `getByTextShadowed` utilities which use
  `@testing-library/dom` queries internally to support Shadow DOM

#### Fixed

- React: `UnhandledPromiseRejectionWarning` when using `skipPorscheDesignSystemCDNRequestsDuringTests()`

### [2.8.0] - 2022-01-17

#### Fixed

- Accessibility issue of `Icon` component in Windows High Contrast Mode in Chromium Browser

### [2.8.0-rc.0] - 2022-01-14

#### Added

- Support for `tabindex` attribute on `Button`, `Button Pure`, `Switch`, `Link`, `Link Pure` and `Link Social`

#### Changed

- `:focus-visible` style matches outline color of `Button` while hovered

#### Deprecated

- The `tabbable` property of `Button`, `Button Pure` and `Switch` is deprecated and will be removed in `v3.0.0`. Please
  use `tabindex` instead.

```diff
- <p-button tabbable="false">Some button</p-button>
+ <p-button tabindex="-1">Some button</p-button>
```

### [2.8.0-beta.3] - 2021-12-22

#### Added

**Disclaimer:** The provided themes `light-electric` and `dark-electric` are just a proof of concept, it's **not**
accessible regarding its color contrast and might even be removed in an upcoming major release again.

- `light-electric` theme for `Switch`
- `dark-electric` theme for `Button Pure` and `Link Pure`
- Character counter to `Text Field Wrapper` and `Textarea Wrapper` if `maxlength` is present on `input type="text"` and
  `textarea`

#### Changed

- `:focus-visible` style matches outline color of `Switch` while hovered

#### Fixed

- Box model of `Button Pure`

### [2.8.0-beta.2] - 2021-12-22

#### Fixed

- `Content Wrapper` regression for `!important` style

#### Added

- Usage validation for `Link`, `Link Pure` and `Link Social`

### [2.8.0-beta.1] - 2021-12-16

#### Fixed

- `Select Wrapper` validation of select element

### [2.8.0-beta.0] - 2021-12-15

#### Changed

- Angular: Increased peer dependency to `>=12.0.0 <14.0.0`

### [2.7.0] - 2021-12-14

### [2.7.0-rc.0] - 2021-12-14

#### Removed

- `offset-bottom` prop of `Toast` (use `--p-toast-position-bottom` CSS variable instead)

### [2.7.0-beta.6] - 2021-12-08

#### Added

- `Popover`

### [2.7.0-beta.5] - 2021-12-07

#### Added

**Disclaimer:** The provided theme `light-electric` is just a proof of concept, it's **not** accessible regarding its
color contrast and might even be removed in an upcoming major release again.

- `light-electric` theme for `Accordion`, `Link`, `Link Pure`, `Button`, `Button Pure`, `Tabs`, `Tabs Bar`

### [2.7.0-beta.4] - 2021-12-02

### [2.7.0-beta.3] - 2021-11-30

#### Added

- `Accordion` uses `MutationObserver` fallback when no `ResizeObserver` is available in older browsers

#### Fixed

- `Link` and `Link Social` not adapting slotted anchor to the width of the element

### [2.7.0-beta.2] - 2021-11-24

#### Added

- `Toast`

#### Fixed

- `Banner` animations respect offset correctly

### [2.7.0-beta.1] - 2021-11-16

#### Fixed

- `Headline` applies `align` and `ellipsis` prop correctly

### [2.7.0-beta.0] - 2021-11-11

#### Added

- New `aria` property for `ARIA` attribute handling for: `Button`, `Button Pure`, `Icon`, `Link`, `Link Pure`, `Marque`,
  `Spinner`

#### Fixed

- React: warnings about `useLayoutEffect` in SSR context

### [2.6.1] - 2021-11-05

#### Fixed

- Prevent breaking entire Porsche Design System due to lacking support of `ResizeObserver`, however `Accordion` still
  requires it

### [2.6.0] - 2021-11-04

#### Added

- `unit` and `unitPosition` properties to `Text Field Wrapper`

### [2.6.0-beta.0] - 2021-10-29

#### Changed

- Use `Heiti SC` (pre-installed on iOS/macOS) and `SimHei` (pre-installed on Windows) as Chinese fallback font

#### Added

- `Marque` uses `webp` images for browsers that support it
- `Inline Notification`
- `Icon` now supports `success` for `name` property

#### Fixed

- Colors of `Banner` for dark theme
- Replaced CSS `inset` property with `top`, `left`, `right` and `bottom` for browser compatibility
- Opening and closing transition of `Modal`

### [2.5.1-beta.0] - 2021-10-11

#### Fixed

- Possible exceptions when components get unmounted directly

### [2.5.0] - 2021-10-04

#### Added

- `SimHei` and `黑体` as fallback for all components' `font-family`

### [2.5.0-beta.1] - 2021-09-28

#### Changed

- React: improved render behavior of components

### [2.5.0-beta.0] - 2021-09-22

#### Added

- React: utility function `skipPorscheDesignSystemCDNRequestsDuringTests`

### [2.4.0] - 2021-09-21

### [2.4.0-beta.2] - 2021-09-21

#### Added

- `Link Social` and `Icon` now support `kakaotalk`, `naver`, `reddit` and `tiktok`
- JSS caching mechanism to improve style performance

#### Changed

- Alignment of `linkedin` icon
- Improved accessibility of `Select Wrapper`
- `Icon` loading behaviour to non-blocking, components using the `Icon` will no longer wait for it to load
- Validation messages of `Fieldset Wrapper` have now an additional icon representing the validation state

#### Fixed

- Box model of `Link Pure`
- Focus of `Link Pure` with slotted anchor and hidden label
- Focus cycling of `Modal` without focusable children
- Suppress CORS error

### [2.4.0-beta.1] - 2021-08-26

#### Added

- `active` property to `Button Pure`

### [2.4.0-beta.0] - 2021-08-26

#### Added

- `icon` property of `Button Pure` and `Link Pure` was extended by `none` value
- `alignLabel` and `stretch` property to `Button Pure` and `Link Pure`

#### Changed

- Improved `:focus-visible` and `:hover:focus-visible` colors for `Link Social` and `Link`
- Improved slotted `<a>` coloring in dark theme for `Link Social` and `Link`
- Validation messages of `Checkbox Wrapper`, `Radio Button Wrapper`, `Select Wrapper`, `Textarea Wrapper` and
  `Text Field Wrapper` have now an additional icon representing the validation state
- `Modal` backdrop behavior to close modal on mouse-down

#### Fixed

- Slotted `<a>` coloring in dark theme for `Text`, `Headline`, `Text List`, `Banner`, `Select Wrapper` and `Link Pure`
- Wrong background color of scrollable `Modal`'s backdrop in Safari

### [2.3.0] - 2021-07-28

### [2.3.0-beta.3] - 2021-07-28

#### Changed

- `Accordion` reduce paddings, vertically align carets to the first heading row, adjust border color and hover styles

#### Fixed

- `Text Field Wrapper` accessibility of type password and search

### [2.3.0-beta.2] - 2021-07-15

#### Added

- `Checkbox Wrapper`, `Radio Button Wrapper`, `Select Wrapper`, `Textarea Wrapper` and `Text Field Wrapper` now reflect
  changes of the `required` attribute on their child component
- `multiline` property to `Table Cell`
- Partial function `getLoaderScript()` to initialize Porsche Design System as early as possible

#### Fixed

- `Table Head Cell` uses semi bold instead of bold as font weight
- Transition of `Modal`

### [2.3.0-beta.1] - 2021-07-08

#### Added

- `Accordion`

#### Changed

- Removed initial delay of `Banner`

### [2.3.0-beta.0] - 2021-07-01

#### Added

- `Table`
- Angular: export types from package root
- Accessibility icon

#### Changed

- `Button`, `Button Pure` and `Switch` are now focusable while in `loading` state
- `Text` and `Headline` inherits white-space CSS property
- React: sync component props via property instead of attribute

#### Fixed

- Angular: support `"strictTemplates": true` option in `tsconfig.json`
- Use correct icon for `arrow-last` and `arrow-first` in `Icon`, `Button` and `Link` components

### [2.2.1] - 2021-06-08

#### Changed

- Optimize vertical alignment of `Modal`

#### Fixed

- URL in inject global style warning

### [2.2.1-beta.1] - 2021-06-02

#### Fixed

- Margin of `Tabs Bar` within `Tabs` for Firefox and Safari
- SVG of `Icon` is not removed after prop change, e.g. on color change
- Fullscreen behavior of `Modal` on screens larger than 1760px

### [2.2.0] - 2021-05-19

#### Fixed

- `Text` inside `Button` now has the proper size on iOS Safari when changing to and from landscape mode
- `Banner` can now be re-opened after closing
- Closing one `Banner` will not close other `Banners` on the site

### [2.2.0-beta.2] - 2021-05-12

#### Fixed

- `Select Wrapper` value changes are now reflected correctly
- `Select Wrapper` dark theme background color if used with `filter` prop

### [2.2.0-beta.1] - 2021-05-05

#### Added

- Partial function `getIconLinks()` to preload Porsche Design System Icons

#### Fixed

- `Text Field Wrapper` spacing in Safari

### [2.2.0-beta.0] - 2021-05-05

#### Added

- Partial function `getMetaTagsAndIconLinks()` to simplify cross device fav and meta icons

### [2.1.0] - 2021-05-03

### [2.1.0-beta.0] - 2021-05-03

#### Added

- `Switch`

#### Changed

- `Text` automatically breaks words/strings into new line being too long to fit inside their container
- `Headline` automatically breaks words/strings into new line being too long to fit inside their container
- Extended `Fieldset Wrapper` with `labelSize`, `required`, `state` and `message` properties. If the `Fieldset Wrapper`
  is set to required only the label of the **Fieldset Wrapper** gets an asterisk. It is removed from all wrapped child
  components, as long as they are Porsche Design System form elements.

### [2.0.3] - 2021-04-28

### [2.0.3-beta] - 2021-04-28

#### Fixed

- Angular: Events firing twice in `Pagination`, `Modal`, `Tabs`, `Tabs Bar` and `Banner` component

### [2.0.2] - 2021-04-21

### [2.0.2-beta.0] - 2021-04-20

#### Fixed

- TypeScript build errors due to duplicate declarations in `types.d.ts`

### [2.0.1] - 2021-04-16

#### Fixed

- Visual appearance of `Checkbox Wrapper` in iOS Safari
- A bug where `Text Field Wrapper` would throw an error when reattaching to DOM too quickly
- Visual bug in Firefox when zooming out `Text Field Wrapper`, `Checkbox Wrapper` and `Textarea Wrapper`
- Angular: Streamline component styles in dark theme

#### Changed

- Aligned focus states of `Checkbox Wrapper` and `Radio Button Wrapper` across browsers

### [2.0.0] - 2021-04-13

In keeping with [Semver](https://semver.org/), Porsche Design System v2.0.0 was released due to changes in the API,
fundamental changes in loading behavior and others. With our new major version `v2.0.0` there are some important changes
that you should watch out for. To make the migration from `v1.5.x` to our current `v2.0.0` easier, we offer a few
guidelines.

## General changes / improvements:

#### All components, icons, fonts, styles and marque of the Porsche Design System are loaded versioned and chunked from a central CDN

This way all web based digital Porsche products share and use the cached and versioned assets regardless of the JS
framework used to improve loading performance across the Porsche group. Only a tiny (1.4kb sized) Porsche Design System
loader script gets bundled into your application code. Everything else gets loaded versioned, cached and chunked from a
central CDN ([read more](https://designsystem.porsche.com/latest/performance/cdn)). However, this also means that you
will need an **Internet connection** to render the components in a browser (possibly relevant for development stage or
intranet applications).

#### Enabling Micro Frontend Architecture

In case of a micro-frontend architecture, multiple instances and versions of the Porsche Design System can be combined
in a final application by configurable prefixing technique of the Porsche Design System components during runtime.
Please refer to our framework specific guidelines
[Vanilla JS](https://designsystem.porsche.com/latest/start-coding/vanilla-js),
[Angular](https://designsystem.porsche.com/latest/start-coding/angular) and
[React](https://designsystem.porsche.com/latest/start-coding/react).

#### Prevent Flash of Unstyled Content (FOUC) and Flash of Unstyled Text (FOUT)

To prevent FOUC/FOUT, the Porsche Design System offers various partials as part of the
`@porsche-design-system/components-{js|angular|react}` package to ensure all necessary Porsche Design System fonts and
components are fully loaded. If you've used the `@porsche-design-system/partials` package previously, stop using it and
replace the integration with the partials provided by `@porsche-design-system/components-{js|angular|react}` package.
Have a look at our [FOUC/FOUT guidelines](https://designsystem.porsche.com/latest/performance/loading-behaviour).

```diff
- <%= require('@porsche-design-system/partials').getPorscheDesignSystemCoreStyles() %>
+ <%= require('@porsche-design-system/components-{js|angular|react}/partials').getInitialStyles() %>

- <%= require('@porsche-design-system/partials').getFontFaceCSS() %>
+ <%= require('@porsche-design-system/components-{js|angular|react}/partials').getFontFaceStylesheet() %>

- <link rel="preload" href="path/to/webfont/nameOfWebFontFile" as="font" type="font/woff2" crossorigin />
+ <%= require('@porsche-design-system/components-{js|angular|react}/partials').getFontLinks({ weights: ['regular', 'semi-bold'] }) %>
```

#### Added support for China CDN

Our CDN is configured to forward requests to Chinese CDN automatically when necessary. So you're good to go without any
configuration or multiple region specific builds of your application. However, if you are aiming for the maximum
possible performance in China, you can configure which CDN the Porsche Design System must use. Please follow our
[CDN guidelines](https://designsystem.porsche.com/latest/performance/cdn) for more information.

#### New/optimized components

- **Tabs**
- **Tabs Bar**
- **Banner**
- **Modal**
- Headline
- Select
- Pagination
- Button
- Button Pure
- Link
- Link Pure
- Spinner
- Checkbox
- Radio Button

#### Improved TypeScript support for Angular and React

To ensure the best possible typing support, we have refactored our Angular and React wrappers which integrate the native
web components of the Porsche Design System.

#### componentsReady() works reliable

Because the Porsche Design System components get loaded async at the time they are needed, it might be relevant within
your application or test automation to know when those have been initialized. Therefore, we provide in all three
`@porsche-design-system/components-{js|angular|react}')` packages a reliable helper function `componentsReady()`.
[Read more about it](https://designsystem.porsche.com/latest/helpers/components-ready).

#### Removed "blur on focus"

Now focus styling is only applied when you navigate through keyboard and ignored by mouse interaction for browsers
supporting `:focus-visible` otherwise it will fallback to `:focus` CSS implementation.

#### Changed focus styling for a better compromise between accessibility and visual appearance

Color and outline of general focus styling has changed to `currentColor` for light/dark theme with an outline of 1px
width/offset. If you have custom components build with the usage of our `@porsche-design-system/utilities` package then
update it to the latest version (we also provide a focus
[SCSS mixin](https://designsystem.porsche.com/latest/utilities/scss/functions) and
[JS function](https://designsystem.porsche.com/latest/utilities/js/functions)).

#### Improved geometry of Porsche Next font

For better alignment and readability we've changed the geometry of the Porsche Next font which results in a visual
change of font size and spacing.

#### Dropped support for IE11 and EdgeHTML according to Porsche's official browser strategy 2021

If you still need to support these browsers, you have to stick to `v1.5.x`. We offer a Browser Notification package
`@porsche-design-system/browser-notification` to alert users that these browsers are no longer supported. It supports a
blocking layer (to be used with Porsche Design System `v2.x`), or a dismissible banner (to be used with Porsche Design
System `v1.x`). Please refer to our
[Browser compatibility guidelines](https://designsystem.porsche.com/latest/help/browser-compatibility).

#### Changed default type of Button and Button Pure

To be in sync with native `<button>` behavior we've changed the default `type` of **Button** and **Button Pure**
component. Those components will render a button within their Shadow DOM as `<button type="submit">` ( previously
`<button type="button">`).

- `submit`: The button submits the form data to the server. This is the default if the attribute is not specified for
  buttons associated with a `<form>`, or if the attribute is an empty or invalid value.
- `button`: The button has no default behavior, and does nothing when pressed by default. It can have client-side
  scripts listen to the element's events, which are triggered when the events occur.

#### Changed support for wrapped links around Link, Link Pure and Link Social component

Due to the support for setting links (`<a href="#">`) in our **Link**, **Link Pure** and **Link Social** components as
child, we've removed support for styling the anchor tag (`<a>`) when it surrounds the component. So we recommend
changing the position of the `<a>` tag from wrapping the component to a direct slot (child) of it.

```diff
- <a href="#"><p-link>Some label</p-link></a>
+ <p-link><a href="#">Some label</a></p-link>

- <a href="#"><p-link-pure>Some label</p-link-pure></a>
+ <p-link-pure><a href="#">Some label</a></p-link-pure>

- <a href="#"><p-link-social>Some label</p-link-social></a>
+ <p-link-social><a href="#">Some label</a></p-link-social>
```

#### Automatic \* asterisk symbol to form field labels

We added an automatic generated _ asterisk symbol to form field labels which have the required attribute. This might
lead to a doubled _ symbol if you set one by yourself.

```diff
- <p-text-field-wrapper label="Some label *"><input type="text" name="some-name" required /></p-text-field-wrapper>
+ <p-text-field-wrapper label="Some label"><input type="text" name="some-name" required /></p-text-field-wrapper>

- <p-checkbox-wrapper label="Some label *"><input type="checkbox" name="some-name" required /></p-checkbox-wrapper>
+ <p-checkbox-wrapper label="Some label"><input type="checkbox" name="some-name" required /></p-checkbox-wrapper>

- <p-radio-button-wrapper label="Some label *"><input type="radio" name="some-name" required /></p-radio-button-wrapper>
+ <p-radio-button-wrapper label="Some label"><input type="radio" name="some-name" required /></p-radio-button-wrapper>

- <p-radio-button-wrapper label="Some label *"><input type="radio" name="some-name" required /></p-radio-button-wrapper>
+ <p-radio-button-wrapper label="Some label"><input type="radio" name="some-name" required /></p-radio-button-wrapper>

- <p-textarea-wrapper label="Some label *"><textarea name="some-name" required></textarea></p-textarea-wrapper>
+ <p-textarea-wrapper label="Some label"><textarea name="some-name" required></textarea></p-textarea-wrapper>

- <p-select-wrapper label="Some label *"><select name="some-name" required><option>A</option></select></p-select-wrapper>
+ <p-select-wrapper label="Some label"><select name="some-name" required><option>A</option></select></p-select-wrapper>
```

#### Shadow DOM

`Flex`, `Flex Item`, `Grid` and `Grid Item` now use Shadow DOM, thus you are not able to overwrite styles defined by
these components any longer.

---

## Angular

#### Integration of Angular components

In the past it was possible to provide a token called `PREVENT_WEB_COMPONENTS_REGISTRATION` which prevented the
registration of the Porsche Design System components and loading of polyfills. Due to the fact that we no longer provide
/ need poly filling, we have completely removed the token. For advanced usage please
[read further](https://designsystem.porsche.com/latest/start-coding/angular).

---

## React

#### Integration of React components

In the past `@porsche-design-system/components-react` components have initialized the **Porsche Design System Loader**
automatically as soon as a component was imported. With `v2.x` you have to import the `PorscheDesignSystemProvider` once
in your `index.tsx` which then initializes the **Porsche Design System Loader**, e.g. like:

```diff
  // index.tsx

  import ReactDOM from 'react-dom';
  import { PorscheDesignSystemProvider } from '@porsche-design-system/components-react';
  import { App } from './App';

  ReactDOM.render(
    <React.StrictMode>
+     <PorscheDesignSystemProvider>
        <App />
+     </PorscheDesignSystemProvider>
    </React.StrictMode>,
    document.getElementById('root')
  );
```

For advanced usage please [read further](https://designsystem.porsche.com/latest/start-coding/react).

#### Jsdom Polyfill for React / Jest / jsdom test automation

We removed test mocks for React / Jest / jsdom as Shadow DOM is supported since jsdom v12.2.0. Instead, we provide a
Jsdom Polyfill (exclusivly for `@porsche-design-system/components-react` package) fixing missing implementation of jsdom
which the Porsche Design System relies on. **Note:** If your test includes Porsche Design System components, make sure
to wrap the component you want to test with a PorscheDesignSystemProvider in order to avoid exceptions. For more
information please [read further](https://designsystem.porsche.com/latest/start-coding/react).

---

## Vanilla JS

#### Integration of Vanilla JS components

With `v1.x` of the Porsche Design System you've had to copy all needed JS files of
`@porsche-design-system/components-js` into your target directory and include the ES5 and ESM loader snippet. Now you
only need to copy one `index.js` file and initialize the Porsche Design System like in the example below:

```diff
  <!DOCTYPE html>
  <html lang="en">
    <head>
      <meta charset="utf-8">
      <meta name="viewport" content="width=device-width,initial-scale=1.0">
      <title>Porsche Design System</title>
-     <script nomodule src="PATH/TO/PACKAGE/@porsche-design-system/components-js/dist/porsche-design-system/porsche-design-system.js"></script>
-     <script type="module" src="PATH/TO/PACKAGE/@porsche-design-system/components-js/dist/porsche-design-system/porsche-design-system.esm.js"></script>
+     <script src="PATH/TO/PACKAGE/@porsche-design-system/components-js/index.js"></script>
    </head>
    <body>
+     <script type="text/javascript">
+       porscheDesignSystem.load();
+     </script>
      <p-headline variant="headline-1">Some text</p-headline>
    </body>
  </html>
```

For advanced usage please [read further](https://designsystem.porsche.com/latest/start-coding/vanilla-js).

---

### [2.0.0-rc.10] - 2021-04-12

#### Changed

- `Tabs` and `Tabs Bar` now respect dynamic additions / removals of `p-tabs-item`, `a` and `button` elements. Make sure
  to update the `activeTabIndex` when mutating elements
- Improved performance of `Text`, `Button Pure` and `Link Pure` when `size` is not `inherit`

#### Added

- `Grid` now has a `wrap` and `gutter` property
- Components (`Grid Item`, `Flex Item`, `Tabs Item` and `Text List Item`) that require a specific parent (`Grid`,
  `Flex`, `Tabs` and `Text List`) will now throw an error if used without that parent

#### Fixed

- Visual appearance of `Checkbox Wrapper` and `Radio Button Wrapper` reflect the state of the wrapped `input` element

### [2.0.0-rc.9] - 2021-03-26

#### Added

- `Button Group` component
- Fullscreen property for `Modal` on mobile

#### Changed

- Spacings, heading and sizes of `Modal`

#### Fixed

- Prevent duplicate loading of `porsche-design-system.v2.x.HASH.js` chunk when using `getComponentChunkLinks()` partial

### [2.0.0-rc.8] - 2021-03-17

#### Added

- Support for full height `Content Wrapper` with flex
- `Tabs Bar` now supports `undefined` as `activeTabIndex`

#### Changed

- `Tabs Bar` has a new default `activeTabIndex`, which is `undefined`
- `Tabs Bar` does not work by itself anymore. The `activeTabIndex` needs to be controlled from the outside
  ([read more](https://designsystem.porsche.com/latest/components/tabs-bar/examples))
- Background Color of `Select Wrapper` in `dark` theme to meet accessibility criteria

### [2.0.0-rc.7] - 2021-03-15

#### Fixed

- Make shadowed `Flex` and `Grid` work in Firefox + Safari

### [2.0.0-rc.6] - 2021-03-11

#### Changed

- Make `Grid` and `Grid Item` use Shadow DOM
- Make `Flex` and `Flex Item` use Shadow DOM

### [2.0.0-rc.5] - 2021-03-09

#### Added

- Configurable background color of `Content Wrapper`
- `italic` font-style in `Text` is now overridden with `normal`

#### Fixed

- Usage of `Select Wrapper` within custom elements
- A bug that caused `Spinner` to be displayed in a wrong size

### [2.0.0-rc.4] - 2021-03-01

#### Changed

- Filter of `Select Wrapper` supports substring search

#### Fixed

- Build error in SSR

### [2.0.0-rc.3] - 2021-02-17

#### Added

- React: utility function `skipCheckForPorscheDesignSystemProviderDuringTests`
- React: tree shaking for component wrappers

#### Fixed

- Angular: error in `Checkbox Wrapper`, `Radio Button Wrapper` and `Text Field Wrapper` when `input[type]` is bound

### [2.0.0-rc.2] - 2021-02-12

#### Added

- Validate usage of `Checkbox Wrapper`, `Radio Button Wrapper`, `Select Wrapper`, `Text Field Wrapper` and
  `Textarea Wrapper`

### [2.0.0-rc.1] - 2021-02-04

#### Added

- Partial function `getComponentChunkLinks()` to preload Porsche Design System Components

#### Changed

- Added a space before asterisk (`*`) when `input`, `textarea` or `select` have `required` attribute within form wrapper
  components
- Renamed partial `getFontLinks()` option from `weight` to `weights`

#### Fixed

- A bug in `Tabs Bar` where the nextButton was mistakenly rendered.
- A bug where `Icon` was not rendered when using `lazy` property.
- A bug in `Text Field Wrapper` with input type password where characters would overlap the icon.

### [2.0.0-rc.0] - 2021-01-29

#### Added

- Link support for `Marque`
- Sizing options `'responsive' | 'small' | 'medium'` for `Marque`

#### Changed

- Angular: added static `load()` function `PorscheDesignSystemModule` for custom prefix
- Hide up/down spin button when using **Text Field** with `type="number"` in Firefox

#### Fixed

- Angular: typings
- React: correct handling of `ref` property
- Unhandled exception in `Select Wrapper` if `selected` and `disabled` attributes are set on the same option
- A bug in `Tabs Bar` where scrolling was broken when a tab was selected
- A bug in `Tabs Bar` where the `nextButton` was always rendered

### [2.0.0-alpha.13] - 2021-01-26

#### Added

- Partial function `getFontLinks()` to prevent **Flash of Unstyled Text** (FOUT)

#### Fixed

- React: correct handling of `className` property

### [2.0.0-alpha.12] - 2021-01-20

#### Added

- Partial function `getInitialStyles()` to prevent **Flash of Unstyled Content** (FOUC)
- Partial function `getFontFaceStylesheet()` to prevent **Flash of Unstyled Text** (FOUT)

#### Changed

- React: `PorscheDesignSystemProvider` needs to wrap application
- React: component props have to be camelCase
- React: `PorscheDesignSystemProvider` is needed while testing components

#### Fixed

- React: typings
- React: support of objects for property values

#### Removed

- React: `getPrefixedComponents`, prefixing is handled by `PorscheDesignSystemProvider`

### [2.0.0-alpha.11] - 2021-01-08

#### Changed

- Precision of relative line height
- Changed color of `neutral contrast low`

### [2.0.0-alpha.10] - 2020-12-14

#### Added

- `native` property to `Select Wrapper` to force rendering of native Browser select dropdown
- Extended flexibility of `Headline`

#### Changed

- Some styling improvements of `Select Wrapper`

#### Fixed

- Jsdom Polyfill `fetch` error

### [2.0.0-alpha.9] - 2020-12-09

### Fixed

- Improved reliability of `componentsReady()`

#### Changed

- Jsdom Polyfill `console.warn` behaviour

### [2.0.0-alpha.8] - 2020-12-03

### Fixed

- A bug where `Modal` did not remove `overflow=hidden` on document body.

### [2.0.0-alpha.7] - 2020-11-26

#### Added

- Jsdom Polyfill

#### Removed

- Jsdom Mocks
- Global "blur on focus" script

#### Changed

- Default dropdown direction of `SelectWrapper` from `down` to `auto`
- Made API of `Tabs` consistent with `Tabs Bar`
- Removed transition for focus styling
- Use `:focus-visible` as default and `:focus` as fallback for focusable elements

#### Fixed

- The Selected element of `SelectWrapper` dropdown keeps now in sync with native selection if changed programmatically
- Invalid search results get cleared if `SelectWrapper` becomes focus state
- Some bugs in `TabsBar`
- Minification of dynamic slotted content styles
- An issue where `Pagination` throws console errors if disconnected from dom.

### [2.0.0-alpha.6] - 2020-10-28

#### Changed

- default `type` of `Button` and `Button Pure` to `submit`

#### Fixed

- Typings

### [2.0.0-alpha.5] - 2020-10-26

#### Added

- `Modal` component

#### Fixed

- Typing for `pageChange` event of `Pagination` component
- Typings

#### Changed

- Focus styling

### [2.0.0-alpha.4] - 2020-10-14

#### Added

- Custom filter to `Select Wrapper` component
- DropDown direction property to `Select Wrapper` component
- Display `*` after label when `input`, `textarea` or `select` have `required` attribute within form wrapper components
- `Tabs` component
- `Tabs Bar` component
- `Banner` component

#### Removed

- Default `position: relative;` style of `Link Pure` and `Button Pure`

#### Fixed

- `Spinner` zooming bug on Safari

### [2.0.0-alpha.3] - 2020-09-11

#### Added

- Support to load assets from China CDN directly via browser flag: `PORSCHE_DESIGN_SYSTEM_CDN = 'cn';`

#### Removed

- Support for `<a>` wrapped `Link` and `Link Pure`

### [2.0.0-alpha.2] - 2020-08-20

### [2.0.0-alpha.1] - 2020-08-17

#### Changed

- Removed classnames dependency
- Stencil Core `taskQueue` from `congestionAsync` to `async` for more performant component rendering

#### Fixed

- Focus input on label click of `Checkbox Wrapper` and `Radio Button Wrapper`

### [1.5.6] - 2020-10-15

### [1.5.6-rc.0] - 2020-10-13

### Fixed

- `Spinner` zooming bug on Safari

### [1.5.5] - 2020-09-11

### [1.5.5-rc.0] - 2020-09-07

### Changed

- Deprecated stencil lifecycle-method `componentDidUnload` to `disconnectedCallback` to fix "`selectObserver` is
  undefined" bug in `Select Wrapper` and `Pagination`

### [1.5.4] - 2020-08-25

### [1.5.4-rc.0] - 2020-08-17

#### Changed

- Removed classnames dependency
- Stencil Core `taskQueue` from `congestionAsync` to `async` for more performant component rendering

#### Fixed

- Focus input on label click of `Checkbox Wrapper` and `Radio Button Wrapper`
- Fix typings for `orientation` of `Divider` component

### [2.0.0-alpha.0] - 2020-08-06

#### Added

- **Experimental:** Optional web component scoping mechanism during runtime to enable micro service architecture

#### Changed

- Web components get lazy loaded from central CDN to improve caching strategy across Porsche's digital eco system

#### Removed

- Stop browser support for **IE11** and **EdgeHTML**

#### Fixed

- Mix of `Optgroups` and `Options` on same level in `Select Wrapper` component
- Fix typings for `orientation` of `Divider` component

### [1.5.3] - 2020-08-10

### [1.5.3-rc.0] - 2020-08-10

#### Fixed

- Mix of `Optgroups` and `Options` on same level in `Select Wrapper` component

### [1.5.2] - 2020-07-22

#### Fixed

- Dispatch change event in `Select Wrapper`
- Stencil react-output-target SSR Bug

### [1.5.1] - 2020-07-20

#### Fixed

- SVGO settings for icons
- Angular bug which causes `ngcc` to fail

### [1.5.0] - 2020-07-16

#### Added

- Icons (active-cabin-ventilation, battery-full, bell, bookmark, car-battery, charging-active, charging-state, climate,
  climate-control, garage, horn, key, map, parking-brake, parking-light, preheating, send, shopping-bag, sidelights,
  user-manual, wrenches)

#### Changed

- Icons (arrow-first, arrow-last, battery-empty, car, card, charging-station, question)

#### Fixed

- Porsche Marque images

### [1.5.0-rc.2] - 2020-07-06

### [1.5.0-rc.1] - 2020-07-06

#### Added

- **Notification Neutral** color to `color` property of `p-text` and `p-icon`

### [1.5.0-rc.0] - 2020-06-25

#### Added

- `Fieldset Wrapper` component
- Improved SEO of `p-headline` and `p-text`: Added possibility to write semantic HTML tags (e.g. `<h1>-<h6>` or `<p>`,
  `<blockquote>`, etc.) directly as slotted content.
- Possibility to include anchor tags directly as slots of `Link`, `Link Pure` and `Link Social`
- `Text` new `weight` property `semibold`
- `Button Pure` label with subline pattern as slot
- `Link Pure` label with subline pattern as slot

#### Changed

- `Select Wrapper` is now ready for the catwalk. It is dressed now with a custom drop down list box and gets naked by
  default on touch devices.

#### Fixed

- Minor accessibility improvements of `icons` and `Text Field`
- Remove native number spinner buttons of `Text Field` with type text for Firefox
- An issue with `Button` and `Button Pure` and their `disabled` attribute

### [1.4.0] - 2020-05-14

### [1.4.0-rc.3] - 2020-05-08

#### Added

- `Text List`

#### Changed

- Improve caching strategy for fonts by content-based hash
- Improve caching strategy for marque by content-based hash
- Dimensions and sharpness of marque
- Props for `Content Wrapper`

### [1.4.0-rc.2] - 2020-05-06

#### Added

- `Content Wrapper`
- Description property to `p-text-field-wrapper`, `p-textarea-wrapper` and `p-select-wrapper`
- `Link Social`

#### Changed

- Improve accessibility of error and success states of form elements
- Aria-invalid attribute of form elements if they are in error state is now managed by component
- Rename icon name `configure` to `configurate` (prevents breaking change compared to stable v1.3.0)
- Improve `p-icon` loading behavior

#### Fixed

- Display of wrong icons

#### Removed

- `safe-zone` property of `p-grid` (`Content Wrapper` should be used instead)

### [1.4.0-rc.1] - 2020-04-27

#### Added

- Add `safe-zone` property to `p-grid` for outer grid margin, max-width and centering
- Submit button with search icon to `p-textfield-wrapper` type search

#### Changed

- Background color of readonly state in components `p-textfield-wrapper` and `p-textarea-wrapper`
- Visual appearance of icons
- Improve caching strategy for icons by content-based hash
- Cursor of Radio, Checkbox and Select
- Fixed naming of Mock from `p-textfield-wrapper` to `p-text-field-wrapper`

#### Fixed

- Icon loading mechanism

### [1.4.0-rc.0] - 2020-04-09

#### Added

- SSR support

### [1.3.0] - 2020-04-08

#### Added

- New headline size `headline-5` to `p-headline`
- Test Mocks

#### Fixed

- Text styling of Select component on focus in IE11 and Chrome on Windows 10

### [1.3.0-rc.0] - 2020-04-03

#### Fixed

- Improve form elements

### [1.2.0] - 2020-03-25

#### Added

- `Divider`
- Hover state for form elements

#### Fixed

- Support label text of form elements for Screen readers

### [1.1.2] - 2020-03-17

#### Changed

- Notification colors

### [1.1.1] - 2020-03-13

#### Changed

- Icon of `Checkbox` indeterminate state

### [1.1.0] - 2020-03-11

#### Fixed

- Minor improvements

### [1.1.0-rc.0] - 2020-03-02

#### Added

- `Select Wrapper`
- `Checkbox Wrapper`
- `Radio Button Wrapper`
- `Textarea Wrapper`

#### Fixed

- `Text Field Wrapper` toggle password visibility

### [1.0.3] - 2020-02-13

#### Fixed

- JS framework compatibility

### [1.1.0-0] - 2020-02-06

#### Added

- `Text Field Wrapper`

#### Changed

- Add proper cursor for disabled state for `Button` and `Button Pure`

### [1.0.2] - 2020-02-04

#### Fixed

- Inheritable styling of slotted content

### [1.0.1] - 2020-01-30

#### Added

- Clickable area of `Link Pure` and `Button Pure` is optionally configurable by defining padding on host element

### [1.0.0] - 2020-01-28

#### Added

- Cursor pointer on hover for `Button` and `Button Pure`
- Line-height gets calculated based on Porsche type-scaling formula automatically for `Text`, `Link Pure` and
  `Button Pure`
- Test helper function `componentsReady()` which indicates when lazy loaded components fully have loaded

#### Changed

- Update CDN asset paths
- Improve font-weight definitions
- Rename and optimize neutral colors for `Icon` and `Text`

### [1.0.0-rc.1] - 2019-12-13

#### Added

- `Headline`
- `Text`
- `Marque`
- `Button`
- `Button Pure`
- `Spinner`
- `Icon`
- `Flex`
- `Grid`
- `Link`
- `Link Pure`
- `Pagination`
- "Blur on focus"<|MERGE_RESOLUTION|>--- conflicted
+++ resolved
@@ -16,13 +16,9 @@
 
 #### Changed
 
-<<<<<<< HEAD
 - Default value of prop `variant` of `Link` and `Button` has changed from **"secondary"** to **"primary"**
 - Default value of prop `icon` of `Link` and `Button` has changed from **"arrow-head-right"** to **"none"**
-- `Spinner`, `Link Pure`, `Button Pure`, `Link`, `Button`, `Checkbox Wrapper`, `Radio Button Wrapper` matches new design language
-=======
-- `Spinner`, `Link Pure`, `Button Pure`, `Checkbox Wrapper`, `Radio Button Wrapper`, `Tag Dismissible` matches new design language
->>>>>>> c0995e1d
+- `Spinner`, `Link Pure`, `Button Pure`, `Link`, `Button`, `Checkbox Wrapper`, `Radio Button Wrapper`, `Tag Dismissible` matches new design language
 - Prop `weight` for `Link Pure` and `Button Pure` is deprecated now, only regular font weight will be applied
 
 ```diff
