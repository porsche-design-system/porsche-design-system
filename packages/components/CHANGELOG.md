--- conflicted
+++ resolved
@@ -10,11 +10,9 @@
 ### [Unreleased]
 
 #### Fixed
-<<<<<<< HEAD
 
 - Screen reader announcements of `Textfield` and `Textarea` in `counter` mode
 - Minor A11y improvements in `Select`
-=======
 - `Select Wrapper` height if text is zoomed up to 200%
 
 ### [2.18.0-rc.0] - 2022-11-17
@@ -35,7 +33,6 @@
 - Slotted anchor support for `Link Pure` is stricter (In case slotted `<a>` is used it must be a direct child of
   `Link Pure`)
 - `getFontLinks()` partial now has `{ weights: ['regular', 'semi-bold'] }` for a default
->>>>>>> 3e7070d5
 
 ### [2.17.0] - 2022-10-31
 
