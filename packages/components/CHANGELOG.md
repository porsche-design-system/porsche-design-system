--- conflicted
+++ resolved
@@ -39,21 +39,30 @@
 
 ##### Button Pure:
 
+````diff
+- <p-icon color="inherit" style="color: #fff"></p-icon>
 - Removed `subline` slot (visually not intended anymore).
 
++ <p-icon color="inherit" style="filter: invert(100%)"></p-icon>
 ```diff
 <p-button-pure>
   Some label
 -   <p slot="subline">Some Subline</p>
 </p-button-pure>
-```
-
+````
+
+- `getIconLinks()` partial accepts only param-cased icon names
 - Removed deprecated prop `tabbable`.
 
 ```diff
+- require('@porsche-design-system/components-js/partials').getIconLinks({ icons: ['arrowRight'] })
+
++ require('@porsche-design-system/components-js/partials').getIconLinks({ icons: ['arrow-right'] })
 - <p-button-pure tabbable="false">Some label</p-button-pure>
 + <p-button-pure tabindex="-1">Some label</p-button-pure>
 ```
+
+- Color `notification-neutral` for `Tag` is deprecated now, replaced by `notification-info`
 
 ##### Icon:
 
@@ -62,24 +71,33 @@
   performance in general.
 
 ```diff
+- <p-tag color="notification-neutral">Color label</p-tag>
++ <p-tag color="notification-info">Color label</p-tag>
 - <p-icon color="inherit" style="color: white;"></p-icon>
 + <p-icon color="inherit" style="filter: invert(100%);"></p-icon>
 ```
 
+- Color `neutral-contrast-high` for `Tag` is deprecated now, replaced by `primary`
 - Camel case syntax for `name` prop isn't supported, please use param case syntax instead (TypeScript typings have been
   updated too).
 
 ```diff
+- <p-tag color="neutral-contrast-high">Color label</p-tag>
++ <p-tag color="primary">Color label</p-tag>
 - <p-icon name="arrowRight"></p-icon>
 + <p-icon name="arrow-right"></p-icon>
 ```
 
+- Color `background-default` for `Tag` is deprecated now, replaced by `background-base`
+
 ##### Link:
 
 - Default value of prop `icon` has changed from `arrow-head-right` to `none`. Therefore, the `icon` property **must** be
   set if the component has the `hide-label` property.
 
 ```diff
+- <p-tag color="background-default">Color label</p-tag>
++ <p-tag color="background-base">Color label</p-tag>
 - <p-link href="#" hide-label="true">Some label</p-link>
 + <p-link href="#" hide-label="true" icon="arrow-right">Some label</p-link>
 
@@ -87,47 +105,72 @@
 + <p-link href="#" hide-label="{ base: true, m: false }" icon="arrow-right">Some label</p-link>
 ```
 
+- Color `background-default` for `Tag Dismissible` is deprecated now, replaced by `background-base`
+
 ##### Link Pure:
 
 - Removed `subline` slot (visually not intended anymore).
 
 ```diff
+- <p-tag-dismissible color="background-default">Color label</p-tag-dismissible>
++ <p-tag-dismissible color="background-base">Color label</p-tag-dismissible>
 <p-link-pure href="#">
   Some label
 -   <p slot="subline">Some Subline</p>
 </p-link-pure>
 ```
 
+- Default value of prop `width` of `Banner` has changed from **"basic"** to **"extended"**
+- Default value of prop `action-icon` of `Inline Notification` has changed from **"arrow-head-right"** to
+  **"arrow-right"**
+- Default value of prop `name` of `Icon` has changed from **"arrow-head-right"** to **"arrow-right"**
+- Default value of prop `variant` of `Link` and `Button` has changed from **"secondary"** to **"primary"**
+- Default value of prop `icon` of `Link` and `Button` has changed from **"arrow-head-right"** to **"none"**. Therefore,
+  the `icon` property **must** be set if the `link` or `button` has the `hide-label` property:
+
 ##### Switch:
 
 - Removed deprecated prop `tabbable`.
 
 ```diff
+- <p-link href="#" hide-label="true">Some label</p-link>
++ <p-link href="#" hide-label="true" icon="arrow-right">Some label</p-link>
 - <p-switch tabbable="false">Some label</p-switch>
 + <p-switch tabindex="-1">Some label</p-switch>
 ```
 
+- <p-link href="#" hide-label="{ base: true, m: false }">Some label</p-link>
+
+* <p-link href="#" hide-label="{ base: true, m: false }" icon="arrow-right">Some label</p-link>
+
 ##### Partials:
 
+- <p-button hide-label="true">Some label</p-button>
+
+* <p-button hide-label="true" icon="arrow-right">Some label</p-button>
+
 - `getIconLinks()` partial accepts only param-cased icon names.
 
+- <p-button hide-label="{ base: true, m: false }">Some label</p-button>
+
+* <p-button hide-label="{ base: true, m: false }" icon="arrow-right">Some label</p-button>
+
 ```diff
 - require('@porsche-design-system/components-js/partials').getIconLinks({ icons: ['arrowRight'] })
 
 + require('@porsche-design-system/components-js/partials').getIconLinks({ icons: ['arrow-right'] })
 ```
 
-<<<<<<< HEAD
 - `Spinner`, `Icon`, `Link Pure`, `Button Pure`, `Link`, `Link Social`, `Button`, `Checkbox Wrapper`,
   `Radio Button Wrapper`, `Popover`, `Modal`, `Select Wrapper`, `Tag`, `Tag Dismissible`, `Textarea Wrapper`,
-  `Inline Notification`, `Banner`, `Toast`, `Grid`, `Flex`, `Pagination`, `Scroller`, `Accordion`, `Text`, `Text Field Wrapper`, `Content Wrapper`, `Segmented Control`, `Carousel` and `Fieldset Wrapper` matches new design
+  `Inline Notification`, `Banner`, `Toast`, `Grid`, `Flex`, `Pagination`, `Scroller`, `Accordion`, `Text`,
+  `Text Field Wrapper`, `Content Wrapper`, `Segmented Control`, `Carousel` and `Fieldset Wrapper` matches new design
   language
 - CSS global variables names
-=======
+
 ##### CSS global scope:
 
 - Changed naming of CSS global variables names.
->>>>>>> 8f57b825
 
 ```diff
 - --p-animation-duration__spinner
@@ -338,6 +381,14 @@
 - Prop value `thin | semibold` of `weight` prop is deprecated.
 
 ```diff
+- <p-banner state="neutral">
+-  <span slot="title">Some banner title</span>
+-  <span slot="description">Some banner description. You can also add inline <a href="https://porsche.com">links</a> to route to another page.</span>
+- </p-banner>
++ <p-banner state="info">
++  <span slot="title">Some banner title</span>
++  <span slot="description">Some banner description. You can also add inline <a href="https://porsche.com">links</a> to route to another page.</span>
++ </p-banner>
 - <p-text weight="thin">Some text</p-text>
 + <p-text>Some text</p-text>
 
@@ -350,6 +401,8 @@
   `color` prop is deprecated.
 
 ```diff
+- <p-toast state="neutral"></p-toast>
++ <p-toast state="info"></p-toast>
 - <p-text color="brand">Some text</p-text>
 + <p-text>Some text</p-text>
 
@@ -369,30 +422,29 @@
 + <p-text color="notification-info">Some text</p-text>
 ```
 
+#### Fixed
+
 ##### ToastManager:
 
+- `Icon` supports param cased icon names only, typings are adapted accordingly:
 - Prop value `neutral` of `state` parameter is deprecated.
 
 ```diff
+- <p-icon name="arrowRight"></p-icon>
++ <p-icon name="arrow-right"></p-icon>
 - …addMessage({ text: `Some message`, state: 'neutral' })
 + …addMessage({ text: `Some message`, state: 'info' })
 ```
 
 #### Added
 
-<<<<<<< HEAD
-- `Carousel` supports new prop `alignHeader`:
-
-```diff
-+ <p-carousel alignHeader="center"></p-carousel>
-```
-=======
 - `Display` component
 - Prop `underline` for `Link Pure`
 - Prop `theme` for `Checkbox Wrapper`, `Radio Button Wrapper`, `Popover`, `Tag Dismissible`, `Textarea Wrapper`,
   `Text Field Wrapper` and `Fieldset Wrapper`
 - Prop `size` for `Icon` supports `x-small` and `x-large`
 - Prop `size` for `Accordion` `compact="true"` supports `medium`
+- Prop `alignHeader` for `Carousel`
 
 #### Changed
 
@@ -413,7 +465,6 @@
 - Custom slotted CSS for mostly all components. Equivalent styles are now provided by `getInitialStyles()` partial
   instead.
 - `applyNormalizeStyles` option from `getInitialStyles()` partial which is applied by default now.
->>>>>>> 8f57b825
 
 ### [2.20.0] - 2023-02-06
 
