# Changelog

## Porsche Design System

All notable changes to this project will be documented in this file and published as following npm packages:

- `@porsche-design-system/components-js`
- `@porsche-design-system/components-angular`
- `@porsche-design-system/components-react`
- `@porsche-design-system/components-vue`

The format is based on [Keep a Changelog](https://keepachangelog.com/en/1.0.0), and this project adheres to
[Semantic Versioning](https://semver.org/spec/v2.0.0.html).

### [Unreleased]

#### Fixed

<<<<<<< HEAD
- Accessibility: fix ARIA live announcements of form components status messages
  ([#3796](https://github.com/porsche-design-system/porsche-design-system/pull/3796))
=======
- `aria` prop now supports a colon inside of a value, e.g. `aria="{ 'aria-label': 'Always remember: yes you can!' }"`
  ([#3680](https://github.com/porsche-design-system/porsche-design-system/pull/3680))
>>>>>>> b0ab2f38

### [3.27.3] - 2025-03-21

### [3.27.2] - 2025-03-20

### [3.27.2-rc.0] - 2025-03-18

#### Changed

- `Table`: add border-bottom styles to `Table Head` to support both, empty and missing `Table Body`
  ([#3788](https://github.com/porsche-design-system/porsche-design-system/pull/3788))

#### Fixed

- `Styles`: change `Gradient` color values from `rgba` to `hsla` to fix Chrome rendering bug
  ([#3793](https://github.com/porsche-design-system/porsche-design-system/pull/3793))

### [3.27.1] - 2025-03-05

### [3.27.1-rc.0] - 2025-03-05

#### Fixed

- `Carousel`: `auto` value of `slides-per-page` prop is breakpoint customizable
  ([#3783](https://github.com/porsche-design-system/porsche-design-system/pull/3783))
- `Select`, `Multi Select`, `Select Wrapper`: remove positioning with native anchor positioning due to a Chrome bug
  ([#3780](https://github.com/porsche-design-system/porsche-design-system/pull/3780))

### [3.27.0] - 2025-02-28

### [3.27.0-rc.6] - 2025-02-28

#### Added

- `Table`: `compact` prop to enable a smaller, space-saving version for compact layouts
  ([#3758](https://github.com/porsche-design-system/porsche-design-system/pull/3758))
- `Table`: `layout` prop to render table with `table-layout: fixed` css for manual control of column widths
  ([#3758](https://github.com/porsche-design-system/porsche-design-system/pull/3758))
- `Carousel`: `align-controls` prop to align the controls slot to the left or center (overwrites auto-alignment)
  ([#3766](https://github.com/porsche-design-system/porsche-design-system/pull/3766))

#### Changed

- `Select`, `Multi Select`, `Select Wrapper`:
  - gets rendered on `#top-layer` which enables it to be shown correctly even when used e.g. within a scroll container
    or overflow context ([#3754](https://github.com/porsche-design-system/porsche-design-system/pull/3754))
  - gets positioned by [CSS Anchor Positioning](https://developer.mozilla.org/en-US/docs/Web/CSS/CSS_anchor_positioning)
    or [Floating UI](https://floating-ui.com) as fallback for browsers not supporting it yet
    ([#3754](https://github.com/porsche-design-system/porsche-design-system/pull/3754))
  - modernized visual appearance, dynamic max-height based on viewport and fade in animation of option list
    ([#3754](https://github.com/porsche-design-system/porsche-design-system/pull/3754))
- `Select`, `Select Wrapper`:
  - focus outline becomes default focus style when no filter is used
    ([#3754](https://github.com/porsche-design-system/porsche-design-system/pull/3754))
- `Carousel`: Center layout of Carousel on mobile view
  ([#3765](https://github.com/porsche-design-system/porsche-design-system/pull/3765))
- `Carousel`: `auto` value of `slides-per-page` prop is breakpoint customizable
  ([#3771](https://github.com/porsche-design-system/porsche-design-system/pull/3771))

### [3.27.0-rc.5] - 2025-02-20

#### Fixed

- `AG Grid`: error on reload in next.js.
  ([#3759](https://github.com/porsche-design-system/porsche-design-system/pull/3759))

### [3.27.0-rc.4] - 2025-02-20

#### Fixed

- `AG Grid`: not accessing cdn base url correctly.
  ([#3759](https://github.com/porsche-design-system/porsche-design-system/pull/3759))

### [3.27.0-rc.3] - 2025-02-18

#### Fixed

- `AG Grid`: not resolving dependencies correctly.
  ([#3757](https://github.com/porsche-design-system/porsche-design-system/pull/3757))

### [3.27.0-rc.2] - 2025-02-18

#### Fixed

- `AG Grid`: not resolving dependencies correctly.
  ([#3756](https://github.com/porsche-design-system/porsche-design-system/pull/3756))

### [3.27.0-rc.1] - 2025-02-17

#### Changed

- **Breaking Change** `AG Grid`: Updated from v32 to v33, which introduced a new Theming API. AG Grid migrated from a
  CSS-based theming approach to a JavaScript object-based theming system. As a result, our custom theme also had to be
  adjusted accordingly. ([#3740](https://github.com/porsche-design-system/porsche-design-system/pull/3740))

#### Fixed

- Styles: `vanilla-extract` returns `getMediaQueryMax`, `getMediaQueryMin`, `getMediaQueryMinMax` & `getSkeletonStyle`
  in wrong format ([#3753](https://github.com/porsche-design-system/porsche-design-system/pull/3753))

### [3.27.0-rc.0] - 2025-02-13

#### Added

- `@font-face` supports Thai language
  ([#3750](https://github.com/porsche-design-system/porsche-design-system/pull/3750))
- Partials: `getFontLinks` supports preloading `thai` subset
  ([#3750](https://github.com/porsche-design-system/porsche-design-system/pull/3750))

#### Changed

- `Popover`: gets rendered on `#top-layer` which enables it to be shown correctly even when used e.g. within a scroll
  container ([#3732](https://github.com/porsche-design-system/porsche-design-system/pull/3732))

#### Removed

- `Popover`: default styling for slotted anchors
  ([#3732](https://github.com/porsche-design-system/porsche-design-system/pull/3732))

### [3.26.0] - 2025-02-07

### [3.26.0-rc.0] - 2025-02-06

#### Added

- `Switch`: `compact` prop to enable a smaller, space-saving version for compact layouts
  ([#3728](https://github.com/porsche-design-system/porsche-design-system/pull/3728))
- `Select`: `compact` prop to enable a smaller, space-saving version for compact layouts
  ([#3731](https://github.com/porsche-design-system/porsche-design-system/pull/3731))
- `Canvas`: named slot `sidebar-end-header`
  ([#3736](https://github.com/porsche-design-system/porsche-design-system/pull/3736))
- `Icon`: `4-wheel-drive`, `aggregation`, `arrow-compact-down`, `arrow-compact-left`, `arrow-compact-right`,
  `arrow-compact-up`, `arrows`, `battery-half`, `battery-one-quarter`, `battery-three-quarters`, `brain`, `cabriolet`,
  `charging-network`, `cloud`, `color-picker`, `compass`, `coupe`, `cut`, `door`, `drag`, `ear`, `error`,
  `exclamation-filled`, `fast-backward`, `fast-forward`, `file-csv`, `file-excel`, `flag`, `genuine-parts`,
  `geo-localization`, `grip`, `group`, `hand`, `highway-filled`, `history`, `laptop`, `limousine`, `linked`,
  `logo-apple-carplay`, `logo-apple-music`, `logo-kununu`, `logo-snapchat`, `microphone`, `news`, `north-arrow`,
  `online-search`, `paste`, `pivot`, `price-tag`, `qr-off`, `question-filled`, `radar`, `radio`, `return`, `road`,
  `seat`, `service-technician`, `skip-backward`, `skip-forward`, `stop`, `suv`, `theme`, `turismo`, `trigger-finger`,
  `unlinked` and `weather` ([#3737](https://github.com/porsche-design-system/porsche-design-system/pull/3737))

### [3.25.1] - 2025-01-23

### [3.25.1-rc.0] - 2025-01-23

#### Fixed

- `Carousel`: throws error when object-like string is passed by `pagination`
  ([#3715](https://github.com/porsche-design-system/porsche-design-system/pull/3715))

### [3.25.0] - 2025-01-23

### [3.25.0-rc.1] - 2025-01-22

#### Fixed

- `Carousel`: throws error when object-like string is passed by `slides-per-page`
  ([#3710](https://github.com/porsche-design-system/porsche-design-system/pull/3710))

### [3.25.0-rc.0] - 2025-01-21

#### Added

- `Sheet` ([#3704](https://github.com/porsche-design-system/porsche-design-system/pull/3704))
- `Button`, `Button-Pure`: Add `form` prop to explicitly associate the component with a form, even when it's not
  directly nested within it. ([#3648](https://github.com/porsche-design-system/porsche-design-system/pull/3648))

#### Changed

- `Table`: Enable `Table Head Cell` to be used within `Table Row` in addition to `Table Head Row` to further align with
  table structure defined by W3C ([#3701](https://github.com/porsche-design-system/porsche-design-system/pull/3701))

#### Fixed

- `Textarea`, `Textarea Wrapper`, `Textfield Wrapper`: color contrast of `unit` prop and counter in `readonly` mode
  meets WCAG 2.2 AA standard ([#3693](https://github.com/porsche-design-system/porsche-design-system/pull/3693))

### [3.24.0] - 2025-01-08

### [3.24.0-rc.1] - 2025-01-08

### [3.24.0-rc.0] - 2025-01-07

#### Added

- Styles: support for `vanilla-extract` available under
  `import { … } from '@porsche-design-system/components-{js|angular|react|vue}/styles/vanilla-extract';`
  ([#3666](https://github.com/porsche-design-system/porsche-design-system/pull/3666))

#### Changed

- React: updated peer dependency to `>=19.0.0 <20.0.0`

### [3.23.0] - 2024-12-12

### [3.23.0-rc.0] - 2024-12-12

#### Changed

- `Select`: Slotted image of selected option now visible in combobox
  ([#3651](https://github.com/porsche-design-system/porsche-design-system/pull/3651))

#### Fixed

- `Flyout`: transition bug in Safari ([3674](https://github.com/porsche-design-system/porsche-design-system/pull/3674))
- `Styles`: dart sass deprecation warnings in `SCSS` variant
  ([3664](https://github.com/porsche-design-system/porsche-design-system/pull/3664))

### [3.22.1] - 2024-12-09

### [3.22.1-rc.0] - 2024-12-09

#### Fixed

- `Flyout Multilevel`: Secondary scroll area not shown in iOS Safari (iPhone only)
  ([3663](https://github.com/porsche-design-system/porsche-design-system/pull/3663))

### [3.22.0] - 2024-12-06

### [3.22.0-rc.1] - 2024-12-06

#### Added

- `Flyout Multilevel`: Supports infinite layers
  ([3647](https://github.com/porsche-design-system/porsche-design-system/pull/3647))

#### Fixed

- Partials: error when using in projects without `react/jsx-runtime` as dependency
  ([#3660](https://github.com/porsche-design-system/porsche-design-system/pull/3660))
- `Textfield Wrapper`: text alignment of type `email` and `tel` values in RTL mode
  ([3655](https://github.com/porsche-design-system/porsche-design-system/pull/3655))
- `Popover`:
  - Rendering bug of drop-shadow in Safari 18.x
    ([3622](https://github.com/porsche-design-system/porsche-design-system/pull/3622))
  - Positioning in RTL mode if rendered inside a table (in #top-layer)
    ([3658](https://github.com/porsche-design-system/porsche-design-system/pull/3658))

### [3.22.0-rc.0] - 2024-11-19

#### Added

- `Modal`, `Flyout`:
  - `aria-label` is generated from slotted header contents if `aria` prop is not provided
  - ARIA `role` to `aria` prop of `Modal` component to support setting `alertdialog` role
    ([3618](https://github.com/porsche-design-system/porsche-design-system/pull/3618))
- `Pin-Code`: Add `form` prop to explicitly associate the component with a form, even when it's not directly nested
  within it. ([#3588](https://github.com/porsche-design-system/porsche-design-system/pull/3588))
- `Segmented-Control`: Use ElementInternals API and add `form` prop to explicitly associate the component with a form,
  even when it's not directly nested within it.
  ([#3614](https://github.com/porsche-design-system/porsche-design-system/pull/3614))

#### Changed

- Angular: updated peer dependency to `>=19.0.0 <20.0.0`
- `Pin-Code`:
  - Remove native input and use ElementInternals API
  - **Breaking Change**: `Pin-Code` component no longer support native validation due to the removal of the underlying
    native `<input>` element. ([#3588](https://github.com/porsche-design-system/porsche-design-system/pull/3588))
- `Styles`: `SCSS` variant uses `@forward/@use` internally to replace deprecated `@import`
  ([#3623](https://github.com/porsche-design-system/porsche-design-system/pull/3623))

#### Fixed

- Partials: removed bundled `react/jsx-runtime` due to React 18/19 incompatibilities. When using `jsx` in the `format`
  option, it is necessary to have `react/jsx-runtime` as a dependency in the project included.
  ([#3613](https://github.com/porsche-design-system/porsche-design-system/pull/3613))
- `Select`, `Multi-Select`: Ensure that dynamically changing the `disabled` property via `optgroups` persists the
  `disabled` state for individual options within the group.
  ([#3614](https://github.com/porsche-design-system/porsche-design-system/pull/3614))

### [3.21.0] - 2024-11-12

### [3.21.0-rc.0] - 2024-11-11

#### Added

- `Flyout`: Prop `footerBehavior` to always make footer fixed
  ([3590](https://github.com/porsche-design-system/porsche-design-system/pull/3590))
- `Checkbox`, `Textarea`: `formDisabledCallback` and `formStateRestoreCallback` from ElementInternals API and sync
  validity with form element. ([#3528](https://github.com/porsche-design-system/porsche-design-system/pull/3528))
- `Link`, `Link Pure`, `Link Tile`: `aria-haspopup` is now supported for `aria` prop
  ([#3589](https://github.com/porsche-design-system/porsche-design-system/pull/3589))
- `Button`, `Link`: `compact` prop is breakpoint customizable
  ([#3580](https://github.com/porsche-design-system/porsche-design-system/pull/3580))
- `Select`, `Multi-Select`: Add `form` prop to explicitly associate these components with a specific form when they are
  not directly nested within it. ([#3542](https://github.com/porsche-design-system/porsche-design-system/pull/3542))

#### Changed

- `Select`, `Multi-Select`:
  - Remove native select and use ElementInternals API
    ([#3542](https://github.com/porsche-design-system/porsche-design-system/pull/3542))
  - **Breaking Change**: `Select` and `Multi-Select` components no longer support native validation due to the removal
    of the underlying native `<select>` element.

#### Fixed

- `Flyout`: overlapping of scrollbar in iOS/iPadOS Safari when sticky header/footer is used
  ([#3607](https://github.com/porsche-design-system/porsche-design-system/pull/3607))
- `Carousel`: dynamic change in `slidesPerPages` when using `focusOnCenterSlide` prop breaks pagination
  ([#3592](https://github.com/porsche-design-system/porsche-design-system/pull/3592))
- `Flyout`, `Modal`:
  - transition not working correctly when using conditionally rendered content
    ([#3590](https://github.com/porsche-design-system/porsche-design-system/pull/3590))
  - dismiss button not sticky in case header slot is not present
    ([#3574](https://github.com/porsche-design-system/porsche-design-system/pull/3574))
  - dismiss button overlaps content area
    ([#3574](https://github.com/porsche-design-system/porsche-design-system/pull/3574))
- `jsdom-polyfill`: errors from included polyfill packages
  ([3543](https://github.com/porsche-design-system/porsche-design-system/pull/3543))
- React: global `hidden` attribute with value `false` not working
  ([#3555](https://github.com/porsche-design-system/porsche-design-system/pull/3555))

### [3.20.0] - 2024-10-24

### [3.20.0-rc.1] - 2024-10-24

#### Added

- React: better tree-shaking for `@porsche-design-system/components-react`
  ([#3554](https://github.com/porsche-design-system/porsche-design-system/pull/3554))
- `Icon`: `sidebar` ([#3556](https://github.com/porsche-design-system/porsche-design-system/pull/3556))

#### Changed

- `Canvas`: Improve UI and UX behaviour in Safari
  ([#3556](https://github.com/porsche-design-system/porsche-design-system/pull/3556))

#### Fixed

- `Flyout`: transition animation in Chrome Browser if `Flyout` has scrollable content
  ([#3550](https://github.com/porsche-design-system/porsche-design-system/pull/3550))

### [3.20.0-rc.0] - 2024-10-18

#### Added

- `Icon`: `attachment`, `dislike`, `dislike-filled`, `like`, `like-filled`, `new-chat`
  ([#3515](https://github.com/porsche-design-system/porsche-design-system/pull/3515))

#### Changed

- `Canvas`: Improve UI and UX behaviour
  ([#3515](https://github.com/porsche-design-system/porsche-design-system/pull/3515))
- `Flyout`, `Modal`: Removed default styling for slotted anchors
  ([#3515](https://github.com/porsche-design-system/porsche-design-system/pull/3515))

### [3.19.0] - 2024-10-14

### [3.19.0-rc.4] - 2024-10-14

#### Added

- `AG Grid`: custom theme ([#3517](https://github.com/porsche-design-system/porsche-design-system/pull/3517))
- `Checkbox`: Added a `compact` prop to enable a smaller, space-saving version of the checkbox for compact layouts.
  ([#3504](https://github.com/porsche-design-system/porsche-design-system/pull/3504))
- `Text`, `Display`, `Heading` and `Headline`: introduce new option `inherit` to prop `align`
  ([#3520](https://github.com/porsche-design-system/porsche-design-system/pull/3520))

#### Fixed

- `Pin Code`, `Select Wrapper`: programmatic focus
  ([#3527](https://github.com/porsche-design-system/porsche-design-system/pull/3527))
- `Select Wrapper`: native option dropdown has wrong colors in theme dark
  ([#3523](https://github.com/porsche-design-system/porsche-design-system/pull/3523))
- `Switch`: width/height calculation of the toggle element supports browser based text only zoom
  ([#3542](https://github.com/porsche-design-system/porsche-design-system/pull/3542))
- Angular, React, Vue: missing `@deprecated` annotations for deprecated components
  ([#3525](https://github.com/porsche-design-system/porsche-design-system/pull/3525))
- Partials: Replace meta tag `apple-mobile-web-app-capable` with `mobile-web-app-capable` in `getMetaTagsAndIconLinks`
  partial. ([#3519](https://github.com/porsche-design-system/porsche-design-system/pull/3519))

### [3.19.0-rc.3] - 2024-10-02

#### Fixed

- `Carousel`: remove gradient styles for carousel if `gradientColor` is not defined
  ([#3518](https://github.com/porsche-design-system/porsche-design-system/pull/3518))

### [3.19.0-rc.2] - 2024-10-01

#### Added

- `Carousel`: introduce `trimSpace` prop
  ([#3496](https://github.com/porsche-design-system/porsche-design-system/pull/3496))
- `Checkbox`: ([#3498](https://github.com/porsche-design-system/porsche-design-system/pull/3498))

#### Fixed

- `Checkbox Wrapper`, `Radio Button Wrapper`: rendering of `checked` state in Blink based Browsers when component is
  rendered in high contrast mode ([#3488](https://github.com/porsche-design-system/porsche-design-system/pull/3488))

### [3.19.0-rc.1] - 2024-09-06

#### Changed

- `Canvas`: Improve UX ([#3494](https://github.com/porsche-design-system/porsche-design-system/pull/3494))

### [3.19.0-rc.0] - 2024-09-03

#### Added

- `componentsReady()`: Introduce optional `readyState` parameter
  ([#3460](https://github.com/porsche-design-system/porsche-design-system/pull/3460))
- `Carousel`: introduce `focusOnCenterSlide` & `gradientColor` props
  ([#3488](https://github.com/porsche-design-system/porsche-design-system/pull/3488))

#### Changed

- `Text Field Wrapper`: width calculation of counter and unit element are now CSS based in relation to the number of
  characters ([#3472](https://github.com/porsche-design-system/porsche-design-system/pull/3472))

#### Fixed

- `jsdom-polyfill`: errors from included polyfill packages
  ([3481](https://github.com/porsche-design-system/porsche-design-system/pull/3481))

### [3.18.0] - 2024-08-21

### [3.18.0-rc.0] - 2024-08-21

#### Added

- `Button Tile`, `Link Tile`, `Link Tile Model Signature`: supports `<video/>` (the tile components automatically check
  for OS reduced motion setting to decide weather the video autoplay should be prevented or not to improve accessibility
  & UX) ([#3454](https://github.com/porsche-design-system/porsche-design-system/pull/3454))
- Extend deprecation console warnings by reference to causing DOM element
  ([#3439](https://github.com/porsche-design-system/porsche-design-system/pull/3439))
- `Textarea`: ([#3443](https://github.com/porsche-design-system/porsche-design-system/pull/3443))

#### Changed

- Partials: `getInitialStyles` uses CSS `:defined` to determine the visibility of web components, as well as
  `[data-ssr]` attribute instead of `.ssr` class for Next JS and Remix
  ([#3466](https://github.com/porsche-design-system/porsche-design-system/pull/3466))
- Components: Use `:defined` & `[data-ssr]` to handle visibility of nested elements within Shadow DOM
  ([#3470](https://github.com/porsche-design-system/porsche-design-system/pull/3470))
- `Button`, `Link`: spacings adjusted for `compact` mode
- `Banner`, `Flyout`, `Inline Notification`, `Modal`, `Scroller`, `Toast`: button style
  ([#3435](https://github.com/porsche-design-system/porsche-design-system/pull/3435))
- `Select`: added `display: block` to host in order to be consistent with other form components
  ([#3462](https://github.com/porsche-design-system/porsche-design-system/pull/3462))

#### Fixed

- `Select`, `Multi-Select`: programmatic focus
  ([#3462](https://github.com/porsche-design-system/porsche-design-system/pull/3462))
- `Button Tile`, `Link Tile`, `Link Tile Model Signature`: correct image position if custom css `position: absolute` is
  used on media element ([#3446](https://github.com/porsche-design-system/porsche-design-system/pull/3446))
- `Button`, `Link`: Safari rendering issue of `backdrop-filter` on border in variant `ghost`
  ([#3435](https://github.com/porsche-design-system/porsche-design-system/pull/3435))
- `Select`, `Select Wrapper`, `Multi Select`, `Textfield Wrapper`: `text-overflow` has now ellipsis behaviour and
  `min-width` is added to prevent text overlapping
  ([#3465](https://github.com/porsche-design-system/porsche-design-system/pull/3465))

### [3.17.0] - 2024-08-01

### [3.17.0-rc.2] - 2024-08-01

#### Fixed

- `Optgoup`: hydration error in Next.js SSR context
  ([#3432](https://github.com/porsche-design-system/porsche-design-system/pull/3432))
- `Select`: ensure slotted image width
  ([#3432](https://github.com/porsche-design-system/porsche-design-system/pull/3432))

### [3.17.0-rc.1] - 2024-07-31

#### Added

- `Button`, `Link`:
  - Prop `variant` extended by value `ghost`
    ([#3423](https://github.com/porsche-design-system/porsche-design-system/pull/3423))
  - Prop `compact` ([#3423](https://github.com/porsche-design-system/porsche-design-system/pull/3423))

#### Fixed

- `Tabs Bar`: fixed tabindex issue when `Tabs Bar` is rendered with the `Scroller` component
  ([#3421](https://github.com/porsche-design-system/porsche-design-system/pull/3421))

### [3.17.0-rc.0] - 2024-07-29

#### Added

- `Link Tile`, `Link Tile Model Signature`, `Button Tile`:
  - Named slot `header` ([#3419](https://github.com/porsche-design-system/porsche-design-system/pull/3419))
- `Link Tile`, `Button Tile`: Prop `size` extended by value `large`
  ([#3419](https://github.com/porsche-design-system/porsche-design-system/pull/3419))
- `Tag`:
  - Prop `compact` ([#3411](https://github.com/porsche-design-system/porsche-design-system/pull/3411))
  - Prop `color` extended by value `background-frosted`
    ([#3411](https://github.com/porsche-design-system/porsche-design-system/pull/3411))
- Styles: `theme{Light|Dark}BackgroundFrosted` and `$pds-theme-{light|dark}-background-frosted` color
  ([#3409](https://github.com/porsche-design-system/porsche-design-system/pull/3409))
- `Optgroup`: Usable in combination with `Select` and `Multi Select`
  ([#3410](https://github.com/porsche-design-system/porsche-design-system/pull/3410))
- `Flyout`, `Modal`: Add custom events `motionVisibleEnd` and `motionHiddenEnd` to notify when opening and closing
  transitions are complete ([#3418](https://github.com/porsche-design-system/porsche-design-system/pull/3418))

#### Changed

- `Link Tile`, `Link Tile Model Signature`, `Button Tile`:
  - Layout behaviour is able to break out of its aspect ratio in case content overflows to be a11y compliant and/or to
    improve visual alignment in CSS Grid context
    ([#3419](https://github.com/porsche-design-system/porsche-design-system/pull/3419))
  - Values `1:1 | 4:3 | 3:4 | 16:9 | 9:16` of prop `aspect-ratio` are deprecated and mapped to new values
    `1/1 | 4/3 | 3/4 | 16/9 | 9/16` to be aligned with CSS spec
    ([#3419](https://github.com/porsche-design-system/porsche-design-system/pull/3419))

```diff
- <p-link-tile aspect-ratio="1:1 | 4:3 | 3:4 | 16:9 | 9:16"></p-link-tile>
+ <p-link-tile aspect-ratio="1/1 | 4/3 | 3/4 | 16/9 | 9/16"></p-link-tile>

- <p-button-tile aspect-ratio="1:1 | 4:3 | 3:4 | 16:9 | 9:16"></p-button-tile>
+ <p-button-tile aspect-ratio="1/1 | 4/3 | 3/4 | 16/9 | 9/16"></p-button-tile>

- <p-link-tile-model-signature aspect-ratio="1:1 | 4:3 | 3:4 | 16:9 | 9:16"></p-link-tile-model-signature>
+ <p-link-tile-model-signature aspect-ratio="1/1 | 4/3 | 3/4 | 16/9 | 9/16"></p-link-tile-model-signature>
```

- `Link Tile`, `Button Tile`: Value `default` of prop `size` is deprecated and mapped to new value `medium` to be in
  sync with typography sizing definition
  ([#3419](https://github.com/porsche-design-system/porsche-design-system/pull/3419))

```diff
- <p-link-tile size="default"></p-link-tile>
+ <p-link-tile size="medium"></p-link-tile>

- <p-button-tile size="default"></p-button-tile>
+ <p-button-tile size="medium"></p-button-tile>
```

- `Icon`: All icons are up-to-date with the One UI look
- Shorten asset filenames
- `Carousel`: Slides and `controls` slot are centered if `alignHeader` prop is set to `center` and amount of slides is
  less than `slidesPerPage` ([#3372](https://github.com/porsche-design-system/porsche-design-system/pull/3372))

#### Fixed

- `Link Pure`: Broken with `alignLabel="start"`, hidden label & nested anchor
  ([#3379](https://github.com/porsche-design-system/porsche-design-system/pull/3379))
- `Textfield Wrapper`, `Textarea Wrapper`: Conditionally rendered component throws
  `TypeError: Cannot read properties of undefined (reading 'type')`
  ([#3383](https://github.com/porsche-design-system/porsche-design-system/pull/3383))
- `Link Tile`: Broken word-break & hyphens Safari
  ([#3397](https://github.com/porsche-design-system/porsche-design-system/pull/3397))
- `Select Wrapper`: `optgroup` styling and behavior
  ([#3410](https://github.com/porsche-design-system/porsche-design-system/pull/3410))

### [3.16.0] - 2024-07-02

### [3.16.0-rc.2] - 2024-07-02

#### Added

- Partials: Added default `og:image` and related meta tags to the `getMetaTagsAndIconLinks` partial. Can be disabled by
  setting the `ogImage` option to `false`.
  ([#3357](https://github.com/porsche-design-system/porsche-design-system/pull/3357))

#### Changed

- `Flyout Navigation`, `Flyout Navigation Item`: Renamed (experimental) component to `Flyout Multilevel` and
  `Flyout Multilevel Item` ([#3351](https://github.com/porsche-design-system/porsche-design-system/pull/3351))
- `Toast`: Renders fully on `#top-layer`, stacking behaviour has changed and follows W3C standards now, see
  https://developer.mozilla.org/en-US/docs/Glossary/Top_layer and
  https://developer.chrome.com/blog/what-is-the-top-layer
  ([#3356](https://github.com/porsche-design-system/porsche-design-system/pull/3356))

```diff
- <p-flyout-navigation><p-flyout-navigation-item></p-flyout-navigation-item></p-flyout-navigation>
+ <p-flyout-multilevel><p-flyout-multilevel-item></p-flyout-multilevel-item></p-flyout-multilevel>
```

#### Fixed

- Types: `@porsche-design-system/components-vue` typings are not exposed
  ([#3355](https://github.com/porsche-design-system/porsche-design-system/pull/3355))

### [3.16.0-rc.1] - 2024-06-18

#### Added

- `jsdom-polyfill` Added polyfills for `Popover API` and `ResizeObserver`
  ([#3334](https://github.com/porsche-design-system/porsche-design-system/pull/3334))
- `Segmented Control`: Prop `aria` added to `Segmented Control Item` to support ARIA attributes
  ([#3327](https://github.com/porsche-design-system/porsche-design-system/pull/3327))

#### Changed

- Angular: updated peer dependency to `>=17.0.0 <19.0.0`
  ([#3346](https://github.com/porsche-design-system/porsche-design-system/pull/3346))
- React: Improve prop typings for all wrappers of `@porsche-design-system/components-react`
  ([#3336](https://github.com/porsche-design-system/porsche-design-system/pull/3336))

### [3.16.0-rc.0] - 2024-06-05

#### Added

- `Flyout`:
  - CSS variable `--p-flyout-sticky-top` (experimental)
    ([#3191](https://github.com/porsche-design-system/porsche-design-system/pull/3191))
  - Prop `disableBackdropClick` ([#3191](https://github.com/porsche-design-system/porsche-design-system/pull/3191))
- `Modal`:
  - CSS variable `--p-modal-width` (experimental)
    ([#3191](https://github.com/porsche-design-system/porsche-design-system/pull/3191))
  - Named slot `header` ([#3191](https://github.com/porsche-design-system/porsche-design-system/pull/3191))

#### Changed

- `Modal`, `Flyout`:
  - Sticky dismiss button ([#3191](https://github.com/porsche-design-system/porsche-design-system/pull/3191))
  - Aligned layout, spacing and UX behaviour
    ([#3191](https://github.com/porsche-design-system/porsche-design-system/pull/3191))
  - Renders fully on `#top-layer`, stacking behaviour has changed and follows W3C standards now, see
    https://developer.mozilla.org/en-US/docs/Glossary/Top_layer and
    https://developer.chrome.com/blog/what-is-the-top-layer
    ([#3191](https://github.com/porsche-design-system/porsche-design-system/pull/3191))
- `Modal`: `heading` prop and `slot="heading"` are deprecated. Use `slot="header"` instead.

#### Fixed

- Types: Fixed incorrectly allowed type `string` in types `BreakpointCustomizable`, `SelectedAriaAttributes`,
  `CarouselInternationalization`, `PaginationInternationalization` and `ScrollToPosition`
- `Modal`, `Flyout`: Dynamically react to adding/removing named slots
  ([#3191](https://github.com/porsche-design-system/porsche-design-system/pull/3191))
- `Modal`: Uses native `<dialog />` element to resolve focus issues, focus trap
  ([#3191](https://github.com/porsche-design-system/porsche-design-system/pull/3191))

### [3.15.2] - 2024-05-29

#### Fixed

- `aria`: Refactor `parseJSONAttribute` to support Safari < 16.4  
  ([#3314](https://github.com/porsche-design-system/porsche-design-system/pull/3314))

### [3.15.1] - 2024-05-23

#### Fixed

- `Banner`: Fixed position on mobile ([#3307](https://github.com/porsche-design-system/porsche-design-system/pull/3307))

### [3.15.0] - 2024-05-16

### [3.15.0-rc.5] - 2024-05-16

#### Added

- `Button Pure`: Prop `underline` to show an underline for the label
  ([#3212](https://github.com/porsche-design-system/porsche-design-system/pull/3212))
- Partials: Added new option `globalStyles` to `getInitialStyles` to disable global reset styles.  
  ([#3213](https://github.com/porsche-design-system/porsche-design-system/pull/3213))

#### Changed

- `Banner`: Refactor Banner to use native `popover`
  ([#3196](https://github.com/porsche-design-system/porsche-design-system/pull/3196))
- Partials: `getInitialStyles` only contain hydration visibility and global styles. All other styles are handled by
  constructable stylesheets at component level.
  ([#3213](https://github.com/porsche-design-system/porsche-design-system/pull/3213))
- `Table`: Removed slotted image style `verticalAlign: 'middle'` from initialStyles
  ([#3213](https://github.com/porsche-design-system/porsche-design-system/pull/3213))
- `Tabs Bar`: Removed sibling tabpanel focus style from initialStyles
  ([#3213](https://github.com/porsche-design-system/porsche-design-system/pull/3213))

#### Fixed

- `Carousel`: Accessible name of carousel region wrapper
  ([#3220](https://github.com/porsche-design-system/porsche-design-system/pull/3220))
- `aria` property now supports escaped single quotes inside JSON strings, e.g.
  `aria="{ 'aria-label': 'You can\'t do that? yes you can!' }"`
  ([#3217](https://github.com/porsche-design-system/porsche-design-system/pull/3217))

### [3.15.0-rc.4] - 2024-05-06

#### Added

- Partials: Added new partial `getFontFaceStyles` which returns an inline style containing all font-face definitions.  
  ([#3188](https://github.com/porsche-design-system/porsche-design-system/pull/3188))

#### Changed

- Partials: Partial `getFontFaceStylesheet` is deprecated and will be removed with the next major release. Use the
  `getFontFaceStyles` partial instead, which directly returns a `<style>` tag containing all font-face definitions and
  can be used in the same way. ([#3188](https://github.com/porsche-design-system/porsche-design-system/pull/3188))

```diff
- getFontFaceStylesheet()
+ getFontFaceStyles()
```

### [3.15.0-rc.3] - 2024-04-23

#### Fixed

- `Pin Code`: Fixed several problems with IME keyboards
  ([#3197](https://github.com/porsche-design-system/porsche-design-system/pull/3197))

### [3.15.0-rc.2] - 2024-04-22

#### Added

- `Accordion`: Add experimental property `sticky` for a fixed heading
  ([#3181](https://github.com/porsche-design-system/porsche-design-system/pull/3181))
- `Inline Notification`, `Banner`: heading hierarchy can now be customized with `headingTag` prop
  ([#3168](https://github.com/porsche-design-system/porsche-design-system/pull/3168))

#### Changed

- `Accordion`: `tag` property is deprecated. Use `headingTag` property instead to specify heading hierarchy level.
  ([#3168](https://github.com/porsche-design-system/porsche-design-system/pull/3168))

```diff
- <p-accordion tag="h3"></p-accordion>
+ <p-accordion heading-tag="h3"></p-accordion>
```

#### Fixed

- `Pin Code`: Input is entered twice in iOS
  ([#3192](https://github.com/porsche-design-system/porsche-design-system/pull/3192))

### [3.15.0-rc.1] - 2024-04-17

#### Added

- Partials: `getMetaTagsAndIconLinks`, `getComponentChunkLinks`, `getIconLinks` and `getFontLinks` support new format
  option `js` ([#3179](https://github.com/porsche-design-system/porsche-design-system/pull/3179))

### [3.15.0-rc.0] - 2024-04-05

#### Changed

- `Model Signature`: Enabling the use of hex colors, CSS gradients, CSS image and video masks. In addition, the size was
  slightly adjusted. ([#3153](https://github.com/porsche-design-system/porsche-design-system/pull/3153))

#### Fixed

- `Modal`: Missing box-shadow on sticky footer when slotted content changes
  ([#3154](https://github.com/porsche-design-system/porsche-design-system/pull/3154))
- `Select`: Hydration error in Next.js when using slotted `img`
  ([#3162](https://github.com/porsche-design-system/porsche-design-system/pull/3162))
- `Text Field Wrapper`, `Textarea Wrapper`: Dynamic changes of `showCounter` and `maxLength` are reflected. The counter
  element dynamically adjusts to changes in the input value accurately.
  ([#3084](https://github.com/porsche-design-system/porsche-design-system/pull/3084))

### [3.14.0] - 2024-03-25

### [3.14.0-rc.0] - 2024-03-25

#### Added

- `Icon`: `battery-empty-fuel` ([#3148](https://github.com/porsche-design-system/porsche-design-system/pull/3148))

#### Changed

- `Icon`: `battery-empty-co2` and `co2-class`
  ([#3148](https://github.com/porsche-design-system/porsche-design-system/pull/3148))
- Angular: updated peer dependency to `>=17.0.0 <18.0.0`
  ([#3125](https://github.com/porsche-design-system/porsche-design-system/pull/3125))
- React: updated peer dependency to `>=18.0.0 <19.0.0`
  ([#3125](https://github.com/porsche-design-system/porsche-design-system/pull/3125))

### [3.13.1] - 2024-03-20

#### Fixed

- `Modal`: Unexpected scrolling behavior on iOS >= 17.4
  ([#3128](https://github.com/porsche-design-system/porsche-design-system/pull/3128))
- `Select`, `Multi-Select`: Cropping issues of select dropdown when used inside `Table` component
  ([#3114](https://github.com/porsche-design-system/porsche-design-system/pull/3114))
- `Flyout`, `Flyout Navigation`: iOS Safari URL bar overlaying
  ([#3131](https://github.com/porsche-design-system/porsche-design-system/pull/3131))

### [3.13.0] - 2024-03-11

### [3.13.0-rc.2] - 2024-03-11

#### Added

- `Icon`: `battery-empty-co2` and `co2-class`
  ([#3103](https://github.com/porsche-design-system/porsche-design-system/pull/3103))

### [3.13.0-rc.1] - 2024-03-08

#### Added

- `Select` ([#3008](https://github.com/porsche-design-system/porsche-design-system/pull/3008))
- `Modal`: Prop `backdrop` ([#3082](https://github.com/porsche-design-system/porsche-design-system/pull/3082))
- `Modal`: CSS variables `--p-modal-spacing-top` and `--p-modal-spacing-bottom`
  ([#3082](https://github.com/porsche-design-system/porsche-design-system/pull/3082))

#### Fixed

- `Flyout`: Refactor Flyout to use native Dialog element to resolve focus issues
  ([#2998](https://github.com/porsche-design-system/porsche-design-system/pull/2998))
- `Accordion`: Fix overflow scrollbar issues
  ([#3042](https://github.com/porsche-design-system/porsche-design-system/pull/3042))
- `Carousel`: Skip link is visible when it receives keyboard focus
  ([#3055](https://github.com/porsche-design-system/porsche-design-system/pull/3055))
- Placeholder color of `Text Field Wrapper` for `input type="date"` and `input type="time"` in Safari and alignment in
  Mobile Safari ([#3068](https://github.com/porsche-design-system/porsche-design-system/pull/3068))
- Counter overlap with long initial value in `Text Field Wrapper` for `input type="text"` with `maxlength`
  ([#3079](https://github.com/porsche-design-system/porsche-design-system/pull/3079))

#### Changed

- Updated favicons output via `getMetaTagsAndIconLinks()` partial
  ([#3081](https://github.com/porsche-design-system/porsche-design-system/pull/3081))

### [3.13.0-rc.0] - 2024-02-19

#### Added

- `Link Tile Product`: Prop `price-original` to be able to visualize sale and original price
  ([#3040](https://github.com/porsche-design-system/porsche-design-system/pull/3040))

#### Changed

- Validation of `getInitialStyles()` partial is temporarily disabled
  ([#3049](https://github.com/porsche-design-system/porsche-design-system/pull/3049))

### [3.12.0] - 2024-02-12

### [3.12.0-rc.1] - 2024-02-08

#### Fixed

- `Checkbox Wrapper`, `Radio Button Wrapper`: Safari visually reflects input status (checked/unchecked) when used in
  another Shadow DOM or changed programmatically
  ([#3028](https://github.com/porsche-design-system/porsche-design-system/pull/3028))

### [3.12.0-rc.0] - 2024-02-05

#### Added

- `Icon`: `logo-x`, `bookmark-filled` and `star-filled`
  ([#3025](https://github.com/porsche-design-system/porsche-design-system/pull/3025))

#### Changed

- `Icon`: Visual appearance of `information-filled`, `information`, `success-filled`, `success`, `bookmark`, `compare`,
  `configurate`, `heart-filled`, `heart`, `menu-lines`, `success`, `search`, `locate`, `star`, `shopping-bag-filled`,
  `shopping-bag`, `user-filled` and `user`
  ([#3025](https://github.com/porsche-design-system/porsche-design-system/pull/3025))
- All components (expect some form elements) have improved focus styling based on `:focus-visible`
  ([#3011](https://github.com/porsche-design-system/porsche-design-system/pull/3011))
- Several components are using CSS property `inset|inset-inline|inset-block` instead of `top|bottom|left|right` for
  better RTL (right-to-left) support ([#3011](https://github.com/porsche-design-system/porsche-design-system/pull/3011))
- `Switch`: Improve RTL (right-to-left) mode
  ([#3011](https://github.com/porsche-design-system/porsche-design-system/pull/3011))
- `Button`, `Button Pure`, `Switch`, `Checkbox Wrapper`, `Radio Button Wrapper`, `Pin Code`: optimized announcement of
  loading state for assistive technologies
  ([#3009](https://github.com/porsche-design-system/porsche-design-system/pull/3009))

#### Fixed

- All components are supporting focus style in High Contrast Mode correctly
  ([#3011](https://github.com/porsche-design-system/porsche-design-system/pull/3011))

### [3.11.0] - 2024-01-30

### [3.11.0-rc.0] - 2024-01-30

#### Fixed

- `Carousel`: Carousel does not work with single pointer event on smaller touch devices
  ([#3003](https://github.com/porsche-design-system/porsche-design-system/pull/3003))
- `Carousel`: `Each child in a list should have a unique "key" prop` warning in Next.js SSR context
  ([#3001](https://github.com/porsche-design-system/porsche-design-system/pull/3001))

#### Changed

- Scroll-lock used in `Flyout`, `Flyout Navigation` and `Modal` is based on `body { overflow: hidden; }` for all devices
  ([#3013](https://github.com/porsche-design-system/porsche-design-system/pull/3013))
- `Toast`: Alignment reflects RTL (right-to-left) mode
  ([#3010](https://github.com/porsche-design-system/porsche-design-system/pull/3010))
- `Carousel`: Pagination can be used for navigation & pagination has more spacing on touch devices
  ([#3003](https://github.com/porsche-design-system/porsche-design-system/pull/3003))

### [3.10.0] - 2024-01-17

### [3.10.0-rc.5] - 2024-01-16

#### Changed

- `visibility` css property can be overridden on all components, e.g. to make use of `visibility: hidden;`  
  ([#2988](https://github.com/porsche-design-system/porsche-design-system/pull/2988))
- `Carousel`: Named slot `header` renamed to `controls`
  ([#2992](https://github.com/porsche-design-system/porsche-design-system/pull/2992))

### [3.10.0-rc.4] - 2024-01-15

#### Added

- `Icon`: Auto-flipping icons (certain ones only) in RTL (right-to-left) mode
  ([#2957](https://github.com/porsche-design-system/porsche-design-system/pull/2957))
- `Carousel`: Prop `heading-size`, named slot `header`
  ([#2915](https://github.com/porsche-design-system/porsche-design-system/pull/2915))
- `Accordion`: support for custom click area for `compact` variant
  ([#2920](https://github.com/porsche-design-system/porsche-design-system/pull/2920))
- `@font-face` supports Middle East languages
  ([#2946](https://github.com/porsche-design-system/porsche-design-system/pull/2946))
- Partials: `getFontLinks` supports preloading `arabic`, `pashto` and `urdu` subsets
  ([#2946](https://github.com/porsche-design-system/porsche-design-system/pull/2946))

#### Changed

- `Flyout Navigation`: Improved validation and `activeIdentifier` isn't automatically updated anymore
  ([#2935](https://github.com/porsche-design-system/porsche-design-system/pull/2935))
- `Carousel`: Position and width of heading and description
  ([#2915](https://github.com/porsche-design-system/porsche-design-system/pull/2915))
- `Model Signature` asset for `model="macan"`
- Aligned naming of all `CustomEvent<T>` types and deprecated old ones since they are in fact typing the `detail: T`
  property of the event

```diff
- AccordionUpdateEvent
+ AccordionUpdateEventDetail
- CarouselUpdateEvent
+ CarouselUpdateEventDetail
- FlyoutNavigationUpdateEvent
+ FlyoutNavigationUpdateEventDetail
- LinkTileProductLikeEvent
+ LinkTileProductLikeEventDetail
- MultiSelectUpdateEvent
+ MultiSelectUpdateEventDetail
- PaginationUpdateEvent
+ PaginationUpdateEventDetail
- PinCodeUpdateEvent
+ PinCodeUpdateEventDetail
- SegmentedControlUpdateEvent
+ SegmentedControlUpdateEventDetail
- StepperHorizontalUpdateEvent
+ StepperHorizontalUpdateEventDetail
- SwitchUpdateEvent
+ SwitchUpdateEventDetail
- TableUpdateEvent
+ TableUpdateEventDetail
- TabsUpdateEvent
+ TabsUpdateEventDetail
- TabsBarUpdateEvent
+ TabsBarUpdateEventDetail
```

#### Fixed

- `Pin Code`: Focus correct input when clicking on label
  ([#2985](https://github.com/porsche-design-system/porsche-design-system/pull/2985))
- `Flyout Navigation`: Focus dismiss button after opening
  ([#2935](https://github.com/porsche-design-system/porsche-design-system/pull/2935))
- `Accordion`: Alignment of slotted heading with custom padding
  ([#2920](https://github.com/porsche-design-system/porsche-design-system/pull/2920))
- `Modal`: Scrollbar is hidden ([#2907](https://github.com/porsche-design-system/porsche-design-system/pull/2907))
- `Toast`: `max-width` when used in scale mode
  ([#2960](https://github.com/porsche-design-system/porsche-design-system/pull/2960))

### [3.10.0-rc.3] - 2023-12-12

### [3.10.0-rc.2] - 2023-12-12

### [3.10.0-rc.1] - 2023-12-11

#### Added

- **[EXPERIMENTAL]** `Link Tile Product`
  ([#2909](https://github.com/porsche-design-system/porsche-design-system/pull/2909))

#### Fixed

- `Wordmark`, `Crest` and `Marque`: custom clickable area
  ([#2930](https://github.com/porsche-design-system/porsche-design-system/pull/2930))

### [3.10.0-rc.0] - 2023-12-07

#### Added

- **[EXPERIMENTAL]** `Flyout Navigation`
  ([#2906](https://github.com/porsche-design-system/porsche-design-system/pull/2906))
- Prop `submit-button` to show/hide a submit button for `Text Field Wrapper` `type="search"` if wrapped inside a form
  ([#2908](https://github.com/porsche-design-system/porsche-design-system/pull/2908))

#### Changed

- `Accordion`: removed `border-bottom` if used standalone
  ([#2911](https://github.com/porsche-design-system/porsche-design-system/pull/2911))
- `display` css property can be overridden on all components, e.g. to make use of `display: none;` within media
  queries  
  ([#2913](https://github.com/porsche-design-system/porsche-design-system/pull/2913))
- `Pagination`: Prop `maxNumberOfPageLinks` is deprecated and has no effect anymore, instead there is responsive
  behavior out of the box with full SSR support
  ([#2898](https://github.com/porsche-design-system/porsche-design-system/pull/2898))

### [3.9.0] - 2023-11-24

### [3.9.0-rc.0] - 2023-11-23

#### Added

- Angular: `theme: 'light' | 'dark' | 'auto'` option to `PorscheDesignSystemModule.load()` to set `theme` on all child
  components  
  ([#2872](https://github.com/porsche-design-system/porsche-design-system/pull/2872))
- React: `theme: 'light' | 'dark' | 'auto'` prop to `PorscheDesignSystemProvider` to set `theme` on all child
  components  
  ([#2872](https://github.com/porsche-design-system/porsche-design-system/pull/2872))
- Vue: `theme: 'light' | 'dark' | 'auto'` prop to `PorscheDesignSystemProvider` to set `theme` on all child components  
  ([#2872](https://github.com/porsche-design-system/porsche-design-system/pull/2872))
- Validation for usage of different PDS versions
  ([#2867](https://github.com/porsche-design-system/porsche-design-system/pull/2867))

#### Changed

- `Text Field Wrapper`, `Textarea Wrapper`, `Select Wrapper`, `Multi Select`, `Pin Code`, `Checkbox Wrapper` and
  `Radio Button Wrapper` have improved visual alignment
  ([#2854](https://github.com/porsche-design-system/porsche-design-system/pull/2854))
- `Text Field Wrapper` fully supports RTL (right-to-left) mode
  ([#2854](https://github.com/porsche-design-system/porsche-design-system/pull/2854))
- `Pin Code`: Prop values from `1` to `6` are now supported for `length` prop
  ([#2859](https://github.com/porsche-design-system/porsche-design-system/pull/2859))
- `Model Signature` asset for `model="macan"`
  ([#2857](https://github.com/porsche-design-system/porsche-design-system/pull/2857))
- Use motion tokens in all components
  ([#2834](https://github.com/porsche-design-system/porsche-design-system/pull/2834))

#### Fixed

- `Select Wrapper`: Select dropdown is now visible if it overflows the `Table` component
  ([#2885](https://github.com/porsche-design-system/porsche-design-system/pull/2885))
- `Select Wrapper` keyboard and scroll behavior
  ([#2864](https://github.com/porsche-design-system/porsche-design-system/pull/2864))
- Safari 15 default margin of button elements in several components
  ([#2858](https://github.com/porsche-design-system/porsche-design-system/pull/2858))
- `Checkbox Wrapper` and `Radio Button Wrapper` border-color/background-color does not reset on hover
  ([#2852](https://github.com/porsche-design-system/porsche-design-system/pull/2852))
- `Tabs Bar` losing `activeTabIndex` and underline in certain framework scenarios
  ([#2896](https://github.com/porsche-design-system/porsche-design-system/pull/2896))
- `Modal` and `Flyout` body jumping in the background and scrolling back to the top in Next Js and Remix
  ([#2890](https://github.com/porsche-design-system/porsche-design-system/pull/2890))

### [3.8.0] - 2023-10-24

### [3.8.0-rc.0] - 2023-10-23

#### Added

- RTL (right-to-left) support for all components
  ([#2819](https://github.com/porsche-design-system/porsche-design-system/pull/2819))
- `Popover` and `Modal` support theme dark and auto
  ([#2789](https://github.com/porsche-design-system/porsche-design-system/pull/2789))
- Styles: `getSkeletonStyle()` and `pds-skeleton()`
  ([#2796](https://github.com/porsche-design-system/porsche-design-system/pull/2796))
- Styles: `motionDuration{Short|Moderate|Long|VeryLong}`, `motionEasing{Base|In|Out}`, and
  `$pds-motion-duration-{short|moderate|long|very-long}`, `$pds-motion-easing-{base|in|out}`
  ([#2791](https://github.com/porsche-design-system/porsche-design-system/pull/2791))

#### Changed

- Styles: `themeDarkBackgroundShading` and `$pds-theme-dark-background-shading` color
  ([#2789](https://github.com/porsche-design-system/porsche-design-system/pull/2789))
- `Spinner` animation was optimized to consume less CPU
  ([#2825](https://github.com/porsche-design-system/porsche-design-system/pull/2825))

- `Text`, `Display`, `Heading`, `Headline`: Prop values `left | right` of `align` prop are deprecated and mapped to new
  values `start | end` for correct RTL (right-to-left) support
  ([#2819](https://github.com/porsche-design-system/porsche-design-system/pull/2819))

```diff
- <p-text align="left"></p-text>
+ <p-text align="start"></p-text>

- <p-text align="right"></p-text>
+ <p-text align="end"></p-text>

- <p-display align="left"></p-display>
+ <p-display align="start"></p-display>

- <p-display align="right"></p-display>
+ <p-display align="end"></p-display>

- <p-heading align="left"></p-heading>
+ <p-heading align="start"></p-heading>

- <p-heading align="right"></p-heading>
+ <p-heading align="end"></p-heading>

- <p-headline align="left"></p-headline>
+ <p-headline align="start"></p-headline>

- <p-headline align="right"></p-headline>
+ <p-headline align="end"></p-headline>
```

- `Button Pure`, `Link Pure`, `Switch`: Prop values `left | right` of `align-label` prop are deprecated and mapped to
  new values `start | end` for correct RTL (right-to-left) support
  ([#2819](https://github.com/porsche-design-system/porsche-design-system/pull/2819))

```diff
- <p-button-pure align-label="left"></p-button-pure>
+ <p-button-pure align-label="start"></p-button-pure>

- <p-button-pure align-label="right"></p-button-pure>
+ <p-button-pure align-label="end"></p-button-pure>

- <p-link-pure align-label="left"></p-link-pure>
+ <p-link-pure align-label="start"></p-link-pure>

- <p-link-pure align-label="right"></p-link-pure>
+ <p-link-pure align-label="end"></p-link-pure>

- <p-switch align-label="left"></p-switch>
+ <p-switch align-label="start"></p-switch>

- <p-switch align-label="right"></p-switch>
+ <p-switch align-label="end"></p-switch>
```

- `Flyout`: Prop values `left | right` of `position` prop are deprecated and mapped to new values `start | end` for
  correct RTL (right-to-left) support
  ([#2819](https://github.com/porsche-design-system/porsche-design-system/pull/2819))

```diff
- <p-flyout position="left"></p-flyout>
+ <p-flyout-pure position="start"></p-flyout>

- <p-flyout-pure position="right"></p-flyout>
+ <p-flyout-pure position="end"></p-flyout>
```

- `Carousel`: Prop value `left` of `align-header` prop is deprecated and mapped to new value `start` for correct RTL
  (right-to-left) support ([#2819](https://github.com/porsche-design-system/porsche-design-system/pull/2819))

```diff
- <p-carousel align-header="left"></p-carousel>
+ <p-carousel-pure align-header="start"></p-carousel>
```

#### Fixed

- `Popover` doesn't get cut off when used within the `Table` component
  ([#2814](https://github.com/porsche-design-system/porsche-design-system/pull/2814))
- `Flyout` and `Modal` with `open="false"` and nested `Accordion` with `open="true"` containing focusable elements like
  links can't be focused anymore ([#2818](https://github.com/porsche-design-system/porsche-design-system/pull/2818))
- Background for open `Flyout` and `Modal` on iOS Mobile Safari with collapsed address bar is no longer scrollable
  ([#2822](https://github.com/porsche-design-system/porsche-design-system/pull/2822))
- `Tabs Bar` works with translated page content
  ([#2847](https://github.com/porsche-design-system/porsche-design-system/pull/2847))

### [3.7.0] - 2023-10-04

### [3.7.0-rc.2] - 2023-10-04

#### Added

- Styles: `gridStyles` and `pds-grid()` support basic usage inside `Flyout` component
  ([#2756](https://github.com/porsche-design-system/porsche-design-system/pull/2756))

#### Fixed

- Overlay issues of header/footer in `Flyout` component
  ([#2786](https://github.com/porsche-design-system/porsche-design-system/pull/2786))

### [3.7.0-rc.1] - 2023-09-20

#### Added

- **[EXPERIMENTAL]** Prop `loading` for `Radio Button Wrapper`
  ([#2774](https://github.com/porsche-design-system/porsche-design-system/pull/2774))
- Theme property supports `auto` for all themeable components, reflecting `prefers-color-scheme` based on OS system
  settings ([#2719](https://github.com/porsche-design-system/porsche-design-system/pull/2719))
- `hyphens` CSS property can now be overwritten in `Button Tile`, `Link Tile` and `Link Tile Model Signature` components
  ([#2758](https://github.com/porsche-design-system/porsche-design-system/pull/2758))
- Partials that produce innerHTML support `{ format: 'sha256' }` option for whitelisting in
  [Content-Security-Policy (CSP)](must-know/security/content-security-policy)
  ([#2773](https://github.com/porsche-design-system/porsche-design-system/pull/2773))
- `Pin Code` ([#2691](https://github.com/porsche-design-system/porsche-design-system/pull/2691))

#### Fixed

- Dragging of `Carousel` can become stucked
  ([#2768](https://github.com/porsche-design-system/porsche-design-system/pull/2768))
- Color of `message` for `Fieldset`, `Fieldset Wrapper`, `Text Field Wrapper` and `Textarea Wrapper` in dark theme
  ([#2769](https://github.com/porsche-design-system/porsche-design-system/pull/2769))

#### Changed

- Usage of `getInitialStyles()` partial is required and validated with an exception
  ([#2749](https://github.com/porsche-design-system/porsche-design-system/pull/2749))

### [3.7.0-rc.0] - 2023-09-05

#### Added

- `Multi Select` ([#2658](https://github.com/porsche-design-system/porsche-design-system/pull/2658))

#### Changed

- Partials: `Cdn` and `Format` types are exposed
  ([#2760](https://github.com/porsche-design-system/porsche-design-system/pull/2760))

### [3.6.1] - 2023-08-29

### [3.6.1-rc.0] - 2023-08-29

#### Fixed

- Overlapping issues of `Accordion` contents when positioned outside of content area
  ([#2746](https://github.com/porsche-design-system/porsche-design-system/pull/2746))
- Backwards compatibility with previous versions of Porsche Design System
  ([#2752](https://github.com/porsche-design-system/porsche-design-system/pull/2752))

### [3.6.0] - 2023-08-28

### [3.6.0-rc.2] - 2023-08-28

#### Fixed

- `Tabs Bar` losing `activeTabIndex` and underline
  ([#2748](https://github.com/porsche-design-system/porsche-design-system/pull/2748))

### [3.6.0-rc.1] - 2023-08-24

#### Fixed

- Bundling format and name of `components-js` entrypoint for Vanilla JS integration
  ([#2745](https://github.com/porsche-design-system/porsche-design-system/pull/2745))

### [3.6.0-rc.0] - 2023-08-23

#### Added

- New value `aria-current` for `aria` property for linked components (`Link`, `Link Pure`, `Link Tile`, `Crest`,
  `Marque`) ([#2696](https://github.com/porsche-design-system/porsche-design-system/pull/2696))
- Angular: `cdn: 'auto' | 'cn'` option to `PorscheDesignSystemModule.load()` as alternative to using
  `window.PORSCHE_DESIGN_SYSTEM_CDN` ([#2676](https://github.com/porsche-design-system/porsche-design-system/pull/2676))
- React: `cdn: 'auto' | 'cn'` prop to `PorscheDesignSystemProvider` as alternative to using
  `window.PORSCHE_DESIGN_SYSTEM_CDN` with SSR support
  ([#2676](https://github.com/porsche-design-system/porsche-design-system/pull/2676))
- Vue: `cdn: 'auto' | 'cn'` prop to `PorscheDesignSystemProvider` as alternative to using
  `window.PORSCHE_DESIGN_SYSTEM_CDN` ([#2676](https://github.com/porsche-design-system/porsche-design-system/pull/2676))
- Support for sticky footer to `Modal`
  ([#2723](https://github.com/porsche-design-system/porsche-design-system/pull/2723))

#### Changed

- Update of Twitter icon ([#2731](https://github.com/porsche-design-system/porsche-design-system/pull/2731))
- Use China CDN and set `window.PORSCHE_DESIGN_SYSTEM_CDN` for backwards compatibility based on .cn top level domain
  before design system initialization
  ([#2676](https://github.com/porsche-design-system/porsche-design-system/pull/2676))

#### Fixed

- `Flyout`: Overlapping of sticky header/footer if slotted content has different z-index
  ([#2736](https://github.com/porsche-design-system/porsche-design-system/pull/2736))
- Keyboard behavior and `aria` semantics if either `a` or `button` elements are used as slotted content in `Tabs Bar`
  component. ([#2713](https://github.com/porsche-design-system/porsche-design-system/pull/2713))
- React/SSR: compatibility with Next.js v13 app router
  ([#2687](https://github.com/porsche-design-system/porsche-design-system/pull/2687))
- Consistent `package.json` ECMAScript module exports with `.mjs` and `.cjs` file extensions for
  `components-{js|angular|react|vue}`
  ([#2739](https://github.com/porsche-design-system/porsche-design-system/pull/2739))

### [3.5.0] - 2023-07-25

### [3.5.0-rc.0] - 2023-07-21

#### Added

- `background` property to `Button Tile` and `Link Tile` component to adapt the description and link/button theme when
  used on light background image ([#2669](https://github.com/porsche-design-system/porsche-design-system/pull/2669))
- Breakpoint customizable property `columns` to `Segmented Control` to set the amount of columns
  ([#2652](https://github.com/porsche-design-system/porsche-design-system/pull/2652))

#### Fixed

- Alignment of `Icon` inside `Accordion` header
  ([#2673](https://github.com/porsche-design-system/porsche-design-system/pull/2673))
- Direction of `Select Wrapper` dropdown if `direction` property is set to `auto`
  ([#2677](https://github.com/porsche-design-system/porsche-design-system/pull/2677))

### [3.4.0] - 2023-07-14

### [3.4.0-rc.0] - 2023-07-13

#### Added

- React: `'use client';` directive is applied on all components for main and `ssr` sub-package
  ([#2654](https://github.com/porsche-design-system/porsche-design-system/pull/2654))

#### Fixed

- Regression in `observeChildren` that affected nested components (e.g. incorrect rendering of nested `Tabs`).
  ([#2649](https://github.com/porsche-design-system/porsche-design-system/pull/2649))
- Click behaviour of slotted interactive elements of `Carousel`
  ([#2663](https://github.com/porsche-design-system/porsche-design-system/pull/2663))

### [3.3.0] - 2023-07-07

### [3.3.0-rc.0] - 2023-07-06

#### Added

- `Tabs` and `Tabs Bar` support SSR ([#2611](https://github.com/porsche-design-system/porsche-design-system/pull/2611))
- Contents of `Tag` component can now be wrapped in multiple lines
  ([#2625](https://github.com/porsche-design-system/porsche-design-system/pull/2625))
- `Carousel`: Possibility to set custom border-radius of slide items
  ([#2645](https://github.com/porsche-design-system/porsche-design-system/pull/2645))
- native lazy loading attribute to `img` tag of `Icon`
  ([#2644](https://github.com/porsche-design-system/porsche-design-system/pull/2644))

#### Fixed

- `Stepper Horizontal` navigation between 2 pages is not working as expected in angular
  ([#2641](https://github.com/porsche-design-system/porsche-design-system/pull/2641))
- `Segmented Control` text is not centered / causing unintended line-breaks
  ([#2614](https://github.com/porsche-design-system/porsche-design-system/pull/2614))
- `jsdom-polyfill` fixes validation errors in unit tests during SSR hydration
  ([#2613](https://github.com/porsche-design-system/porsche-design-system/pull/2613))
- `Accordion` collapsable content is overflowing when used with multiple prefixes  
  ([#2612](https://github.com/porsche-design-system/porsche-design-system/pull/2612))
- `Tabs Bar` position of underline for fluid font-size with `size="medium` when resizing
  ([#2611](https://github.com/porsche-design-system/porsche-design-system/pull/2611))
- `Button Pure`, `Link Pure`: `:hover` bug on Firefox
  ([#2630](https://github.com/porsche-design-system/porsche-design-system/pull/2630))
- `Carousel`: Removed `overflow:hidden` of slide items
  ([#2645](https://github.com/porsche-design-system/porsche-design-system/pull/2645))

#### Changed

- Improved bootstrapping behaviour of `Icon`
  ([#2644](https://github.com/porsche-design-system/porsche-design-system/pull/2644))

### [3.2.0] - 2023-06-19

### [3.2.0-rc.0] - 2023-06-19

#### Added

- `skipLinkTarget` property to `Carousel` component to enhance keyboard functionality
  ([#2557](https://github.com/porsche-design-system/porsche-design-system/pull/2557))
- `showLastPage` property to `Pagination` component
  ([#2606](https://github.com/porsche-design-system/porsche-design-system/pull/2606))

#### Fixed

- Partials: `getInitialStyles` supports `Flyout` component
  ([#2598](https://github.com/porsche-design-system/porsche-design-system/pull/2598))
- `Popover` content can be selected/highlighted
  ([#2599](https://github.com/porsche-design-system/porsche-design-system/pull/2599))

#### Changed

- `Carousel` pagination now shows 5 "infinite bullets" when using more than 5 slides
  ([#2600](https://github.com/porsche-design-system/porsche-design-system/pull/2600))
- `Carousel` supports click events on non-active slides and changed keyboard navigation
  ([#2557](https://github.com/porsche-design-system/porsche-design-system/pull/2557))
- Unified wordings of all console warnings, errors and exceptions
  ([#2602](https://github.com/porsche-design-system/porsche-design-system/pull/2602))
- Angular: increased peer dependency to `>=15.0.0 <17.0.0`
  ([#2602](https://github.com/porsche-design-system/porsche-design-system/pull/2602))
- `Toast` allows line break markups within toast message
  ([#2584](https://github.com/porsche-design-system/porsche-design-system/pull/2584))
- `Toast` shows always the latest toast message and clears its queue immediately if a new message is added
  ([#2584](https://github.com/porsche-design-system/porsche-design-system/pull/2584))

### [3.1.0] - 2023-06-09

### [3.1.0-rc.2] - 2023-06-09

#### Changed

- `Crest` updated assets ([#2595](https://github.com/porsche-design-system/porsche-design-system/pull/2595))
- Partials: `getMetaTagsAndIconLinks` updated assets
  ([#2595](https://github.com/porsche-design-system/porsche-design-system/pull/2595))

#### Added

- `Flyout` ([#2547](https://github.com/porsche-design-system/porsche-design-system/pull/2547))

#### Fixed

- Wrong validation during SSR hydration of `Link Tile` and `Select Wrapper`
  ([#2588](https://github.com/porsche-design-system/porsche-design-system/pull/2588))
- `Modal` scrollable modal does not jump to top on changes within dialog
  ([#2574](https://github.com/porsche-design-system/porsche-design-system/pull/2574))
- Unnecessary lifecycles are prevented when prop values do not change for complex values
  ([#2574](https://github.com/porsche-design-system/porsche-design-system/pull/2574))

### [3.1.0-rc.1] - 2023-06-02

#### Added

- **[EXPERIMENTAL]** Prop `showPasswordToggle` for `Text Field Wrapper` with `input type="password"`
  ([#2586](https://github.com/porsche-design-system/porsche-design-system/pull/2586))
- Prop `name` for `Icon` supports `heart`, `heart-filled`, `copy`, `fingerprint`, `tire`, `roof-open` and `roof-closed`
  ([#2589](https://github.com/porsche-design-system/porsche-design-system/pull/2589))

#### Fixed

- `Select Wrapper` missing border on touch devices
  ([#2579](https://github.com/porsche-design-system/porsche-design-system/pull/2579))
- `Tabs Item` text content can be selected/highlighted
  ([#2582](https://github.com/porsche-design-system/porsche-design-system/pull/2582))

### [3.1.0-rc.0] - 2023-05-24

#### Added

- `Marque` now has a `variant` property, including 75 years variant
  ([#2575](https://github.com/porsche-design-system/porsche-design-system/pull/2575))

### [3.0.0] - 2023-05-11

### [3.0.0-rc.3] - 2023-05-10

#### Fixed

- `Tabs Bar` focus behavior via keyboard navigation
  ([#2546](https://github.com/porsche-design-system/porsche-design-system/pull/2546))
- Rendering of `Wordmark` in Safari ([#2542](https://github.com/porsche-design-system/porsche-design-system/pull/2542))
- Disabled dragging/ghosting of icons
  ([#2536](https://github.com/porsche-design-system/porsche-design-system/pull/2536))

#### Changed

- Styles: `dropShadow{Low|Medium|High}Style`s use `box-shadow` instead of `filter: drop-shadow()` to fix glitches
  together with `frostedGlassStyle` in Firefox
  ([#2545](https://github.com/porsche-design-system/porsche-design-system/pull/2545))
- Size of icon and height of `Accordion`
  ([#2536](https://github.com/porsche-design-system/porsche-design-system/pull/2536))

### [3.0.0-rc.2] - 2023-05-09

#### Fixed

- `Checkbox Wrapper` Safari visual state change while hovering
  ([#2508](https://github.com/porsche-design-system/porsche-design-system/pull/2508))
- `Checkbox Wrapper` keyboard arrow navigation
  ([#2508](https://github.com/porsche-design-system/porsche-design-system/pull/2508))
- `Modal` fix hover state of dismiss button
  ([#2510](https://github.com/porsche-design-system/porsche-design-system/pull/2510))
- `Link Pure`, `Button Pure`: adjust offset of `:hover` and `active` styles
  ([#2511](https://github.com/porsche-design-system/porsche-design-system/pull/2511))
- `Tabs Bar`, `Tabs` ([#2521](https://github.com/porsche-design-system/porsche-design-system/pull/2521)):
  - `focus` state of tabpanel
  - Indicator bar height
- Optimize icon/text alignment of `Link Pure` and `Button Pure` in Safari
- `Select Wrapper` multiline option height and scaling behavior
  ([#2524](https://github.com/porsche-design-system/porsche-design-system/pull/2524))
- Fixed accessibility issues of `Tabs`, `Tabs Bar` and `Stepper Horizontal` to comply with v.4.7.0 of `axe-core`
  ([#2530](https://github.com/porsche-design-system/porsche-design-system/pull/2530))
- React: `patchRemixRunProcessBrowserGlobalIdentifier` binary now supports Remix 1.16.0
  ([#2537](https://github.com/porsche-design-system/porsche-design-system/pull/2537))
- Angular: added optional modifier to optional properties for better type checking in strict mode
  ([#2544](https://github.com/porsche-design-system/porsche-design-system/pull/2544))

#### Added

- Deprecation warning to `Icon` component if `lazy` prop is used
  ([#2521](https://github.com/porsche-design-system/porsche-design-system/pull/2521))
- `aria` prop to `Scroller` component
  ([#2530](https://github.com/porsche-design-system/porsche-design-system/pull/2530))

#### Changed

- Model signature asset of 718 model ([#2532](https://github.com/porsche-design-system/porsche-design-system/pull/2532))

### [3.0.0-rc.1] - 2023-04-19

#### Added

- Prop `name` for `Icon` supports `push-pin`, `push-pin-off`, `qr`, `pin-filled`, `shopping-cart-filled`,
  `shopping-bag-filled`, `logo-apple-podcast`, `logo-spotify` and `user-filled`
  ([#2471](https://github.com/porsche-design-system/porsche-design-system/pull/2471)).
- **[EXPERIMENTAL]** Prop `loading` for `Checkbox Wrapper`
  ([#2483](https://github.com/porsche-design-system/porsche-design-system/pull/2483))

#### Fixed

- `Wordmark`, `Crest` and `Model Signature` respect parent width/height
  ([#2479](https://github.com/porsche-design-system/porsche-design-system/pull/2479))
- `Button Tile`, `Link Tile` and `Link Tile Model Signature` are using correct border radius of
  `$pds-border-radius-large` ([#2473](https://github.com/porsche-design-system/porsche-design-system/pull/2473))
- `Text Field Wrapper` with `input type="search"` has better accessibility for clear button
  ([#2476](https://github.com/porsche-design-system/porsche-design-system/pull/2476))
- `Accordion` layout shift with nested accordions
  ([#2465](https://github.com/porsche-design-system/porsche-design-system/pull/2465))
- Color Contrast issues and rendering in Windows High Contrast Mode
  ([#2420](https://github.com/porsche-design-system/porsche-design-system/pull/2420))

### [3.0.0-rc.0] - 2023-04-11

#### Fixed

- Styles: `borderRadiusLarge` and `$pds-border-radius-large` are exposing correct value
  ([#2463](https://github.com/porsche-design-system/porsche-design-system/pull/2463))

### [3.0.0-alpha.6] - 2023-04-06

#### Added

- `xxl` breakpoint for all breakpoint customizable component values
  ([#2454](https://github.com/porsche-design-system/porsche-design-system/pull/2454))

#### Fixed

- Disabled color of `Icon` component ([#2446](https://github.com/porsche-design-system/porsche-design-system/pull/2446))
- Support of `Radio Button Wrapper` for name value with non-alphanumeric characters
  ([#2443](https://github.com/porsche-design-system/porsche-design-system/pull/2443))

#### Changed

- `Banner` is a controlled component now and its visibility has to be controlled via the `open` prop
  ([#2447](https://github.com/porsche-design-system/porsche-design-system/pull/2447))

```diff
- <p-banner></p-banner>
+ <p-banner open="true"></p-banner>
```

- Renamed all custom `change` events to `update` because of bad event emissions with native `change` events, e.g. with
  nested `select` or `input` elements

#### 🤖 Property deprecations 🤖

##### Accordion:

- Event `accordionChange` is deprecated, use `update` event instead.

```diff
- <PAccordion onAccordionChange={(e: CustomEvent<AccordionChangeEvent>) => {}} />
+ <PAccordion onUpdate={(e: CustomEvent<AccordionUpdateEvent>) => {}} />
```

##### Banner:

- Prop `persistent` is deprecated, use `dismissButton` instead.

```diff
- <p-banner persistent="true"></p-banner>
+ <p-banner dismiss-button="false"></p-banner>
```

##### Carousel:

- Event `carouselChange` is deprecated, use `update` event instead.

```diff
- <PCarousel onCarouselChange={(e: CustomEvent<CarouselChangeEvent>) => {}} />
+ <PCarousel onUpdate={(e: CustomEvent<CarouselUpdateEvent>) => {}} />
```

##### Inline Notification:

- Prop `persistent` is deprecated, use `dismissButton` instead.

```diff
- <p-inline-notification persistent="true"></p-inline-notification>
+ <p-inline-notification dismiss-button="false"></p-inline-notification>
```

##### Pagination:

- Event `pageChange` is deprecated, use `update` event instead.

```diff
- <PPagination onPageChange={(e: CustomEvent<PageChangeEvent>) => {}} />
+ <PPagination onUpdate={(e: CustomEvent<PaginationUpdateEvent>) => {}} />
```

##### Segmented Control:

- Event `segmentedControlChange` is deprecated, use `update` event instead.

```diff
- <PSegmentedControl onSegmentedControlChange={(e: CustomEvent<SegmentedControlChangeEvent>) => {}} />
+ <PSegmentedControl onUpdate={(e: CustomEvent<SegmentedControlUpdateEvent>) => {}} />
```

##### Stepper Horizontal:

- Event `stepChange` is deprecated, use `update` event instead.

```diff
- <PStepperHorizontal onStepChange={(e: CustomEvent<StepChangeEvent>) => {}} />
+ <PStepperHorizontal onUpdate={(e: CustomEvent<StepperHorizontalUpdateEvent>) => {}} />
```

##### Switch:

- Event `switchChange` is deprecated, use `update` event instead.

```diff
- <PSwitch onSwitchChange={(e: CustomEvent<SwitchChangeEvent>) => {}} />
+ <PSwitch onUpdate={(e: CustomEvent<SwitchUpdateEvent>) => {}} />
```

##### Table:

- Event `sortingChange` is deprecated, use `update` event instead.

```diff
- <PTable onSortingChange={(e: CustomEvent<SortingChangeEvent>) => {}} />
+ <PTable onUpdate={(e: CustomEvent<TableUpdateEvent>) => {}} />
```

##### Tabs:

- Event `tabChange` is deprecated, use `update` event instead.

```diff
- <PTabs onTabChange={(e: CustomEvent<TabChangeEvent>) => {}} />
+ <PTabs onUpdate={(e: CustomEvent<TabsUpdateEvent>) => {}} />
```

##### Tabs Bar:

- Event `tabChange` is deprecated, use `update` event instead.

```diff
- <PTabsBar onTabChange={(e: CustomEvent<TabChangeEvent>) => {}} />
+ <PTabsBar onUpdate={(e: CustomEvent<TabsUpdateEvent>) => {}} />
```

### [3.0.0-alpha.5] - 2023-03-30

#### Added

- `Wordmark` ([#2418](https://github.com/porsche-design-system/porsche-design-system/pull/2418))
- `Crest` ([#2437](https://github.com/porsche-design-system/porsche-design-system/pull/2437))

#### Changed

- Styles: changed color values of `theme[Light|Dark]ContrastMedium` and `theme[Light|Dark]Notification[*]` color tokens
  of `Styles` subpackage ([#2436](https://github.com/porsche-design-system/porsche-design-system/pull/2436))

### [3.0.0-alpha.4] - 2023-03-28

#### Changed

- `Table` matches new design language
  ([#2364](https://github.com/porsche-design-system/porsche-design-system/pull/2364/))

#### Added

- Styles: ([#2422](https://github.com/porsche-design-system/porsche-design-system/pull/2422))
  - `gridWide`
  - `gridWideColumnStart` and `$pds-grid-wide-column-start`
  - `gridWideColumnEnd` and `$pds-grid-wide-column-end`
  - `gridNarrowOffset`, `gridNarrowOffsetBase`, `gridNarrowOffsetS`, `gridNarrowOffsetXXL` and
    `$pds-grid-narrow-offset-base`, `$pds-grid-narrow-offset-s`, `$pds-grid-narrow-offset-xxl`
  - `gridBasicOffset`, `gridBasicOffsetBase`, `gridBasicOffsetS`, `gridBasicOffsetXXL` and
    `$pds-grid-basic-offset-base`, `$pds-grid-basic-offset-s`, `$pds-grid-basic-offset-xxl`
  - `gridExtendedOffset`, `gridExtendedOffsetBase`, `gridExtendedOffsetS`, `gridExtendedOffsetXXL` and
    `$pds-grid-extended-offset-base`, `$pds-grid-extended-offset-s`, `$pds-grid-extended-offset-xxl`
  - `gridWideOffset`, `gridWideOffsetBase`, `gridWideOffsetS`, `gridWideOffsetXXL` and `$pds-grid-wide-offset-base`,
    `$pds-grid-wide-offset-s`, `$pds-grid-wide-offset-xxl`
  - `gridFullOffset` and `$pds-grid-full-offset`
- `Button Tile` ([#2381](https://github.com/porsche-design-system/porsche-design-system/pull/2381))
- `Fieldset` ([#2404](https://github.com/porsche-design-system/porsche-design-system/pull/2404))
- `Link Tile Model Signature` ([#2388](https://github.com/porsche-design-system/porsche-design-system/pull/2388))
- Prop `activeSlideIndex` to `Carousel`
  ([#2421](https://github.com/porsche-design-system/porsche-design-system/pull/2421))
- Prop `slidesPerPage` supports value `auto` of `Carousel`
  ([#2421](https://github.com/porsche-design-system/porsche-design-system/pull/2421))
- Prop `scrollbar` for `Scroller` ([#2364](https://github.com/porsche-design-system/porsche-design-system/pull/2364/))
- Prop `theme` for `Table` ([#2364](https://github.com/porsche-design-system/porsche-design-system/pull/2364/))

#### Fixed

- React: missing animation of `Carousel` in certain scenarios

#### Changed

- Styles: `gridStyles` and `pds-grid()` are supporting an additional column range called `wide`
  ([#2422](https://github.com/porsche-design-system/porsche-design-system/pull/2422))
- Styles: SCSS version needs to be imported by `@porsche-design-system/components-js/styles` instead of
  `@porsche-design-system/components-js/styles/scss`
  ([#2422](https://github.com/porsche-design-system/porsche-design-system/pull/2422))

#### Removed

- `Banner`: CSS variable `--p-banner-position-type`
  ([#2422](https://github.com/porsche-design-system/porsche-design-system/pull/2422))
- Styles: `gridSafeZone`, `gridSafeZoneBase`, `gridSafeZoneXXL` and `$pds-grid-safe-zone-base`,
  `$pds-grid-safe-zone-xxl` ([#2422](https://github.com/porsche-design-system/porsche-design-system/pull/2422))
- Styles: `gridWidth`, `gridWidthMin`, `gridWidthMax` and `$pds-grid-width-min`, `$pds-grid-width-max`
  ([#2422](https://github.com/porsche-design-system/porsche-design-system/pull/2422))

#### 🤖 Property deprecations 🤖

##### Banner:

- Prop `width` has no effect anymore, instead the component is aligned with Porsche Grid "extended" by default.
  ([#2422](https://github.com/porsche-design-system/porsche-design-system/pull/2422))

#### 🤡 Component deprecations 🤡

##### Marque: ([#2418](https://github.com/porsche-design-system/porsche-design-system/pull/2418))

```diff
- <p-marque></p-marque>
+ <p-wordmark></p-wordmark>
```

##### Fieldset Wrapper: ([#2404](https://github.com/porsche-design-system/porsche-design-system/pull/2404))

```diff
- <p-fieldset-wrapper label="Some legend label">
+ <p-fieldset label="Some legend label">
  <p-text-field-wrapper label="Some label">
    <input type="text" name="some-name" />
  </p-text-field-wrapper>
- </p-fieldset-wrapper>
+ </p-fieldset>
```

### [3.0.0-alpha.3] - 2023-03-17

#### 🤖 Property deprecations 🤖

##### Accordion:

- Event `accordionChange` is deprecated, use `change` event instead.

```diff
- <PAccordion onAccordionChange={(e: CustomEvent<AccordionChangeEvent>) => {}} />
+ <PAccordion onChange={(e: CustomEvent<AccordionChangeEvent>) => {}} />
```

##### Banner:

- Named `slot="title"` is deprecated, use `heading` prop or `slot="heading"` instead.

```diff
<p-banner>
-  <span slot="title">Some heading</span>
+  <span slot="heading">Some heading</span>
   <span slot="description">Some notification description.</span>
</p-banner>

-<p-banner>
+<p-banner heading="Some heading" description="Some notification description.">
-  <span slot="title">Some heading</span>
-  <span slot="description">Some notification description.</span>
</p-banner>
```

##### Carousel:

- Prop `disablePagination` is deprecated, use `pagination` instead.
- Event `carouselChange` is deprecated, use `change` event instead.

```diff
- <p-carousel disable-pagination="true"></p-carousel>
+ <p-carousel pagination="false"></p-carousel>

- <PCarousel onCarouselChange={(e: CustomEvent<CarouselChangeEvent>) => {}} />
+ <PCarousel onChange={(e: CustomEvent<CarouselChangeEvent>) => {}} />
```

##### Divider:

- Prop `orientation` is deprecated, use `direction` instead.

```diff
- <p-divider orientation="horizontal"></p-divider>
+ <p-divider direction="horizontal"></p-divider>
```

##### Icon:

- Prop `colors`'s value `disabled` is removed, use `state-disabled` instead.

```diff
- <p-icon color="disabled"></p-icon>
+ <p-icon color="state-disabled"></p-icon>
```

##### Link Tile:

- Prop `weight`'s value `semibold` is deprecated, use `semi-bold` instead.

```diff
- <p-link-tile weight="semibold"></p-link-tile>
+ <p-link-tile weight="semi-bold"></p-link-tile>
```

##### Modal:

- Prop `disableCloseButton` is deprecated, use `dismissButton` instead.
- Event `close` is deprecated, use `dismiss` event instead.

```diff
- <p-modal disable-close-button="true"></p-modal>
+ <p-modal dismiss-button="false"></p-modal>

- <PModal onClose={(e: CustomEvent<void>) => {}} />
+ <PModal onDismiss={(e: CustomEvent<void>) => {}} />
```

##### Pagination:

- Props `allyLabelNext`, `allyLabelPage`, `allyLabelPrev` and `allyLabel` are deprecated.
- Event `pageChange` is deprecated, use `change` event instead.

```diff
- <p-pagination ally-label="Paginierung" ally-label-prev="Vorherige Seite" ally-label-next="Nächste Seite" ally-label-page="Seite"></p-pagination>
+ <p-pagination intl="{root: 'Paginierung', prev: 'Vorherige Seite', next: 'Nächste Seite', page: 'Seite'}"></p-pagination>

- <PPagination onPageChange={(e: CustomEvent<PageChangeEvent>) => {}} />
+ <PPagination onChange={(e: CustomEvent<PaginationChangeEvent>) => {}} />
```

##### Scroller:

- Prop `gradientColorScheme` is deprecated, use `gradientColor` instead.
- Prop `scrollIndicatorPosition` is deprecated, use `alignScrollIndicator` instead.

```diff
- <p-scroller gradient-color-scheme="surface"></p-scroller>
+ <p-scroller gradient-color="background-surface"></p-scroller>

- <p-scroller scroll-indicator-position="top"></p-scroller>
+ <p-scroller align-scroll-indicator="top"></p-scroller>
```

##### Segmented Control:

- Event `segmentedControlChange` is deprecated, use `change` event instead.

```diff
- <PSegmentedControl onSegmentedControlChange={(e: CustomEvent<SegmentedControlChangeEvent>) => {}} />
+ <PSegmentedControl onChange={(e: CustomEvent<SegmentedControlChangeEvent>) => {}} />
```

##### Stepper Horizontal:

- Event `stepChange` is deprecated, use `change` event instead.

```diff
- <PStepperHorizontal onStepChange={(e: CustomEvent<StepChangeEvent>) => {}} />
+ <PStepperHorizontal onChange={(e: CustomEvent<StepperHorizontalChangeEvent>) => {}} />
```

##### Switch:

- Event `switchChange` is deprecated, use `change` event instead.

```diff
- <PSwitch onSwitchChange={(e: CustomEvent<SwitchChangeEvent>) => {}} />
+ <PSwitch onChange={(e: CustomEvent<SwitchChangeEvent>) => {}} />
```

##### Table:

- Event `sortingChange` is deprecated, use `change` event instead.

```diff
- <PTable onSortingChange={(e: CustomEvent<SortingChangeEvent>) => {}} />
+ <PTable onChange={(e: CustomEvent<TableChangeEvent>) => {}} />
```

##### Tabs:

- Prop `gradientColorScheme` is deprecated, use `gradientColor` instead.
- Prop `weight`'s value `semibold` is deprecated, use `semi-bold` instead.
- Event `tabChange` is deprecated, use `change` event instead.

```diff
- <p-tabs gradient-color-scheme="surface"></p-tabs>
+ <p-tabs gradient-color="background-surface"></p-tabs>

- <p-tabs weight="semibold"></p-tabs>
+ <p-tabs weight="semi-bold"></p-tabs>

- <PTabs onTabChange={(e: CustomEvent<TabChangeEvent>) => {}} />
+ <PTabs onChange={(e: CustomEvent<TabsChangeEvent>) => {}} />
```

##### Tabs Bar:

- Prop `gradientColorScheme` is deprecated, use `gradientColor` instead.
- Prop `weight`'s value `semibold` is deprecated, use `semi-bold` instead.
- Event `tabChange` is deprecated, use `change` event instead.

```diff
- <p-tabs-bar gradient-color-scheme="surface"></p-tabs-bar>
+ <p-tabs-bar gradient-color="background-surface"></p-tabs-bar>

- <p-tabs-bar weight="semibold"></p-tabs>
+ <p-tabs-bar weight="semi-bold"></p-tabs>

- <PTabsBar onTabChange={(e: CustomEvent<TabChangeEvent>) => {}} />
+ <PTabsBar onChange={(e: CustomEvent<TabsChangeEvent>) => {}} />
```

##### Tag:

- Prop `color`'s value `notification-warning`, `notification-success` and `notification-error` are deprecated, use
  `notification-warning-soft`, `notification-success-soft` and `notification-error-soft` instead.

```diff
- <p-tag color="notification-warning"></p-tag>
+ <p-tag color="notification-warning-soft"></p-tag>

- <p-tag color="notification-success"></p-tag>
+ <p-tag color="notification-success-soft"></p-tag>

- <p-tag color="notification-error"></p-tag>
+ <p-tag color="notification-error-soft"></p-tag>
```

##### Text Field Wrapper:

- Prop `showCharacterCount` is deprecated, use `showCounter` instead.

```diff
- <p-text-field-wrapper show-character-count="false">
+ <p-text-field-wrapper show-counter="false">
    <input type="text" maxlength="20" />
</p-text-field-wrapper>
```

##### Textarea Wrapper:

- Prop `showCharacterCount` is deprecated, use `showCounter` instead.

```diff
- <p-textarea-wrapper show-character-count="false">
+ <p-textarea-wrapper show-counter="false">
    <textarea maxlength="80"></textarea>
</p-textarea-wrapper>
```

##### Text List

- Props `listType` and `orderType` are deprecated, use `type` instead.

```diff
- <p-text-list list-type="unordered"></p-text-list>
+ <p-text-list type="unordered"></p-text-list>

- <p-text-list list-type="ordered" order-type="numbered"></p-text-list>
+ <p-text-list type="numbered"></p-text-list>

- <p-text-list list-type="ordered" order-type="alphabetically"></p-text-list>
+ <p-text-list type="alphabetically"></p-text-list>
```

#### Added

- `Text`, `Icon`, `Button Pure` and `Link Pure` support value `xx-small` for prop `size`
- `Display` supports value `small` for prop `size`
- Partials: `getInitialStyles` supports multi prefix, e.g.
  `getInitialStyles({ prefix: ['', 'some-prefix', 'another-prefix'] });`
- Styles: `displaySmallStyle` and `$pds-display-small`
- Styles: `textXXSmallStyle` and `$pds-text-xx-small`
- Styles: `fontSizeDisplaySmall` and `$pds-font-size-display-small`
- Styles: `fontSizeTextXXSmall` and `$pds-font-size-text-xx-small`
- Styles: `getHoverStyle` and `pds-hover()`
- `Banner` has `heading` and `description` prop as well as `slot="heading"` and deprecated `slot="title"`
- Custom events have consistent names across components and deprecated old event names
  - `Accordion` emits `change` and deprecated `accordionChange` event
  - `Carousel` emits `change` and deprecated `carouselChange` event
  - `Modal` emits `dismiss` and deprecated `close` event
  - `Pagination` emits `change` and deprecated `pageChange` event
  - `Segmented Control` emits `change` and deprecated `segmentedControlChange` event
  - `Stepper Horizontal` emits `change` and deprecated `stepChange` event
  - `Switch` emits `change` and deprecated `switchChange` event
  - `Table` emits `change` and deprecated `sortingChange` event
  - `Tabs` emits `change` and deprecated `tabChange` event
  - `Tabs Bar` emits `change` and deprecated `tabChange` event
- Props have consistent names across components and deprecated old props
  - `Carousel` got `pagination` prop and deprecated `disablePagination` prop
  - `Divider` got `direction` prop and deprecated `orientation` prop
  - `Modal` got `dismissButton` prop and deprecated `disableCloseButton` prop
  - `Pagination` got `intl` prop and deprecated `allyLabelNext`, `allyLabelPage`, `allyLabelPrev` and `allyLabel` props
  - `Scroller` got `gradientColor` prop and deprecated `gradientColorScheme` prop
  - `Scroller` got `alignScrollIndicator` prop and deprecated `scrollIndicatorPosition` prop
  - `Tabs` got `gradientColor` prop and deprecated `gradientColorScheme` prop
  - `Tabs Bar` got `gradientColor` prop and deprecated `gradientColorScheme` prop
  - `Text Field Wrapper` got `showCounter` prop and deprecated `showCharacterCount` prop
  - `Textarea Wrapper` got `showCounter` prop and deprecated `showCharacterCount` prop
  - `Text List` got `type` prop and deprecated `listType` and `orderType` prop
- Props have consistent values across components and deprecated old values
  - `Icon` prop `color` got value `state-disabled` and removed `disabled` value
  - `Link Tile` prop `weight` got value `semi-bold` and deprecated `semibold` value
  - `Tabs Bar` and `Tabs` prop `weight` got value `semi-bold` and deprecated `semibold` value
  - `Tag` prop `color` got values `notification-info-soft`, `notification-warning-soft`, `notification-success-soft`,
    `notification-error-soft` and deprecated `notification-warning`, `notification-success`, `notification-error` values

#### Changed

- `Display` uses font-weight regular and font-style normal
- Partials: `getInitialStyles` matches new design language
- Partials: All component related, slotted Light DOM styles have been moved to `getInitialStyles`
- Styles: `getFocusStyle` and `pds-focus()` doesn't need `theme` parameter anymore
- Styles: `breakpoint{Base|XS|S|M|L|XL|XXL}` and `$pds-breakpoint-{base|xs|s|m|l|xl|xxl}` are provided as number without
  unit (px)
- `Link Tile` matches new design language
- Typings for all component props start with the component name, e.g. `SwitchAlignLabel`, `TabsBarGradientColor` or
  `LinkPureIcon`
- `Icon` prop `color` value `disabled` is renamed to `state-disabled`
- `Tag` prop `color` value `notification-info` is renamed to `notification-info-soft`

#### Fixed

- `Text Field Wrapper` calendar and time indicator icons respect color definition in dark theme
- `Text Field Wrapper` has correct height when type date or time is used
- Partials: Typings of return value with and without options parameter
- `Modal` scrolling behavior on mouse drag

#### Removed

- `Heading`: value `xxx-large` for prop `size`
- Styles: `headingXXXLargeStyle` and `$pds-heading-xxx-large`
- Styles: `fontSizeHeadingXXLarge` and `$pds-font-size-heading-xx-large`

### [3.0.0-alpha.2] - 2023-02-27

#### 🤖 Property deprecations 🤖

##### Carousel:

- Prop `wrap-content` is deprecated.

```diff
- <p-carousel wrap-content="true"></p-carousel>
+ <p-carousel></p-carousel>
```

##### Divider:

- Prop values `neutral-contrast-low | neutral-contrast-medium | neutral-contrast-high` of `color` prop are deprecated.

```diff
- <p-divider color="neutral-contrast-low"></p-divider>
+ <p-divider color="contrast-low"></p-divider>

- <p-divider color="neutral-contrast-medium"></p-divider>
+ <p-divider color="contrast-medium"></p-divider>

- <p-divider color="neutral-contrast-high"></p-divider>
+ <p-divider color="contrast-high"></p-divider>
```

#### Changed

- `Divider`, `Button Group`, `Carousel` and `Text List` match new design language
- Background color of `Scroller`'s `prev` and `next` buttons in dark theme
- Partials: Removed deprecated `withoutTags` option for all partials, please use `format: 'jsx'` instead
- `Content Wrapper` default value of prop `width` has changed from `basic` to `extended`

#### Added

- `Model Signature`
- Props `align-header` and `width` for `Carousel`
- Vue: plugin functions `createPorscheDesignSystem` and `usePorscheDesignSystemPlugin`

#### Fixed

- `Radio Button Wrapper` keyboard arrow navigation
- `Button Pure` and `Link Pure` lagging active state background when scrolling on iOS

### [3.0.0-alpha.1] - 2023-02-16

#### Added

- Porsche Next font supports Vietnamese charset
- Prop `color` of `Icon` supports `disabled`
- React: `patchRemixRunProcessBrowserGlobalIdentifier` binary to support SSR components with Remix

#### Changed

- `Stepper Horizontal` matches new design language
- Styles: Optimize design tokens "spacing", "typography" and "theme" provided by styles sub-package
  `@porsche-design-system/components-{js|angular|react|vue}/styles`
- Styles: Use calc() instead of max() to calculate padding for `gridStyle` (JS) and `pds-grid()` (SCSS)
- Styles: `gridStyle` (JS) and `pds-grid()` (SCSS) uses optimized grid gap

### [3.0.0-alpha.0] - 2023-02-08

#### Note to the new `v3` major release of the Porsche Design System

With the new **Porsche Design Language** comes a lot of changes regarding layout and design principles. To keep
refactoring efforts as low as possible when upgrading from `v2` to `v3`, **breaking changes** were avoided as far as
possible. Nevertheless, there are a few breaking changes and some more deprecations which should receive attention.

#### 👹 Breaking Changes 👹

##### Button:

- Removed deprecated prop `tabbable`.

```diff
- <p-button tabbable="false">Some label</p-button>
+ <p-button tabindex="-1">Some label</p-button>
```

- Default value of prop `icon` has changed from `arrow-head-right` to `none`. Therefore, the `icon` property **must** be
  set if the component has the `hide-label` property.

```diff
- <p-button hide-label="true">Some label</p-button>
+ <p-button hide-label="true" icon="arrow-right">Some label</p-button>

- <p-button hide-label="{ base: true, m: false }">Some label</p-button>
+ <p-button hide-label="{ base: true, m: false }" icon="arrow-right">Some label</p-button>
```

##### Button Pure:

- Removed `subline` slot (visually not intended anymore).

```diff
<p-button-pure>
  Some label
-   <p slot="subline">Some Subline</p>
</p-button-pure>
```

- Removed deprecated prop `tabbable`.

```diff
- <p-button-pure tabbable="false">Some label</p-button-pure>
+ <p-button-pure tabindex="-1">Some label</p-button-pure>
```

##### Icon:

- Value `inherit` for prop `color` works slightly different to the previous major version. A CSS filter is required to
  apply custom coloring to take advantage of using an SVG embedded in an `<img/>` for better SSR support and loading
  performance in general.

```diff
- <p-icon color="inherit" style="color: white;"></p-icon>
+ <p-icon color="inherit" style="filter: invert(100%);"></p-icon>
```

- Camel case syntax for `name` prop isn't supported, please use param case syntax instead (TypeScript typings have been
  updated too).

```diff
- <p-icon name="arrowRight"></p-icon>
+ <p-icon name="arrow-right"></p-icon>
```

##### Link:

- Default value of prop `icon` has changed from `arrow-head-right` to `none`. Therefore, the `icon` property **must** be
  set if the component has the `hide-label` property.

```diff
- <p-link href="#" hide-label="true">Some label</p-link>
+ <p-link href="#" hide-label="true" icon="arrow-right">Some label</p-link>

- <p-link href="#" hide-label="{ base: true, m: false }">Some label</p-link>
+ <p-link href="#" hide-label="{ base: true, m: false }" icon="arrow-right">Some label</p-link>
```

##### Link Pure:

- Removed `subline` slot (visually not intended anymore).

```diff
<p-link-pure href="#">
  Some label
-   <p slot="subline">Some Subline</p>
</p-link-pure>
```

##### Marque:

- Removed `variant` property.

```diff
- <p-marque variant="75-years"></p-marque>
+ <p-marque></p-marque>
// or even better, replace component by wordmark
+ <p-wordmark></p-wordmark>
```

##### Switch:

- Removed deprecated prop `tabbable`.

```diff
- <p-switch tabbable="false">Some label</p-switch>
+ <p-switch tabindex="-1">Some label</p-switch>
```

##### Partials:

- `getIconLinks()` partial accepts only param-cased icon names.

```diff
- require('@porsche-design-system/components-js/partials').getIconLinks({ icons: ['arrowRight'] })

+ require('@porsche-design-system/components-js/partials').getIconLinks({ icons: ['arrow-right'] })
```

##### CSS global scope:

- Changed naming of CSS global variables names.

```diff
- --p-animation-duration__spinner
- --p-animation-duration__banner
+ --p-animation-duration
```

#### 🤡 Component deprecations 🤡

All deprecated components are refactored to match the new design language, therefor it's technically not breaking, but
we highly recommend to migrate to the mentioned alternative, since those deprecated components will be removed with next
major version.

##### Content Wrapper:

- Component is deprecated and will be removed with the next major release. Please use **[Porsche Grid](styles/grid)**
  instead, which is based on [CSS Grid](https://css-tricks.com/snippets/css/complete-guide-grid) covering the specific
  layout needs for a harmonic appearance across all digital Porsche touch-points.

##### Flex:

- Component is deprecated and will be removed with the next major release. In general, please use native
  [CSS Flex](https://css-tricks.com/snippets/css/a-guide-to-flexbox) instead for better performance and more
  standardized layout technique.

##### Grid:

- Component is deprecated and will be removed with the next major release. In general, please use native
  [CSS Grid](https://css-tricks.com/snippets/css/complete-guide-grid) in combination with
  **[Porsche Grid](styles/grid)** instead for better performance and more standardized layout technique.

##### Headline:

```diff
- <p-headline>The quick brown fox jumps over the lazy dog</p-headline>
+ <p-heading>The quick brown fox jumps over the lazy dog</p-heading>
```

##### Link Social:

- Component is deprecated and will be removed with the next major release. Please use the **[Link](components/link)**
  component instead.

#### 🤖 Property deprecations 🤖

All deprecated properties are still present without any effect, therefor it's technically not breaking, but we highly
recommend to migrate and remove the deprecated props since those ones will be removed with next major version.

##### Button Pure:

- Prop `weight` is deprecated, only regular font weight will be applied.

```diff
- <p-button-pure weight="thin">Some label</p-button-pure>
- <p-button-pure weight="regular">Some label</p-button-pure>
- <p-button-pure weight="semibold">Some label</p-button-pure>
- <p-button-pure weight="bold">Some label</p-button-pure>
+ <p-button-pure>Some label</p-button-pure>
```

##### Content Wrapper (deprecated):

- Prop `theme` and `background-color` are deprecated.

```diff
- <p-content-wrapper theme="dark" background-color="default">Some content</p-content-wrapper>
+ <p-content-wrapper>Some content</p-content-wrapper>
```

##### Grid (deprecated):

- The `gutter` property is deprecated and has no effect anymore. Instead, a fluid gutter depending on the viewport width
  is used.

```diff
- <p-grid gutter="16">Some content</p-grid>
- <p-grid gutter="24">Some content</p-grid>
- <p-grid gutter="36">Some content</p-grid>
+ <p-grid>Some content</p-grid>
```

##### Icon:

- Prop `lazy` is deprecated.

```diff
- <p-icon lazy="true"></p-icon>
+ <p-icon></p-icon>
```

##### Link Pure:

- Prop `weight` is deprecated, only regular font weight will be applied.

```diff
- <p-link-pure href="#" weight="thin">Some label</p-link-pure>
- <p-link-pure href="#" weight="regular">Some label</p-link-pure>
- <p-link-pure href="#" weight="semibold">Some label</p-link-pure>
- <p-link-pure href="#" weight="bold">Some label</p-link-pure>
+ <p-link-pure href="#">Some label</p-link-pure>
```

##### Segmented Control:

- Prop `background-color` is deprecated.

```diff
- <p-segmented-control background-color="background-surface">
   <p-segmented-control-item value="xs">XS</p-segmented-control-item>
   <p-segmented-control-item value="s">S</p-segmented-control-item>
 </p-segmented-control>
+ <p-segmented-control>
   <p-segmented-control-item value="xs">XS</p-segmented-control-item>
   <p-segmented-control-item value="s">S</p-segmented-control-item>
 </p-segmented-control>
```

#### 👾 Property value deprecations 👾

All deprecated values are mapped to new ones, therefor it's technically not breaking, but we highly recommend to migrate
to the new values since those ones will be removed with next major version.

##### Banner:

- Prop value `fluid` of `width` prop is deprecated.

```diff
- <p-banner width="fluid"></p-banner>
+ <p-banner></p-banner>
```

- Prop value `neutral` of `state` prop is deprecated.

```diff
- <p-banner state="neutral">
  <span slot="title">Some banner title</span>
  <span slot="description">Some banner description. You can also add inline <a href="https://porsche.com">links</a> to route to another page.</span>
 </p-banner>
+ <p-banner state="info">
  <span slot="title">Some banner title</span>
  <span slot="description">Some banner description. You can also add inline <a href="https://porsche.com">links</a> to route to another page.</span>
 </p-banner>
```

##### Content Wrapper:

- Prop value `fluid` of `width` prop is deprecated.

```diff
- <p-content-wrapper width="fluid">Some content</p-content-wrapper>
+ <p-content-wrapper>Some content</p-content-wrapper>
```

##### Icon:

- Prop values
  `brand | default | neutral-contrast-low | neutral-contrast-medium | neutral-contrast-high | notification-neutral` of
  `color` prop are deprecated.

```diff
- <p-icon color="brand"></p-icon>
+ <p-icon color="primary"></p-icon>

- <p-icon color="default"></p-icon>
+ <p-icon color="primary"></p-icon>

- <p-icon color="neutral-contrast-low"></p-icon>
+ <p-icon color="contrast-low"></p-icon>

- <p-icon color="neutral-contrast-medium"></p-icon>
+ <p-icon color="contrast-medium"></p-icon>

- <p-icon color="neutral-contrast-high"></p-icon>
+ <p-icon color="contrast-high"></p-icon>

- <p-icon color="neutral-contrast-neutral"></p-icon>
+ <p-icon color="contrast-info"></p-icon>
```

##### Inline Notification:

- Prop value `neutral` of `state` prop is deprecated.

```diff
- <p-inline-notification state="neutral"></p-inline-notification>
+ <p-inline-notification state="info"></p-inline-notification>
```

##### Tag:

- Prop value `notification-neutral | neutral-contrast-high | background-default` of `color` prop is deprecated.

```diff
- <p-tag color="notification-neutral">Color label</p-tag>
+ <p-tag color="notification-info">Color label</p-tag>

- <p-tag color="neutral-contrast-high">Color label</p-tag>
+ <p-tag color="primary">Color label</p-tag>

- <p-tag color="background-default">Color label</p-tag>
+ <p-tag color="background-base">Color label</p-tag>
```

##### Tag Dismissible:

- Prop value `background-default` of `color` prop is deprecated.

```diff
- <p-tag-dismissible color="background-default">Color label</p-tag-dismissible>
+ <p-tag-dismissible color="background-base">Color label</p-tag-dismissible>
```

##### Text:

- Prop value `thin | semibold` of `weight` prop is deprecated.

```diff
- <p-text weight="thin">Some text</p-text>
+ <p-text>Some text</p-text>

- <p-text weight="semibold">Some text</p-text>
+ <p-text weight="semi-bold">Some text</p-text>
```

- Prop value
  `brand | default | neutral-contrast-low | neutral-contrast-medium | neutral-contrast-high | notification-neutral` of
  `color` prop is deprecated.

```diff
- <p-text color="brand">Some text</p-text>
+ <p-text>Some text</p-text>

- <p-text color="default">Some text</p-text>
+ <p-text>Some text</p-text>

- <p-text color="neutral-contrast-low">Some text</p-text>
+ <p-text color="contrast-low">Some text</p-text>

- <p-text color="neutral-contrast-medium">Some text</p-text>
+ <p-text color="contrast-medium">Some text</p-text>

- <p-text color="neutral-contrast-high">Some text</p-text>
+ <p-text color="contrast-high">Some text</p-text>

- <p-text color="notification-neutral">Some text</p-text>
+ <p-text color="notification-info">Some text</p-text>
```

##### ToastManager:

- Prop value `neutral` of `state` parameter is deprecated.

```diff
- …addMessage({ text: `Some message`, state: 'neutral' })
+ …addMessage({ text: `Some message`, state: 'info' })
```

#### Added

- `Display` component
- `Heading` component
- Prop `underline` for `Link Pure`
- Prop `theme` for `Checkbox Wrapper`, `Radio Button Wrapper`, `Popover`, `Tag Dismissible`, `Textarea Wrapper`,
  `Text Field Wrapper` and `Fieldset Wrapper`
- Prop `size` for `Icon` supports `x-small` and `x-large`
- Prop `size` for `Accordion` `compact="true"` supports `medium`

#### Changed

- `Spinner`, `Icon`, `Link Pure`, `Button Pure`, `Link`, `Link Social`, `Button`, `Checkbox Wrapper`,
  `Radio Button Wrapper`, `Popover`, `Modal`, `Select Wrapper`, `Tag`, `Tag Dismissible`, `Textarea Wrapper`,
  `Inline Notification`, `Banner`, `Toast`, `Grid`, `Flex`, `Pagination`, `Scroller`, `Accordion`, `Text`,
  `Text Field Wrapper`, `Content Wrapper`, `Segmented Control`, `Tabs`, `Tabs Bar`, `Headline` and `Fieldset Wrapper`
  match new design language
- `Icon` supports
  `primary | contrast-low | contrast-medium | contrast-high | notification-success | notification-warning | notification-error | notification-info | inherit`
  for `color` prop
- Default value of prop `width` of `Banner` has changed from `basic` to `extended`
- Default value of prop `action-icon` of `Inline Notification` has changed from `arrow-head-right` to `arrow-right`
- Default value of prop `name` of `Icon` has changed from `arrow-head-right` to `arrow-right`
- Default value of prop `variant` of `Link` and `Button` has changed from `secondary` to `primary`

#### Removed

- Custom slotted CSS for mostly all components. Equivalent styles are now provided by `getInitialStyles()` partial
  instead.
- `applyNormalizeStyles` option from `getInitialStyles()` partial which is applied by default now.

### [2.20.0] - 2023-02-06

### [2.20.0-rc.1] - 2023-02-06

### [2.20.0-rc.0] - 2023-01-30

#### Added

- `applyNormalizeStyles` option for `getInitialStyles()` partial which includes basic css styles for Light DOM

### [2.19.1-rc.1] - 2023-01-18

#### Added

- `jsdom-polyfill` subpackage is available at `@porsche-design-system/components-{js|angular|react|vue}/jsdom-polyfill`
  and can be used to have working web components in jsdom based tests (e.g. jest)
- `testing` subpackage is available at `@porsche-design-system/components-{js|angular|react|vue}/testing` to provide
  `getByRoleShadowed`, `getByLabelTextShadowed` and `getByTextShadowed` utilities which use `@testing-library/dom`
  queries internally to support Shadow DOM
- Validation if `prefix` is already reserved by a different version upon initialization of the Porsche Design System

#### Fixed

- `componentsReady()` waits for Porsche Design System being initialized before checking components which can happen in
  certain test scenarios without partials

### [2.19.1-rc.0] - 2023-01-18

#### Fixed

- Bug in `@porsche-design-system/components-react/ssr` where in some cases during SSG an error was thrown when
  components render their children conditionally

### [2.19.0] - 2022-12-22

### [2.19.0-rc.2] - 2022-12-22

### [2.19.0-rc.1] - 2022-12-22

#### Fixed

- `Stepper Horizontal` calculation of scroll position when used within any parent that has a margin or padding

### [2.19.0-rc.0] - 2022-12-21

#### Added

- Vue: typed components are available via the `@porsche-design-system/components-vue` package

#### Fixed

- `Modal` focus cycle when pressing Shift Tab right after it was opened

### [2.18.0] - 2022-12-15

### [2.18.0-rc.2] - 2022-12-14

#### Added

- Validation to ensure crucial partials are used.  
  **Disclaimer:** The Porsche Design System will **not** inject its initial styles anymore. Please use the
  `getInitialStyles()` partial to reduce flash of unstyled content (FOUC) as described here:
  [getInitialStyles() documentation](https://designsystem.porsche.com/v2/partials/initial-styles)

#### Changed

- `line-height` calculation for all components is handled CSS only now by using `ex`-unit in combination with `calc()`
  which gives the best performance, the easiest possible integration and respects UI best practices in having **larger**
  `line-height` values for **small** `font-size` definitions and **smaller** `line-height` values for **larger**
  `font-size` definitions. The calculated values by CSS slightly differ compared to the ones calculated by JavaScript,
  which might result in minor visual changes.

#### Fixed

- Screen reader announcements of `Textfield` and `Textarea` in `counter` mode
- Screen reader announcements in `Select Wrapper`

### [2.18.0-rc.1] - 2022-11-24

#### Added

- `Carousel` now has a `rewind` property, better prev/next icons, a `max-width` for `heading` and `description` and
  support for slotted `description`

#### Fixed

- `Select Wrapper` height if text is zoomed up to 200%

### [2.18.0-rc.0] - 2022-11-17

#### Added

- SSR/SSG ready components using Declarative Shadow DOM for Next JS are shipped via
  `@porsche-design-system/components-react/ssr`. To use it simply change your imports.

**Important:** make sure to apply the new `getDSRPonyfill()` partial right before your closing `</body>` tag. More
information can be found here:
[getDSRPonyfill() documentation](https://designsystem.porsche.com/v2/partials/dsr-ponyfill)

```diff
- import { PorscheDesignSystemProvider, PButton, ... } from '@porsche-design-system/components-react';
+ import { PorscheDesignSystemProvider, PButton, ... } from '@porsche-design-system/components-react/ssr';
+ import { getDSRPonyfill } from '@porsche-design-system/components-react/partials';
```

#### Changed

- Improve height calculation for `Accordion`
- Slotted anchor support for `Link Pure` is stricter (In case slotted `<a>` is used it must be a direct child of
  `Link Pure`)
- `getFontLinks()` partial now has `{ weights: ['regular', 'semi-bold'] }` for a default

### [2.17.0] - 2022-10-31

### [2.17.0-rc.0] - 2022-10-31

#### Added

- `Link Tile`

#### Fixed

- `Scroller` bug where scrollable content was not fully hidden by the gradient, when zoomed into the page.

#### Changed

- Removed `!important` keyword from css property `display` of `Link Pure` and `Button Pure`

### [2.16.3] - 2022-10-21

### [2.16.3-rc.0] - 2022-10-21

#### Fixed

- `Button Pure` and `Link Pure` error when using `size="inherit"` and `icon="none"`

#### Changed

- Replaced all internal usage of `Text` and `Headline` components

### [2.16.2] - 2022-09-15

### [2.16.2-rc.0] - 2022-09-15

#### Fixed

- Issue with `Popover` where drop-shadow is not shown correctly in Chrome >= 105
- Issue with `Carousel` and `wrap-content="true"` where the layout was out of sync with `Content Wrapper` for
  viewports >= 1760px.
- `Select Wrapper` with custom dropdown keeps attribute changes of native select options in sync if changed
  programmatically

### [2.16.1] - 2022-09-09

#### Fixed

- Issue with `Options` typing import for `Carousel`

### [2.16.0] - 2022-09-08

### [2.15.1-rc.1] - 2022-09-08

#### Added

- `Carousel`
- `Scroller`

#### Changed

- `Stepper Horizontal` now has `size` property
- `Stepper Horizontal` uses improved focus behavior in case it becomes scrollable and scroll indicators are centered
  correctly.
- `Tabs Bar` uses improved focus behavior in case it becomes scrollable and scroll indicators are centered correctly.

### [2.15.1-rc.0] - 2022-08-24

#### Fixed

- `Radio Button Wrapper` visual selection change bug in Safari >= 15.5

### [2.15.0] - 2022-08-22

### [2.15.0-rc.1] - 2022-08-18

#### Changed

- Downgraded `@angular` to `v13` to ensure backwards compatibility of `@porsche-design-system/components-angular`

### [2.15.0-rc.0] - 2022-08-16

#### Fixed

- `Popover` visual shadow bug in Safari
- `Stepper Horizontal Item` bug where pseudo styles of the counter element were overridable

### [2.15.0-beta.0] - 2022-08-05

#### Fixed

- `Tabs` & `Tabs Bar` `size` property when using `BreakpointCustomizable`

#### Changed

- `Modal` uses poly fluid sizing for outer spacing
- `Banner` uses poly fluid sizing for outer spacing
- `Content Wrapper` uses poly fluid sizing for inner spacing
- `Modal` min-width is slightly updated to perfectly fit into content area of `Content Wrapper` at 320px viewport width

#### Added

- Validation of properties for all components
- `Text Field Wrapper` with `input type="search"` is clearable via Escape key and custom clear button across browsers
- `Text Field Wrapper` with `input type="search"` shows a "Locate me" button when `actionIcon="locate"` is set, emits
  the `action` event on click and can be put into a loading state via `actionLoading="true"`

### [2.14.0] - 2022-07-11

### [2.14.0-rc.1] - 2022-07-11

### [2.14.0-rc.0] - 2022-07-11

#### Added

- `getBrowserSupportFallbackScript()` partial supporting `cdn` and `format` options as replacement for
  `includeOverlay()` of `@porsche-design-system/browser-notification` npm package
- `getCookiesFallbackScript()` partial supporting `cdn` and `format` options as replacement for `includeCookieOverlay()`
  of `@porsche-design-system/browser-notification` npm package

#### Changed

- `getMetaTagsAndIconLinks()` partial to return `theme-color` meta tags with `prefers-color-scheme: {light|dark}` media
  query

### [2.13.0] - 2022-06-23

### [2.13.0-rc.5] - 2022-06-23

#### Fixed

- `Stepper Horizontal Item` `state` validation
- `Button` and `Link` with `theme="dark" variant="tertiary"` and `Tag Dismissible` bug on Safari < v15.5 where wrong
  colors on hover were shown

### [2.13.0-rc.4] - 2022-06-22

#### Added

- `Stepper Horizontal`

### [2.13.0-rc.3] - 2022-06-22

#### Added

- `Segmented Control`

### [2.13.0-rc.2] - 2022-06-21

### [2.13.0-rc.1] - 2022-06-21

### [2.13.0-rc.0] - 2022-06-21

#### Changed

- `Button`, `Button Pure` and `Switch` apply `aria-disabled="true"` instead of `disabled` attribute to native button
  internally in case `disabled` and/or `loading` property is set

### [2.12.1] - 2022-05-25

### [2.12.1-rc.0] - 2022-05-25

#### Fixed

- Issue with `JssStyle` typing import

### [2.12.0] - 2022-05-19

#### Changed

- npm package is prepared for public release on [npmjs.org](https://npmjs.com)

### [2.12.0-rc.2] - 2022-05-12

### [2.12.0-rc.1] - 2022-05-11

### [2.12.0-rc.0] - 2022-05-04

#### Added

- `Table Head Cell` now has a `multiline` property

#### Changed

- `Headline` has no `hypens` / `overflow-wrap` style by default
- Partials now throw an exception if they are executed in browser

#### Fixed

- Exception in `Headline`, `Select Wrapper`, `Text` and `Text List` when changing `theme` prop from `dark` to `light`
- `getInitialStyles()` partial now returns `.hydrated` styles, too

### [2.11.0-skeletons] - 2022-04-21

### [2.11.0] - 2022-04-21

### [2.11.0-rc.0] - 2022-04-20

#### Added

- `Tag`
- `Tag Dismissible`

### [2.10.0-skeletons] - 2022-04-13

### [2.10.0] - 2022-04-13

### [2.9.3-rc.1] - 2022-04-06

#### Added

- `Text Field Wrapper` now has a `showCharacterCount` property which can be used to hide the character count when a
  `maxLength` attribute is set on the wrapped `input`.
- `Textarea Wrapper` now has a `showCharacterCount` property which can be used to hide the character count when a
  `maxLength` attribute is set on the wrapped `textarea`.

### [2.9.3-rc.0-skeletons] - 2022-03-29

### [2.9.3-rc.0] - 2022-03-28

#### Added

- `Text Field Wrapper` supports `unit` property on `input type="text"`
- `Marque` optional configurable clickable/focusable area by defining padding on host element

#### Fixed

- `Tabs Item` improved accessibility
- Angular: circular dependency in development mode in `2.9.2-skeletons`

### [2.9.2-skeletons] - 2022-03-24

#### Added

- **[EXPERIMENTAL]** `getInitialStyles` partial now accepts a `skeletonTagNames` array of component names that will
  initially have skeleton styles while the Porsche Design System is loading
- **[EXPERIMENTAL]** `Button`, `Button Pure`, `Checkbox Wrapper`, `Fieldset Wrapper`, `Link`, `Link Pure`,
  `Link Social`, `Radio Button Wrapper`, `Select Wrapper`, `Text Field Wrapper`, `Textarea Wrapper` can now have initial
  skeleton styles when passed as `skeletonTagNames` to the `getInitialStyles` partial

### [2.9.2] - 2022-03-24

### [2.9.2-rc.1] - 2022-03-23

#### Fixed

- Bug caused by Chrome where hover styles of `Link Pure` are not displayed correctly

### [2.9.2-rc.0] - 2022-03-22

#### Added

- Normalized font behavior (`hyphen`, `overflow-wrap` and `text-size-adjust`) across components

#### Fixed

- `Modal` scrolling and pinch to zoom on iOS
- `Modal` initial position if scrollable
- `Table Head Cell` sort icon `asc` + `desc`

### [2.9.1] - 2022-03-10

### [2.9.1-rc.0] - 2022-03-09

#### Added

- Styles for slotted `<button>` in `Text`

#### Changed

- `Modal` heading and aria validation happens only when open

#### Fixed

- React: bundling format of partials

### [2.9.0] - 2022-02-28

### [2.9.0-rc.1] - 2022-02-25

#### Fixed

- `Modal` focus trap respecting elements in shadow DOM and dynamically added/removed elements on first level
- `Tabs Item` focus outline on click in Safari
- Error while using partials in Vanilla JS and Angular

### [2.9.0-rc.0] - 2022-02-16

#### Added

- `getFontFaceStylesheet` returns additional `<link>` tags with `rel="preconnect"` and `rel="dns-prefetch"`
- Option `format` to partials `getFontFaceStylesheet`, `getComponentChunkLinks()`, `getFontLinks()`, `getIconLinks()`,
  `getInitialStyles()`, `getLoaderScript()` and `getMetaTagsAndIconLinks()`

#### Deprecated

- The option `withoutTags` of partials `getFontFaceStylesheet`, `getComponentChunkLinks()`, `getFontLinks()`,
  `getIconLinks()`, `getInitialStyles()`, `getLoaderScript()` and `getMetaTagsAndIconLinks()` is deprecated and will be
  removed in `v3.0.0`. Please use `format: 'jsx'` instead.

```diff
- <link rel="stylesheet" href={getFontFaceStylesheet({ withoutTags: true })} crossOrigin="true" />
+ {getFontFaceStylesheet({ format: 'jsx' })}
```

### [2.9.0-beta.1] - 2022-01-27

#### Added

- `:focus-visible` content of selected Tab in `Tabs` component gets focus styling
- Improved accessibility of `Text Field Wrapper` and `Textarea Wrapper` when `maxlength` attribute is set
- `Modal` aria property
- `Modal` class for slotted elements to make content full-width

#### Changed

- `Button Pure` and `Link Pure` removed `position: relative` imposition, make sure to **not** override it with
  `position: static`

#### Fixed

- `Modal` close button styles when no heading is passed

### [2.9.0-beta.0] - 2022-01-18

#### Added

- React: `getByRoleShadowed`, `getByLabelTextShadowed` and `getByTextShadowed` utilities which uses
  `@testing-library/dom` queries internally to support Shadow DOM

#### Fixed

- React: `UnhandledPromiseRejectionWarning` when using `skipPorscheDesignSystemCDNRequestsDuringTests()`

### [2.8.0] - 2022-01-17

#### Fixed

- Accessibility issue of `Icon` component in Windows High Contrast Mode in Chromium Browser

### [2.8.0-rc.0] - 2022-01-14

#### Added

- Support for `tabindex` attribute on `Button`, `Button Pure`, `Switch`, `Link`, `Link Pure` and `Link Social`

#### Changed

- `:focus-visible` style matches outline color of `Button` while hovered

#### Deprecated

- The `tabbable` property of `Button`, `Button Pure` and `Switch` is deprecated and will be removed in `v3.0.0`. Please
  use `tabindex` instead.

```diff
- <p-button tabbable="false">Some button</p-button>
+ <p-button tabindex="-1">Some button</p-button>
```

### [2.8.0-beta.3] - 2021-12-22

#### Added

**Disclaimer:** The provided themes `light-electric` and `dark-electric` are just a proof of concept, it's **not**
accessible regarding its color contrast and might even be removed in an upcoming major release again.

- `light-electric` theme for `Switch`
- `dark-electric` theme for `Button Pure` and `Link Pure`
- Character counter to `Text Field Wrapper` and `Textarea Wrapper` if `maxlength` is present on `input type="text"` and
  `textarea`

#### Changed

- `:focus-visible` style matches outline color of `Switch` while hovered

#### Fixed

- Box model of `Button Pure`

### [2.8.0-beta.2] - 2021-12-22

#### Fixed

- `Content Wrapper` regression for `!important` style

#### Added

- Usage validation for `Link`, `Link Pure` and `Link Social`

### [2.8.0-beta.1] - 2021-12-16

#### Fixed

- `Select Wrapper` validation of select element

### [2.8.0-beta.0] - 2021-12-15

#### Changed

- Angular: increased peer dependency to `>=12.0.0 <14.0.0`

### [2.7.0] - 2021-12-14

### [2.7.0-rc.0] - 2021-12-14

#### Removed

- `offset-bottom` prop of `Toast` (use `--p-toast-position-bottom` CSS variable instead)

### [2.7.0-beta.6] - 2021-12-08

#### Added

- `Popover`

### [2.7.0-beta.5] - 2021-12-07

#### Added

**Disclaimer:** The provided theme `light-electric` is just a proof of concept, it's **not** accessible regarding its
color contrast and might even be removed in an upcoming major release again.

- `light-electric` theme for `Accordion`, `Link`, `Link Pure`, `Button`, `Button Pure`, `Tabs`, `Tabs Bar`

### [2.7.0-beta.4] - 2021-12-02

### [2.7.0-beta.3] - 2021-11-30

#### Added

- `Accordion` uses `MutationObserver` fallback when no `ResizeObserver` is available in older browsers

#### Fixed

- `Link` and `Link Social` not adapting slotted anchor to the width of the element

### [2.7.0-beta.2] - 2021-11-24

#### Added

- `Toast`

#### Fixed

- `Banner` animations respect offset correctly

### [2.7.0-beta.1] - 2021-11-16

#### Fixed

- `Headline` applies `align` and `ellipsis` prop correctly

### [2.7.0-beta.0] - 2021-11-11

#### Added

- New `aria` property for `ARIA` attribute handling for: `Button`, `Button Pure`, `Icon`, `Link`, `Link Pure`, `Marque`,
  `Spinner`

#### Fixed

- React: warnings about `useLayoutEffect` in SSR context

### [2.6.1] - 2021-11-05

#### Fixed

- Prevent breaking entire Porsche Design System due to lacking support of `ResizeObserver`, however `Accordion` still
  requires it

### [2.6.0] - 2021-11-04

#### Added

- `unit` and `unitPosition` properties to `Text Field Wrapper`

### [2.6.0-beta.0] - 2021-10-29

#### Changed

- Use `Heiti SC` (pre-installed on iOS/macOS) and `SimHei` (pre-installed on Windows) as Chinese fallback font

#### Added

- `Marque` uses `webp` images for browsers that support it
- `Inline Notification`
- `Icon` now supports `success` for `name` property

#### Fixed

- Colors of `Banner` for dark theme
- Replaced CSS `inset` property with `top`, `left`, `right` and `bottom` for browser compatibility
- Opening and closing transition of `Modal`

### [2.5.1-beta.0] - 2021-10-11

#### Fixed

- Possible exceptions when components get unmounted directly

### [2.5.0] - 2021-10-04

#### Added

- `SimHei` and `黑体` as fallback for all components' `font-family`

### [2.5.0-beta.1] - 2021-09-28

#### Changed

- React: improved render behavior of components

### [2.5.0-beta.0] - 2021-09-22

#### Added

- React: utility function `skipPorscheDesignSystemCDNRequestsDuringTests`

### [2.4.0] - 2021-09-21

### [2.4.0-beta.2] - 2021-09-21

#### Added

- `Link Social` and `Icon` now support `kakaotalk`, `naver`, `reddit` and `tiktok`
- JSS caching mechanism to improve style performance

#### Changed

- Alignment of `linkedin` icon
- Improved accessibility of `Select Wrapper`
- `Icon` loading behaviour to non-blocking, components using the `Icon` will no longer wait for it to load
- Validation messages of `Fieldset Wrapper` have now an additional icon representing the validation state

#### Fixed

- Box model of `Link Pure`
- Focus of `Link Pure` with slotted anchor and hidden label
- Focus cycling of `Modal` without focusable children
- Suppress CORS error

### [2.4.0-beta.1] - 2021-08-26

#### Added

- `active` property to `Button Pure`

### [2.4.0-beta.0] - 2021-08-26

#### Added

- `icon` property of `Button Pure` and `Link Pure` was extended by `none` value
- `alignLabel` and `stretch` property to `Button Pure` and `Link Pure`

#### Changed

- Improved `:focus-visible` and `:hover:focus-visible` colors for `Link Social` and `Link`
- Improved slotted `<a>` coloring in dark theme for `Link Social` and `Link`
- Validation messages of `Checkbox Wrapper`, `Radio Button Wrapper`, `Select Wrapper`, `Textarea Wrapper` and
  `Text Field Wrapper` have now an additional icon representing the validation state
- `Modal` backdrop behavior to close modal on mouse-down

#### Fixed

- Slotted `<a>` coloring in dark theme for `Text`, `Headline`, `Text List`, `Banner`, `Select Wrapper` and `Link Pure`
- Wrong background color of scrollable `Modal`'s backdrop in Safari

### [2.3.0] - 2021-07-28

### [2.3.0-beta.3] - 2021-07-28

#### Changed

- `Accordion` reduce paddings, vertically align carets to the first heading row, adjust border color and hover styles

#### Fixed

- `Text Field Wrapper` accessibility of type password and search

### [2.3.0-beta.2] - 2021-07-15

#### Added

- `Checkbox Wrapper`, `Radio Button Wrapper`, `Select Wrapper`, `Textarea Wrapper` and `Text Field Wrapper` now reflect
  changes of the `required` attribute on their child component
- `multiline` property to `Table Cell`
- Partial function `getLoaderScript()` to initialize Porsche Design System as early as possible

#### Fixed

- `Table Head Cell` uses semi bold instead of bold as font weight
- Transition of `Modal`

### [2.3.0-beta.1] - 2021-07-08

#### Added

- `Accordion`

#### Changed

- Removed initial delay of `Banner`

### [2.3.0-beta.0] - 2021-07-01

#### Added

- `Table`
- Angular: export types from package root
- Accessibility icon

#### Changed

- `Button`, `Button Pure` and `Switch` are now focusable while in `loading` state
- `Text` and `Headline` inherits white-space CSS property
- React: sync component props via property instead of attribute

#### Fixed

- Angular: support `"strictTemplates": true` option in `tsconfig.json`
- Use correct icon for `arrow-last` and `arrow-first` in `Icon`, `Button` and `Link` components

### [2.2.1] - 2021-06-08

#### Changed

- Optimize vertical alignment of `Modal`

#### Fixed

- URL in inject global style warning

### [2.2.1-beta.1] - 2021-06-02

#### Fixed

- Margin of `Tabs Bar` within `Tabs` for Firefox and Safari
- SVG of `Icon` is not removed after prop change, e.g. on color change
- Fullscreen behavior of `Modal` on screens larger than 1760px

### [2.2.0] - 2021-05-19

#### Fixed

- `Text` inside `Button` now has the proper size on iOS Safari when changing to and from landscape mode
- `Banner` can now be re-opened after closing
- Closing one `Banner` will not close other `Banners` on the site

### [2.2.0-beta.2] - 2021-05-12

#### Fixed

- `Select Wrapper` value changes are now reflected correctly
- `Select Wrapper` dark theme background color if used with `filter` prop

### [2.2.0-beta.1] - 2021-05-05

#### Added

- Partial function `getIconLinks()` to preload Porsche Design System Icons

#### Fixed

- `Text Field Wrapper` spacing in Safari

### [2.2.0-beta.0] - 2021-05-05

#### Added

- Partial function `getMetaTagsAndIconLinks()` to simplify cross device fav and meta icons

### [2.1.0] - 2021-05-03

### [2.1.0-beta.0] - 2021-05-03

#### Added

- `Switch`

#### Changed

- `Text` automatically breaks words/strings into new line being too long to fit inside their container
- `Headline` automatically breaks words/strings into new line being too long to fit inside their container
- Extended `Fieldset Wrapper` with `labelSize`, `required`, `state` and `message` properties. If the `Fieldset Wrapper`
  is set to required only the label of the **Fieldset Wrapper** gets an asterisk. It is removed from all wrapped child
  components, as long as they are Porsche Design System form elements.

### [2.0.3] - 2021-04-28

### [2.0.3-beta] - 2021-04-28

#### Fixed

- Angular: events firing twice in `Pagination`, `Modal`, `Tabs`, `Tabs Bar` and `Banner` component

### [2.0.2] - 2021-04-21

### [2.0.2-beta.0] - 2021-04-20

#### Fixed

- TypeScript build errors due to duplicate declarations in `types.d.ts`

### [2.0.1] - 2021-04-16

#### Fixed

- Visual appearance of `Checkbox Wrapper` in iOS Safari
- A bug where `Text Field Wrapper` would throw an error when reattaching to DOM too quickly
- Visual bug in Firefox when zooming out `Text Field Wrapper`, `Checkbox Wrapper` and `Textarea Wrapper`
- Angular: streamline component styles in dark theme

#### Changed

- Aligned focus states of `Checkbox Wrapper` and `Radio Button Wrapper` across browsers

### [2.0.0] - 2021-04-13

In keeping with [Semver](https://semver.org), Porsche Design System v2.0.0 was released due to changes in the API,
fundamental changes in loading behavior and others. With our new major version `v2.0.0` there are some important changes
that you should watch out for. To make the migration from `v1.5.x` to our current `v2.0.0` easier, we offer a few
guidelines.

## General changes / improvements:

### All components, icons, fonts, styles and marque of the Porsche Design System are loaded versioned and chunked from a central CDN

This way all web based digital Porsche products share and use the cached and versioned assets regardless of the JS
framework used to improve loading performance across the Porsche group. Only a tiny (1.4kb sized) Porsche Design System
loader script gets bundled into your application code. Everything else gets loaded versioned, cached and chunked from a
central CDN ([read more](https://designsystem.porsche.com/v3/must-know/performance/cdn)). However, this also means that
you will need an **Internet connection** to render the components in a browser (possibly relevant for development stage
or intranet applications).

### Enabling Micro Frontend Architecture

In case of a micro-frontend architecture, multiple instances and versions of the Porsche Design System can be combined
in a final application by configurable prefixing technique of the Porsche Design System components during runtime.
Please refer to our framework specific guidelines
[Vanilla JS](https://designsystem.porsche.com/v2/start-coding/vanilla-js),
[Angular](https://designsystem.porsche.com/v2/start-coding/angular) and
[React](https://designsystem.porsche.com/v2/start-coding/react).

### Prevent Flash of Unstyled Content (FOUC) and Flash of Unstyled Text (FOUT)

To prevent FOUC/FOUT, the Porsche Design System offers various partials as part of the
`@porsche-design-system/components-{js|angular|react}` package to ensure all necessary Porsche Design System fonts and
components are fully loaded. If you've used the `@porsche-design-system/partials` package previously, stop using it and
replace the integration with the partials provided by `@porsche-design-system/components-{js|angular|react}` package.
Have a look at our [FOUC/FOUT guidelines](https://designsystem.porsche.com/v3/must-know/performance/loading-behaviour).

```diff
- <%= require('@porsche-design-system/partials').getPorscheDesignSystemCoreStyles() %>
+ <%= require('@porsche-design-system/components-{js|angular|react}/partials').getInitialStyles() %>

- <%= require('@porsche-design-system/partials').getFontFaceCSS() %>
+ <%= require('@porsche-design-system/components-{js|angular|react}/partials').getFontFaceStylesheet() %>

- <link rel="preload" href="path/to/webfont/nameOfWebFontFile" as="font" type="font/woff2" crossorigin />
+ <%= require('@porsche-design-system/components-{js|angular|react}/partials').getFontLinks({ weights: ['regular', 'semi-bold'] }) %>
```

### Added support for China CDN

Our CDN is configured to forward requests to Chinese CDN automatically when necessary. So you're good to go without any
configuration or multiple region specific builds of your application. However, if you are aiming for the maximum
possible performance in China, you can configure which CDN the Porsche Design System must use. Please follow our
[CDN guidelines](https://designsystem.porsche.com/v3/must-know/performance/cdn) for more information.

### New/optimized components

- **Tabs**
- **Tabs Bar**
- **Banner**
- **Modal**
- Headline
- Select
- Pagination
- Button
- Button Pure
- Link
- Link Pure
- Spinner
- Checkbox
- Radio Button

### Improved TypeScript support for Angular and React

To ensure the best possible typing support, we have refactored our Angular and React wrappers which integrate the native
web components of the Porsche Design System.

### componentsReady() works reliable

Because the Porsche Design System components get loaded async at the time they are needed, it might be relevant within
your application or test automation to know when those have been initialized. Therefore, we provide in all three
`@porsche-design-system/components-{js|angular|react}')` packages a reliable helper function `componentsReady()`.
[Read more about it](https://designsystem.porsche.com/v3/developing/components-ready).

### Removed "blur on focus"

Now focus styling is only applied when you navigate through keyboard and ignored by mouse interaction for browsers
supporting `:focus-visible` otherwise it will fallback to `:focus` CSS implementation.

### Changed focus styling for a better compromise between accessibility and visual appearance

Color and outline of general focus styling has changed to `currentColor` for light/dark theme with an outline of 1px
width/offset. If you have custom components build with the usage of our `@porsche-design-system/utilities` package then
update it to the latest version.

### Improved geometry of Porsche Next font

For better alignment and readability we've changed the geometry of the Porsche Next font which results in a visual
change of font size and spacing.

### Dropped support for IE11 and EdgeHTML according to Porsche's official browser strategy 2021

If you still need to support these browsers, you have to stick to `v1.5.x`. We offer a Browser Notification package
`@porsche-design-system/browser-notification` to alert users that these browsers are no longer supported. It supports a
blocking layer (to be used with Porsche Design System `v2.x`), or a dismissible banner (to be used with Porsche Design
System `v1.x`). Please refer to our
[Browser compatibility guidelines](https://designsystem.porsche.com/v3/must-know/browser-compatibility).

### Changed default type of Button and Button Pure

To be in sync with native `<button>` behavior we've changed the default `type` of **Button** and **Button Pure**
component. Those components will render a button within their Shadow DOM as `<button type="submit">` ( previously
`<button type="button">`).

- `submit`: The button submits the form data to the server. This is the default if the attribute is not specified for
  buttons associated with a `<form>`, or if the attribute is an empty or invalid value.
- `button`: The button has no default behavior, and does nothing when pressed by default. It can have client-side
  scripts listen to the element's events, which are triggered when the events occur.

### Changed support for wrapped links around Link, Link Pure and Link Social component

Due to the support for setting links (`<a href="#">`) in our **Link**, **Link Pure** and **Link Social** components as
child, we've removed support for styling the anchor tag (`<a>`) when it surrounds the component. So we recommend
changing the position of the `<a>` tag from wrapping the component to a direct slot (child) of it.

```diff
- <a href="#"><p-link>Some label</p-link></a>
+ <p-link><a href="#">Some label</a></p-link>

- <a href="#"><p-link-pure>Some label</p-link-pure></a>
+ <p-link-pure><a href="#">Some label</a></p-link-pure>

- <a href="#"><p-link-social>Some label</p-link-social></a>
+ <p-link-social><a href="#">Some label</a></p-link-social>
```

### Automatic \* asterisk symbol to form field labels

We added an automatic generated _ asterisk symbol to form field labels which have the required attribute. This might
lead to a doubled _ symbol if you set one by yourself.

```diff
- <p-text-field-wrapper label="Some label *"><input type="text" name="some-name" required /></p-text-field-wrapper>
+ <p-text-field-wrapper label="Some label"><input type="text" name="some-name" required /></p-text-field-wrapper>

- <p-checkbox-wrapper label="Some label *"><input type="checkbox" name="some-name" required /></p-checkbox-wrapper>
+ <p-checkbox-wrapper label="Some label"><input type="checkbox" name="some-name" required /></p-checkbox-wrapper>

- <p-radio-button-wrapper label="Some label *"><input type="radio" name="some-name" required /></p-radio-button-wrapper>
+ <p-radio-button-wrapper label="Some label"><input type="radio" name="some-name" required /></p-radio-button-wrapper>

- <p-radio-button-wrapper label="Some label *"><input type="radio" name="some-name" required /></p-radio-button-wrapper>
+ <p-radio-button-wrapper label="Some label"><input type="radio" name="some-name" required /></p-radio-button-wrapper>

- <p-textarea-wrapper label="Some label *"><textarea name="some-name" required></textarea></p-textarea-wrapper>
+ <p-textarea-wrapper label="Some label"><textarea name="some-name" required></textarea></p-textarea-wrapper>

- <p-select-wrapper label="Some label *"><select name="some-name" required><option>A</option></select></p-select-wrapper>
+ <p-select-wrapper label="Some label"><select name="some-name" required><option>A</option></select></p-select-wrapper>
```

### Shadow DOM

`Flex`, `Flex Item`, `Grid` and `Grid Item` now use Shadow DOM, thus you are not able to overwrite styles defined by
these components any longer.

---

## Angular

### Integration of Angular components

In the past it was possible to provide a token called `PREVENT_WEB_COMPONENTS_REGISTRATION` which prevented the
registration of the Porsche Design System components and loading of polyfills. Due to the fact that we no longer provide
/ need poly filling, we have completely removed the token. For advanced usage please
[read further](https://designsystem.porsche.com/v2/start-coding/angular).

---

## React

### Integration of React components

In the past `@porsche-design-system/components-react` components have initialized the **Porsche Design System Loader**
automatically as soon as a component was imported. With `v2.x` you have to import the `PorscheDesignSystemProvider` once
in your `index.tsx` which then initializes the **Porsche Design System Loader**, e.g. like:

```diff
  // index.tsx

  import ReactDOM from 'react-dom';
  import { PorscheDesignSystemProvider } from '@porsche-design-system/components-react';
  import { App } from './App';

  ReactDOM.render(
    <React.StrictMode>
+     <PorscheDesignSystemProvider>
        <App />
+     </PorscheDesignSystemProvider>
    </React.StrictMode>,
    document.getElementById('root')
  );
```

For advanced usage please [read further](https://designsystem.porsche.com/v2/start-coding/react).

#### Jsdom Polyfill for React / Jest / jsdom test automation

We removed test mocks for React / Jest / jsdom as Shadow DOM is supported since jsdom v12.2.0. Instead, we provide a
Jsdom Polyfill (exclusivly for `@porsche-design-system/components-react` package) fixing missing implementation of jsdom
which the Porsche Design System relies on. **Note:** If your test includes Porsche Design System components, make sure
to wrap the component you want to test with a PorscheDesignSystemProvider in order to avoid exceptions. For more
information please [read further](https://designsystem.porsche.com/v2/start-coding/react).

---

## Vanilla JS

### Integration of Vanilla JS components

With `v1.x` of the Porsche Design System you've had to copy all needed JS files of
`@porsche-design-system/components-js` into your target directory and include the ES5 and ESM loader snippet. Now you
only need to copy one `index.js` file and initialize the Porsche Design System like in the example below:

```diff
  <!DOCTYPE html>
  <html lang="en">
    <head>
      <meta charset="utf-8">
      <meta name="viewport" content="width=device-width,initial-scale=1.0">
      <title>Porsche Design System</title>
-     <script nomodule src="PATH/TO/PACKAGE/@porsche-design-system/components-js/dist/porsche-design-system/porsche-design-system.js"></script>
-     <script type="module" src="PATH/TO/PACKAGE/@porsche-design-system/components-js/dist/porsche-design-system/porsche-design-system.esm.js"></script>
+     <script src="PATH/TO/PACKAGE/@porsche-design-system/components-js/index.js"></script>
    </head>
    <body>
+     <script type="text/javascript">
+       porscheDesignSystem.load();
+     </script>
      <p-headline variant="headline-1">Some text</p-headline>
    </body>
  </html>
```

For advanced usage please [read further](https://designsystem.porsche.com/v2/start-coding/vanilla-js).

---

### [2.0.0-rc.10] - 2021-04-12

#### Changed

- `Tabs` and `Tabs Bar` now respect dynamic additions / removals of `p-tabs-item`, `a` and `button` elements. Make sure
  to update the `activeTabIndex` when mutating elements
- Improved performance of `Text`, `Button Pure` and `Link Pure` when `size` is not `inherit`

#### Added

- `Grid` now has a `wrap` and `gutter` property
- Components (`Grid Item`, `Flex Item`, `Tabs Item` and `Text List Item`) that require a specific parent (`Grid`,
  `Flex`, `Tabs` and `Text List`) will now throw an error if used without that parent

#### Fixed

- Visual appearance of `Checkbox Wrapper` and `Radio Button Wrapper` reflect the state of the wrapped `input` element

### [2.0.0-rc.9] - 2021-03-26

#### Added

- `Button Group` component
- Fullscreen property for `Modal` on mobile

#### Changed

- Spacings, heading and sizes of `Modal`

#### Fixed

- Prevent duplicate loading of `porsche-design-system.v2.x.HASH.js` chunk when using `getComponentChunkLinks()` partial

### [2.0.0-rc.8] - 2021-03-17

#### Added

- Support for full height `Content Wrapper` with flex
- `Tabs Bar` now supports `undefined` as `activeTabIndex`

#### Changed

- `Tabs Bar` has a new default `activeTabIndex`, which is `undefined`
- `Tabs Bar` does not work by itself anymore. The `activeTabIndex` needs to be controlled from the outside
  ([read more](https://designsystem.porsche.com/v2/components/tabs-bar/examples))
- Background Color of `Select Wrapper` in `dark` theme to meet accessibility criteria

### [2.0.0-rc.7] - 2021-03-15

#### Fixed

- Make shadowed `Flex` and `Grid` work in Firefox + Safari

### [2.0.0-rc.6] - 2021-03-11

#### Changed

- Make `Grid` and `Grid Item` use Shadow DOM
- Make `Flex` and `Flex Item` use Shadow DOM

### [2.0.0-rc.5] - 2021-03-09

#### Added

- Configurable background color of `Content Wrapper`
- `italic` font-style in `Text` is now overridden with `normal`

#### Fixed

- Usage of `Select Wrapper` within custom elements
- A bug that caused `Spinner` to be displayed in a wrong size

### [2.0.0-rc.4] - 2021-03-01

#### Changed

- Filter of `Select Wrapper` supports substring search

#### Fixed

- Build error in SSR

### [2.0.0-rc.3] - 2021-02-17

#### Added

- React: utility function `skipCheckForPorscheDesignSystemProviderDuringTests`
- React: tree shaking for component wrappers

#### Fixed

- Angular: error in `Checkbox Wrapper`, `Radio Button Wrapper` and `Text Field Wrapper` when `input[type]` is bound

### [2.0.0-rc.2] - 2021-02-12

#### Added

- Validate usage of `Checkbox Wrapper`, `Radio Button Wrapper`, `Select Wrapper`, `Text Field Wrapper` and
  `Textarea Wrapper`

### [2.0.0-rc.1] - 2021-02-04

#### Added

- Partial function `getComponentChunkLinks()` to preload Porsche Design System Components

#### Changed

- Added a space before asterisk (`*`) when `input`, `textarea` or `select` have `required` attribute within form wrapper
  components
- Renamed partial `getFontLinks()` option from `weight` to `weights`

#### Fixed

- A bug in `Tabs Bar` where the nextButton was mistakenly rendered.
- A bug where `Icon` was not rendered when using `lazy` property.
- A bug in `Text Field Wrapper` with input type password where characters would overlap the icon.

### [2.0.0-rc.0] - 2021-01-29

#### Added

- Link support for `Marque`
- Sizing options `'responsive' | 'small' | 'medium'` for `Marque`

#### Changed

- Angular: added static `load()` function `PorscheDesignSystemModule` for custom prefix
- Hide up/down spin button when using **Text Field** with `type="number"` in Firefox

#### Fixed

- Angular: typings
- React: correct handling of `ref` property
- Unhandled exception in `Select Wrapper` if `selected` and `disabled` attributes are set on the same option
- A bug in `Tabs Bar` where scrolling was broken when a tab was selected
- A bug in `Tabs Bar` where the `nextButton` was always rendered

### [2.0.0-alpha.13] - 2021-01-26

#### Added

- Partial function `getFontLinks()` to prevent **Flash of Unstyled Text** (FOUT)

#### Fixed

- React: correct handling of `className` property

### [2.0.0-alpha.12] - 2021-01-20

#### Added

- Partial function `getInitialStyles()` to prevent **Flash of Unstyled Content** (FOUC)
- Partial function `getFontFaceStylesheet()` to prevent **Flash of Unstyled Text** (FOUT)

#### Changed

- React: `PorscheDesignSystemProvider` needs to wrap application
- React: component props have to be camelCase
- React: `PorscheDesignSystemProvider` is needed while testing components

#### Fixed

- React: typings
- React: support of objects for property values

#### Removed

- React: `getPrefixedComponents`, prefixing is handled by `PorscheDesignSystemProvider`

### [2.0.0-alpha.11] - 2021-01-08

#### Changed

- Precision of relative line height
- Changed color of `neutral contrast low`

### [2.0.0-alpha.10] - 2020-12-14

#### Added

- `native` property to `Select Wrapper` to force rendering of native Browser select dropdown
- Extended flexibility of `Headline`

#### Changed

- Some styling improvements of `Select Wrapper`

#### Fixed

- Jsdom Polyfill `fetch` error

### [2.0.0-alpha.9] - 2020-12-09

### Fixed

- Improved reliability of `componentsReady()`

#### Changed

- Jsdom Polyfill `console.warn` behaviour

### [2.0.0-alpha.8] - 2020-12-03

### Fixed

- A bug where `Modal` did not remove `overflow=hidden` on document body.

### [2.0.0-alpha.7] - 2020-11-26

#### Added

- Jsdom Polyfill

#### Removed

- Jsdom Mocks
- Global "blur on focus" script

#### Changed

- Default dropdown direction of `SelectWrapper` from `down` to `auto`
- Made API of `Tabs` consistent with `Tabs Bar`
- Removed transition for focus styling
- Use `:focus-visible` as default and `:focus` as fallback for focusable elements

#### Fixed

- The Selected element of `SelectWrapper` dropdown keeps now in sync with native selection if changed programmatically
- Invalid search results get cleared if `SelectWrapper` becomes focus state
- Some bugs in `TabsBar`
- Minification of dynamic slotted content styles
- An issue where `Pagination` throws console errors if disconnected from dom.

### [2.0.0-alpha.6] - 2020-10-28

#### Changed

- default `type` of `Button` and `Button Pure` to `submit`

#### Fixed

- Typings

### [2.0.0-alpha.5] - 2020-10-26

#### Added

- `Modal` component

#### Fixed

- Typing for `pageChange` event of `Pagination` component
- Typings

#### Changed

- Focus styling

### [2.0.0-alpha.4] - 2020-10-14

#### Added

- Custom filter to `Select Wrapper` component
- DropDown direction property to `Select Wrapper` component
- Display `*` after label when `input`, `textarea` or `select` have `required` attribute within form wrapper components
- `Tabs` component
- `Tabs Bar` component
- `Banner` component

#### Removed

- Default `position: relative;` style of `Link Pure` and `Button Pure`

#### Fixed

- `Spinner` zooming bug on Safari

### [2.0.0-alpha.3] - 2020-09-11

#### Added

- Support to load assets from China CDN directly via browser flag: `PORSCHE_DESIGN_SYSTEM_CDN = 'cn';`

#### Removed

- Support for `<a>` wrapped `Link` and `Link Pure`

### [2.0.0-alpha.2] - 2020-08-20

### [2.0.0-alpha.1] - 2020-08-17

#### Changed

- Removed classnames dependency
- Stencil Core `taskQueue` from `congestionAsync` to `async` for more performant component rendering

#### Fixed

- Focus input on label click of `Checkbox Wrapper` and `Radio Button Wrapper`

### [1.5.6] - 2020-10-15

### [1.5.6-rc.0] - 2020-10-13

### Fixed

- `Spinner` zooming bug on Safari

### [1.5.5] - 2020-09-11

### [1.5.5-rc.0] - 2020-09-07

### Changed

- Deprecated stencil lifecycle-method `componentDidUnload` to `disconnectedCallback` to fix "`selectObserver` is
  undefined" bug in `Select Wrapper` and `Pagination`

### [1.5.4] - 2020-08-25

### [1.5.4-rc.0] - 2020-08-17

#### Changed

- Removed classnames dependency
- Stencil Core `taskQueue` from `congestionAsync` to `async` for more performant component rendering

#### Fixed

- Focus input on label click of `Checkbox Wrapper` and `Radio Button Wrapper`
- Fix typings for `orientation` of `Divider` component

### [2.0.0-alpha.0] - 2020-08-06

#### Added

- **Experimental:** Optional web component scoping mechanism during runtime to enable micro service architecture

#### Changed

- Web components get lazy loaded from central CDN to improve caching strategy across Porsche's digital eco system

#### Removed

- Stop browser support for **IE11** and **EdgeHTML**

#### Fixed

- Mix of `Optgroups` and `Options` on same level in `Select Wrapper` component
- Fix typings for `orientation` of `Divider` component

### [1.5.3] - 2020-08-10

### [1.5.3-rc.0] - 2020-08-10

#### Fixed

- Mix of `Optgroups` and `Options` on same level in `Select Wrapper` component

### [1.5.2] - 2020-07-22

#### Fixed

- Dispatch change event in `Select Wrapper`
- Stencil react-output-target SSR Bug

### [1.5.1] - 2020-07-20

#### Fixed

- SVGO settings for icons
- Angular bug which causes `ngcc` to fail

### [1.5.0] - 2020-07-16

#### Added

- Icons (active-cabin-ventilation, battery-full, bell, bookmark, car-battery, charging-active, charging-state, climate,
  climate-control, garage, horn, key, map, parking-brake, parking-light, preheating, send, shopping-bag, sidelights,
  user-manual, wrenches)

#### Changed

- Icons (arrow-first, arrow-last, battery-empty, car, card, charging-station, question)

#### Fixed

- Porsche Marque images

### [1.5.0-rc.2] - 2020-07-06

### [1.5.0-rc.1] - 2020-07-06

#### Added

- **Notification Neutral** color to `color` property of `p-text` and `p-icon`

### [1.5.0-rc.0] - 2020-06-25

#### Added

- `Fieldset Wrapper` component
- Improved SEO of `p-headline` and `p-text`: Added possibility to write semantic HTML tags (e.g. `<h1>-<h6>` or `<p>`,
  `<blockquote>`, etc.) directly as slotted content.
- Possibility to include anchor tags directly as slots of `Link`, `Link Pure` and `Link Social`
- `Text` new `weight` property `semibold`
- `Button Pure` label with subline pattern as slot
- `Link Pure` label with subline pattern as slot

#### Changed

- `Select Wrapper` is now ready for the catwalk. It is dressed now with a custom drop down list box and gets naked by
  default on touch devices.

#### Fixed

- Minor accessibility improvements of `icons` and `Text Field`
- Remove native number spinner buttons of `Text Field` with type text for Firefox
- An issue with `Button` and `Button Pure` and their `disabled` attribute

### [1.4.0] - 2020-05-14

### [1.4.0-rc.3] - 2020-05-08

#### Added

- `Text List`

#### Changed

- Improve caching strategy for fonts by content-based hash
- Improve caching strategy for marque by content-based hash
- Dimensions and sharpness of marque
- Props for `Content Wrapper`

### [1.4.0-rc.2] - 2020-05-06

#### Added

- `Content Wrapper`
- Description property to `p-text-field-wrapper`, `p-textarea-wrapper` and `p-select-wrapper`
- `Link Social`

#### Changed

- Improve accessibility of error and success states of form elements
- Aria-invalid attribute of form elements if they are in error state is now managed by component
- Rename icon name `configure` to `configurate` (prevents breaking change compared to stable v1.3.0)
- Improve `p-icon` loading behavior

#### Fixed

- Display of wrong icons

#### Removed

- `safe-zone` property of `p-grid` (`Content Wrapper` should be used instead)

### [1.4.0-rc.1] - 2020-04-27

#### Added

- Add `safe-zone` property to `p-grid` for outer grid margin, max-width and centering
- Submit button with search icon to `p-textfield-wrapper` type search

#### Changed

- Background color of readonly state in components `p-textfield-wrapper` and `p-textarea-wrapper`
- Visual appearance of icons
- Improve caching strategy for icons by content-based hash
- Cursor of Radio, Checkbox and Select
- Fixed naming of Mock from `p-textfield-wrapper` to `p-text-field-wrapper`

#### Fixed

- Icon loading mechanism

### [1.4.0-rc.0] - 2020-04-09

#### Added

- SSR support

### [1.3.0] - 2020-04-08

#### Added

- New headline size `headline-5` to `p-headline`
- Test Mocks

#### Fixed

- Text styling of Select component on focus in IE11 and Chrome on Windows 10

### [1.3.0-rc.0] - 2020-04-03

#### Fixed

- Improve form elements

### [1.2.0] - 2020-03-25

#### Added

- `Divider`
- Hover state for form elements

#### Fixed

- Support label text of form elements for Screen readers

### [1.1.2] - 2020-03-17

#### Changed

- Notification colors

### [1.1.1] - 2020-03-13

#### Changed

- Icon of `Checkbox` indeterminate state

### [1.1.0] - 2020-03-11

#### Fixed

- Minor improvements

### [1.1.0-rc.0] - 2020-03-02

#### Added

- `Select Wrapper`
- `Checkbox Wrapper`
- `Radio Button Wrapper`
- `Textarea Wrapper`

#### Fixed

- `Text Field Wrapper` toggle password visibility

### [1.0.3] - 2020-02-13

#### Fixed

- JS framework compatibility

### [1.1.0-0] - 2020-02-06

#### Added

- `Text Field Wrapper`

#### Changed

- Add proper cursor for disabled state for `Button` and `Button Pure`

### [1.0.2] - 2020-02-04

#### Fixed

- Inheritable styling of slotted content

### [1.0.1] - 2020-01-30

#### Added

- Clickable area of `Link Pure` and `Button Pure` is optionally configurable by defining padding on host element

### [1.0.0] - 2020-01-28

#### Added

- Cursor pointer on hover for `Button` and `Button Pure`
- Line-height gets calculated based on Porsche type-scaling formula automatically for `Text`, `Link Pure` and
  `Button Pure`
- Test helper function `componentsReady()` which indicates when lazy loaded components fully have loaded

#### Changed

- Update CDN asset paths
- Improve font-weight definitions
- Rename and optimize neutral colors for `Icon` and `Text`

### [1.0.0-rc.1] - 2019-12-13

#### Added

- `Headline`
- `Text`
- `Marque`
- `Button`
- `Button Pure`
- `Spinner`
- `Icon`
- `Flex`
- `Grid`
- `Link`
- `Link Pure`
- `Pagination`
- "Blur on focus"<|MERGE_RESOLUTION|>--- conflicted
+++ resolved
@@ -16,13 +16,10 @@
 
 #### Fixed
 
-<<<<<<< HEAD
 - Accessibility: fix ARIA live announcements of form components status messages
   ([#3796](https://github.com/porsche-design-system/porsche-design-system/pull/3796))
-=======
 - `aria` prop now supports a colon inside of a value, e.g. `aria="{ 'aria-label': 'Always remember: yes you can!' }"`
   ([#3680](https://github.com/porsche-design-system/porsche-design-system/pull/3680))
->>>>>>> b0ab2f38
 
 ### [3.27.3] - 2025-03-21
 
