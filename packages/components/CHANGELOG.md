--- conflicted
+++ resolved
@@ -14,103 +14,8 @@
 
 ## [v4]
 
-<<<<<<< HEAD
-### Styles
-
-#### Tokens
-
-##### Added
-
-- `borderRadiusFull`, `borderRadiusXs (2px)`, `borderRadiusXl (12px)`, `borderRadius2Xl (16px)`,
-  `borderRadius3Xl (24px)`, `borderRadius4Xl (32px)`
-
-##### Changed
-
-- `borderRadiusMd ('8px')` => `6px`
-- `borderRadiusLg ('12px')` => `8px`
-
-### Re-design components (early alpha)
-
-#### Common
-
-- ✅️Accordion
-- ✅Button
-- ✅Button Pure
-- ✅Button Tile (might be removed in favour of generic p-card)
-- ✅Canvas
-- ✅Carousel
-- ✅Divider
-- ✅Flag
-- ✅Icon
-- ✅Scroller
-- ✅Stepper Horizontal
-- ✅Table
-- ✅Tag
-- ✅Tag Dismissible
-- ✅Text List
-
-#### Brand
-
-- ✅Crest
-- ✅Wordmark
-- ✅Model Signature
-
-#### Feedback
-
-- ✅Banner
-- ✅Toast
-- ✅Inline Notification
-- ✅Spinner
-
-#### Navigation
-
-- ✅Link
-- ✅Link Pure
-- ✅Link Tile (might be removed in favour of generic p-card)
-- ✅Link Tile Product (might be removed in favour of generic p-card)
-- ✅Pagination
-- ✅Tabs
-- ✅Tabs Bar
-
-#### Dialog
-
-- ✅Drilldown
-- ✅Modal
-- ✅Flyout
-- ✅Sheet
-- ✅Popover
-
-#### Typography:
-
-- ✅Display
-- ✅Heading
-- ✅Text
-
-#### Form:
-
-- ✅Checkbox
-- ✅Fieldset
-- ✅Input Date
-- ✅Input Email
-- ✅Input Number
-- ✅Input Password
-- ✅Input Search
-- ✅Input Tel
-- ✅Input Text
-- ✅Input Time
-- ✅Input Url
-- ✅Multi Select
-- ✅Optgroup
-- ✅Pin Code
-- ✅Radio Group
-- ✅Segmented Control
-- ✅Select
-- ✅Switch
-- ✅Textarea
-=======
 See the full [migration guide](/news/migration-guide/porsche-design-system/) for a detailed explanation of all changes
 and migration steps.
->>>>>>> 44bedd96
 
 ### Added
 
