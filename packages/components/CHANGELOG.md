# Changelog

## Porsche Design System

All notable changes to this project will be documented in this file and published as following npm packages:

- `@porsche-design-system/components-js`
- `@porsche-design-system/components-angular`
- `@porsche-design-system/components-react`
- `@porsche-design-system/components-vue`

The format is based on [Keep a Changelog](https://keepachangelog.com/en/1.0.0), and this project adheres to
[Semantic Versioning](https://semver.org/spec/v2.0.0.html).

### [Unreleased]

<<<<<<< HEAD
### [3.27.0] - 2025-02-20
=======
### [3.27.0-rc.5] - 2025-02-20

#### Fixed

- `AG Grid`: error on reload in next.js.
  ([#3759](https://github.com/porsche-design-system/porsche-design-system/pull/3759))
>>>>>>> 112d3538

### [3.27.0-rc.4] - 2025-02-20

#### Fixed

- `AG Grid`: not accessing cdn base url correctly.
  ([#3759](https://github.com/porsche-design-system/porsche-design-system/pull/3759))

### [3.27.0-rc.3] - 2025-02-18

#### Fixed

- `AG Grid`: not resolving dependencies correctly.
  ([#3757](https://github.com/porsche-design-system/porsche-design-system/pull/3757))

### [3.27.0-rc.2] - 2025-02-18

#### Fixed

- `AG Grid`: not resolving dependencies correctly.
  ([#3756](https://github.com/porsche-design-system/porsche-design-system/pull/3756))

### [3.27.0-rc.1] - 2025-02-17

#### Changed

- **Breaking Change** `AG Grid`: Updated from v32 to v33, which introduced a new Theming API. AG Grid migrated from a
  CSS-based theming approach to a JavaScript object-based theming system. As a result, our custom theme also had to be
  adjusted accordingly. ([#3740](https://github.com/porsche-design-system/porsche-design-system/pull/3740))

#### Fixed

- Styles: `vanilla-extract` returns `getMediaQueryMax`, `getMediaQueryMin`, `getMediaQueryMinMax` & `getSkeletonStyle`
  in wrong format ([#3753](https://github.com/porsche-design-system/porsche-design-system/pull/3753))

### [3.27.0-rc.0] - 2025-02-13

#### Added

- `@font-face` supports Thai language
  ([#3750](https://github.com/porsche-design-system/porsche-design-system/pull/3750))
- Partials: `getFontLinks` supports preloading `thai` subset
  ([#3750](https://github.com/porsche-design-system/porsche-design-system/pull/3750))

#### Changed

- `Popover`: gets rendered on `#top-layer` which enables it to be shown correctly even when used e.g. within a scroll
  container ([#3732](https://github.com/porsche-design-system/porsche-design-system/pull/3732))

#### Removed

- `Popover`: default styling for slotted anchors
  ([#3732](https://github.com/porsche-design-system/porsche-design-system/pull/3732))

### [3.26.0] - 2025-02-07

### [3.26.0-rc.0] - 2025-02-06

#### Added

- `Switch`: `compact` prop to enable a smaller, space-saving version for compact layouts
  ([#3728](https://github.com/porsche-design-system/porsche-design-system/pull/3728))
- `Select`: `compact` prop to enable a smaller, space-saving version for compact layouts
  ([#3731](https://github.com/porsche-design-system/porsche-design-system/pull/3731))
- `Canvas`: named slot `sidebar-end-header`
  ([#3736](https://github.com/porsche-design-system/porsche-design-system/pull/3736))
- `Icon`: `4-wheel-drive`, `aggregation`, `arrow-compact-down`, `arrow-compact-left`, `arrow-compact-right`,
  `arrow-compact-up`, `arrows`, `battery-half`, `battery-one-quarter`, `battery-three-quarters`, `brain`, `cabriolet`,
  `charging-network`, `cloud`, `color-picker`, `compass`, `coupe`, `cut`, `door`, `drag`, `ear`, `error`,
  `exclamation-filled`, `fast-backward`, `fast-forward`, `file-csv`, `file-excel`, `flag`, `genuine-parts`,
  `geo-localization`, `grip`, `group`, `hand`, `highway-filled`, `history`, `laptop`, `limousine`, `linked`,
  `logo-apple-carplay`, `logo-apple-music`, `logo-kununu`, `logo-snapchat`, `microphone`, `news`, `north-arrow`,
  `online-search`, `paste`, `pivot`, `price-tag`, `qr-off`, `question-filled`, `radar`, `radio`, `return`, `road`,
  `seat`, `service-technician`, `skip-backward`, `skip-forward`, `stop`, `suv`, `theme`, `turismo`, `trigger-finger`,
  `unlinked` and `weather` ([#3737](https://github.com/porsche-design-system/porsche-design-system/pull/3737))

### [3.25.1] - 2025-01-23

### [3.25.1-rc.0] - 2025-01-23

#### Fixed

- `Carousel`: throws error when object-like string is passed by `pagination`
  ([#3715](https://github.com/porsche-design-system/porsche-design-system/pull/3715))

### [3.25.0] - 2025-01-23

### [3.25.0-rc.1] - 2025-01-22

#### Fixed

- `Carousel`: throws error when object-like string is passed by `slides-per-page`
  ([#3710](https://github.com/porsche-design-system/porsche-design-system/pull/3710))

### [3.25.0-rc.0] - 2025-01-21

#### Added

- `Sheet` ([#3704](https://github.com/porsche-design-system/porsche-design-system/pull/3704))
- `Button`, `Button-Pure`: Add `form` prop to explicitly associate the component with a form, even when it's not
  directly nested within it. ([#3648](https://github.com/porsche-design-system/porsche-design-system/pull/3648))

#### Changed

- `Table`: Enable `Table Head Cell` to be used within `Table Row` in addition to `Table Head Row` to further align with
  table structure defined by W3C ([#3701](https://github.com/porsche-design-system/porsche-design-system/pull/3701))

#### Fixed

- `Textarea`, `Textarea Wrapper`, `Textfield Wrapper`: color contrast of `unit` prop and counter in `readonly` mode
  meets WCAG 2.2 AA standard ([#3693](https://github.com/porsche-design-system/porsche-design-system/pull/3693))

### [3.24.0] - 2025-01-08

### [3.24.0-rc.1] - 2025-01-08

### [3.24.0-rc.0] - 2025-01-07

#### Added

- Styles: support for `vanilla-extract` available under
  `import { … } from '@porsche-design-system/components-{js|angular|react|vue}/styles/vanilla-extract';`
  ([#3666](https://github.com/porsche-design-system/porsche-design-system/pull/3666))

#### Changed

- React: updated peer dependency to `>=19.0.0 <20.0.0`

### [3.23.0] - 2024-12-12

### [3.23.0-rc.0] - 2024-12-12

#### Changed

- `Select`: Slotted image of selected option now visible in combobox
  ([#3651](https://github.com/porsche-design-system/porsche-design-system/pull/3651))

#### Fixed

- `Flyout`: transition bug in Safari ([3674](https://github.com/porsche-design-system/porsche-design-system/pull/3674))
- `Styles`: dart sass deprecation warnings in `SCSS` variant
  ([3664](https://github.com/porsche-design-system/porsche-design-system/pull/3664))

### [3.22.1] - 2024-12-09

### [3.22.1-rc.0] - 2024-12-09

#### Fixed

- `Flyout Multilevel`: Secondary scroll area not shown in iOS Safari (iPhone only)
  ([3663](https://github.com/porsche-design-system/porsche-design-system/pull/3663))

### [3.22.0] - 2024-12-06

### [3.22.0-rc.1] - 2024-12-06

#### Added

- `Flyout Multilevel`: Supports infinite layers
  ([3647](https://github.com/porsche-design-system/porsche-design-system/pull/3647))

#### Fixed

- Partials: error when using in projects without `react/jsx-runtime` as dependency
  ([#3660](https://github.com/porsche-design-system/porsche-design-system/pull/3660))
- `Textfield Wrapper`: text alignment of type `email` and `tel` values in RTL mode
  ([3655](https://github.com/porsche-design-system/porsche-design-system/pull/3655))
- `Popover`:
  - Rendering bug of drop-shadow in Safari 18.x
    ([3622](https://github.com/porsche-design-system/porsche-design-system/pull/3622))
  - Positioning in RTL mode if rendered inside a table (in #top-layer)
    ([3658](https://github.com/porsche-design-system/porsche-design-system/pull/3658))

### [3.22.0-rc.0] - 2024-11-19

#### Added

- `Modal`, `Flyout`:
  - `aria-label` is generated from slotted header contents if `aria` prop is not provided
  - ARIA `role` to `aria` prop of `Modal` component to support setting `alertdialog` role
    ([3618](https://github.com/porsche-design-system/porsche-design-system/pull/3618))
- `Pin-Code`: Add `form` prop to explicitly associate the component with a form, even when it's not directly nested
  within it. ([#3588](https://github.com/porsche-design-system/porsche-design-system/pull/3588))
- `Segmented-Control`: Use ElementInternals API and add `form` prop to explicitly associate the component with a form,
  even when it's not directly nested within it.
  ([#3614](https://github.com/porsche-design-system/porsche-design-system/pull/3614))

#### Changed

- Angular: updated peer dependency to `>=19.0.0 <20.0.0`
- `Pin-Code`:
  - Remove native input and use ElementInternals API
  - **Breaking Change**: `Pin-Code` component no longer support native validation due to the removal of the underlying
    native `<input>` element. ([#3588](https://github.com/porsche-design-system/porsche-design-system/pull/3588))
- `Styles`: `SCSS` variant uses `@forward/@use` internally to replace deprecated `@import`
  ([#3623](https://github.com/porsche-design-system/porsche-design-system/pull/3623))

#### Fixed

- Partials: removed bundled `react/jsx-runtime` due to React 18/19 incompatibilities. When using `jsx` in the `format`
  option, it is necessary to have `react/jsx-runtime` as a dependency in the project included.
  ([#3613](https://github.com/porsche-design-system/porsche-design-system/pull/3613))
- `Select`, `Multi-Select`: Ensure that dynamically changing the `disabled` property via `optgroups` persists the
  `disabled` state for individual options within the group.
  ([#3614](https://github.com/porsche-design-system/porsche-design-system/pull/3614))

### [3.21.0] - 2024-11-12

### [3.21.0-rc.0] - 2024-11-11

#### Added

- `Flyout`: Prop `footerBehavior` to always make footer fixed
  ([3590](https://github.com/porsche-design-system/porsche-design-system/pull/3590))
- `Checkbox`, `Textarea`: `formDisabledCallback` and `formStateRestoreCallback` from ElementInternals API and sync
  validity with form element. ([#3528](https://github.com/porsche-design-system/porsche-design-system/pull/3528))
- `Link`, `Link Pure`, `Link Tile`: `aria-haspopup` is now supported for `aria` prop
  ([#3589](https://github.com/porsche-design-system/porsche-design-system/pull/3589))
- `Button`, `Link`: `compact` prop is breakpoint customizable
  ([#3580](https://github.com/porsche-design-system/porsche-design-system/pull/3580))
- `Select`, `Multi-Select`: Add `form` prop to explicitly associate these components with a specific form when they are
  not directly nested within it. ([#3542](https://github.com/porsche-design-system/porsche-design-system/pull/3542))

#### Changed

- `Select`, `Multi-Select`:
  - Remove native select and use ElementInternals API
    ([#3542](https://github.com/porsche-design-system/porsche-design-system/pull/3542))
  - **Breaking Change**: `Select` and `Multi-Select` components no longer support native validation due to the removal
    of the underlying native `<select>` element.

#### Fixed

- `Flyout`: overlapping of scrollbar in iOS/iPadOS Safari when sticky header/footer is used
  ([#3607](https://github.com/porsche-design-system/porsche-design-system/pull/3607))
- `Carousel`: dynamic change in `slidesPerPages` when using `focusOnCenterSlide` prop breaks pagination
  ([#3592](https://github.com/porsche-design-system/porsche-design-system/pull/3592))
- `Flyout`, `Modal`:
  - transition not working correctly when using conditionally rendered content
    ([#3590](https://github.com/porsche-design-system/porsche-design-system/pull/3590))
  - dismiss button not sticky in case header slot is not present
    ([#3574](https://github.com/porsche-design-system/porsche-design-system/pull/3574))
  - dismiss button overlaps content area
    ([#3574](https://github.com/porsche-design-system/porsche-design-system/pull/3574))
- `jsdom-polyfill`: errors from included polyfill packages
  ([3543](https://github.com/porsche-design-system/porsche-design-system/pull/3543))
- React: global `hidden` attribute with value `false` not working
  ([#3555](https://github.com/porsche-design-system/porsche-design-system/pull/3555))

### [3.20.0] - 2024-10-24

### [3.20.0-rc.1] - 2024-10-24

#### Added

- React: better tree-shaking for `@porsche-design-system/components-react`
  ([#3554](https://github.com/porsche-design-system/porsche-design-system/pull/3554))
- `Icon`: `sidebar` ([#3556](https://github.com/porsche-design-system/porsche-design-system/pull/3556))

#### Changed

- `Canvas`: Improve UI and UX behaviour in Safari
  ([#3556](https://github.com/porsche-design-system/porsche-design-system/pull/3556))

#### Fixed

- `Flyout`: transition animation in Chrome Browser if `Flyout` has scrollable content
  ([#3550](https://github.com/porsche-design-system/porsche-design-system/pull/3550))

### [3.20.0-rc.0] - 2024-10-18

#### Added

- `Icon`: `attachment`, `dislike`, `dislike-filled`, `like`, `like-filled`, `new-chat`
  ([#3515](https://github.com/porsche-design-system/porsche-design-system/pull/3515))

#### Changed

- `Canvas`: Improve UI and UX behaviour
  ([#3515](https://github.com/porsche-design-system/porsche-design-system/pull/3515))
- `Flyout`, `Modal`: Removed default styling for slotted anchors
  ([#3515](https://github.com/porsche-design-system/porsche-design-system/pull/3515))

### [3.19.0] - 2024-10-14

### [3.19.0-rc.4] - 2024-10-14

#### Added

- `AG Grid`: custom theme ([#3517](https://github.com/porsche-design-system/porsche-design-system/pull/3517))
- `Checkbox`: Added a `compact` prop to enable a smaller, space-saving version of the checkbox for compact layouts.
  ([#3504](https://github.com/porsche-design-system/porsche-design-system/pull/3504))
- `Text`, `Display`, `Heading` and `Headline`: introduce new option `inherit` to prop `align`
  ([#3520](https://github.com/porsche-design-system/porsche-design-system/pull/3520))

#### Fixed

- `Pin Code`, `Select Wrapper`: programmatic focus
  ([#3527](https://github.com/porsche-design-system/porsche-design-system/pull/3527))
- `Select Wrapper`: native option dropdown has wrong colors in theme dark
  ([#3523](https://github.com/porsche-design-system/porsche-design-system/pull/3523))
- `Switch`: width/height calculation of the toggle element supports browser based text only zoom
  ([#3542](https://github.com/porsche-design-system/porsche-design-system/pull/3542))
- Angular, React, Vue: missing `@deprecated` annotations for deprecated components
  ([#3525](https://github.com/porsche-design-system/porsche-design-system/pull/3525))
- Partials: Replace meta tag `apple-mobile-web-app-capable` with `mobile-web-app-capable` in `getMetaTagsAndIconLinks`
  partial. ([#3519](https://github.com/porsche-design-system/porsche-design-system/pull/3519))

### [3.19.0-rc.3] - 2024-10-02

#### Fixed

- `Carousel`: remove gradient styles for carousel if `gradientColor` is not defined
  ([#3518](https://github.com/porsche-design-system/porsche-design-system/pull/3518))

### [3.19.0-rc.2] - 2024-10-01

#### Added

- `Carousel`: introduce `trimSpace` prop
  ([#3496](https://github.com/porsche-design-system/porsche-design-system/pull/3496))
- `Checkbox`: ([#3498](https://github.com/porsche-design-system/porsche-design-system/pull/3498))

#### Fixed

- `Checkbox Wrapper`, `Radio Button Wrapper`: rendering of `checked` state in Blink based Browsers when component is
  rendered in high contrast mode ([#3488](https://github.com/porsche-design-system/porsche-design-system/pull/3488))

### [3.19.0-rc.1] - 2024-09-06

#### Changed

- `Canvas`: Improve UX ([#3494](https://github.com/porsche-design-system/porsche-design-system/pull/3494))

### [3.19.0-rc.0] - 2024-09-03

#### Added

- `componentsReady()`: Introduce optional `readyState` parameter
  ([#3460](https://github.com/porsche-design-system/porsche-design-system/pull/3460))
- `Carousel`: introduce `focusOnCenterSlide` & `gradientColor` props
  ([#3488](https://github.com/porsche-design-system/porsche-design-system/pull/3488))

#### Changed

- `Text Field Wrapper`: width calculation of counter and unit element are now CSS based in relation to the number of
  characters ([#3472](https://github.com/porsche-design-system/porsche-design-system/pull/3472))

#### Fixed

- `jsdom-polyfill`: errors from included polyfill packages
  ([3481](https://github.com/porsche-design-system/porsche-design-system/pull/3481))

### [3.18.0] - 2024-08-21

### [3.18.0-rc.0] - 2024-08-21

#### Added

- `Button Tile`, `Link Tile`, `Link Tile Model Signature`: supports `<video/>` (the tile components automatically check
  for OS reduced motion setting to decide weather the video autoplay should be prevented or not to improve accessibility
  & UX) ([#3454](https://github.com/porsche-design-system/porsche-design-system/pull/3454))
- Extend deprecation console warnings by reference to causing DOM element
  ([#3439](https://github.com/porsche-design-system/porsche-design-system/pull/3439))
- `Textarea`: ([#3443](https://github.com/porsche-design-system/porsche-design-system/pull/3443))

#### Changed

- Partials: `getInitialStyles` uses CSS `:defined` to determine the visibility of web components, as well as
  `[data-ssr]` attribute instead of `.ssr` class for Next JS and Remix
  ([#3466](https://github.com/porsche-design-system/porsche-design-system/pull/3466))
- Components: Use `:defined` & `[data-ssr]` to handle visibility of nested elements within Shadow DOM
  ([#3470](https://github.com/porsche-design-system/porsche-design-system/pull/3470))
- `Button`, `Link`: spacings adjusted for `compact` mode
- `Banner`, `Flyout`, `Inline Notification`, `Modal`, `Scroller`, `Toast`: button style
  ([#3435](https://github.com/porsche-design-system/porsche-design-system/pull/3435))
- `Select`: added `display: block` to host in order to be consistent with other form components
  ([#3462](https://github.com/porsche-design-system/porsche-design-system/pull/3462))

#### Fixed

- `Select`, `Multi-Select`: programmatic focus
  ([#3462](https://github.com/porsche-design-system/porsche-design-system/pull/3462))
- `Button Tile`, `Link Tile`, `Link Tile Model Signature`: correct image position if custom css `position: absolute` is
  used on media element ([#3446](https://github.com/porsche-design-system/porsche-design-system/pull/3446))
- `Button`, `Link`: Safari rendering issue of `backdrop-filter` on border in variant `ghost`
  ([#3435](https://github.com/porsche-design-system/porsche-design-system/pull/3435))
- `Select`, `Select Wrapper`, `Multi Select`, `Textfield Wrapper`: `text-overflow` has now ellipsis behaviour and
  `min-width` is added to prevent text overlapping
  ([#3465](https://github.com/porsche-design-system/porsche-design-system/pull/3465))

### [3.17.0] - 2024-08-01

### [3.17.0-rc.2] - 2024-08-01

#### Fixed

- `Optgoup`: hydration error in Next.js SSR context
  ([#3432](https://github.com/porsche-design-system/porsche-design-system/pull/3432))
- `Select`: ensure slotted image width
  ([#3432](https://github.com/porsche-design-system/porsche-design-system/pull/3432))

### [3.17.0-rc.1] - 2024-07-31

#### Added

- `Button`, `Link`:
  - Prop `variant` extended by value `ghost`
    ([#3423](https://github.com/porsche-design-system/porsche-design-system/pull/3423))
  - Prop `compact` ([#3423](https://github.com/porsche-design-system/porsche-design-system/pull/3423))

#### Fixed

- `Tabs Bar`: fixed tabindex issue when `Tabs Bar` is rendered with the `Scroller` component
  ([#3421](https://github.com/porsche-design-system/porsche-design-system/pull/3421))

### [3.17.0-rc.0] - 2024-07-29

#### Added

- `Link Tile`, `Link Tile Model Signature`, `Button Tile`:
  - Named slot `header` ([#3419](https://github.com/porsche-design-system/porsche-design-system/pull/3419))
- `Link Tile`, `Button Tile`: Prop `size` extended by value `large`
  ([#3419](https://github.com/porsche-design-system/porsche-design-system/pull/3419))
- `Tag`:
  - Prop `compact` ([#3411](https://github.com/porsche-design-system/porsche-design-system/pull/3411))
  - Prop `color` extended by value `background-frosted`
    ([#3411](https://github.com/porsche-design-system/porsche-design-system/pull/3411))
- Styles: `theme{Light|Dark}BackgroundFrosted` and `$pds-theme-{light|dark}-background-frosted` color
  ([#3409](https://github.com/porsche-design-system/porsche-design-system/pull/3409))
- `Optgroup`: Usable in combination with `Select` and `Multi Select`
  ([#3410](https://github.com/porsche-design-system/porsche-design-system/pull/3410))
- `Flyout`, `Modal`: Add custom events `motionVisibleEnd` and `motionHiddenEnd` to notify when opening and closing
  transitions are complete ([#3418](https://github.com/porsche-design-system/porsche-design-system/pull/3418))

#### Changed

- `Link Tile`, `Link Tile Model Signature`, `Button Tile`:
  - Layout behaviour is able to break out of its aspect ratio in case content overflows to be a11y compliant and/or to
    improve visual alignment in CSS Grid context
    ([#3419](https://github.com/porsche-design-system/porsche-design-system/pull/3419))
  - Values `1:1 | 4:3 | 3:4 | 16:9 | 9:16` of prop `aspect-ratio` are deprecated and mapped to new values
    `1/1 | 4/3 | 3/4 | 16/9 | 9/16` to be aligned with CSS spec
    ([#3419](https://github.com/porsche-design-system/porsche-design-system/pull/3419))

```diff
- <p-link-tile aspect-ratio="1:1 | 4:3 | 3:4 | 16:9 | 9:16"></p-link-tile>
+ <p-link-tile aspect-ratio="1/1 | 4/3 | 3/4 | 16/9 | 9/16"></p-link-tile>

- <p-button-tile aspect-ratio="1:1 | 4:3 | 3:4 | 16:9 | 9:16"></p-button-tile>
+ <p-button-tile aspect-ratio="1/1 | 4/3 | 3/4 | 16/9 | 9/16"></p-button-tile>

- <p-link-tile-model-signature aspect-ratio="1:1 | 4:3 | 3:4 | 16:9 | 9:16"></p-link-tile-model-signature>
+ <p-link-tile-model-signature aspect-ratio="1/1 | 4/3 | 3/4 | 16/9 | 9/16"></p-link-tile-model-signature>
```

- `Link Tile`, `Button Tile`: Value `default` of prop `size` is deprecated and mapped to new value `medium` to be in
  sync with typography sizing definition
  ([#3419](https://github.com/porsche-design-system/porsche-design-system/pull/3419))

```diff
- <p-link-tile size="default"></p-link-tile>
+ <p-link-tile size="medium"></p-link-tile>

- <p-button-tile size="default"></p-button-tile>
+ <p-button-tile size="medium"></p-button-tile>
```

- `Icon`: All icons are up-to-date with the One UI look
- Shorten asset filenames
- `Carousel`: Slides and `controls` slot are centered if `alignHeader` prop is set to `center` and amount of slides is
  less than `slidesPerPage` ([#3372](https://github.com/porsche-design-system/porsche-design-system/pull/3372))

#### Fixed

- `Link Pure`: Broken with `alignLabel="start"`, hidden label & nested anchor
  ([#3379](https://github.com/porsche-design-system/porsche-design-system/pull/3379))
- `Textfield Wrapper`, `Textarea Wrapper`: Conditionally rendered component throws
  `TypeError: Cannot read properties of undefined (reading 'type')`
  ([#3383](https://github.com/porsche-design-system/porsche-design-system/pull/3383))
- `Link Tile`: Broken word-break & hyphens Safari
  ([#3397](https://github.com/porsche-design-system/porsche-design-system/pull/3397))
- `Select Wrapper`: `optgroup` styling and behavior
  ([#3410](https://github.com/porsche-design-system/porsche-design-system/pull/3410))

### [3.16.0] - 2024-07-02

### [3.16.0-rc.2] - 2024-07-02

#### Added

- Partials: Added default `og:image` and related meta tags to the `getMetaTagsAndIconLinks` partial. Can be disabled by
  setting the `ogImage` option to `false`.
  ([#3357](https://github.com/porsche-design-system/porsche-design-system/pull/3357))

#### Changed

- `Flyout Navigation`, `Flyout Navigation Item`: Renamed (experimental) component to `Flyout Multilevel` and
  `Flyout Multilevel Item` ([#3351](https://github.com/porsche-design-system/porsche-design-system/pull/3351))
- `Toast`: Renders fully on `#top-layer`, stacking behaviour has changed and follows W3C standards now, see
  https://developer.mozilla.org/en-US/docs/Glossary/Top_layer and
  https://developer.chrome.com/blog/what-is-the-top-layer
  ([#3356](https://github.com/porsche-design-system/porsche-design-system/pull/3356))

```diff
- <p-flyout-navigation><p-flyout-navigation-item></p-flyout-navigation-item></p-flyout-navigation>
+ <p-flyout-multilevel><p-flyout-multilevel-item></p-flyout-multilevel-item></p-flyout-multilevel>
```

#### Fixed

- Types: `@porsche-design-system/components-vue` typings are not exposed
  ([#3355](https://github.com/porsche-design-system/porsche-design-system/pull/3355))

### [3.16.0-rc.1] - 2024-06-18

#### Added

- `jsdom-polyfill` Added polyfills for `Popover API` and `ResizeObserver`
  ([#3334](https://github.com/porsche-design-system/porsche-design-system/pull/3334))
- `Segmented Control`: Prop `aria` added to `Segmented Control Item` to support ARIA attributes
  ([#3327](https://github.com/porsche-design-system/porsche-design-system/pull/3327))

#### Changed

- Angular: updated peer dependency to `>=17.0.0 <19.0.0`
  ([#3346](https://github.com/porsche-design-system/porsche-design-system/pull/3346))
- React: Improve prop typings for all wrappers of `@porsche-design-system/components-react`
  ([#3336](https://github.com/porsche-design-system/porsche-design-system/pull/3336))

### [3.16.0-rc.0] - 2024-06-05

#### Added

- `Flyout`:
  - CSS variable `--p-flyout-sticky-top` (experimental)
    ([#3191](https://github.com/porsche-design-system/porsche-design-system/pull/3191))
  - Prop `disableBackdropClick` ([#3191](https://github.com/porsche-design-system/porsche-design-system/pull/3191))
- `Modal`:
  - CSS variable `--p-modal-width` (experimental)
    ([#3191](https://github.com/porsche-design-system/porsche-design-system/pull/3191))
  - Named slot `header` ([#3191](https://github.com/porsche-design-system/porsche-design-system/pull/3191))

#### Changed

- `Modal`, `Flyout`:
  - Sticky dismiss button ([#3191](https://github.com/porsche-design-system/porsche-design-system/pull/3191))
  - Aligned layout, spacing and UX behaviour
    ([#3191](https://github.com/porsche-design-system/porsche-design-system/pull/3191))
  - Renders fully on `#top-layer`, stacking behaviour has changed and follows W3C standards now, see
    https://developer.mozilla.org/en-US/docs/Glossary/Top_layer and
    https://developer.chrome.com/blog/what-is-the-top-layer
    ([#3191](https://github.com/porsche-design-system/porsche-design-system/pull/3191))
- `Modal`: `heading` prop and `slot="heading"` are deprecated. Use `slot="header"` instead.

#### Fixed

- Types: Fixed incorrectly allowed type `string` in types `BreakpointCustomizable`, `SelectedAriaAttributes`,
  `CarouselInternationalization`, `PaginationInternationalization` and `ScrollToPosition`
- `Modal`, `Flyout`: Dynamically react to adding/removing named slots
  ([#3191](https://github.com/porsche-design-system/porsche-design-system/pull/3191))
- `Modal`: Uses native `<dialog />` element to resolve focus issues, focus trap
  ([#3191](https://github.com/porsche-design-system/porsche-design-system/pull/3191))

### [3.15.2] - 2024-05-29

#### Fixed

- `aria`: Refactor `parseJSONAttribute` to support Safari < 16.4  
  ([#3314](https://github.com/porsche-design-system/porsche-design-system/pull/3314))

### [3.15.1] - 2024-05-23

#### Fixed

- `Banner`: Fixed position on mobile ([#3307](https://github.com/porsche-design-system/porsche-design-system/pull/3307))

### [3.15.0] - 2024-05-16

### [3.15.0-rc.5] - 2024-05-16

#### Added

- `Button Pure`: Prop `underline` to show an underline for the label
  ([#3212](https://github.com/porsche-design-system/porsche-design-system/pull/3212))
- Partials: Added new option `globalStyles` to `getInitialStyles` to disable global reset styles.  
  ([#3213](https://github.com/porsche-design-system/porsche-design-system/pull/3213))

#### Changed

- `Banner`: Refactor Banner to use native `popover`
  ([#3196](https://github.com/porsche-design-system/porsche-design-system/pull/3196))
- Partials: `getInitialStyles` only contain hydration visibility and global styles. All other styles are handled by
  constructable stylesheets at component level.
  ([#3213](https://github.com/porsche-design-system/porsche-design-system/pull/3213))
- `Table`: Removed slotted image style `verticalAlign: 'middle'` from initialStyles
  ([#3213](https://github.com/porsche-design-system/porsche-design-system/pull/3213))
- `Tabs Bar`: Removed sibling tabpanel focus style from initialStyles
  ([#3213](https://github.com/porsche-design-system/porsche-design-system/pull/3213))

#### Fixed

- `Carousel`: Accessible name of carousel region wrapper
  ([#3220](https://github.com/porsche-design-system/porsche-design-system/pull/3220))
- `aria` property now supports escaped single quotes inside JSON strings, e.g.
  `aria="{ 'aria-label': 'You can\'t do that? yes you can!' }"`
  ([#3217](https://github.com/porsche-design-system/porsche-design-system/pull/3217))

### [3.15.0-rc.4] - 2024-05-06

#### Added

- Partials: Added new partial `getFontFaceStyles` which returns an inline style containing all font-face definitions.  
  ([#3188](https://github.com/porsche-design-system/porsche-design-system/pull/3188))

#### Changed

- Partials: Partial `getFontFaceStylesheet` is deprecated and will be removed with the next major release. Use the
  `getFontFaceStyles` partial instead, which directly returns a `<style>` tag containing all font-face definitions and
  can be used in the same way. ([#3188](https://github.com/porsche-design-system/porsche-design-system/pull/3188))

```diff
- getFontFaceStylesheet()
+ getFontFaceStyles()
```

### [3.15.0-rc.3] - 2024-04-23

#### Fixed

- `Pin Code`: Fixed several problems with IME keyboards
  ([#3197](https://github.com/porsche-design-system/porsche-design-system/pull/3197))

### [3.15.0-rc.2] - 2024-04-22

#### Added

- `Accordion`: Add experimental property `sticky` for a fixed heading
  ([#3181](https://github.com/porsche-design-system/porsche-design-system/pull/3181))
- `Inline Notification`, `Banner`: heading hierarchy can now be customized with `headingTag` prop
  ([#3168](https://github.com/porsche-design-system/porsche-design-system/pull/3168))

#### Changed

- `Accordion`: `tag` property is deprecated. Use `headingTag` property instead to specify heading hierarchy level.
  ([#3168](https://github.com/porsche-design-system/porsche-design-system/pull/3168))

```diff
- <p-accordion tag="h3"></p-accordion>
+ <p-accordion heading-tag="h3"></p-accordion>
```

#### Fixed

- `Pin Code`: Input is entered twice in iOS
  ([#3192](https://github.com/porsche-design-system/porsche-design-system/pull/3192))

### [3.15.0-rc.1] - 2024-04-17

#### Added

- Partials: `getMetaTagsAndIconLinks`, `getComponentChunkLinks`, `getIconLinks` and `getFontLinks` support new format
  option `js` ([#3179](https://github.com/porsche-design-system/porsche-design-system/pull/3179))

### [3.15.0-rc.0] - 2024-04-05

#### Changed

- `Model Signature`: Enabling the use of hex colors, CSS gradients, CSS image and video masks. In addition, the size was
  slightly adjusted. ([#3153](https://github.com/porsche-design-system/porsche-design-system/pull/3153))

#### Fixed

- `Modal`: Missing box-shadow on sticky footer when slotted content changes
  ([#3154](https://github.com/porsche-design-system/porsche-design-system/pull/3154))
- `Select`: Hydration error in Next.js when using slotted `img`
  ([#3162](https://github.com/porsche-design-system/porsche-design-system/pull/3162))
- `Text Field Wrapper`, `Textarea Wrapper`: Dynamic changes of `showCounter` and `maxLength` are reflected. The counter
  element dynamically adjusts to changes in the input value accurately.
  ([#3084](https://github.com/porsche-design-system/porsche-design-system/pull/3084))

### [3.14.0] - 2024-03-25

### [3.14.0-rc.0] - 2024-03-25

#### Added

- `Icon`: `battery-empty-fuel` ([#3148](https://github.com/porsche-design-system/porsche-design-system/pull/3148))

#### Changed

- `Icon`: `battery-empty-co2` and `co2-class`
  ([#3148](https://github.com/porsche-design-system/porsche-design-system/pull/3148))
- Angular: updated peer dependency to `>=17.0.0 <18.0.0`
  ([#3125](https://github.com/porsche-design-system/porsche-design-system/pull/3125))
- React: updated peer dependency to `>=18.0.0 <19.0.0`
  ([#3125](https://github.com/porsche-design-system/porsche-design-system/pull/3125))

### [3.13.1] - 2024-03-20

#### Fixed

- `Modal`: Unexpected scrolling behavior on iOS >= 17.4
  ([#3128](https://github.com/porsche-design-system/porsche-design-system/pull/3128))
- `Select`, `Multi-Select`: Cropping issues of select dropdown when used inside `Table` component
  ([#3114](https://github.com/porsche-design-system/porsche-design-system/pull/3114))
- `Flyout`, `Flyout Navigation`: iOS Safari URL bar overlaying
  ([#3131](https://github.com/porsche-design-system/porsche-design-system/pull/3131))

### [3.13.0] - 2024-03-11

### [3.13.0-rc.2] - 2024-03-11

#### Added

- `Icon`: `battery-empty-co2` and `co2-class`
  ([#3103](https://github.com/porsche-design-system/porsche-design-system/pull/3103))

### [3.13.0-rc.1] - 2024-03-08

#### Added

- `Select` ([#3008](https://github.com/porsche-design-system/porsche-design-system/pull/3008))
- `Modal`: Prop `backdrop` ([#3082](https://github.com/porsche-design-system/porsche-design-system/pull/3082))
- `Modal`: CSS variables `--p-modal-spacing-top` and `--p-modal-spacing-bottom`
  ([#3082](https://github.com/porsche-design-system/porsche-design-system/pull/3082))

#### Fixed

- `Flyout`: Refactor Flyout to use native Dialog element to resolve focus issues
  ([#2998](https://github.com/porsche-design-system/porsche-design-system/pull/2998))
- `Accordion`: Fix overflow scrollbar issues
  ([#3042](https://github.com/porsche-design-system/porsche-design-system/pull/3042))
- `Carousel`: Skip link is visible when it receives keyboard focus
  ([#3055](https://github.com/porsche-design-system/porsche-design-system/pull/3055))
- Placeholder color of `Text Field Wrapper` for `input type="date"` and `input type="time"` in Safari and alignment in
  Mobile Safari ([#3068](https://github.com/porsche-design-system/porsche-design-system/pull/3068))
- Counter overlap with long initial value in `Text Field Wrapper` for `input type="text"` with `maxlength`
  ([#3079](https://github.com/porsche-design-system/porsche-design-system/pull/3079))

#### Changed

- Updated favicons output via `getMetaTagsAndIconLinks()` partial
  ([#3081](https://github.com/porsche-design-system/porsche-design-system/pull/3081))

### [3.13.0-rc.0] - 2024-02-19

#### Added

- `Link Tile Product`: Prop `price-original` to be able to visualize sale and original price
  ([#3040](https://github.com/porsche-design-system/porsche-design-system/pull/3040))

#### Changed

- Validation of `getInitialStyles()` partial is temporarily disabled
  ([#3049](https://github.com/porsche-design-system/porsche-design-system/pull/3049))

### [3.12.0] - 2024-02-12

### [3.12.0-rc.1] - 2024-02-08

#### Fixed

- `Checkbox Wrapper`, `Radio Button Wrapper`: Safari visually reflects input status (checked/unchecked) when used in
  another Shadow DOM or changed programmatically
  ([#3028](https://github.com/porsche-design-system/porsche-design-system/pull/3028))

### [3.12.0-rc.0] - 2024-02-05

#### Added

- `Icon`: `logo-x`, `bookmark-filled` and `star-filled`
  ([#3025](https://github.com/porsche-design-system/porsche-design-system/pull/3025))

#### Changed

- `Icon`: Visual appearance of `information-filled`, `information`, `success-filled`, `success`, `bookmark`, `compare`,
  `configurate`, `heart-filled`, `heart`, `menu-lines`, `success`, `search`, `locate`, `star`, `shopping-bag-filled`,
  `shopping-bag`, `user-filled` and `user`
  ([#3025](https://github.com/porsche-design-system/porsche-design-system/pull/3025))
- All components (expect some form elements) have improved focus styling based on `:focus-visible`
  ([#3011](https://github.com/porsche-design-system/porsche-design-system/pull/3011))
- Several components are using CSS property `inset|inset-inline|inset-block` instead of `top|bottom|left|right` for
  better RTL (right-to-left) support ([#3011](https://github.com/porsche-design-system/porsche-design-system/pull/3011))
- `Switch`: Improve RTL (right-to-left) mode
  ([#3011](https://github.com/porsche-design-system/porsche-design-system/pull/3011))
- `Button`, `Button Pure`, `Switch`, `Checkbox Wrapper`, `Radio Button Wrapper`, `Pin Code`: optimized announcement of
  loading state for assistive technologies
  ([#3009](https://github.com/porsche-design-system/porsche-design-system/pull/3009))

#### Fixed

- All components are supporting focus style in High Contrast Mode correctly
  ([#3011](https://github.com/porsche-design-system/porsche-design-system/pull/3011))

### [3.11.0] - 2024-01-30

### [3.11.0-rc.0] - 2024-01-30

#### Fixed

- `Carousel`: Carousel does not work with single pointer event on smaller touch devices
  ([#3003](https://github.com/porsche-design-system/porsche-design-system/pull/3003))
- `Carousel`: `Each child in a list should have a unique "key" prop` warning in Next.js SSR context
  ([#3001](https://github.com/porsche-design-system/porsche-design-system/pull/3001))

#### Changed

- Scroll-lock used in `Flyout`, `Flyout Navigation` and `Modal` is based on `body { overflow: hidden; }` for all devices
  ([#3013](https://github.com/porsche-design-system/porsche-design-system/pull/3013))
- `Toast`: Alignment reflects RTL (right-to-left) mode
  ([#3010](https://github.com/porsche-design-system/porsche-design-system/pull/3010))
- `Carousel`: Pagination can be used for navigation & pagination has more spacing on touch devices
  ([#3003](https://github.com/porsche-design-system/porsche-design-system/pull/3003))

### [3.10.0] - 2024-01-17

### [3.10.0-rc.5] - 2024-01-16

#### Changed

- `visibility` css property can be overridden on all components, e.g. to make use of `visibility: hidden;`  
  ([#2988](https://github.com/porsche-design-system/porsche-design-system/pull/2988))
- `Carousel`: Named slot `header` renamed to `controls`
  ([#2992](https://github.com/porsche-design-system/porsche-design-system/pull/2992))

### [3.10.0-rc.4] - 2024-01-15

#### Added

- `Icon`: Auto-flipping icons (certain ones only) in RTL (right-to-left) mode
  ([#2957](https://github.com/porsche-design-system/porsche-design-system/pull/2957))
- `Carousel`: Prop `heading-size`, named slot `header`
  ([#2915](https://github.com/porsche-design-system/porsche-design-system/pull/2915))
- `Accordion`: support for custom click area for `compact` variant
  ([#2920](https://github.com/porsche-design-system/porsche-design-system/pull/2920))
- `@font-face` supports Middle East languages
  ([#2946](https://github.com/porsche-design-system/porsche-design-system/pull/2946))
- Partials: `getFontLinks` supports preloading `arabic`, `pashto` and `urdu` subsets
  ([#2946](https://github.com/porsche-design-system/porsche-design-system/pull/2946))

#### Changed

- `Flyout Navigation`: Improved validation and `activeIdentifier` isn't automatically updated anymore
  ([#2935](https://github.com/porsche-design-system/porsche-design-system/pull/2935))
- `Carousel`: Position and width of heading and description
  ([#2915](https://github.com/porsche-design-system/porsche-design-system/pull/2915))
- `Model Signature` asset for `model="macan"`
- Aligned naming of all `CustomEvent<T>` types and deprecated old ones since they are in fact typing the `detail: T`
  property of the event

```diff
- AccordionUpdateEvent
+ AccordionUpdateEventDetail
- CarouselUpdateEvent
+ CarouselUpdateEventDetail
- FlyoutNavigationUpdateEvent
+ FlyoutNavigationUpdateEventDetail
- LinkTileProductLikeEvent
+ LinkTileProductLikeEventDetail
- MultiSelectUpdateEvent
+ MultiSelectUpdateEventDetail
- PaginationUpdateEvent
+ PaginationUpdateEventDetail
- PinCodeUpdateEvent
+ PinCodeUpdateEventDetail
- SegmentedControlUpdateEvent
+ SegmentedControlUpdateEventDetail
- StepperHorizontalUpdateEvent
+ StepperHorizontalUpdateEventDetail
- SwitchUpdateEvent
+ SwitchUpdateEventDetail
- TableUpdateEvent
+ TableUpdateEventDetail
- TabsUpdateEvent
+ TabsUpdateEventDetail
- TabsBarUpdateEvent
+ TabsBarUpdateEventDetail
```

#### Fixed

- `Pin Code`: Focus correct input when clicking on label
  ([#2985](https://github.com/porsche-design-system/porsche-design-system/pull/2985))
- `Flyout Navigation`: Focus dismiss button after opening
  ([#2935](https://github.com/porsche-design-system/porsche-design-system/pull/2935))
- `Accordion`: Alignment of slotted heading with custom padding
  ([#2920](https://github.com/porsche-design-system/porsche-design-system/pull/2920))
- `Modal`: Scrollbar is hidden ([#2907](https://github.com/porsche-design-system/porsche-design-system/pull/2907))
- `Toast`: `max-width` when used in scale mode
  ([#2960](https://github.com/porsche-design-system/porsche-design-system/pull/2960))

### [3.10.0-rc.3] - 2023-12-12

### [3.10.0-rc.2] - 2023-12-12

### [3.10.0-rc.1] - 2023-12-11

#### Added

- **[EXPERIMENTAL]** `Link Tile Product`
  ([#2909](https://github.com/porsche-design-system/porsche-design-system/pull/2909))

#### Fixed

- `Wordmark`, `Crest` and `Marque`: custom clickable area
  ([#2930](https://github.com/porsche-design-system/porsche-design-system/pull/2930))

### [3.10.0-rc.0] - 2023-12-07

#### Added

- **[EXPERIMENTAL]** `Flyout Navigation`
  ([#2906](https://github.com/porsche-design-system/porsche-design-system/pull/2906))
- Prop `submit-button` to show/hide a submit button for `Text Field Wrapper` `type="search"` if wrapped inside a form
  ([#2908](https://github.com/porsche-design-system/porsche-design-system/pull/2908))

#### Changed

- `Accordion`: removed `border-bottom` if used standalone
  ([#2911](https://github.com/porsche-design-system/porsche-design-system/pull/2911))
- `display` css property can be overridden on all components, e.g. to make use of `display: none;` within media
  queries  
  ([#2913](https://github.com/porsche-design-system/porsche-design-system/pull/2913))
- `Pagination`: Prop `maxNumberOfPageLinks` is deprecated and has no effect anymore, instead there is responsive
  behavior out of the box with full SSR support
  ([#2898](https://github.com/porsche-design-system/porsche-design-system/pull/2898))

### [3.9.0] - 2023-11-24

### [3.9.0-rc.0] - 2023-11-23

#### Added

- Angular: `theme: 'light' | 'dark' | 'auto'` option to `PorscheDesignSystemModule.load()` to set `theme` on all child
  components  
  ([#2872](https://github.com/porsche-design-system/porsche-design-system/pull/2872))
- React: `theme: 'light' | 'dark' | 'auto'` prop to `PorscheDesignSystemProvider` to set `theme` on all child
  components  
  ([#2872](https://github.com/porsche-design-system/porsche-design-system/pull/2872))
- Vue: `theme: 'light' | 'dark' | 'auto'` prop to `PorscheDesignSystemProvider` to set `theme` on all child components  
  ([#2872](https://github.com/porsche-design-system/porsche-design-system/pull/2872))
- Validation for usage of different PDS versions
  ([#2867](https://github.com/porsche-design-system/porsche-design-system/pull/2867))

#### Changed

- `Text Field Wrapper`, `Textarea Wrapper`, `Select Wrapper`, `Multi Select`, `Pin Code`, `Checkbox Wrapper` and
  `Radio Button Wrapper` have improved visual alignment
  ([#2854](https://github.com/porsche-design-system/porsche-design-system/pull/2854))
- `Text Field Wrapper` fully supports RTL (right-to-left) mode
  ([#2854](https://github.com/porsche-design-system/porsche-design-system/pull/2854))
- `Pin Code`: Prop values from `1` to `6` are now supported for `length` prop
  ([#2859](https://github.com/porsche-design-system/porsche-design-system/pull/2859))
- `Model Signature` asset for `model="macan"`
  ([#2857](https://github.com/porsche-design-system/porsche-design-system/pull/2857))
- Use motion tokens in all components
  ([#2834](https://github.com/porsche-design-system/porsche-design-system/pull/2834))

#### Fixed

- `Select Wrapper`: Select dropdown is now visible if it overflows the `Table` component
  ([#2885](https://github.com/porsche-design-system/porsche-design-system/pull/2885))
- `Select Wrapper` keyboard and scroll behavior
  ([#2864](https://github.com/porsche-design-system/porsche-design-system/pull/2864))
- Safari 15 default margin of button elements in several components
  ([#2858](https://github.com/porsche-design-system/porsche-design-system/pull/2858))
- `Checkbox Wrapper` and `Radio Button Wrapper` border-color/background-color does not reset on hover
  ([#2852](https://github.com/porsche-design-system/porsche-design-system/pull/2852))
- `Tabs Bar` losing `activeTabIndex` and underline in certain framework scenarios
  ([#2896](https://github.com/porsche-design-system/porsche-design-system/pull/2896))
- `Modal` and `Flyout` body jumping in the background and scrolling back to the top in Next Js and Remix
  ([#2890](https://github.com/porsche-design-system/porsche-design-system/pull/2890))

### [3.8.0] - 2023-10-24

### [3.8.0-rc.0] - 2023-10-23

#### Added

- RTL (right-to-left) support for all components
  ([#2819](https://github.com/porsche-design-system/porsche-design-system/pull/2819))
- `Popover` and `Modal` support theme dark and auto
  ([#2789](https://github.com/porsche-design-system/porsche-design-system/pull/2789))
- Styles: `getSkeletonStyle()` and `pds-skeleton()`
  ([#2796](https://github.com/porsche-design-system/porsche-design-system/pull/2796))
- Styles: `motionDuration{Short|Moderate|Long|VeryLong}`, `motionEasing{Base|In|Out}`, and
  `$pds-motion-duration-{short|moderate|long|very-long}`, `$pds-motion-easing-{base|in|out}`
  ([#2791](https://github.com/porsche-design-system/porsche-design-system/pull/2791))

#### Changed

- Styles: `themeDarkBackgroundShading` and `$pds-theme-dark-background-shading` color
  ([#2789](https://github.com/porsche-design-system/porsche-design-system/pull/2789))
- `Spinner` animation was optimized to consume less CPU
  ([#2825](https://github.com/porsche-design-system/porsche-design-system/pull/2825))

- `Text`, `Display`, `Heading`, `Headline`: Prop values `left | right` of `align` prop are deprecated and mapped to new
  values `start | end` for correct RTL (right-to-left) support
  ([#2819](https://github.com/porsche-design-system/porsche-design-system/pull/2819))

```diff
- <p-text align="left"></p-text>
+ <p-text align="start"></p-text>

- <p-text align="right"></p-text>
+ <p-text align="end"></p-text>

- <p-display align="left"></p-display>
+ <p-display align="start"></p-display>

- <p-display align="right"></p-display>
+ <p-display align="end"></p-display>

- <p-heading align="left"></p-heading>
+ <p-heading align="start"></p-heading>

- <p-heading align="right"></p-heading>
+ <p-heading align="end"></p-heading>

- <p-headline align="left"></p-headline>
+ <p-headline align="start"></p-headline>

- <p-headline align="right"></p-headline>
+ <p-headline align="end"></p-headline>
```

- `Button Pure`, `Link Pure`, `Switch`: Prop values `left | right` of `align-label` prop are deprecated and mapped to
  new values `start | end` for correct RTL (right-to-left) support
  ([#2819](https://github.com/porsche-design-system/porsche-design-system/pull/2819))

```diff
- <p-button-pure align-label="left"></p-button-pure>
+ <p-button-pure align-label="start"></p-button-pure>

- <p-button-pure align-label="right"></p-button-pure>
+ <p-button-pure align-label="end"></p-button-pure>

- <p-link-pure align-label="left"></p-link-pure>
+ <p-link-pure align-label="start"></p-link-pure>

- <p-link-pure align-label="right"></p-link-pure>
+ <p-link-pure align-label="end"></p-link-pure>

- <p-switch align-label="left"></p-switch>
+ <p-switch align-label="start"></p-switch>

- <p-switch align-label="right"></p-switch>
+ <p-switch align-label="end"></p-switch>
```

- `Flyout`: Prop values `left | right` of `position` prop are deprecated and mapped to new values `start | end` for
  correct RTL (right-to-left) support
  ([#2819](https://github.com/porsche-design-system/porsche-design-system/pull/2819))

```diff
- <p-flyout position="left"></p-flyout>
+ <p-flyout-pure position="start"></p-flyout>

- <p-flyout-pure position="right"></p-flyout>
+ <p-flyout-pure position="end"></p-flyout>
```

- `Carousel`: Prop value `left` of `align-header` prop is deprecated and mapped to new value `start` for correct RTL
  (right-to-left) support ([#2819](https://github.com/porsche-design-system/porsche-design-system/pull/2819))

```diff
- <p-carousel align-header="left"></p-carousel>
+ <p-carousel-pure align-header="start"></p-carousel>
```

#### Fixed

- `Popover` doesn't get cut off when used within the `Table` component
  ([#2814](https://github.com/porsche-design-system/porsche-design-system/pull/2814))
- `Flyout` and `Modal` with `open="false"` and nested `Accordion` with `open="true"` containing focusable elements like
  links can't be focused anymore ([#2818](https://github.com/porsche-design-system/porsche-design-system/pull/2818))
- Background for open `Flyout` and `Modal` on iOS Mobile Safari with collapsed address bar is no longer scrollable
  ([#2822](https://github.com/porsche-design-system/porsche-design-system/pull/2822))
- `Tabs Bar` works with translated page content
  ([#2847](https://github.com/porsche-design-system/porsche-design-system/pull/2847))

### [3.7.0] - 2023-10-04

### [3.7.0-rc.2] - 2023-10-04

#### Added

- Styles: `gridStyles` and `pds-grid()` support basic usage inside `Flyout` component
  ([#2756](https://github.com/porsche-design-system/porsche-design-system/pull/2756))

#### Fixed

- Overlay issues of header/footer in `Flyout` component
  ([#2786](https://github.com/porsche-design-system/porsche-design-system/pull/2786))

### [3.7.0-rc.1] - 2023-09-20

#### Added

- **[EXPERIMENTAL]** Prop `loading` for `Radio Button Wrapper`
  ([#2774](https://github.com/porsche-design-system/porsche-design-system/pull/2774))
- Theme property supports `auto` for all themeable components, reflecting `prefers-color-scheme` based on OS system
  settings ([#2719](https://github.com/porsche-design-system/porsche-design-system/pull/2719))
- `hyphens` CSS property can now be overwritten in `Button Tile`, `Link Tile` and `Link Tile Model Signature` components
  ([#2758](https://github.com/porsche-design-system/porsche-design-system/pull/2758))
- Partials that produce innerHTML support `{ format: 'sha256' }` option for whitelisting in
  [Content-Security-Policy (CSP)](must-know/security/content-security-policy)
  ([#2773](https://github.com/porsche-design-system/porsche-design-system/pull/2773))
- `Pin Code` ([#2691](https://github.com/porsche-design-system/porsche-design-system/pull/2691))

#### Fixed

- Dragging of `Carousel` can become stucked
  ([#2768](https://github.com/porsche-design-system/porsche-design-system/pull/2768))
- Color of `message` for `Fieldset`, `Fieldset Wrapper`, `Text Field Wrapper` and `Textarea Wrapper` in dark theme
  ([#2769](https://github.com/porsche-design-system/porsche-design-system/pull/2769))

#### Changed

- Usage of `getInitialStyles()` partial is required and validated with an exception
  ([#2749](https://github.com/porsche-design-system/porsche-design-system/pull/2749))

### [3.7.0-rc.0] - 2023-09-05

#### Added

- `Multi Select` ([#2658](https://github.com/porsche-design-system/porsche-design-system/pull/2658))

#### Changed

- Partials: `Cdn` and `Format` types are exposed
  ([#2760](https://github.com/porsche-design-system/porsche-design-system/pull/2760))

### [3.6.1] - 2023-08-29

### [3.6.1-rc.0] - 2023-08-29

#### Fixed

- Overlapping issues of `Accordion` contents when positioned outside of content area
  ([#2746](https://github.com/porsche-design-system/porsche-design-system/pull/2746))
- Backwards compatibility with previous versions of Porsche Design System
  ([#2752](https://github.com/porsche-design-system/porsche-design-system/pull/2752))

### [3.6.0] - 2023-08-28

### [3.6.0-rc.2] - 2023-08-28

#### Fixed

- `Tabs Bar` losing `activeTabIndex` and underline
  ([#2748](https://github.com/porsche-design-system/porsche-design-system/pull/2748))

### [3.6.0-rc.1] - 2023-08-24

#### Fixed

- Bundling format and name of `components-js` entrypoint for Vanilla JS integration
  ([#2745](https://github.com/porsche-design-system/porsche-design-system/pull/2745))

### [3.6.0-rc.0] - 2023-08-23

#### Added

- New value `aria-current` for `aria` property for linked components (`Link`, `Link Pure`, `Link Tile`, `Crest`,
  `Marque`) ([#2696](https://github.com/porsche-design-system/porsche-design-system/pull/2696))
- Angular: `cdn: 'auto' | 'cn'` option to `PorscheDesignSystemModule.load()` as alternative to using
  `window.PORSCHE_DESIGN_SYSTEM_CDN` ([#2676](https://github.com/porsche-design-system/porsche-design-system/pull/2676))
- React: `cdn: 'auto' | 'cn'` prop to `PorscheDesignSystemProvider` as alternative to using
  `window.PORSCHE_DESIGN_SYSTEM_CDN` with SSR support
  ([#2676](https://github.com/porsche-design-system/porsche-design-system/pull/2676))
- Vue: `cdn: 'auto' | 'cn'` prop to `PorscheDesignSystemProvider` as alternative to using
  `window.PORSCHE_DESIGN_SYSTEM_CDN` ([#2676](https://github.com/porsche-design-system/porsche-design-system/pull/2676))
- Support for sticky footer to `Modal`
  ([#2723](https://github.com/porsche-design-system/porsche-design-system/pull/2723))

#### Changed

- Update of Twitter icon ([#2731](https://github.com/porsche-design-system/porsche-design-system/pull/2731))
- Use China CDN and set `window.PORSCHE_DESIGN_SYSTEM_CDN` for backwards compatibility based on .cn top level domain
  before design system initialization
  ([#2676](https://github.com/porsche-design-system/porsche-design-system/pull/2676))

#### Fixed

- `Flyout`: Overlapping of sticky header/footer if slotted content has different z-index
  ([#2736](https://github.com/porsche-design-system/porsche-design-system/pull/2736))
- Keyboard behavior and `aria` semantics if either `a` or `button` elements are used as slotted content in `Tabs Bar`
  component. ([#2713](https://github.com/porsche-design-system/porsche-design-system/pull/2713))
- React/SSR: compatibility with Next.js v13 app router
  ([#2687](https://github.com/porsche-design-system/porsche-design-system/pull/2687))
- Consistent `package.json` ECMAScript module exports with `.mjs` and `.cjs` file extensions for
  `components-{js|angular|react|vue}`
  ([#2739](https://github.com/porsche-design-system/porsche-design-system/pull/2739))

### [3.5.0] - 2023-07-25

### [3.5.0-rc.0] - 2023-07-21

#### Added

- `background` property to `Button Tile` and `Link Tile` component to adapt the description and link/button theme when
  used on light background image ([#2669](https://github.com/porsche-design-system/porsche-design-system/pull/2669))
- Breakpoint customizable property `columns` to `Segmented Control` to set the amount of columns
  ([#2652](https://github.com/porsche-design-system/porsche-design-system/pull/2652))

#### Fixed

- Alignment of `Icon` inside `Accordion` header
  ([#2673](https://github.com/porsche-design-system/porsche-design-system/pull/2673))
- Direction of `Select Wrapper` dropdown if `direction` property is set to `auto`
  ([#2677](https://github.com/porsche-design-system/porsche-design-system/pull/2677))

### [3.4.0] - 2023-07-14

### [3.4.0-rc.0] - 2023-07-13

#### Added

- React: `'use client';` directive is applied on all components for main and `ssr` sub-package
  ([#2654](https://github.com/porsche-design-system/porsche-design-system/pull/2654))

#### Fixed

- Regression in `observeChildren` that affected nested components (e.g. incorrect rendering of nested `Tabs`).
  ([#2649](https://github.com/porsche-design-system/porsche-design-system/pull/2649))
- Click behaviour of slotted interactive elements of `Carousel`
  ([#2663](https://github.com/porsche-design-system/porsche-design-system/pull/2663))

### [3.3.0] - 2023-07-07

### [3.3.0-rc.0] - 2023-07-06

#### Added

- `Tabs` and `Tabs Bar` support SSR ([#2611](https://github.com/porsche-design-system/porsche-design-system/pull/2611))
- Contents of `Tag` component can now be wrapped in multiple lines
  ([#2625](https://github.com/porsche-design-system/porsche-design-system/pull/2625))
- `Carousel`: Possibility to set custom border-radius of slide items
  ([#2645](https://github.com/porsche-design-system/porsche-design-system/pull/2645))
- native lazy loading attribute to `img` tag of `Icon`
  ([#2644](https://github.com/porsche-design-system/porsche-design-system/pull/2644))

#### Fixed

- `Stepper Horizontal` navigation between 2 pages is not working as expected in angular
  ([#2641](https://github.com/porsche-design-system/porsche-design-system/pull/2641))
- `Segmented Control` text is not centered / causing unintended line-breaks
  ([#2614](https://github.com/porsche-design-system/porsche-design-system/pull/2614))
- `jsdom-polyfill` fixes validation errors in unit tests during SSR hydration
  ([#2613](https://github.com/porsche-design-system/porsche-design-system/pull/2613))
- `Accordion` collapsable content is overflowing when used with multiple prefixes  
  ([#2612](https://github.com/porsche-design-system/porsche-design-system/pull/2612))
- `Tabs Bar` position of underline for fluid font-size with `size="medium` when resizing
  ([#2611](https://github.com/porsche-design-system/porsche-design-system/pull/2611))
- `Button Pure`, `Link Pure`: `:hover` bug on Firefox
  ([#2630](https://github.com/porsche-design-system/porsche-design-system/pull/2630))
- `Carousel`: Removed `overflow:hidden` of slide items
  ([#2645](https://github.com/porsche-design-system/porsche-design-system/pull/2645))

#### Changed

- Improved bootstrapping behaviour of `Icon`
  ([#2644](https://github.com/porsche-design-system/porsche-design-system/pull/2644))

### [3.2.0] - 2023-06-19

### [3.2.0-rc.0] - 2023-06-19

#### Added

- `skipLinkTarget` property to `Carousel` component to enhance keyboard functionality
  ([#2557](https://github.com/porsche-design-system/porsche-design-system/pull/2557))
- `showLastPage` property to `Pagination` component
  ([#2606](https://github.com/porsche-design-system/porsche-design-system/pull/2606))

#### Fixed

- Partials: `getInitialStyles` supports `Flyout` component
  ([#2598](https://github.com/porsche-design-system/porsche-design-system/pull/2598))
- `Popover` content can be selected/highlighted
  ([#2599](https://github.com/porsche-design-system/porsche-design-system/pull/2599))

#### Changed

- `Carousel` pagination now shows 5 "infinite bullets" when using more than 5 slides
  ([#2600](https://github.com/porsche-design-system/porsche-design-system/pull/2600))
- `Carousel` supports click events on non-active slides and changed keyboard navigation
  ([#2557](https://github.com/porsche-design-system/porsche-design-system/pull/2557))
- Unified wordings of all console warnings, errors and exceptions
  ([#2602](https://github.com/porsche-design-system/porsche-design-system/pull/2602))
- Angular: increased peer dependency to `>=15.0.0 <17.0.0`
  ([#2602](https://github.com/porsche-design-system/porsche-design-system/pull/2602))
- `Toast` allows line break markups within toast message
  ([#2584](https://github.com/porsche-design-system/porsche-design-system/pull/2584))
- `Toast` shows always the latest toast message and clears its queue immediately if a new message is added
  ([#2584](https://github.com/porsche-design-system/porsche-design-system/pull/2584))

### [3.1.0] - 2023-06-09

### [3.1.0-rc.2] - 2023-06-09

#### Changed

- `Crest` updated assets ([#2595](https://github.com/porsche-design-system/porsche-design-system/pull/2595))
- Partials: `getMetaTagsAndIconLinks` updated assets
  ([#2595](https://github.com/porsche-design-system/porsche-design-system/pull/2595))

#### Added

- `Flyout` ([#2547](https://github.com/porsche-design-system/porsche-design-system/pull/2547))

#### Fixed

- Wrong validation during SSR hydration of `Link Tile` and `Select Wrapper`
  ([#2588](https://github.com/porsche-design-system/porsche-design-system/pull/2588))
- `Modal` scrollable modal does not jump to top on changes within dialog
  ([#2574](https://github.com/porsche-design-system/porsche-design-system/pull/2574))
- Unnecessary lifecycles are prevented when prop values do not change for complex values
  ([#2574](https://github.com/porsche-design-system/porsche-design-system/pull/2574))

### [3.1.0-rc.1] - 2023-06-02

#### Added

- **[EXPERIMENTAL]** Prop `showPasswordToggle` for `Text Field Wrapper` with `input type="password"`
  ([#2586](https://github.com/porsche-design-system/porsche-design-system/pull/2586))
- Prop `name` for `Icon` supports `heart`, `heart-filled`, `copy`, `fingerprint`, `tire`, `roof-open` and `roof-closed`
  ([#2589](https://github.com/porsche-design-system/porsche-design-system/pull/2589))

#### Fixed

- `Select Wrapper` missing border on touch devices
  ([#2579](https://github.com/porsche-design-system/porsche-design-system/pull/2579))
- `Tabs Item` text content can be selected/highlighted
  ([#2582](https://github.com/porsche-design-system/porsche-design-system/pull/2582))

### [3.1.0-rc.0] - 2023-05-24

#### Added

- `Marque` now has a `variant` property, including 75 years variant
  ([#2575](https://github.com/porsche-design-system/porsche-design-system/pull/2575))

### [3.0.0] - 2023-05-11

### [3.0.0-rc.3] - 2023-05-10

#### Fixed

- `Tabs Bar` focus behavior via keyboard navigation
  ([#2546](https://github.com/porsche-design-system/porsche-design-system/pull/2546))
- Rendering of `Wordmark` in Safari ([#2542](https://github.com/porsche-design-system/porsche-design-system/pull/2542))
- Disabled dragging/ghosting of icons
  ([#2536](https://github.com/porsche-design-system/porsche-design-system/pull/2536))

#### Changed

- Styles: `dropShadow{Low|Medium|High}Style`s use `box-shadow` instead of `filter: drop-shadow()` to fix glitches
  together with `frostedGlassStyle` in Firefox
  ([#2545](https://github.com/porsche-design-system/porsche-design-system/pull/2545))
- Size of icon and height of `Accordion`
  ([#2536](https://github.com/porsche-design-system/porsche-design-system/pull/2536))

### [3.0.0-rc.2] - 2023-05-09

#### Fixed

- `Checkbox Wrapper` Safari visual state change while hovering
  ([#2508](https://github.com/porsche-design-system/porsche-design-system/pull/2508))
- `Checkbox Wrapper` keyboard arrow navigation
  ([#2508](https://github.com/porsche-design-system/porsche-design-system/pull/2508))
- `Modal` fix hover state of dismiss button
  ([#2510](https://github.com/porsche-design-system/porsche-design-system/pull/2510))
- `Link Pure`, `Button Pure`: adjust offset of `:hover` and `active` styles
  ([#2511](https://github.com/porsche-design-system/porsche-design-system/pull/2511))
- `Tabs Bar`, `Tabs` ([#2521](https://github.com/porsche-design-system/porsche-design-system/pull/2521)):
  - `focus` state of tabpanel
  - Indicator bar height
- Optimize icon/text alignment of `Link Pure` and `Button Pure` in Safari
- `Select Wrapper` multiline option height and scaling behavior
  ([#2524](https://github.com/porsche-design-system/porsche-design-system/pull/2524))
- Fixed accessibility issues of `Tabs`, `Tabs Bar` and `Stepper Horizontal` to comply with v.4.7.0 of `axe-core`
  ([#2530](https://github.com/porsche-design-system/porsche-design-system/pull/2530))
- React: `patchRemixRunProcessBrowserGlobalIdentifier` binary now supports Remix 1.16.0
  ([#2537](https://github.com/porsche-design-system/porsche-design-system/pull/2537))
- Angular: added optional modifier to optional properties for better type checking in strict mode
  ([#2544](https://github.com/porsche-design-system/porsche-design-system/pull/2544))

#### Added

- Deprecation warning to `Icon` component if `lazy` prop is used
  ([#2521](https://github.com/porsche-design-system/porsche-design-system/pull/2521))
- `aria` prop to `Scroller` component
  ([#2530](https://github.com/porsche-design-system/porsche-design-system/pull/2530))

#### Changed

- Model signature asset of 718 model ([#2532](https://github.com/porsche-design-system/porsche-design-system/pull/2532))

### [3.0.0-rc.1] - 2023-04-19

#### Added

- Prop `name` for `Icon` supports `push-pin`, `push-pin-off`, `qr`, `pin-filled`, `shopping-cart-filled`,
  `shopping-bag-filled`, `logo-apple-podcast`, `logo-spotify` and `user-filled`
  ([#2471](https://github.com/porsche-design-system/porsche-design-system/pull/2471)).
- **[EXPERIMENTAL]** Prop `loading` for `Checkbox Wrapper`
  ([#2483](https://github.com/porsche-design-system/porsche-design-system/pull/2483))

#### Fixed

- `Wordmark`, `Crest` and `Model Signature` respect parent width/height
  ([#2479](https://github.com/porsche-design-system/porsche-design-system/pull/2479))
- `Button Tile`, `Link Tile` and `Link Tile Model Signature` are using correct border radius of
  `$pds-border-radius-large` ([#2473](https://github.com/porsche-design-system/porsche-design-system/pull/2473))
- `Text Field Wrapper` with `input type="search"` has better accessibility for clear button
  ([#2476](https://github.com/porsche-design-system/porsche-design-system/pull/2476))
- `Accordion` layout shift with nested accordions
  ([#2465](https://github.com/porsche-design-system/porsche-design-system/pull/2465))
- Color Contrast issues and rendering in Windows High Contrast Mode
  ([#2420](https://github.com/porsche-design-system/porsche-design-system/pull/2420))

### [3.0.0-rc.0] - 2023-04-11

#### Fixed

- Styles: `borderRadiusLarge` and `$pds-border-radius-large` are exposing correct value
  ([#2463](https://github.com/porsche-design-system/porsche-design-system/pull/2463))

### [3.0.0-alpha.6] - 2023-04-06

#### Added

- `xxl` breakpoint for all breakpoint customizable component values
  ([#2454](https://github.com/porsche-design-system/porsche-design-system/pull/2454))

#### Fixed

- Disabled color of `Icon` component ([#2446](https://github.com/porsche-design-system/porsche-design-system/pull/2446))
- Support of `Radio Button Wrapper` for name value with non-alphanumeric characters
  ([#2443](https://github.com/porsche-design-system/porsche-design-system/pull/2443))

#### Changed

- `Banner` is a controlled component now and its visibility has to be controlled via the `open` prop
  ([#2447](https://github.com/porsche-design-system/porsche-design-system/pull/2447))

```diff
- <p-banner></p-banner>
+ <p-banner open="true"></p-banner>
```

- Renamed all custom `change` events to `update` because of bad event emissions with native `change` events, e.g. with
  nested `select` or `input` elements

#### 🤖 Property deprecations 🤖

##### Accordion:

- Event `accordionChange` is deprecated, use `update` event instead.

```diff
- <PAccordion onAccordionChange={(e: CustomEvent<AccordionChangeEvent>) => {}} />
+ <PAccordion onUpdate={(e: CustomEvent<AccordionUpdateEvent>) => {}} />
```

##### Banner:

- Prop `persistent` is deprecated, use `dismissButton` instead.

```diff
- <p-banner persistent="true"></p-banner>
+ <p-banner dismiss-button="false"></p-banner>
```

##### Carousel:

- Event `carouselChange` is deprecated, use `update` event instead.

```diff
- <PCarousel onCarouselChange={(e: CustomEvent<CarouselChangeEvent>) => {}} />
+ <PCarousel onUpdate={(e: CustomEvent<CarouselUpdateEvent>) => {}} />
```

##### Inline Notification:

- Prop `persistent` is deprecated, use `dismissButton` instead.

```diff
- <p-inline-notification persistent="true"></p-inline-notification>
+ <p-inline-notification dismiss-button="false"></p-inline-notification>
```

##### Pagination:

- Event `pageChange` is deprecated, use `update` event instead.

```diff
- <PPagination onPageChange={(e: CustomEvent<PageChangeEvent>) => {}} />
+ <PPagination onUpdate={(e: CustomEvent<PaginationUpdateEvent>) => {}} />
```

##### Segmented Control:

- Event `segmentedControlChange` is deprecated, use `update` event instead.

```diff
- <PSegmentedControl onSegmentedControlChange={(e: CustomEvent<SegmentedControlChangeEvent>) => {}} />
+ <PSegmentedControl onUpdate={(e: CustomEvent<SegmentedControlUpdateEvent>) => {}} />
```

##### Stepper Horizontal:

- Event `stepChange` is deprecated, use `update` event instead.

```diff
- <PStepperHorizontal onStepChange={(e: CustomEvent<StepChangeEvent>) => {}} />
+ <PStepperHorizontal onUpdate={(e: CustomEvent<StepperHorizontalUpdateEvent>) => {}} />
```

##### Switch:

- Event `switchChange` is deprecated, use `update` event instead.

```diff
- <PSwitch onSwitchChange={(e: CustomEvent<SwitchChangeEvent>) => {}} />
+ <PSwitch onUpdate={(e: CustomEvent<SwitchUpdateEvent>) => {}} />
```

##### Table:

- Event `sortingChange` is deprecated, use `update` event instead.

```diff
- <PTable onSortingChange={(e: CustomEvent<SortingChangeEvent>) => {}} />
+ <PTable onUpdate={(e: CustomEvent<TableUpdateEvent>) => {}} />
```

##### Tabs:

- Event `tabChange` is deprecated, use `update` event instead.

```diff
- <PTabs onTabChange={(e: CustomEvent<TabChangeEvent>) => {}} />
+ <PTabs onUpdate={(e: CustomEvent<TabsUpdateEvent>) => {}} />
```

##### Tabs Bar:

- Event `tabChange` is deprecated, use `update` event instead.

```diff
- <PTabsBar onTabChange={(e: CustomEvent<TabChangeEvent>) => {}} />
+ <PTabsBar onUpdate={(e: CustomEvent<TabsUpdateEvent>) => {}} />
```

### [3.0.0-alpha.5] - 2023-03-30

#### Added

- `Wordmark` ([#2418](https://github.com/porsche-design-system/porsche-design-system/pull/2418))
- `Crest` ([#2437](https://github.com/porsche-design-system/porsche-design-system/pull/2437))

#### Changed

- Styles: changed color values of `theme[Light|Dark]ContrastMedium` and `theme[Light|Dark]Notification[*]` color tokens
  of `Styles` subpackage ([#2436](https://github.com/porsche-design-system/porsche-design-system/pull/2436))

### [3.0.0-alpha.4] - 2023-03-28

#### Changed

- `Table` matches new design language
  ([#2364](https://github.com/porsche-design-system/porsche-design-system/pull/2364/))

#### Added

- Styles: ([#2422](https://github.com/porsche-design-system/porsche-design-system/pull/2422))
  - `gridWide`
  - `gridWideColumnStart` and `$pds-grid-wide-column-start`
  - `gridWideColumnEnd` and `$pds-grid-wide-column-end`
  - `gridNarrowOffset`, `gridNarrowOffsetBase`, `gridNarrowOffsetS`, `gridNarrowOffsetXXL` and
    `$pds-grid-narrow-offset-base`, `$pds-grid-narrow-offset-s`, `$pds-grid-narrow-offset-xxl`
  - `gridBasicOffset`, `gridBasicOffsetBase`, `gridBasicOffsetS`, `gridBasicOffsetXXL` and
    `$pds-grid-basic-offset-base`, `$pds-grid-basic-offset-s`, `$pds-grid-basic-offset-xxl`
  - `gridExtendedOffset`, `gridExtendedOffsetBase`, `gridExtendedOffsetS`, `gridExtendedOffsetXXL` and
    `$pds-grid-extended-offset-base`, `$pds-grid-extended-offset-s`, `$pds-grid-extended-offset-xxl`
  - `gridWideOffset`, `gridWideOffsetBase`, `gridWideOffsetS`, `gridWideOffsetXXL` and `$pds-grid-wide-offset-base`,
    `$pds-grid-wide-offset-s`, `$pds-grid-wide-offset-xxl`
  - `gridFullOffset` and `$pds-grid-full-offset`
- `Button Tile` ([#2381](https://github.com/porsche-design-system/porsche-design-system/pull/2381))
- `Fieldset` ([#2404](https://github.com/porsche-design-system/porsche-design-system/pull/2404))
- `Link Tile Model Signature` ([#2388](https://github.com/porsche-design-system/porsche-design-system/pull/2388))
- Prop `activeSlideIndex` to `Carousel`
  ([#2421](https://github.com/porsche-design-system/porsche-design-system/pull/2421))
- Prop `slidesPerPage` supports value `auto` of `Carousel`
  ([#2421](https://github.com/porsche-design-system/porsche-design-system/pull/2421))
- Prop `scrollbar` for `Scroller` ([#2364](https://github.com/porsche-design-system/porsche-design-system/pull/2364/))
- Prop `theme` for `Table` ([#2364](https://github.com/porsche-design-system/porsche-design-system/pull/2364/))

#### Fixed

- React: missing animation of `Carousel` in certain scenarios

#### Changed

- Styles: `gridStyles` and `pds-grid()` are supporting an additional column range called `wide`
  ([#2422](https://github.com/porsche-design-system/porsche-design-system/pull/2422))
- Styles: SCSS version needs to be imported by `@porsche-design-system/components-js/styles` instead of
  `@porsche-design-system/components-js/styles/scss`
  ([#2422](https://github.com/porsche-design-system/porsche-design-system/pull/2422))

#### Removed

- `Banner`: CSS variable `--p-banner-position-type`
  ([#2422](https://github.com/porsche-design-system/porsche-design-system/pull/2422))
- Styles: `gridSafeZone`, `gridSafeZoneBase`, `gridSafeZoneXXL` and `$pds-grid-safe-zone-base`,
  `$pds-grid-safe-zone-xxl` ([#2422](https://github.com/porsche-design-system/porsche-design-system/pull/2422))
- Styles: `gridWidth`, `gridWidthMin`, `gridWidthMax` and `$pds-grid-width-min`, `$pds-grid-width-max`
  ([#2422](https://github.com/porsche-design-system/porsche-design-system/pull/2422))

#### 🤖 Property deprecations 🤖

##### Banner:

- Prop `width` has no effect anymore, instead the component is aligned with Porsche Grid "extended" by default.
  ([#2422](https://github.com/porsche-design-system/porsche-design-system/pull/2422))

#### 🤡 Component deprecations 🤡

##### Marque: ([#2418](https://github.com/porsche-design-system/porsche-design-system/pull/2418))

```diff
- <p-marque></p-marque>
+ <p-wordmark></p-wordmark>
```

##### Fieldset Wrapper: ([#2404](https://github.com/porsche-design-system/porsche-design-system/pull/2404))

```diff
- <p-fieldset-wrapper label="Some legend label">
+ <p-fieldset label="Some legend label">
  <p-text-field-wrapper label="Some label">
    <input type="text" name="some-name" />
  </p-text-field-wrapper>
- </p-fieldset-wrapper>
+ </p-fieldset>
```

### [3.0.0-alpha.3] - 2023-03-17

#### 🤖 Property deprecations 🤖

##### Accordion:

- Event `accordionChange` is deprecated, use `change` event instead.

```diff
- <PAccordion onAccordionChange={(e: CustomEvent<AccordionChangeEvent>) => {}} />
+ <PAccordion onChange={(e: CustomEvent<AccordionChangeEvent>) => {}} />
```

##### Banner:

- Named `slot="title"` is deprecated, use `heading` prop or `slot="heading"` instead.

```diff
<p-banner>
-  <span slot="title">Some heading</span>
+  <span slot="heading">Some heading</span>
   <span slot="description">Some notification description.</span>
</p-banner>

-<p-banner>
+<p-banner heading="Some heading" description="Some notification description.">
-  <span slot="title">Some heading</span>
-  <span slot="description">Some notification description.</span>
</p-banner>
```

##### Carousel:

- Prop `disablePagination` is deprecated, use `pagination` instead.
- Event `carouselChange` is deprecated, use `change` event instead.

```diff
- <p-carousel disable-pagination="true"></p-carousel>
+ <p-carousel pagination="false"></p-carousel>

- <PCarousel onCarouselChange={(e: CustomEvent<CarouselChangeEvent>) => {}} />
+ <PCarousel onChange={(e: CustomEvent<CarouselChangeEvent>) => {}} />
```

##### Divider:

- Prop `orientation` is deprecated, use `direction` instead.

```diff
- <p-divider orientation="horizontal"></p-divider>
+ <p-divider direction="horizontal"></p-divider>
```

##### Icon:

- Prop `colors`'s value `disabled` is removed, use `state-disabled` instead.

```diff
- <p-icon color="disabled"></p-icon>
+ <p-icon color="state-disabled"></p-icon>
```

##### Link Tile:

- Prop `weight`'s value `semibold` is deprecated, use `semi-bold` instead.

```diff
- <p-link-tile weight="semibold"></p-link-tile>
+ <p-link-tile weight="semi-bold"></p-link-tile>
```

##### Modal:

- Prop `disableCloseButton` is deprecated, use `dismissButton` instead.
- Event `close` is deprecated, use `dismiss` event instead.

```diff
- <p-modal disable-close-button="true"></p-modal>
+ <p-modal dismiss-button="false"></p-modal>

- <PModal onClose={(e: CustomEvent<void>) => {}} />
+ <PModal onDismiss={(e: CustomEvent<void>) => {}} />
```

##### Pagination:

- Props `allyLabelNext`, `allyLabelPage`, `allyLabelPrev` and `allyLabel` are deprecated.
- Event `pageChange` is deprecated, use `change` event instead.

```diff
- <p-pagination ally-label="Paginierung" ally-label-prev="Vorherige Seite" ally-label-next="Nächste Seite" ally-label-page="Seite"></p-pagination>
+ <p-pagination intl="{root: 'Paginierung', prev: 'Vorherige Seite', next: 'Nächste Seite', page: 'Seite'}"></p-pagination>

- <PPagination onPageChange={(e: CustomEvent<PageChangeEvent>) => {}} />
+ <PPagination onChange={(e: CustomEvent<PaginationChangeEvent>) => {}} />
```

##### Scroller:

- Prop `gradientColorScheme` is deprecated, use `gradientColor` instead.
- Prop `scrollIndicatorPosition` is deprecated, use `alignScrollIndicator` instead.

```diff
- <p-scroller gradient-color-scheme="surface"></p-scroller>
+ <p-scroller gradient-color="background-surface"></p-scroller>

- <p-scroller scroll-indicator-position="top"></p-scroller>
+ <p-scroller align-scroll-indicator="top"></p-scroller>
```

##### Segmented Control:

- Event `segmentedControlChange` is deprecated, use `change` event instead.

```diff
- <PSegmentedControl onSegmentedControlChange={(e: CustomEvent<SegmentedControlChangeEvent>) => {}} />
+ <PSegmentedControl onChange={(e: CustomEvent<SegmentedControlChangeEvent>) => {}} />
```

##### Stepper Horizontal:

- Event `stepChange` is deprecated, use `change` event instead.

```diff
- <PStepperHorizontal onStepChange={(e: CustomEvent<StepChangeEvent>) => {}} />
+ <PStepperHorizontal onChange={(e: CustomEvent<StepperHorizontalChangeEvent>) => {}} />
```

##### Switch:

- Event `switchChange` is deprecated, use `change` event instead.

```diff
- <PSwitch onSwitchChange={(e: CustomEvent<SwitchChangeEvent>) => {}} />
+ <PSwitch onChange={(e: CustomEvent<SwitchChangeEvent>) => {}} />
```

##### Table:

- Event `sortingChange` is deprecated, use `change` event instead.

```diff
- <PTable onSortingChange={(e: CustomEvent<SortingChangeEvent>) => {}} />
+ <PTable onChange={(e: CustomEvent<TableChangeEvent>) => {}} />
```

##### Tabs:

- Prop `gradientColorScheme` is deprecated, use `gradientColor` instead.
- Prop `weight`'s value `semibold` is deprecated, use `semi-bold` instead.
- Event `tabChange` is deprecated, use `change` event instead.

```diff
- <p-tabs gradient-color-scheme="surface"></p-tabs>
+ <p-tabs gradient-color="background-surface"></p-tabs>

- <p-tabs weight="semibold"></p-tabs>
+ <p-tabs weight="semi-bold"></p-tabs>

- <PTabs onTabChange={(e: CustomEvent<TabChangeEvent>) => {}} />
+ <PTabs onChange={(e: CustomEvent<TabsChangeEvent>) => {}} />
```

##### Tabs Bar:

- Prop `gradientColorScheme` is deprecated, use `gradientColor` instead.
- Prop `weight`'s value `semibold` is deprecated, use `semi-bold` instead.
- Event `tabChange` is deprecated, use `change` event instead.

```diff
- <p-tabs-bar gradient-color-scheme="surface"></p-tabs-bar>
+ <p-tabs-bar gradient-color="background-surface"></p-tabs-bar>

- <p-tabs-bar weight="semibold"></p-tabs>
+ <p-tabs-bar weight="semi-bold"></p-tabs>

- <PTabsBar onTabChange={(e: CustomEvent<TabChangeEvent>) => {}} />
+ <PTabsBar onChange={(e: CustomEvent<TabsChangeEvent>) => {}} />
```

##### Tag:

- Prop `color`'s value `notification-warning`, `notification-success` and `notification-error` are deprecated, use
  `notification-warning-soft`, `notification-success-soft` and `notification-error-soft` instead.

```diff
- <p-tag color="notification-warning"></p-tag>
+ <p-tag color="notification-warning-soft"></p-tag>

- <p-tag color="notification-success"></p-tag>
+ <p-tag color="notification-success-soft"></p-tag>

- <p-tag color="notification-error"></p-tag>
+ <p-tag color="notification-error-soft"></p-tag>
```

##### Text Field Wrapper:

- Prop `showCharacterCount` is deprecated, use `showCounter` instead.

```diff
- <p-text-field-wrapper show-character-count="false">
+ <p-text-field-wrapper show-counter="false">
    <input type="text" maxlength="20" />
</p-text-field-wrapper>
```

##### Textarea Wrapper:

- Prop `showCharacterCount` is deprecated, use `showCounter` instead.

```diff
- <p-textarea-wrapper show-character-count="false">
+ <p-textarea-wrapper show-counter="false">
    <textarea maxlength="80"></textarea>
</p-textarea-wrapper>
```

##### Text List

- Props `listType` and `orderType` are deprecated, use `type` instead.

```diff
- <p-text-list list-type="unordered"></p-text-list>
+ <p-text-list type="unordered"></p-text-list>

- <p-text-list list-type="ordered" order-type="numbered"></p-text-list>
+ <p-text-list type="numbered"></p-text-list>

- <p-text-list list-type="ordered" order-type="alphabetically"></p-text-list>
+ <p-text-list type="alphabetically"></p-text-list>
```

#### Added

- `Text`, `Icon`, `Button Pure` and `Link Pure` support value `xx-small` for prop `size`
- `Display` supports value `small` for prop `size`
- Partials: `getInitialStyles` supports multi prefix, e.g.
  `getInitialStyles({ prefix: ['', 'some-prefix', 'another-prefix'] });`
- Styles: `displaySmallStyle` and `$pds-display-small`
- Styles: `textXXSmallStyle` and `$pds-text-xx-small`
- Styles: `fontSizeDisplaySmall` and `$pds-font-size-display-small`
- Styles: `fontSizeTextXXSmall` and `$pds-font-size-text-xx-small`
- Styles: `getHoverStyle` and `pds-hover()`
- `Banner` has `heading` and `description` prop as well as `slot="heading"` and deprecated `slot="title"`
- Custom events have consistent names across components and deprecated old event names
  - `Accordion` emits `change` and deprecated `accordionChange` event
  - `Carousel` emits `change` and deprecated `carouselChange` event
  - `Modal` emits `dismiss` and deprecated `close` event
  - `Pagination` emits `change` and deprecated `pageChange` event
  - `Segmented Control` emits `change` and deprecated `segmentedControlChange` event
  - `Stepper Horizontal` emits `change` and deprecated `stepChange` event
  - `Switch` emits `change` and deprecated `switchChange` event
  - `Table` emits `change` and deprecated `sortingChange` event
  - `Tabs` emits `change` and deprecated `tabChange` event
  - `Tabs Bar` emits `change` and deprecated `tabChange` event
- Props have consistent names across components and deprecated old props
  - `Carousel` got `pagination` prop and deprecated `disablePagination` prop
  - `Divider` got `direction` prop and deprecated `orientation` prop
  - `Modal` got `dismissButton` prop and deprecated `disableCloseButton` prop
  - `Pagination` got `intl` prop and deprecated `allyLabelNext`, `allyLabelPage`, `allyLabelPrev` and `allyLabel` props
  - `Scroller` got `gradientColor` prop and deprecated `gradientColorScheme` prop
  - `Scroller` got `alignScrollIndicator` prop and deprecated `scrollIndicatorPosition` prop
  - `Tabs` got `gradientColor` prop and deprecated `gradientColorScheme` prop
  - `Tabs Bar` got `gradientColor` prop and deprecated `gradientColorScheme` prop
  - `Text Field Wrapper` got `showCounter` prop and deprecated `showCharacterCount` prop
  - `Textarea Wrapper` got `showCounter` prop and deprecated `showCharacterCount` prop
  - `Text List` got `type` prop and deprecated `listType` and `orderType` prop
- Props have consistent values across components and deprecated old values
  - `Icon` prop `color` got value `state-disabled` and removed `disabled` value
  - `Link Tile` prop `weight` got value `semi-bold` and deprecated `semibold` value
  - `Tabs Bar` and `Tabs` prop `weight` got value `semi-bold` and deprecated `semibold` value
  - `Tag` prop `color` got values `notification-info-soft`, `notification-warning-soft`, `notification-success-soft`,
    `notification-error-soft` and deprecated `notification-warning`, `notification-success`, `notification-error` values

#### Changed

- `Display` uses font-weight regular and font-style normal
- Partials: `getInitialStyles` matches new design language
- Partials: All component related, slotted Light DOM styles have been moved to `getInitialStyles`
- Styles: `getFocusStyle` and `pds-focus()` doesn't need `theme` parameter anymore
- Styles: `breakpoint{Base|XS|S|M|L|XL|XXL}` and `$pds-breakpoint-{base|xs|s|m|l|xl|xxl}` are provided as number without
  unit (px)
- `Link Tile` matches new design language
- Typings for all component props start with the component name, e.g. `SwitchAlignLabel`, `TabsBarGradientColor` or
  `LinkPureIcon`
- `Icon` prop `color` value `disabled` is renamed to `state-disabled`
- `Tag` prop `color` value `notification-info` is renamed to `notification-info-soft`

#### Fixed

- `Text Field Wrapper` calendar and time indicator icons respect color definition in dark theme
- `Text Field Wrapper` has correct height when type date or time is used
- Partials: Typings of return value with and without options parameter
- `Modal` scrolling behavior on mouse drag

#### Removed

- `Heading`: value `xxx-large` for prop `size`
- Styles: `headingXXXLargeStyle` and `$pds-heading-xxx-large`
- Styles: `fontSizeHeadingXXLarge` and `$pds-font-size-heading-xx-large`

### [3.0.0-alpha.2] - 2023-02-27

#### 🤖 Property deprecations 🤖

##### Carousel:

- Prop `wrap-content` is deprecated.

```diff
- <p-carousel wrap-content="true"></p-carousel>
+ <p-carousel></p-carousel>
```

##### Divider:

- Prop values `neutral-contrast-low | neutral-contrast-medium | neutral-contrast-high` of `color` prop are deprecated.

```diff
- <p-divider color="neutral-contrast-low"></p-divider>
+ <p-divider color="contrast-low"></p-divider>

- <p-divider color="neutral-contrast-medium"></p-divider>
+ <p-divider color="contrast-medium"></p-divider>

- <p-divider color="neutral-contrast-high"></p-divider>
+ <p-divider color="contrast-high"></p-divider>
```

#### Changed

- `Divider`, `Button Group`, `Carousel` and `Text List` match new design language
- Background color of `Scroller`'s `prev` and `next` buttons in dark theme
- Partials: Removed deprecated `withoutTags` option for all partials, please use `format: 'jsx'` instead
- `Content Wrapper` default value of prop `width` has changed from `basic` to `extended`

#### Added

- `Model Signature`
- Props `align-header` and `width` for `Carousel`
- Vue: plugin functions `createPorscheDesignSystem` and `usePorscheDesignSystemPlugin`

#### Fixed

- `Radio Button Wrapper` keyboard arrow navigation
- `Button Pure` and `Link Pure` lagging active state background when scrolling on iOS

### [3.0.0-alpha.1] - 2023-02-16

#### Added

- Porsche Next font supports Vietnamese charset
- Prop `color` of `Icon` supports `disabled`
- React: `patchRemixRunProcessBrowserGlobalIdentifier` binary to support SSR components with Remix

#### Changed

- `Stepper Horizontal` matches new design language
- Styles: Optimize design tokens "spacing", "typography" and "theme" provided by styles sub-package
  `@porsche-design-system/components-{js|angular|react|vue}/styles`
- Styles: Use calc() instead of max() to calculate padding for `gridStyle` (JS) and `pds-grid()` (SCSS)
- Styles: `gridStyle` (JS) and `pds-grid()` (SCSS) uses optimized grid gap

### [3.0.0-alpha.0] - 2023-02-08

#### Note to the new `v3` major release of the Porsche Design System

With the new **Porsche Design Language** comes a lot of changes regarding layout and design principles. To keep
refactoring efforts as low as possible when upgrading from `v2` to `v3`, **breaking changes** were avoided as far as
possible. Nevertheless, there are a few breaking changes and some more deprecations which should receive attention.

#### 👹 Breaking Changes 👹

##### Button:

- Removed deprecated prop `tabbable`.

```diff
- <p-button tabbable="false">Some label</p-button>
+ <p-button tabindex="-1">Some label</p-button>
```

- Default value of prop `icon` has changed from `arrow-head-right` to `none`. Therefore, the `icon` property **must** be
  set if the component has the `hide-label` property.

```diff
- <p-button hide-label="true">Some label</p-button>
+ <p-button hide-label="true" icon="arrow-right">Some label</p-button>

- <p-button hide-label="{ base: true, m: false }">Some label</p-button>
+ <p-button hide-label="{ base: true, m: false }" icon="arrow-right">Some label</p-button>
```

##### Button Pure:

- Removed `subline` slot (visually not intended anymore).

```diff
<p-button-pure>
  Some label
-   <p slot="subline">Some Subline</p>
</p-button-pure>
```

- Removed deprecated prop `tabbable`.

```diff
- <p-button-pure tabbable="false">Some label</p-button-pure>
+ <p-button-pure tabindex="-1">Some label</p-button-pure>
```

##### Icon:

- Value `inherit` for prop `color` works slightly different to the previous major version. A CSS filter is required to
  apply custom coloring to take advantage of using an SVG embedded in an `<img/>` for better SSR support and loading
  performance in general.

```diff
- <p-icon color="inherit" style="color: white;"></p-icon>
+ <p-icon color="inherit" style="filter: invert(100%);"></p-icon>
```

- Camel case syntax for `name` prop isn't supported, please use param case syntax instead (TypeScript typings have been
  updated too).

```diff
- <p-icon name="arrowRight"></p-icon>
+ <p-icon name="arrow-right"></p-icon>
```

##### Link:

- Default value of prop `icon` has changed from `arrow-head-right` to `none`. Therefore, the `icon` property **must** be
  set if the component has the `hide-label` property.

```diff
- <p-link href="#" hide-label="true">Some label</p-link>
+ <p-link href="#" hide-label="true" icon="arrow-right">Some label</p-link>

- <p-link href="#" hide-label="{ base: true, m: false }">Some label</p-link>
+ <p-link href="#" hide-label="{ base: true, m: false }" icon="arrow-right">Some label</p-link>
```

##### Link Pure:

- Removed `subline` slot (visually not intended anymore).

```diff
<p-link-pure href="#">
  Some label
-   <p slot="subline">Some Subline</p>
</p-link-pure>
```

##### Marque:

- Removed `variant` property.

```diff
- <p-marque variant="75-years"></p-marque>
+ <p-marque></p-marque>
// or even better, replace component by wordmark
+ <p-wordmark></p-wordmark>
```

##### Switch:

- Removed deprecated prop `tabbable`.

```diff
- <p-switch tabbable="false">Some label</p-switch>
+ <p-switch tabindex="-1">Some label</p-switch>
```

##### Partials:

- `getIconLinks()` partial accepts only param-cased icon names.

```diff
- require('@porsche-design-system/components-js/partials').getIconLinks({ icons: ['arrowRight'] })

+ require('@porsche-design-system/components-js/partials').getIconLinks({ icons: ['arrow-right'] })
```

##### CSS global scope:

- Changed naming of CSS global variables names.

```diff
- --p-animation-duration__spinner
- --p-animation-duration__banner
+ --p-animation-duration
```

#### 🤡 Component deprecations 🤡

All deprecated components are refactored to match the new design language, therefor it's technically not breaking, but
we highly recommend to migrate to the mentioned alternative, since those deprecated components will be removed with next
major version.

##### Content Wrapper:

- Component is deprecated and will be removed with the next major release. Please use **[Porsche Grid](styles/grid)**
  instead, which is based on [CSS Grid](https://css-tricks.com/snippets/css/complete-guide-grid) covering the specific
  layout needs for a harmonic appearance across all digital Porsche touch-points.

##### Flex:

- Component is deprecated and will be removed with the next major release. In general, please use native
  [CSS Flex](https://css-tricks.com/snippets/css/a-guide-to-flexbox) instead for better performance and more
  standardized layout technique.

##### Grid:

- Component is deprecated and will be removed with the next major release. In general, please use native
  [CSS Grid](https://css-tricks.com/snippets/css/complete-guide-grid) in combination with
  **[Porsche Grid](styles/grid)** instead for better performance and more standardized layout technique.

##### Headline:

```diff
- <p-headline>The quick brown fox jumps over the lazy dog</p-headline>
+ <p-heading>The quick brown fox jumps over the lazy dog</p-heading>
```

##### Link Social:

- Component is deprecated and will be removed with the next major release. Please use the **[Link](components/link)**
  component instead.

#### 🤖 Property deprecations 🤖

All deprecated properties are still present without any effect, therefor it's technically not breaking, but we highly
recommend to migrate and remove the deprecated props since those ones will be removed with next major version.

##### Button Pure:

- Prop `weight` is deprecated, only regular font weight will be applied.

```diff
- <p-button-pure weight="thin">Some label</p-button-pure>
- <p-button-pure weight="regular">Some label</p-button-pure>
- <p-button-pure weight="semibold">Some label</p-button-pure>
- <p-button-pure weight="bold">Some label</p-button-pure>
+ <p-button-pure>Some label</p-button-pure>
```

##### Content Wrapper (deprecated):

- Prop `theme` and `background-color` are deprecated.

```diff
- <p-content-wrapper theme="dark" background-color="default">Some content</p-content-wrapper>
+ <p-content-wrapper>Some content</p-content-wrapper>
```

##### Grid (deprecated):

- The `gutter` property is deprecated and has no effect anymore. Instead, a fluid gutter depending on the viewport width
  is used.

```diff
- <p-grid gutter="16">Some content</p-grid>
- <p-grid gutter="24">Some content</p-grid>
- <p-grid gutter="36">Some content</p-grid>
+ <p-grid>Some content</p-grid>
```

##### Icon:

- Prop `lazy` is deprecated.

```diff
- <p-icon lazy="true"></p-icon>
+ <p-icon></p-icon>
```

##### Link Pure:

- Prop `weight` is deprecated, only regular font weight will be applied.

```diff
- <p-link-pure href="#" weight="thin">Some label</p-link-pure>
- <p-link-pure href="#" weight="regular">Some label</p-link-pure>
- <p-link-pure href="#" weight="semibold">Some label</p-link-pure>
- <p-link-pure href="#" weight="bold">Some label</p-link-pure>
+ <p-link-pure href="#">Some label</p-link-pure>
```

##### Segmented Control:

- Prop `background-color` is deprecated.

```diff
- <p-segmented-control background-color="background-surface">
   <p-segmented-control-item value="xs">XS</p-segmented-control-item>
   <p-segmented-control-item value="s">S</p-segmented-control-item>
 </p-segmented-control>
+ <p-segmented-control>
   <p-segmented-control-item value="xs">XS</p-segmented-control-item>
   <p-segmented-control-item value="s">S</p-segmented-control-item>
 </p-segmented-control>
```

#### 👾 Property value deprecations 👾

All deprecated values are mapped to new ones, therefor it's technically not breaking, but we highly recommend to migrate
to the new values since those ones will be removed with next major version.

##### Banner:

- Prop value `fluid` of `width` prop is deprecated.

```diff
- <p-banner width="fluid"></p-banner>
+ <p-banner></p-banner>
```

- Prop value `neutral` of `state` prop is deprecated.

```diff
- <p-banner state="neutral">
  <span slot="title">Some banner title</span>
  <span slot="description">Some banner description. You can also add inline <a href="https://porsche.com">links</a> to route to another page.</span>
 </p-banner>
+ <p-banner state="info">
  <span slot="title">Some banner title</span>
  <span slot="description">Some banner description. You can also add inline <a href="https://porsche.com">links</a> to route to another page.</span>
 </p-banner>
```

##### Content Wrapper:

- Prop value `fluid` of `width` prop is deprecated.

```diff
- <p-content-wrapper width="fluid">Some content</p-content-wrapper>
+ <p-content-wrapper>Some content</p-content-wrapper>
```

##### Icon:

- Prop values
  `brand | default | neutral-contrast-low | neutral-contrast-medium | neutral-contrast-high | notification-neutral` of
  `color` prop are deprecated.

```diff
- <p-icon color="brand"></p-icon>
+ <p-icon color="primary"></p-icon>

- <p-icon color="default"></p-icon>
+ <p-icon color="primary"></p-icon>

- <p-icon color="neutral-contrast-low"></p-icon>
+ <p-icon color="contrast-low"></p-icon>

- <p-icon color="neutral-contrast-medium"></p-icon>
+ <p-icon color="contrast-medium"></p-icon>

- <p-icon color="neutral-contrast-high"></p-icon>
+ <p-icon color="contrast-high"></p-icon>

- <p-icon color="neutral-contrast-neutral"></p-icon>
+ <p-icon color="contrast-info"></p-icon>
```

##### Inline Notification:

- Prop value `neutral` of `state` prop is deprecated.

```diff
- <p-inline-notification state="neutral"></p-inline-notification>
+ <p-inline-notification state="info"></p-inline-notification>
```

##### Tag:

- Prop value `notification-neutral | neutral-contrast-high | background-default` of `color` prop is deprecated.

```diff
- <p-tag color="notification-neutral">Color label</p-tag>
+ <p-tag color="notification-info">Color label</p-tag>

- <p-tag color="neutral-contrast-high">Color label</p-tag>
+ <p-tag color="primary">Color label</p-tag>

- <p-tag color="background-default">Color label</p-tag>
+ <p-tag color="background-base">Color label</p-tag>
```

##### Tag Dismissible:

- Prop value `background-default` of `color` prop is deprecated.

```diff
- <p-tag-dismissible color="background-default">Color label</p-tag-dismissible>
+ <p-tag-dismissible color="background-base">Color label</p-tag-dismissible>
```

##### Text:

- Prop value `thin | semibold` of `weight` prop is deprecated.

```diff
- <p-text weight="thin">Some text</p-text>
+ <p-text>Some text</p-text>

- <p-text weight="semibold">Some text</p-text>
+ <p-text weight="semi-bold">Some text</p-text>
```

- Prop value
  `brand | default | neutral-contrast-low | neutral-contrast-medium | neutral-contrast-high | notification-neutral` of
  `color` prop is deprecated.

```diff
- <p-text color="brand">Some text</p-text>
+ <p-text>Some text</p-text>

- <p-text color="default">Some text</p-text>
+ <p-text>Some text</p-text>

- <p-text color="neutral-contrast-low">Some text</p-text>
+ <p-text color="contrast-low">Some text</p-text>

- <p-text color="neutral-contrast-medium">Some text</p-text>
+ <p-text color="contrast-medium">Some text</p-text>

- <p-text color="neutral-contrast-high">Some text</p-text>
+ <p-text color="contrast-high">Some text</p-text>

- <p-text color="notification-neutral">Some text</p-text>
+ <p-text color="notification-info">Some text</p-text>
```

##### ToastManager:

- Prop value `neutral` of `state` parameter is deprecated.

```diff
- …addMessage({ text: `Some message`, state: 'neutral' })
+ …addMessage({ text: `Some message`, state: 'info' })
```

#### Added

- `Display` component
- `Heading` component
- Prop `underline` for `Link Pure`
- Prop `theme` for `Checkbox Wrapper`, `Radio Button Wrapper`, `Popover`, `Tag Dismissible`, `Textarea Wrapper`,
  `Text Field Wrapper` and `Fieldset Wrapper`
- Prop `size` for `Icon` supports `x-small` and `x-large`
- Prop `size` for `Accordion` `compact="true"` supports `medium`

#### Changed

- `Spinner`, `Icon`, `Link Pure`, `Button Pure`, `Link`, `Link Social`, `Button`, `Checkbox Wrapper`,
  `Radio Button Wrapper`, `Popover`, `Modal`, `Select Wrapper`, `Tag`, `Tag Dismissible`, `Textarea Wrapper`,
  `Inline Notification`, `Banner`, `Toast`, `Grid`, `Flex`, `Pagination`, `Scroller`, `Accordion`, `Text`,
  `Text Field Wrapper`, `Content Wrapper`, `Segmented Control`, `Tabs`, `Tabs Bar`, `Headline` and `Fieldset Wrapper`
  match new design language
- `Icon` supports
  `primary | contrast-low | contrast-medium | contrast-high | notification-success | notification-warning | notification-error | notification-info | inherit`
  for `color` prop
- Default value of prop `width` of `Banner` has changed from `basic` to `extended`
- Default value of prop `action-icon` of `Inline Notification` has changed from `arrow-head-right` to `arrow-right`
- Default value of prop `name` of `Icon` has changed from `arrow-head-right` to `arrow-right`
- Default value of prop `variant` of `Link` and `Button` has changed from `secondary` to `primary`

#### Removed

- Custom slotted CSS for mostly all components. Equivalent styles are now provided by `getInitialStyles()` partial
  instead.
- `applyNormalizeStyles` option from `getInitialStyles()` partial which is applied by default now.

### [2.20.0] - 2023-02-06

### [2.20.0-rc.1] - 2023-02-06

### [2.20.0-rc.0] - 2023-01-30

#### Added

- `applyNormalizeStyles` option for `getInitialStyles()` partial which includes basic css styles for Light DOM

### [2.19.1-rc.1] - 2023-01-18

#### Added

- `jsdom-polyfill` subpackage is available at `@porsche-design-system/components-{js|angular|react|vue}/jsdom-polyfill`
  and can be used to have working web components in jsdom based tests (e.g. jest)
- `testing` subpackage is available at `@porsche-design-system/components-{js|angular|react|vue}/testing` to provide
  `getByRoleShadowed`, `getByLabelTextShadowed` and `getByTextShadowed` utilities which use `@testing-library/dom`
  queries internally to support Shadow DOM
- Validation if `prefix` is already reserved by a different version upon initialization of the Porsche Design System

#### Fixed

- `componentsReady()` waits for Porsche Design System being initialized before checking components which can happen in
  certain test scenarios without partials

### [2.19.1-rc.0] - 2023-01-18

#### Fixed

- Bug in `@porsche-design-system/components-react/ssr` where in some cases during SSG an error was thrown when
  components render their children conditionally

### [2.19.0] - 2022-12-22

### [2.19.0-rc.2] - 2022-12-22

### [2.19.0-rc.1] - 2022-12-22

#### Fixed

- `Stepper Horizontal` calculation of scroll position when used within any parent that has a margin or padding

### [2.19.0-rc.0] - 2022-12-21

#### Added

- Vue: typed components are available via the `@porsche-design-system/components-vue` package

#### Fixed

- `Modal` focus cycle when pressing Shift Tab right after it was opened

### [2.18.0] - 2022-12-15

### [2.18.0-rc.2] - 2022-12-14

#### Added

- Validation to ensure crucial partials are used.  
  **Disclaimer:** The Porsche Design System will **not** inject its initial styles anymore. Please use the
  `getInitialStyles()` partial to reduce flash of unstyled content (FOUC) as described here:
  [getInitialStyles() documentation](https://designsystem.porsche.com/v2/partials/initial-styles)

#### Changed

- `line-height` calculation for all components is handled CSS only now by using `ex`-unit in combination with `calc()`
  which gives the best performance, the easiest possible integration and respects UI best practices in having **larger**
  `line-height` values for **small** `font-size` definitions and **smaller** `line-height` values for **larger**
  `font-size` definitions. The calculated values by CSS slightly differ compared to the ones calculated by JavaScript,
  which might result in minor visual changes.

#### Fixed

- Screen reader announcements of `Textfield` and `Textarea` in `counter` mode
- Screen reader announcements in `Select Wrapper`

### [2.18.0-rc.1] - 2022-11-24

#### Added

- `Carousel` now has a `rewind` property, better prev/next icons, a `max-width` for `heading` and `description` and
  support for slotted `description`

#### Fixed

- `Select Wrapper` height if text is zoomed up to 200%

### [2.18.0-rc.0] - 2022-11-17

#### Added

- SSR/SSG ready components using Declarative Shadow DOM for Next JS are shipped via
  `@porsche-design-system/components-react/ssr`. To use it simply change your imports.

**Important:** make sure to apply the new `getDSRPonyfill()` partial right before your closing `</body>` tag. More
information can be found here:
[getDSRPonyfill() documentation](https://designsystem.porsche.com/v2/partials/dsr-ponyfill)

```diff
- import { PorscheDesignSystemProvider, PButton, ... } from '@porsche-design-system/components-react';
+ import { PorscheDesignSystemProvider, PButton, ... } from '@porsche-design-system/components-react/ssr';
+ import { getDSRPonyfill } from '@porsche-design-system/components-react/partials';
```

#### Changed

- Improve height calculation for `Accordion`
- Slotted anchor support for `Link Pure` is stricter (In case slotted `<a>` is used it must be a direct child of
  `Link Pure`)
- `getFontLinks()` partial now has `{ weights: ['regular', 'semi-bold'] }` for a default

### [2.17.0] - 2022-10-31

### [2.17.0-rc.0] - 2022-10-31

#### Added

- `Link Tile`

#### Fixed

- `Scroller` bug where scrollable content was not fully hidden by the gradient, when zoomed into the page.

#### Changed

- Removed `!important` keyword from css property `display` of `Link Pure` and `Button Pure`

### [2.16.3] - 2022-10-21

### [2.16.3-rc.0] - 2022-10-21

#### Fixed

- `Button Pure` and `Link Pure` error when using `size="inherit"` and `icon="none"`

#### Changed

- Replaced all internal usage of `Text` and `Headline` components

### [2.16.2] - 2022-09-15

### [2.16.2-rc.0] - 2022-09-15

#### Fixed

- Issue with `Popover` where drop-shadow is not shown correctly in Chrome >= 105
- Issue with `Carousel` and `wrap-content="true"` where the layout was out of sync with `Content Wrapper` for
  viewports >= 1760px.
- `Select Wrapper` with custom dropdown keeps attribute changes of native select options in sync if changed
  programmatically

### [2.16.1] - 2022-09-09

#### Fixed

- Issue with `Options` typing import for `Carousel`

### [2.16.0] - 2022-09-08

### [2.15.1-rc.1] - 2022-09-08

#### Added

- `Carousel`
- `Scroller`

#### Changed

- `Stepper Horizontal` now has `size` property
- `Stepper Horizontal` uses improved focus behavior in case it becomes scrollable and scroll indicators are centered
  correctly.
- `Tabs Bar` uses improved focus behavior in case it becomes scrollable and scroll indicators are centered correctly.

### [2.15.1-rc.0] - 2022-08-24

#### Fixed

- `Radio Button Wrapper` visual selection change bug in Safari >= 15.5

### [2.15.0] - 2022-08-22

### [2.15.0-rc.1] - 2022-08-18

#### Changed

- Downgraded `@angular` to `v13` to ensure backwards compatibility of `@porsche-design-system/components-angular`

### [2.15.0-rc.0] - 2022-08-16

#### Fixed

- `Popover` visual shadow bug in Safari
- `Stepper Horizontal Item` bug where pseudo styles of the counter element were overridable

### [2.15.0-beta.0] - 2022-08-05

#### Fixed

- `Tabs` & `Tabs Bar` `size` property when using `BreakpointCustomizable`

#### Changed

- `Modal` uses poly fluid sizing for outer spacing
- `Banner` uses poly fluid sizing for outer spacing
- `Content Wrapper` uses poly fluid sizing for inner spacing
- `Modal` min-width is slightly updated to perfectly fit into content area of `Content Wrapper` at 320px viewport width

#### Added

- Validation of properties for all components
- `Text Field Wrapper` with `input type="search"` is clearable via Escape key and custom clear button across browsers
- `Text Field Wrapper` with `input type="search"` shows a "Locate me" button when `actionIcon="locate"` is set, emits
  the `action` event on click and can be put into a loading state via `actionLoading="true"`

### [2.14.0] - 2022-07-11

### [2.14.0-rc.1] - 2022-07-11

### [2.14.0-rc.0] - 2022-07-11

#### Added

- `getBrowserSupportFallbackScript()` partial supporting `cdn` and `format` options as replacement for
  `includeOverlay()` of `@porsche-design-system/browser-notification` npm package
- `getCookiesFallbackScript()` partial supporting `cdn` and `format` options as replacement for `includeCookieOverlay()`
  of `@porsche-design-system/browser-notification` npm package

#### Changed

- `getMetaTagsAndIconLinks()` partial to return `theme-color` meta tags with `prefers-color-scheme: {light|dark}` media
  query

### [2.13.0] - 2022-06-23

### [2.13.0-rc.5] - 2022-06-23

#### Fixed

- `Stepper Horizontal Item` `state` validation
- `Button` and `Link` with `theme="dark" variant="tertiary"` and `Tag Dismissible` bug on Safari < v15.5 where wrong
  colors on hover were shown

### [2.13.0-rc.4] - 2022-06-22

#### Added

- `Stepper Horizontal`

### [2.13.0-rc.3] - 2022-06-22

#### Added

- `Segmented Control`

### [2.13.0-rc.2] - 2022-06-21

### [2.13.0-rc.1] - 2022-06-21

### [2.13.0-rc.0] - 2022-06-21

#### Changed

- `Button`, `Button Pure` and `Switch` apply `aria-disabled="true"` instead of `disabled` attribute to native button
  internally in case `disabled` and/or `loading` property is set

### [2.12.1] - 2022-05-25

### [2.12.1-rc.0] - 2022-05-25

#### Fixed

- Issue with `JssStyle` typing import

### [2.12.0] - 2022-05-19

#### Changed

- npm package is prepared for public release on [npmjs.org](https://npmjs.com)

### [2.12.0-rc.2] - 2022-05-12

### [2.12.0-rc.1] - 2022-05-11

### [2.12.0-rc.0] - 2022-05-04

#### Added

- `Table Head Cell` now has a `multiline` property

#### Changed

- `Headline` has no `hypens` / `overflow-wrap` style by default
- Partials now throw an exception if they are executed in browser

#### Fixed

- Exception in `Headline`, `Select Wrapper`, `Text` and `Text List` when changing `theme` prop from `dark` to `light`
- `getInitialStyles()` partial now returns `.hydrated` styles, too

### [2.11.0-skeletons] - 2022-04-21

### [2.11.0] - 2022-04-21

### [2.11.0-rc.0] - 2022-04-20

#### Added

- `Tag`
- `Tag Dismissible`

### [2.10.0-skeletons] - 2022-04-13

### [2.10.0] - 2022-04-13

### [2.9.3-rc.1] - 2022-04-06

#### Added

- `Text Field Wrapper` now has a `showCharacterCount` property which can be used to hide the character count when a
  `maxLength` attribute is set on the wrapped `input`.
- `Textarea Wrapper` now has a `showCharacterCount` property which can be used to hide the character count when a
  `maxLength` attribute is set on the wrapped `textarea`.

### [2.9.3-rc.0-skeletons] - 2022-03-29

### [2.9.3-rc.0] - 2022-03-28

#### Added

- `Text Field Wrapper` supports `unit` property on `input type="text"`
- `Marque` optional configurable clickable/focusable area by defining padding on host element

#### Fixed

- `Tabs Item` improved accessibility
- Angular: circular dependency in development mode in `2.9.2-skeletons`

### [2.9.2-skeletons] - 2022-03-24

#### Added

- **[EXPERIMENTAL]** `getInitialStyles` partial now accepts a `skeletonTagNames` array of component names that will
  initially have skeleton styles while the Porsche Design System is loading
- **[EXPERIMENTAL]** `Button`, `Button Pure`, `Checkbox Wrapper`, `Fieldset Wrapper`, `Link`, `Link Pure`,
  `Link Social`, `Radio Button Wrapper`, `Select Wrapper`, `Text Field Wrapper`, `Textarea Wrapper` can now have initial
  skeleton styles when passed as `skeletonTagNames` to the `getInitialStyles` partial

### [2.9.2] - 2022-03-24

### [2.9.2-rc.1] - 2022-03-23

#### Fixed

- Bug caused by Chrome where hover styles of `Link Pure` are not displayed correctly

### [2.9.2-rc.0] - 2022-03-22

#### Added

- Normalized font behavior (`hyphen`, `overflow-wrap` and `text-size-adjust`) across components

#### Fixed

- `Modal` scrolling and pinch to zoom on iOS
- `Modal` initial position if scrollable
- `Table Head Cell` sort icon `asc` + `desc`

### [2.9.1] - 2022-03-10

### [2.9.1-rc.0] - 2022-03-09

#### Added

- Styles for slotted `<button>` in `Text`

#### Changed

- `Modal` heading and aria validation happens only when open

#### Fixed

- React: bundling format of partials

### [2.9.0] - 2022-02-28

### [2.9.0-rc.1] - 2022-02-25

#### Fixed

- `Modal` focus trap respecting elements in shadow DOM and dynamically added/removed elements on first level
- `Tabs Item` focus outline on click in Safari
- Error while using partials in Vanilla JS and Angular

### [2.9.0-rc.0] - 2022-02-16

#### Added

- `getFontFaceStylesheet` returns additional `<link>` tags with `rel="preconnect"` and `rel="dns-prefetch"`
- Option `format` to partials `getFontFaceStylesheet`, `getComponentChunkLinks()`, `getFontLinks()`, `getIconLinks()`,
  `getInitialStyles()`, `getLoaderScript()` and `getMetaTagsAndIconLinks()`

#### Deprecated

- The option `withoutTags` of partials `getFontFaceStylesheet`, `getComponentChunkLinks()`, `getFontLinks()`,
  `getIconLinks()`, `getInitialStyles()`, `getLoaderScript()` and `getMetaTagsAndIconLinks()` is deprecated and will be
  removed in `v3.0.0`. Please use `format: 'jsx'` instead.

```diff
- <link rel="stylesheet" href={getFontFaceStylesheet({ withoutTags: true })} crossOrigin="true" />
+ {getFontFaceStylesheet({ format: 'jsx' })}
```

### [2.9.0-beta.1] - 2022-01-27

#### Added

- `:focus-visible` content of selected Tab in `Tabs` component gets focus styling
- Improved accessibility of `Text Field Wrapper` and `Textarea Wrapper` when `maxlength` attribute is set
- `Modal` aria property
- `Modal` class for slotted elements to make content full-width

#### Changed

- `Button Pure` and `Link Pure` removed `position: relative` imposition, make sure to **not** override it with
  `position: static`

#### Fixed

- `Modal` close button styles when no heading is passed

### [2.9.0-beta.0] - 2022-01-18

#### Added

- React: `getByRoleShadowed`, `getByLabelTextShadowed` and `getByTextShadowed` utilities which uses
  `@testing-library/dom` queries internally to support Shadow DOM

#### Fixed

- React: `UnhandledPromiseRejectionWarning` when using `skipPorscheDesignSystemCDNRequestsDuringTests()`

### [2.8.0] - 2022-01-17

#### Fixed

- Accessibility issue of `Icon` component in Windows High Contrast Mode in Chromium Browser

### [2.8.0-rc.0] - 2022-01-14

#### Added

- Support for `tabindex` attribute on `Button`, `Button Pure`, `Switch`, `Link`, `Link Pure` and `Link Social`

#### Changed

- `:focus-visible` style matches outline color of `Button` while hovered

#### Deprecated

- The `tabbable` property of `Button`, `Button Pure` and `Switch` is deprecated and will be removed in `v3.0.0`. Please
  use `tabindex` instead.

```diff
- <p-button tabbable="false">Some button</p-button>
+ <p-button tabindex="-1">Some button</p-button>
```

### [2.8.0-beta.3] - 2021-12-22

#### Added

**Disclaimer:** The provided themes `light-electric` and `dark-electric` are just a proof of concept, it's **not**
accessible regarding its color contrast and might even be removed in an upcoming major release again.

- `light-electric` theme for `Switch`
- `dark-electric` theme for `Button Pure` and `Link Pure`
- Character counter to `Text Field Wrapper` and `Textarea Wrapper` if `maxlength` is present on `input type="text"` and
  `textarea`

#### Changed

- `:focus-visible` style matches outline color of `Switch` while hovered

#### Fixed

- Box model of `Button Pure`

### [2.8.0-beta.2] - 2021-12-22

#### Fixed

- `Content Wrapper` regression for `!important` style

#### Added

- Usage validation for `Link`, `Link Pure` and `Link Social`

### [2.8.0-beta.1] - 2021-12-16

#### Fixed

- `Select Wrapper` validation of select element

### [2.8.0-beta.0] - 2021-12-15

#### Changed

- Angular: increased peer dependency to `>=12.0.0 <14.0.0`

### [2.7.0] - 2021-12-14

### [2.7.0-rc.0] - 2021-12-14

#### Removed

- `offset-bottom` prop of `Toast` (use `--p-toast-position-bottom` CSS variable instead)

### [2.7.0-beta.6] - 2021-12-08

#### Added

- `Popover`

### [2.7.0-beta.5] - 2021-12-07

#### Added

**Disclaimer:** The provided theme `light-electric` is just a proof of concept, it's **not** accessible regarding its
color contrast and might even be removed in an upcoming major release again.

- `light-electric` theme for `Accordion`, `Link`, `Link Pure`, `Button`, `Button Pure`, `Tabs`, `Tabs Bar`

### [2.7.0-beta.4] - 2021-12-02

### [2.7.0-beta.3] - 2021-11-30

#### Added

- `Accordion` uses `MutationObserver` fallback when no `ResizeObserver` is available in older browsers

#### Fixed

- `Link` and `Link Social` not adapting slotted anchor to the width of the element

### [2.7.0-beta.2] - 2021-11-24

#### Added

- `Toast`

#### Fixed

- `Banner` animations respect offset correctly

### [2.7.0-beta.1] - 2021-11-16

#### Fixed

- `Headline` applies `align` and `ellipsis` prop correctly

### [2.7.0-beta.0] - 2021-11-11

#### Added

- New `aria` property for `ARIA` attribute handling for: `Button`, `Button Pure`, `Icon`, `Link`, `Link Pure`, `Marque`,
  `Spinner`

#### Fixed

- React: warnings about `useLayoutEffect` in SSR context

### [2.6.1] - 2021-11-05

#### Fixed

- Prevent breaking entire Porsche Design System due to lacking support of `ResizeObserver`, however `Accordion` still
  requires it

### [2.6.0] - 2021-11-04

#### Added

- `unit` and `unitPosition` properties to `Text Field Wrapper`

### [2.6.0-beta.0] - 2021-10-29

#### Changed

- Use `Heiti SC` (pre-installed on iOS/macOS) and `SimHei` (pre-installed on Windows) as Chinese fallback font

#### Added

- `Marque` uses `webp` images for browsers that support it
- `Inline Notification`
- `Icon` now supports `success` for `name` property

#### Fixed

- Colors of `Banner` for dark theme
- Replaced CSS `inset` property with `top`, `left`, `right` and `bottom` for browser compatibility
- Opening and closing transition of `Modal`

### [2.5.1-beta.0] - 2021-10-11

#### Fixed

- Possible exceptions when components get unmounted directly

### [2.5.0] - 2021-10-04

#### Added

- `SimHei` and `黑体` as fallback for all components' `font-family`

### [2.5.0-beta.1] - 2021-09-28

#### Changed

- React: improved render behavior of components

### [2.5.0-beta.0] - 2021-09-22

#### Added

- React: utility function `skipPorscheDesignSystemCDNRequestsDuringTests`

### [2.4.0] - 2021-09-21

### [2.4.0-beta.2] - 2021-09-21

#### Added

- `Link Social` and `Icon` now support `kakaotalk`, `naver`, `reddit` and `tiktok`
- JSS caching mechanism to improve style performance

#### Changed

- Alignment of `linkedin` icon
- Improved accessibility of `Select Wrapper`
- `Icon` loading behaviour to non-blocking, components using the `Icon` will no longer wait for it to load
- Validation messages of `Fieldset Wrapper` have now an additional icon representing the validation state

#### Fixed

- Box model of `Link Pure`
- Focus of `Link Pure` with slotted anchor and hidden label
- Focus cycling of `Modal` without focusable children
- Suppress CORS error

### [2.4.0-beta.1] - 2021-08-26

#### Added

- `active` property to `Button Pure`

### [2.4.0-beta.0] - 2021-08-26

#### Added

- `icon` property of `Button Pure` and `Link Pure` was extended by `none` value
- `alignLabel` and `stretch` property to `Button Pure` and `Link Pure`

#### Changed

- Improved `:focus-visible` and `:hover:focus-visible` colors for `Link Social` and `Link`
- Improved slotted `<a>` coloring in dark theme for `Link Social` and `Link`
- Validation messages of `Checkbox Wrapper`, `Radio Button Wrapper`, `Select Wrapper`, `Textarea Wrapper` and
  `Text Field Wrapper` have now an additional icon representing the validation state
- `Modal` backdrop behavior to close modal on mouse-down

#### Fixed

- Slotted `<a>` coloring in dark theme for `Text`, `Headline`, `Text List`, `Banner`, `Select Wrapper` and `Link Pure`
- Wrong background color of scrollable `Modal`'s backdrop in Safari

### [2.3.0] - 2021-07-28

### [2.3.0-beta.3] - 2021-07-28

#### Changed

- `Accordion` reduce paddings, vertically align carets to the first heading row, adjust border color and hover styles

#### Fixed

- `Text Field Wrapper` accessibility of type password and search

### [2.3.0-beta.2] - 2021-07-15

#### Added

- `Checkbox Wrapper`, `Radio Button Wrapper`, `Select Wrapper`, `Textarea Wrapper` and `Text Field Wrapper` now reflect
  changes of the `required` attribute on their child component
- `multiline` property to `Table Cell`
- Partial function `getLoaderScript()` to initialize Porsche Design System as early as possible

#### Fixed

- `Table Head Cell` uses semi bold instead of bold as font weight
- Transition of `Modal`

### [2.3.0-beta.1] - 2021-07-08

#### Added

- `Accordion`

#### Changed

- Removed initial delay of `Banner`

### [2.3.0-beta.0] - 2021-07-01

#### Added

- `Table`
- Angular: export types from package root
- Accessibility icon

#### Changed

- `Button`, `Button Pure` and `Switch` are now focusable while in `loading` state
- `Text` and `Headline` inherits white-space CSS property
- React: sync component props via property instead of attribute

#### Fixed

- Angular: support `"strictTemplates": true` option in `tsconfig.json`
- Use correct icon for `arrow-last` and `arrow-first` in `Icon`, `Button` and `Link` components

### [2.2.1] - 2021-06-08

#### Changed

- Optimize vertical alignment of `Modal`

#### Fixed

- URL in inject global style warning

### [2.2.1-beta.1] - 2021-06-02

#### Fixed

- Margin of `Tabs Bar` within `Tabs` for Firefox and Safari
- SVG of `Icon` is not removed after prop change, e.g. on color change
- Fullscreen behavior of `Modal` on screens larger than 1760px

### [2.2.0] - 2021-05-19

#### Fixed

- `Text` inside `Button` now has the proper size on iOS Safari when changing to and from landscape mode
- `Banner` can now be re-opened after closing
- Closing one `Banner` will not close other `Banners` on the site

### [2.2.0-beta.2] - 2021-05-12

#### Fixed

- `Select Wrapper` value changes are now reflected correctly
- `Select Wrapper` dark theme background color if used with `filter` prop

### [2.2.0-beta.1] - 2021-05-05

#### Added

- Partial function `getIconLinks()` to preload Porsche Design System Icons

#### Fixed

- `Text Field Wrapper` spacing in Safari

### [2.2.0-beta.0] - 2021-05-05

#### Added

- Partial function `getMetaTagsAndIconLinks()` to simplify cross device fav and meta icons

### [2.1.0] - 2021-05-03

### [2.1.0-beta.0] - 2021-05-03

#### Added

- `Switch`

#### Changed

- `Text` automatically breaks words/strings into new line being too long to fit inside their container
- `Headline` automatically breaks words/strings into new line being too long to fit inside their container
- Extended `Fieldset Wrapper` with `labelSize`, `required`, `state` and `message` properties. If the `Fieldset Wrapper`
  is set to required only the label of the **Fieldset Wrapper** gets an asterisk. It is removed from all wrapped child
  components, as long as they are Porsche Design System form elements.

### [2.0.3] - 2021-04-28

### [2.0.3-beta] - 2021-04-28

#### Fixed

- Angular: events firing twice in `Pagination`, `Modal`, `Tabs`, `Tabs Bar` and `Banner` component

### [2.0.2] - 2021-04-21

### [2.0.2-beta.0] - 2021-04-20

#### Fixed

- TypeScript build errors due to duplicate declarations in `types.d.ts`

### [2.0.1] - 2021-04-16

#### Fixed

- Visual appearance of `Checkbox Wrapper` in iOS Safari
- A bug where `Text Field Wrapper` would throw an error when reattaching to DOM too quickly
- Visual bug in Firefox when zooming out `Text Field Wrapper`, `Checkbox Wrapper` and `Textarea Wrapper`
- Angular: streamline component styles in dark theme

#### Changed

- Aligned focus states of `Checkbox Wrapper` and `Radio Button Wrapper` across browsers

### [2.0.0] - 2021-04-13

In keeping with [Semver](https://semver.org), Porsche Design System v2.0.0 was released due to changes in the API,
fundamental changes in loading behavior and others. With our new major version `v2.0.0` there are some important changes
that you should watch out for. To make the migration from `v1.5.x` to our current `v2.0.0` easier, we offer a few
guidelines.

## General changes / improvements:

### All components, icons, fonts, styles and marque of the Porsche Design System are loaded versioned and chunked from a central CDN

This way all web based digital Porsche products share and use the cached and versioned assets regardless of the JS
framework used to improve loading performance across the Porsche group. Only a tiny (1.4kb sized) Porsche Design System
loader script gets bundled into your application code. Everything else gets loaded versioned, cached and chunked from a
central CDN ([read more](https://designsystem.porsche.com/v3/must-know/performance/cdn)). However, this also means that
you will need an **Internet connection** to render the components in a browser (possibly relevant for development stage
or intranet applications).

### Enabling Micro Frontend Architecture

In case of a micro-frontend architecture, multiple instances and versions of the Porsche Design System can be combined
in a final application by configurable prefixing technique of the Porsche Design System components during runtime.
Please refer to our framework specific guidelines
[Vanilla JS](https://designsystem.porsche.com/v2/start-coding/vanilla-js),
[Angular](https://designsystem.porsche.com/v2/start-coding/angular) and
[React](https://designsystem.porsche.com/v2/start-coding/react).

### Prevent Flash of Unstyled Content (FOUC) and Flash of Unstyled Text (FOUT)

To prevent FOUC/FOUT, the Porsche Design System offers various partials as part of the
`@porsche-design-system/components-{js|angular|react}` package to ensure all necessary Porsche Design System fonts and
components are fully loaded. If you've used the `@porsche-design-system/partials` package previously, stop using it and
replace the integration with the partials provided by `@porsche-design-system/components-{js|angular|react}` package.
Have a look at our [FOUC/FOUT guidelines](https://designsystem.porsche.com/v3/must-know/performance/loading-behaviour).

```diff
- <%= require('@porsche-design-system/partials').getPorscheDesignSystemCoreStyles() %>
+ <%= require('@porsche-design-system/components-{js|angular|react}/partials').getInitialStyles() %>

- <%= require('@porsche-design-system/partials').getFontFaceCSS() %>
+ <%= require('@porsche-design-system/components-{js|angular|react}/partials').getFontFaceStylesheet() %>

- <link rel="preload" href="path/to/webfont/nameOfWebFontFile" as="font" type="font/woff2" crossorigin />
+ <%= require('@porsche-design-system/components-{js|angular|react}/partials').getFontLinks({ weights: ['regular', 'semi-bold'] }) %>
```

### Added support for China CDN

Our CDN is configured to forward requests to Chinese CDN automatically when necessary. So you're good to go without any
configuration or multiple region specific builds of your application. However, if you are aiming for the maximum
possible performance in China, you can configure which CDN the Porsche Design System must use. Please follow our
[CDN guidelines](https://designsystem.porsche.com/v3/must-know/performance/cdn) for more information.

### New/optimized components

- **Tabs**
- **Tabs Bar**
- **Banner**
- **Modal**
- Headline
- Select
- Pagination
- Button
- Button Pure
- Link
- Link Pure
- Spinner
- Checkbox
- Radio Button

### Improved TypeScript support for Angular and React

To ensure the best possible typing support, we have refactored our Angular and React wrappers which integrate the native
web components of the Porsche Design System.

### componentsReady() works reliable

Because the Porsche Design System components get loaded async at the time they are needed, it might be relevant within
your application or test automation to know when those have been initialized. Therefore, we provide in all three
`@porsche-design-system/components-{js|angular|react}')` packages a reliable helper function `componentsReady()`.
[Read more about it](https://designsystem.porsche.com/v3/developing/components-ready).

### Removed "blur on focus"

Now focus styling is only applied when you navigate through keyboard and ignored by mouse interaction for browsers
supporting `:focus-visible` otherwise it will fallback to `:focus` CSS implementation.

### Changed focus styling for a better compromise between accessibility and visual appearance

Color and outline of general focus styling has changed to `currentColor` for light/dark theme with an outline of 1px
width/offset. If you have custom components build with the usage of our `@porsche-design-system/utilities` package then
update it to the latest version.

### Improved geometry of Porsche Next font

For better alignment and readability we've changed the geometry of the Porsche Next font which results in a visual
change of font size and spacing.

### Dropped support for IE11 and EdgeHTML according to Porsche's official browser strategy 2021

If you still need to support these browsers, you have to stick to `v1.5.x`. We offer a Browser Notification package
`@porsche-design-system/browser-notification` to alert users that these browsers are no longer supported. It supports a
blocking layer (to be used with Porsche Design System `v2.x`), or a dismissible banner (to be used with Porsche Design
System `v1.x`). Please refer to our
[Browser compatibility guidelines](https://designsystem.porsche.com/v3/must-know/browser-compatibility).

### Changed default type of Button and Button Pure

To be in sync with native `<button>` behavior we've changed the default `type` of **Button** and **Button Pure**
component. Those components will render a button within their Shadow DOM as `<button type="submit">` ( previously
`<button type="button">`).

- `submit`: The button submits the form data to the server. This is the default if the attribute is not specified for
  buttons associated with a `<form>`, or if the attribute is an empty or invalid value.
- `button`: The button has no default behavior, and does nothing when pressed by default. It can have client-side
  scripts listen to the element's events, which are triggered when the events occur.

### Changed support for wrapped links around Link, Link Pure and Link Social component

Due to the support for setting links (`<a href="#">`) in our **Link**, **Link Pure** and **Link Social** components as
child, we've removed support for styling the anchor tag (`<a>`) when it surrounds the component. So we recommend
changing the position of the `<a>` tag from wrapping the component to a direct slot (child) of it.

```diff
- <a href="#"><p-link>Some label</p-link></a>
+ <p-link><a href="#">Some label</a></p-link>

- <a href="#"><p-link-pure>Some label</p-link-pure></a>
+ <p-link-pure><a href="#">Some label</a></p-link-pure>

- <a href="#"><p-link-social>Some label</p-link-social></a>
+ <p-link-social><a href="#">Some label</a></p-link-social>
```

### Automatic \* asterisk symbol to form field labels

We added an automatic generated _ asterisk symbol to form field labels which have the required attribute. This might
lead to a doubled _ symbol if you set one by yourself.

```diff
- <p-text-field-wrapper label="Some label *"><input type="text" name="some-name" required /></p-text-field-wrapper>
+ <p-text-field-wrapper label="Some label"><input type="text" name="some-name" required /></p-text-field-wrapper>

- <p-checkbox-wrapper label="Some label *"><input type="checkbox" name="some-name" required /></p-checkbox-wrapper>
+ <p-checkbox-wrapper label="Some label"><input type="checkbox" name="some-name" required /></p-checkbox-wrapper>

- <p-radio-button-wrapper label="Some label *"><input type="radio" name="some-name" required /></p-radio-button-wrapper>
+ <p-radio-button-wrapper label="Some label"><input type="radio" name="some-name" required /></p-radio-button-wrapper>

- <p-radio-button-wrapper label="Some label *"><input type="radio" name="some-name" required /></p-radio-button-wrapper>
+ <p-radio-button-wrapper label="Some label"><input type="radio" name="some-name" required /></p-radio-button-wrapper>

- <p-textarea-wrapper label="Some label *"><textarea name="some-name" required></textarea></p-textarea-wrapper>
+ <p-textarea-wrapper label="Some label"><textarea name="some-name" required></textarea></p-textarea-wrapper>

- <p-select-wrapper label="Some label *"><select name="some-name" required><option>A</option></select></p-select-wrapper>
+ <p-select-wrapper label="Some label"><select name="some-name" required><option>A</option></select></p-select-wrapper>
```

### Shadow DOM

`Flex`, `Flex Item`, `Grid` and `Grid Item` now use Shadow DOM, thus you are not able to overwrite styles defined by
these components any longer.

---

## Angular

### Integration of Angular components

In the past it was possible to provide a token called `PREVENT_WEB_COMPONENTS_REGISTRATION` which prevented the
registration of the Porsche Design System components and loading of polyfills. Due to the fact that we no longer provide
/ need poly filling, we have completely removed the token. For advanced usage please
[read further](https://designsystem.porsche.com/v2/start-coding/angular).

---

## React

### Integration of React components

In the past `@porsche-design-system/components-react` components have initialized the **Porsche Design System Loader**
automatically as soon as a component was imported. With `v2.x` you have to import the `PorscheDesignSystemProvider` once
in your `index.tsx` which then initializes the **Porsche Design System Loader**, e.g. like:

```diff
  // index.tsx

  import ReactDOM from 'react-dom';
  import { PorscheDesignSystemProvider } from '@porsche-design-system/components-react';
  import { App } from './App';

  ReactDOM.render(
    <React.StrictMode>
+     <PorscheDesignSystemProvider>
        <App />
+     </PorscheDesignSystemProvider>
    </React.StrictMode>,
    document.getElementById('root')
  );
```

For advanced usage please [read further](https://designsystem.porsche.com/v2/start-coding/react).

#### Jsdom Polyfill for React / Jest / jsdom test automation

We removed test mocks for React / Jest / jsdom as Shadow DOM is supported since jsdom v12.2.0. Instead, we provide a
Jsdom Polyfill (exclusivly for `@porsche-design-system/components-react` package) fixing missing implementation of jsdom
which the Porsche Design System relies on. **Note:** If your test includes Porsche Design System components, make sure
to wrap the component you want to test with a PorscheDesignSystemProvider in order to avoid exceptions. For more
information please [read further](https://designsystem.porsche.com/v2/start-coding/react).

---

## Vanilla JS

### Integration of Vanilla JS components

With `v1.x` of the Porsche Design System you've had to copy all needed JS files of
`@porsche-design-system/components-js` into your target directory and include the ES5 and ESM loader snippet. Now you
only need to copy one `index.js` file and initialize the Porsche Design System like in the example below:

```diff
  <!DOCTYPE html>
  <html lang="en">
    <head>
      <meta charset="utf-8">
      <meta name="viewport" content="width=device-width,initial-scale=1.0">
      <title>Porsche Design System</title>
-     <script nomodule src="PATH/TO/PACKAGE/@porsche-design-system/components-js/dist/porsche-design-system/porsche-design-system.js"></script>
-     <script type="module" src="PATH/TO/PACKAGE/@porsche-design-system/components-js/dist/porsche-design-system/porsche-design-system.esm.js"></script>
+     <script src="PATH/TO/PACKAGE/@porsche-design-system/components-js/index.js"></script>
    </head>
    <body>
+     <script type="text/javascript">
+       porscheDesignSystem.load();
+     </script>
      <p-headline variant="headline-1">Some text</p-headline>
    </body>
  </html>
```

For advanced usage please [read further](https://designsystem.porsche.com/v2/start-coding/vanilla-js).

---

### [2.0.0-rc.10] - 2021-04-12

#### Changed

- `Tabs` and `Tabs Bar` now respect dynamic additions / removals of `p-tabs-item`, `a` and `button` elements. Make sure
  to update the `activeTabIndex` when mutating elements
- Improved performance of `Text`, `Button Pure` and `Link Pure` when `size` is not `inherit`

#### Added

- `Grid` now has a `wrap` and `gutter` property
- Components (`Grid Item`, `Flex Item`, `Tabs Item` and `Text List Item`) that require a specific parent (`Grid`,
  `Flex`, `Tabs` and `Text List`) will now throw an error if used without that parent

#### Fixed

- Visual appearance of `Checkbox Wrapper` and `Radio Button Wrapper` reflect the state of the wrapped `input` element

### [2.0.0-rc.9] - 2021-03-26

#### Added

- `Button Group` component
- Fullscreen property for `Modal` on mobile

#### Changed

- Spacings, heading and sizes of `Modal`

#### Fixed

- Prevent duplicate loading of `porsche-design-system.v2.x.HASH.js` chunk when using `getComponentChunkLinks()` partial

### [2.0.0-rc.8] - 2021-03-17

#### Added

- Support for full height `Content Wrapper` with flex
- `Tabs Bar` now supports `undefined` as `activeTabIndex`

#### Changed

- `Tabs Bar` has a new default `activeTabIndex`, which is `undefined`
- `Tabs Bar` does not work by itself anymore. The `activeTabIndex` needs to be controlled from the outside
  ([read more](https://designsystem.porsche.com/v2/components/tabs-bar/examples))
- Background Color of `Select Wrapper` in `dark` theme to meet accessibility criteria

### [2.0.0-rc.7] - 2021-03-15

#### Fixed

- Make shadowed `Flex` and `Grid` work in Firefox + Safari

### [2.0.0-rc.6] - 2021-03-11

#### Changed

- Make `Grid` and `Grid Item` use Shadow DOM
- Make `Flex` and `Flex Item` use Shadow DOM

### [2.0.0-rc.5] - 2021-03-09

#### Added

- Configurable background color of `Content Wrapper`
- `italic` font-style in `Text` is now overridden with `normal`

#### Fixed

- Usage of `Select Wrapper` within custom elements
- A bug that caused `Spinner` to be displayed in a wrong size

### [2.0.0-rc.4] - 2021-03-01

#### Changed

- Filter of `Select Wrapper` supports substring search

#### Fixed

- Build error in SSR

### [2.0.0-rc.3] - 2021-02-17

#### Added

- React: utility function `skipCheckForPorscheDesignSystemProviderDuringTests`
- React: tree shaking for component wrappers

#### Fixed

- Angular: error in `Checkbox Wrapper`, `Radio Button Wrapper` and `Text Field Wrapper` when `input[type]` is bound

### [2.0.0-rc.2] - 2021-02-12

#### Added

- Validate usage of `Checkbox Wrapper`, `Radio Button Wrapper`, `Select Wrapper`, `Text Field Wrapper` and
  `Textarea Wrapper`

### [2.0.0-rc.1] - 2021-02-04

#### Added

- Partial function `getComponentChunkLinks()` to preload Porsche Design System Components

#### Changed

- Added a space before asterisk (`*`) when `input`, `textarea` or `select` have `required` attribute within form wrapper
  components
- Renamed partial `getFontLinks()` option from `weight` to `weights`

#### Fixed

- A bug in `Tabs Bar` where the nextButton was mistakenly rendered.
- A bug where `Icon` was not rendered when using `lazy` property.
- A bug in `Text Field Wrapper` with input type password where characters would overlap the icon.

### [2.0.0-rc.0] - 2021-01-29

#### Added

- Link support for `Marque`
- Sizing options `'responsive' | 'small' | 'medium'` for `Marque`

#### Changed

- Angular: added static `load()` function `PorscheDesignSystemModule` for custom prefix
- Hide up/down spin button when using **Text Field** with `type="number"` in Firefox

#### Fixed

- Angular: typings
- React: correct handling of `ref` property
- Unhandled exception in `Select Wrapper` if `selected` and `disabled` attributes are set on the same option
- A bug in `Tabs Bar` where scrolling was broken when a tab was selected
- A bug in `Tabs Bar` where the `nextButton` was always rendered

### [2.0.0-alpha.13] - 2021-01-26

#### Added

- Partial function `getFontLinks()` to prevent **Flash of Unstyled Text** (FOUT)

#### Fixed

- React: correct handling of `className` property

### [2.0.0-alpha.12] - 2021-01-20

#### Added

- Partial function `getInitialStyles()` to prevent **Flash of Unstyled Content** (FOUC)
- Partial function `getFontFaceStylesheet()` to prevent **Flash of Unstyled Text** (FOUT)

#### Changed

- React: `PorscheDesignSystemProvider` needs to wrap application
- React: component props have to be camelCase
- React: `PorscheDesignSystemProvider` is needed while testing components

#### Fixed

- React: typings
- React: support of objects for property values

#### Removed

- React: `getPrefixedComponents`, prefixing is handled by `PorscheDesignSystemProvider`

### [2.0.0-alpha.11] - 2021-01-08

#### Changed

- Precision of relative line height
- Changed color of `neutral contrast low`

### [2.0.0-alpha.10] - 2020-12-14

#### Added

- `native` property to `Select Wrapper` to force rendering of native Browser select dropdown
- Extended flexibility of `Headline`

#### Changed

- Some styling improvements of `Select Wrapper`

#### Fixed

- Jsdom Polyfill `fetch` error

### [2.0.0-alpha.9] - 2020-12-09

### Fixed

- Improved reliability of `componentsReady()`

#### Changed

- Jsdom Polyfill `console.warn` behaviour

### [2.0.0-alpha.8] - 2020-12-03

### Fixed

- A bug where `Modal` did not remove `overflow=hidden` on document body.

### [2.0.0-alpha.7] - 2020-11-26

#### Added

- Jsdom Polyfill

#### Removed

- Jsdom Mocks
- Global "blur on focus" script

#### Changed

- Default dropdown direction of `SelectWrapper` from `down` to `auto`
- Made API of `Tabs` consistent with `Tabs Bar`
- Removed transition for focus styling
- Use `:focus-visible` as default and `:focus` as fallback for focusable elements

#### Fixed

- The Selected element of `SelectWrapper` dropdown keeps now in sync with native selection if changed programmatically
- Invalid search results get cleared if `SelectWrapper` becomes focus state
- Some bugs in `TabsBar`
- Minification of dynamic slotted content styles
- An issue where `Pagination` throws console errors if disconnected from dom.

### [2.0.0-alpha.6] - 2020-10-28

#### Changed

- default `type` of `Button` and `Button Pure` to `submit`

#### Fixed

- Typings

### [2.0.0-alpha.5] - 2020-10-26

#### Added

- `Modal` component

#### Fixed

- Typing for `pageChange` event of `Pagination` component
- Typings

#### Changed

- Focus styling

### [2.0.0-alpha.4] - 2020-10-14

#### Added

- Custom filter to `Select Wrapper` component
- DropDown direction property to `Select Wrapper` component
- Display `*` after label when `input`, `textarea` or `select` have `required` attribute within form wrapper components
- `Tabs` component
- `Tabs Bar` component
- `Banner` component

#### Removed

- Default `position: relative;` style of `Link Pure` and `Button Pure`

#### Fixed

- `Spinner` zooming bug on Safari

### [2.0.0-alpha.3] - 2020-09-11

#### Added

- Support to load assets from China CDN directly via browser flag: `PORSCHE_DESIGN_SYSTEM_CDN = 'cn';`

#### Removed

- Support for `<a>` wrapped `Link` and `Link Pure`

### [2.0.0-alpha.2] - 2020-08-20

### [2.0.0-alpha.1] - 2020-08-17

#### Changed

- Removed classnames dependency
- Stencil Core `taskQueue` from `congestionAsync` to `async` for more performant component rendering

#### Fixed

- Focus input on label click of `Checkbox Wrapper` and `Radio Button Wrapper`

### [1.5.6] - 2020-10-15

### [1.5.6-rc.0] - 2020-10-13

### Fixed

- `Spinner` zooming bug on Safari

### [1.5.5] - 2020-09-11

### [1.5.5-rc.0] - 2020-09-07

### Changed

- Deprecated stencil lifecycle-method `componentDidUnload` to `disconnectedCallback` to fix "`selectObserver` is
  undefined" bug in `Select Wrapper` and `Pagination`

### [1.5.4] - 2020-08-25

### [1.5.4-rc.0] - 2020-08-17

#### Changed

- Removed classnames dependency
- Stencil Core `taskQueue` from `congestionAsync` to `async` for more performant component rendering

#### Fixed

- Focus input on label click of `Checkbox Wrapper` and `Radio Button Wrapper`
- Fix typings for `orientation` of `Divider` component

### [2.0.0-alpha.0] - 2020-08-06

#### Added

- **Experimental:** Optional web component scoping mechanism during runtime to enable micro service architecture

#### Changed

- Web components get lazy loaded from central CDN to improve caching strategy across Porsche's digital eco system

#### Removed

- Stop browser support for **IE11** and **EdgeHTML**

#### Fixed

- Mix of `Optgroups` and `Options` on same level in `Select Wrapper` component
- Fix typings for `orientation` of `Divider` component

### [1.5.3] - 2020-08-10

### [1.5.3-rc.0] - 2020-08-10

#### Fixed

- Mix of `Optgroups` and `Options` on same level in `Select Wrapper` component

### [1.5.2] - 2020-07-22

#### Fixed

- Dispatch change event in `Select Wrapper`
- Stencil react-output-target SSR Bug

### [1.5.1] - 2020-07-20

#### Fixed

- SVGO settings for icons
- Angular bug which causes `ngcc` to fail

### [1.5.0] - 2020-07-16

#### Added

- Icons (active-cabin-ventilation, battery-full, bell, bookmark, car-battery, charging-active, charging-state, climate,
  climate-control, garage, horn, key, map, parking-brake, parking-light, preheating, send, shopping-bag, sidelights,
  user-manual, wrenches)

#### Changed

- Icons (arrow-first, arrow-last, battery-empty, car, card, charging-station, question)

#### Fixed

- Porsche Marque images

### [1.5.0-rc.2] - 2020-07-06

### [1.5.0-rc.1] - 2020-07-06

#### Added

- **Notification Neutral** color to `color` property of `p-text` and `p-icon`

### [1.5.0-rc.0] - 2020-06-25

#### Added

- `Fieldset Wrapper` component
- Improved SEO of `p-headline` and `p-text`: Added possibility to write semantic HTML tags (e.g. `<h1>-<h6>` or `<p>`,
  `<blockquote>`, etc.) directly as slotted content.
- Possibility to include anchor tags directly as slots of `Link`, `Link Pure` and `Link Social`
- `Text` new `weight` property `semibold`
- `Button Pure` label with subline pattern as slot
- `Link Pure` label with subline pattern as slot

#### Changed

- `Select Wrapper` is now ready for the catwalk. It is dressed now with a custom drop down list box and gets naked by
  default on touch devices.

#### Fixed

- Minor accessibility improvements of `icons` and `Text Field`
- Remove native number spinner buttons of `Text Field` with type text for Firefox
- An issue with `Button` and `Button Pure` and their `disabled` attribute

### [1.4.0] - 2020-05-14

### [1.4.0-rc.3] - 2020-05-08

#### Added

- `Text List`

#### Changed

- Improve caching strategy for fonts by content-based hash
- Improve caching strategy for marque by content-based hash
- Dimensions and sharpness of marque
- Props for `Content Wrapper`

### [1.4.0-rc.2] - 2020-05-06

#### Added

- `Content Wrapper`
- Description property to `p-text-field-wrapper`, `p-textarea-wrapper` and `p-select-wrapper`
- `Link Social`

#### Changed

- Improve accessibility of error and success states of form elements
- Aria-invalid attribute of form elements if they are in error state is now managed by component
- Rename icon name `configure` to `configurate` (prevents breaking change compared to stable v1.3.0)
- Improve `p-icon` loading behavior

#### Fixed

- Display of wrong icons

#### Removed

- `safe-zone` property of `p-grid` (`Content Wrapper` should be used instead)

### [1.4.0-rc.1] - 2020-04-27

#### Added

- Add `safe-zone` property to `p-grid` for outer grid margin, max-width and centering
- Submit button with search icon to `p-textfield-wrapper` type search

#### Changed

- Background color of readonly state in components `p-textfield-wrapper` and `p-textarea-wrapper`
- Visual appearance of icons
- Improve caching strategy for icons by content-based hash
- Cursor of Radio, Checkbox and Select
- Fixed naming of Mock from `p-textfield-wrapper` to `p-text-field-wrapper`

#### Fixed

- Icon loading mechanism

### [1.4.0-rc.0] - 2020-04-09

#### Added

- SSR support

### [1.3.0] - 2020-04-08

#### Added

- New headline size `headline-5` to `p-headline`
- Test Mocks

#### Fixed

- Text styling of Select component on focus in IE11 and Chrome on Windows 10

### [1.3.0-rc.0] - 2020-04-03

#### Fixed

- Improve form elements

### [1.2.0] - 2020-03-25

#### Added

- `Divider`
- Hover state for form elements

#### Fixed

- Support label text of form elements for Screen readers

### [1.1.2] - 2020-03-17

#### Changed

- Notification colors

### [1.1.1] - 2020-03-13

#### Changed

- Icon of `Checkbox` indeterminate state

### [1.1.0] - 2020-03-11

#### Fixed

- Minor improvements

### [1.1.0-rc.0] - 2020-03-02

#### Added

- `Select Wrapper`
- `Checkbox Wrapper`
- `Radio Button Wrapper`
- `Textarea Wrapper`

#### Fixed

- `Text Field Wrapper` toggle password visibility

### [1.0.3] - 2020-02-13

#### Fixed

- JS framework compatibility

### [1.1.0-0] - 2020-02-06

#### Added

- `Text Field Wrapper`

#### Changed

- Add proper cursor for disabled state for `Button` and `Button Pure`

### [1.0.2] - 2020-02-04

#### Fixed

- Inheritable styling of slotted content

### [1.0.1] - 2020-01-30

#### Added

- Clickable area of `Link Pure` and `Button Pure` is optionally configurable by defining padding on host element

### [1.0.0] - 2020-01-28

#### Added

- Cursor pointer on hover for `Button` and `Button Pure`
- Line-height gets calculated based on Porsche type-scaling formula automatically for `Text`, `Link Pure` and
  `Button Pure`
- Test helper function `componentsReady()` which indicates when lazy loaded components fully have loaded

#### Changed

- Update CDN asset paths
- Improve font-weight definitions
- Rename and optimize neutral colors for `Icon` and `Text`

### [1.0.0-rc.1] - 2019-12-13

#### Added

- `Headline`
- `Text`
- `Marque`
- `Button`
- `Button Pure`
- `Spinner`
- `Icon`
- `Flex`
- `Grid`
- `Link`
- `Link Pure`
- `Pagination`
- "Blur on focus"<|MERGE_RESOLUTION|>--- conflicted
+++ resolved
@@ -14,16 +14,14 @@
 
 ### [Unreleased]
 
-<<<<<<< HEAD
 ### [3.27.0] - 2025-02-20
-=======
+
 ### [3.27.0-rc.5] - 2025-02-20
 
 #### Fixed
 
 - `AG Grid`: error on reload in next.js.
   ([#3759](https://github.com/porsche-design-system/porsche-design-system/pull/3759))
->>>>>>> 112d3538
 
 ### [3.27.0-rc.4] - 2025-02-20
 
