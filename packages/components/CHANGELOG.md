--- conflicted
+++ resolved
@@ -8,15 +8,13 @@
 
 ### [Unreleased]
 
-<<<<<<< HEAD
 #### Removed
 - `offset-bottom` prop of `Toast`
-=======
+
 ### [2.7.0-beta.6] - 2021-12-08
 
 #### Added
 - `Popover`
->>>>>>> 4e45a455
 
 ### [2.7.0-beta.5] - 2021-12-07
 
