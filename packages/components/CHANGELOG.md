# Changelog

## Porsche Design System

All notable changes to this project will be documented in this file and published as following npm packages:

- `@porsche-design-system/components-js`
- `@porsche-design-system/components-angular`
- `@porsche-design-system/components-react`
- `@porsche-design-system/components-vue`

The format is based on [Keep a Changelog](https://keepachangelog.com/en/1.0.0), and this project adheres to
[Semantic Versioning](https://semver.org/spec/v2.0.0.html).

## [Unreleased]

<<<<<<< HEAD
### Added

- `Button`, `Button Pure`, `Button Tile`, `Link`, `Link Pure`, `Link Tile`: `aria-description` is now supported via
  `aria` prop to provide additional context for screen readers.
  ([#3969](https://github.com/porsche-design-system/porsche-design-system/pull/3969))
=======
## [3.29.0] - 2025-08-20

## [3.29.0-rc.5] - 2025-08-19

### Changed

- `Checkbox`, `Multi Select`, `Select`, `Pin Code`, `Textarea`: removed slotted anchor styles
  ([#3981](https://github.com/porsche-design-system/porsche-design-system/pull/3981))
>>>>>>> 43f2b0c5

### Fixed

- `Popover`: support for custom slotted button & improvements
  ([#3976](https://github.com/porsche-design-system/porsche-design-system/pull/3976))

## [3.29.0-rc.4] - 2025-08-15

### Added

- `Flag`: ([#3964](https://github.com/porsche-design-system/porsche-design-system/pull/3964))
- `Input Url`: ([#3949](https://github.com/porsche-design-system/porsche-design-system/pull/3949))
- `Multi Select`: `compact` prop to enable a smaller, space-saving version for compact layouts
  ([#3953](https://github.com/porsche-design-system/porsche-design-system/pull/3953))
- `Fieldset`: ARIA role `radiogroup` is now supported via `aria` prop. Internal ARIA attributes for `aria-invalid` and
  `aria-required`. ([#3957](https://github.com/porsche-design-system/porsche-design-system/pull/3957))
- `Input Date`, `Input Time`: ([#3954](https://github.com/porsche-design-system/porsche-design-system/pull/3954))

### Changed

- `Multi Select`, `Select`: `background` is now transparent to be aligned with other form fields
  ([#3953](https://github.com/porsche-design-system/porsche-design-system/pull/3953))
- `Multi Select`, `Select`: improved a11y and highlight of options
  ([#3953](https://github.com/porsche-design-system/porsche-design-system/pull/3953))
- `Multi Select`: aligned filter and keyboard behavior with `Select`
  ([#3943](https://github.com/porsche-design-system/porsche-design-system/pull/3943))
- `Scroller`: Deprecation of prop `gradientColor` because gradient is now managed internally and adapts to all themes
  and background colors automatically.
  ([#3962](https://github.com/porsche-design-system/porsche-design-system/pull/3962))

## [3.29.0-rc.3] - 2025-07-29

### Fixed

- Partials: `topLevelAwait` issue in ESM build
  ([#3947](https://github.com/porsche-design-system/porsche-design-system/pull/3947))

## [3.29.0-rc.2] - 2025-07-28

### Changed

- Partials: provide CJS & ESM build ([#3945](https://github.com/porsche-design-system/porsche-design-system/pull/3945))

## [3.29.0-rc.1] - 2025-07-15

### Added

- `Popover`: support for custom slotted button
  ([#3861](https://github.com/porsche-design-system/porsche-design-system/pull/3861))
- `Icon`: `ai-spark` and `ai-spark-filled`
  ([#3916](https://github.com/porsche-design-system/porsche-design-system/pull/3916))
- `Input Text`: `counter` prop functions independently of `max-length`, allowing character count display even when no
  limit is set ([#3901](https://github.com/porsche-design-system/porsche-design-system/pull/3901))
- `Input Email`: ([#3927](https://github.com/porsche-design-system/porsche-design-system/pull/3927))
- `Input Tel`: ([#3928](https://github.com/porsche-design-system/porsche-design-system/pull/3928))

### Changed

- `Input Search`: `indicator` prop now defaults to `false`
  ([#3917](https://github.com/porsche-design-system/porsche-design-system/pull/3917))
- Angular: updated peer dependency to `>=20.0.0 <21.0.0`
- **Breaking Change** `Textarea`:
  - Renamed the `showCounter` prop to `counter`.
  - Changed default behavior: the `counter` is now disabled by default (`false` instead of `true`).

  ```diff
  - <p-textarea name="some-name" showCounter="false"></p-textarea>
  + <p-textarea name="some-name"></p-textarea>
  ```

  To enable the counter explicitly:

  ```diff
  - <p-textarea name="some-name"></p-textarea>
  + <p-textarea name="some-name" counter="true"></p-textarea>
  ```

  ⚠️ This is a breaking change — you must update all instances using `showCounter`.
  ([#3901](https://github.com/porsche-design-system/porsche-design-system/pull/3901))

### Fixed

- `Carousel`: component does not work correctly if an invalid `lang` value is provided
  ([#3924](https://github.com/porsche-design-system/porsche-design-system/pull/3924))
- Vue: fixed initial render for `dark` and `auto` themes in `PorscheDesignSystemProvider`
  ([#3898](https://github.com/porsche-design-system/porsche-design-system/pull/3898))

## [3.29.0-rc.0] - 2025-06-27

### Added

- `Input Search`: ([#3874](https://github.com/porsche-design-system/porsche-design-system/pull/3874))
- `Input Number`, `Input Password`: added loading state
  ([#3874](https://github.com/porsche-design-system/porsche-design-system/pull/3874))
- `Input Text`: ([#3897](https://github.com/porsche-design-system/porsche-design-system/pull/3897))
- `Select`: `filter` prop to enable an input in the dropdown to filter options
  ([#3893](https://github.com/porsche-design-system/porsche-design-system/pull/3893))
- `Flyout`: expose `--ref-p-flyout-pt` and `--ref-p-flyout-px` read only CSS variable
  ([#3902](https://github.com/porsche-design-system/porsche-design-system/pull/3902))

## [3.28.0] - 2025-06-02

### Added

- `Input Number`: ([#3855](https://github.com/porsche-design-system/porsche-design-system/pull/3855))

### Fixed

- `Select Wrapper`: update of scroll position if dropdown is navigated with keyboard
  ([#3858](https://github.com/porsche-design-system/porsche-design-system/pull/3858))
- `Select`, `Multi Select`: replacement of static (english) a11y announcement of active `option` with dynamic
  announcement through `ariaActiveDescendantElement`
  ([#3826](https://github.com/porsche-design-system/porsche-design-system/pull/3826))

## [3.28.0-rc.3] - 2025-05-19

### Added

- `Styles`: theme for `tailwindcss` including utilities available under
  `import { … } from '@porsche-design-system/components-{js|angular|react|vue}/tailwindcss';`
  ([#3849](https://github.com/porsche-design-system/porsche-design-system/pull/3849))

### Changed

- Partials: `getInitialStyles` removed default styles for `h1`, `h2`, `h3`, `h4`, `h5`, `h6`, `p`, `b` and `strong`
  ([#3849](https://github.com/porsche-design-system/porsche-design-system/pull/3849))

#### Fixed

- `Multi Select`: enable full a11y compliance
  ([#3819](https://github.com/porsche-design-system/porsche-design-system/pull/3819))
- Accessibility: fix ARIA live announcements of form components status messages
  ([#3796](https://github.com/porsche-design-system/porsche-design-system/pull/3796))

## [3.28.0-rc.2] - 2025-04-23

### Fixed

- `Canvas`: stealing focus from `Text Field Wrapper`
  ([#3843](https://github.com/porsche-design-system/porsche-design-system/pull/3843))

## [3.28.0-rc.1] - 2025-04-14

### Fixed

- `Drilldown`, `Drilldown Item`: visibility for slotted content (experimental)
  ([#3833](https://github.com/porsche-design-system/porsche-design-system/pull/3833))

## [3.28.0-rc.0] - 2025-04-11

### Added

- `Input Password`: ([#3763](https://github.com/porsche-design-system/porsche-design-system/pull/3763))
- `Drilldown`, `Drilldown Item`: CSS variable `--p-drilldown-grid-template` and `--p-drilldown-gap` (experimental)
  ([#3822](https://github.com/porsche-design-system/porsche-design-system/pull/3822))
- `Drilldown Item`: named slot `button` and `header` (experimental)
  ([#3822](https://github.com/porsche-design-system/porsche-design-system/pull/3822))
- `Drilldown Link`: (experimental) ([#3822](https://github.com/porsche-design-system/porsche-design-system/pull/3822))

### Changed

- **Breaking Change** `Flyout Multilevel`, `Flyout Multilevel Item`: renamed (experimental) component to `Drilldown` and
  `Drilldown Item` ([#3822](https://github.com/porsche-design-system/porsche-design-system/pull/3822))
- **Breaking Change** `Drilldown Item` doesn't style slotted `<a>` tags anymore, instead use `Drilldown Link` or a
  custom link ([#3822](https://github.com/porsche-design-system/porsche-design-system/pull/3822))

### Fixed

- `aria` prop now supports a colon inside a value, e.g. `aria="{ 'aria-label': 'Always remember: yes you can!' }"`
  ([#3680](https://github.com/porsche-design-system/porsche-design-system/pull/3680))

## [3.27.3] - 2025-03-21

## [3.27.2] - 2025-03-20

## [3.27.2-rc.0] - 2025-03-18

### Changed

- `Table`: add border-bottom styles to `Table Head` to support both, empty and missing `Table Body`
  ([#3788](https://github.com/porsche-design-system/porsche-design-system/pull/3788))

### Fixed

- `Styles`: change `Gradient` color values from `rgba` to `hsla` to fix Chrome rendering bug
  ([#3793](https://github.com/porsche-design-system/porsche-design-system/pull/3793))

## [3.27.1] - 2025-03-05

## [3.27.1-rc.0] - 2025-03-05

### Fixed

- `Carousel`: `auto` value of `slides-per-page` prop is breakpoint customizable
  ([#3783](https://github.com/porsche-design-system/porsche-design-system/pull/3783))
- `Select`, `Multi Select`, `Select Wrapper`: remove positioning with native anchor positioning due to a Chrome bug
  ([#3780](https://github.com/porsche-design-system/porsche-design-system/pull/3780))

## [3.27.0] - 2025-02-28

## [3.27.0-rc.6] - 2025-02-28

### Added

- `Table`: `compact` prop to enable a smaller, space-saving version for compact layouts
  ([#3758](https://github.com/porsche-design-system/porsche-design-system/pull/3758))
- `Table`: `layout` prop to render table with `table-layout: fixed` css for manual control of column widths
  ([#3758](https://github.com/porsche-design-system/porsche-design-system/pull/3758))
- `Carousel`: `align-controls` prop to align the controls slot to the left or center (overwrites auto-alignment)
  ([#3766](https://github.com/porsche-design-system/porsche-design-system/pull/3766))

### Changed

- `Select`, `Multi Select`, `Select Wrapper`:
  - gets rendered on `#top-layer` which enables it to be shown correctly even when used e.g. within a scroll container
    or overflow context ([#3754](https://github.com/porsche-design-system/porsche-design-system/pull/3754))
  - gets positioned by [CSS Anchor Positioning](https://developer.mozilla.org/en-US/docs/Web/CSS/CSS_anchor_positioning)
    or [Floating UI](https://floating-ui.com) as fallback for browsers not supporting it yet
    ([#3754](https://github.com/porsche-design-system/porsche-design-system/pull/3754))
  - modernized visual appearance, dynamic max-height based on viewport and fade in animation of option list
    ([#3754](https://github.com/porsche-design-system/porsche-design-system/pull/3754))
- `Select`, `Select Wrapper`:
  - focus outline becomes default focus style when no filter is used
    ([#3754](https://github.com/porsche-design-system/porsche-design-system/pull/3754))
- `Carousel`: Center layout of Carousel on mobile view
  ([#3765](https://github.com/porsche-design-system/porsche-design-system/pull/3765))
- `Carousel`: `auto` value of `slides-per-page` prop is breakpoint customizable
  ([#3771](https://github.com/porsche-design-system/porsche-design-system/pull/3771))

## [3.27.0-rc.5] - 2025-02-20

### Fixed

- `AG Grid`: error on reload in next.js.
  ([#3759](https://github.com/porsche-design-system/porsche-design-system/pull/3759))

## [3.27.0-rc.4] - 2025-02-20

### Fixed

- `AG Grid`: not accessing cdn base url correctly.
  ([#3759](https://github.com/porsche-design-system/porsche-design-system/pull/3759))

## [3.27.0-rc.3] - 2025-02-18

### Fixed

- `AG Grid`: not resolving dependencies correctly.
  ([#3757](https://github.com/porsche-design-system/porsche-design-system/pull/3757))

## [3.27.0-rc.2] - 2025-02-18

### Fixed

- `AG Grid`: not resolving dependencies correctly.
  ([#3756](https://github.com/porsche-design-system/porsche-design-system/pull/3756))

## [3.27.0-rc.1] - 2025-02-17

### Changed

- **Breaking Change** `AG Grid`: Updated from v32 to v33, which introduced a new Theming API. AG Grid migrated from a
  CSS-based theming approach to a JavaScript object-based theming system. As a result, our custom theme also had to be
  adjusted accordingly. ([#3740](https://github.com/porsche-design-system/porsche-design-system/pull/3740))

### Fixed

- Styles: `vanilla-extract` returns `getMediaQueryMax`, `getMediaQueryMin`, `getMediaQueryMinMax` & `getSkeletonStyle`
  in wrong format ([#3753](https://github.com/porsche-design-system/porsche-design-system/pull/3753))

## [3.27.0-rc.0] - 2025-02-13

### Added

- `@font-face` supports Thai language
  ([#3750](https://github.com/porsche-design-system/porsche-design-system/pull/3750))
- Partials: `getFontLinks` supports preloading `thai` subset
  ([#3750](https://github.com/porsche-design-system/porsche-design-system/pull/3750))

### Changed

- `Popover`: gets rendered on `#top-layer` which enables it to be shown correctly even when used e.g. within a scroll
  container ([#3732](https://github.com/porsche-design-system/porsche-design-system/pull/3732))

#### Removed

- `Popover`: default styling for slotted anchors
  ([#3732](https://github.com/porsche-design-system/porsche-design-system/pull/3732))

## [3.26.0] - 2025-02-07

## [3.26.0-rc.0] - 2025-02-06

### Added

- `Switch`: `compact` prop to enable a smaller, space-saving version for compact layouts
  ([#3728](https://github.com/porsche-design-system/porsche-design-system/pull/3728))
- `Select`: `compact` prop to enable a smaller, space-saving version for compact layouts
  ([#3731](https://github.com/porsche-design-system/porsche-design-system/pull/3731))
- `Canvas`: named slot `sidebar-end-header`
  ([#3736](https://github.com/porsche-design-system/porsche-design-system/pull/3736))
- `Icon`: `4-wheel-drive`, `aggregation`, `arrow-compact-down`, `arrow-compact-left`, `arrow-compact-right`,
  `arrow-compact-up`, `arrows`, `battery-half`, `battery-one-quarter`, `battery-three-quarters`, `brain`, `cabriolet`,
  `charging-network`, `cloud`, `color-picker`, `compass`, `coupe`, `cut`, `door`, `drag`, `ear`, `error`,
  `exclamation-filled`, `fast-backward`, `fast-forward`, `file-csv`, `file-excel`, `flag`, `genuine-parts`,
  `geo-localization`, `grip`, `group`, `hand`, `highway-filled`, `history`, `laptop`, `limousine`, `linked`,
  `logo-apple-carplay`, `logo-apple-music`, `logo-kununu`, `logo-snapchat`, `microphone`, `news`, `north-arrow`,
  `online-search`, `paste`, `pivot`, `price-tag`, `qr-off`, `question-filled`, `radar`, `radio`, `return`, `road`,
  `seat`, `service-technician`, `skip-backward`, `skip-forward`, `stop`, `suv`, `theme`, `turismo`, `trigger-finger`,
  `unlinked` and `weather` ([#3737](https://github.com/porsche-design-system/porsche-design-system/pull/3737))

## [3.25.1] - 2025-01-23

## [3.25.1-rc.0] - 2025-01-23

### Fixed

- `Carousel`: throws error when object-like string is passed by `pagination`
  ([#3715](https://github.com/porsche-design-system/porsche-design-system/pull/3715))

## [3.25.0] - 2025-01-23

## [3.25.0-rc.1] - 2025-01-22

### Fixed

- `Carousel`: throws error when object-like string is passed by `slides-per-page`
  ([#3710](https://github.com/porsche-design-system/porsche-design-system/pull/3710))

## [3.25.0-rc.0] - 2025-01-21

### Added

- `Sheet` ([#3704](https://github.com/porsche-design-system/porsche-design-system/pull/3704))
- `Button`, `Button-Pure`: Add `form` prop to explicitly associate the component with a form, even when it's not
  directly nested within it. ([#3648](https://github.com/porsche-design-system/porsche-design-system/pull/3648))

### Changed

- `Table`: Enable `Table Head Cell` to be used within `Table Row` in addition to `Table Head Row` to further align with
  table structure defined by W3C ([#3701](https://github.com/porsche-design-system/porsche-design-system/pull/3701))

### Fixed

- `Textarea`, `Textarea Wrapper`, `Textfield Wrapper`: color contrast of `unit` prop and counter in `readonly` mode
  meets WCAG 2.2 AA standard ([#3693](https://github.com/porsche-design-system/porsche-design-system/pull/3693))

## [3.24.0] - 2025-01-08

## [3.24.0-rc.1] - 2025-01-08

## [3.24.0-rc.0] - 2025-01-07

### Added

- Styles: support for `vanilla-extract` available under
  `import { … } from '@porsche-design-system/components-{js|angular|react|vue}/styles/vanilla-extract';`
  ([#3666](https://github.com/porsche-design-system/porsche-design-system/pull/3666))

### Changed

- React: updated peer dependency to `>=19.0.0 <20.0.0`

## [3.23.0] - 2024-12-12

## [3.23.0-rc.0] - 2024-12-12

### Changed

- `Select`: Slotted image of selected option now visible in combobox
  ([#3651](https://github.com/porsche-design-system/porsche-design-system/pull/3651))

### Fixed

- `Flyout`: transition bug in Safari ([3674](https://github.com/porsche-design-system/porsche-design-system/pull/3674))
- `Styles`: dart sass deprecation warnings in `SCSS` variant
  ([3664](https://github.com/porsche-design-system/porsche-design-system/pull/3664))

## [3.22.1] - 2024-12-09

## [3.22.1-rc.0] - 2024-12-09

### Fixed

- `Flyout Multilevel`: Secondary scroll area not shown in iOS Safari (iPhone only)
  ([3663](https://github.com/porsche-design-system/porsche-design-system/pull/3663))

## [3.22.0] - 2024-12-06

## [3.22.0-rc.1] - 2024-12-06

### Added

- `Flyout Multilevel`: Supports infinite layers
  ([3647](https://github.com/porsche-design-system/porsche-design-system/pull/3647))

### Fixed

- Partials: error when using in projects without `react/jsx-runtime` as dependency
  ([#3660](https://github.com/porsche-design-system/porsche-design-system/pull/3660))
- `Textfield Wrapper`: text alignment of type `email` and `tel` values in RTL mode
  ([3655](https://github.com/porsche-design-system/porsche-design-system/pull/3655))
- `Popover`:
  - Rendering bug of drop-shadow in Safari 18.x
    ([3622](https://github.com/porsche-design-system/porsche-design-system/pull/3622))
  - Positioning in RTL mode if rendered inside a table (in #top-layer)
    ([3658](https://github.com/porsche-design-system/porsche-design-system/pull/3658))

## [3.22.0-rc.0] - 2024-11-19

### Added

- `Modal`, `Flyout`:
  - `aria-label` is generated from slotted header contents if `aria` prop is not provided
  - ARIA `role` to `aria` prop of `Modal` component to support setting `alertdialog` role
    ([3618](https://github.com/porsche-design-system/porsche-design-system/pull/3618))
- `Pin-Code`: Add `form` prop to explicitly associate the component with a form, even when it's not directly nested
  within it. ([#3588](https://github.com/porsche-design-system/porsche-design-system/pull/3588))
- `Segmented-Control`: Use ElementInternals API and add `form` prop to explicitly associate the component with a form,
  even when it's not directly nested within it.
  ([#3614](https://github.com/porsche-design-system/porsche-design-system/pull/3614))

### Changed

- Angular: updated peer dependency to `>=19.0.0 <20.0.0`
- `Pin-Code`:
  - Remove native input and use ElementInternals API
  - **Breaking Change**: `Pin-Code` component no longer support native validation due to the removal of the underlying
    native `<input>` element. ([#3588](https://github.com/porsche-design-system/porsche-design-system/pull/3588))
- `Styles`: `SCSS` variant uses `@forward/@use` internally to replace deprecated `@import`
  ([#3623](https://github.com/porsche-design-system/porsche-design-system/pull/3623))

### Fixed

- Partials: removed bundled `react/jsx-runtime` due to React 18/19 incompatibilities. When using `jsx` in the `format`
  option, it is necessary to have `react/jsx-runtime` as a dependency in the project included.
  ([#3613](https://github.com/porsche-design-system/porsche-design-system/pull/3613))
- `Select`, `Multi-Select`: Ensure that dynamically changing the `disabled` property via `optgroups` persists the
  `disabled` state for individual options within the group.
  ([#3614](https://github.com/porsche-design-system/porsche-design-system/pull/3614))

## [3.21.0] - 2024-11-12

## [3.21.0-rc.0] - 2024-11-11

### Added

- `Flyout`: Prop `footerBehavior` to always make footer fixed
  ([3590](https://github.com/porsche-design-system/porsche-design-system/pull/3590))
- `Checkbox`, `Textarea`: `formDisabledCallback` and `formStateRestoreCallback` from ElementInternals API and sync
  validity with form element. ([#3528](https://github.com/porsche-design-system/porsche-design-system/pull/3528))
- `Link`, `Link Pure`, `Link Tile`: `aria-haspopup` is now supported for `aria` prop
  ([#3589](https://github.com/porsche-design-system/porsche-design-system/pull/3589))
- `Button`, `Link`: `compact` prop is breakpoint customizable
  ([#3580](https://github.com/porsche-design-system/porsche-design-system/pull/3580))
- `Select`, `Multi-Select`: Add `form` prop to explicitly associate these components with a specific form when they are
  not directly nested within it. ([#3542](https://github.com/porsche-design-system/porsche-design-system/pull/3542))

### Changed

- `Select`, `Multi-Select`:
  - Remove native select and use ElementInternals API
    ([#3542](https://github.com/porsche-design-system/porsche-design-system/pull/3542))
  - **Breaking Change**: `Select` and `Multi-Select` components no longer support native validation due to the removal
    of the underlying native `<select>` element.

### Fixed

- `Flyout`: overlapping of scrollbar in iOS/iPadOS Safari when sticky header/footer is used
  ([#3607](https://github.com/porsche-design-system/porsche-design-system/pull/3607))
- `Carousel`: dynamic change in `slidesPerPages` when using `focusOnCenterSlide` prop breaks pagination
  ([#3592](https://github.com/porsche-design-system/porsche-design-system/pull/3592))
- `Flyout`, `Modal`:
  - transition not working correctly when using conditionally rendered content
    ([#3590](https://github.com/porsche-design-system/porsche-design-system/pull/3590))
  - dismiss button not sticky in case header slot is not present
    ([#3574](https://github.com/porsche-design-system/porsche-design-system/pull/3574))
  - dismiss button overlaps content area
    ([#3574](https://github.com/porsche-design-system/porsche-design-system/pull/3574))
- `jsdom-polyfill`: errors from included polyfill packages
  ([3543](https://github.com/porsche-design-system/porsche-design-system/pull/3543))
- React: global `hidden` attribute with value `false` not working
  ([#3555](https://github.com/porsche-design-system/porsche-design-system/pull/3555))

## [3.20.0] - 2024-10-24

## [3.20.0-rc.1] - 2024-10-24

### Added

- React: better tree-shaking for `@porsche-design-system/components-react`
  ([#3554](https://github.com/porsche-design-system/porsche-design-system/pull/3554))
- `Icon`: `sidebar` ([#3556](https://github.com/porsche-design-system/porsche-design-system/pull/3556))

### Changed

- `Canvas`: Improve UI and UX behaviour in Safari
  ([#3556](https://github.com/porsche-design-system/porsche-design-system/pull/3556))

### Fixed

- `Flyout`: transition animation in Chrome Browser if `Flyout` has scrollable content
  ([#3550](https://github.com/porsche-design-system/porsche-design-system/pull/3550))

## [3.20.0-rc.0] - 2024-10-18

### Added

- `Icon`: `attachment`, `dislike`, `dislike-filled`, `like`, `like-filled`, `new-chat`
  ([#3515](https://github.com/porsche-design-system/porsche-design-system/pull/3515))

### Changed

- `Canvas`: Improve UI and UX behaviour
  ([#3515](https://github.com/porsche-design-system/porsche-design-system/pull/3515))
- `Flyout`, `Modal`: Removed default styling for slotted anchors
  ([#3515](https://github.com/porsche-design-system/porsche-design-system/pull/3515))

## [3.19.0] - 2024-10-14

## [3.19.0-rc.4] - 2024-10-14

### Added

- `AG Grid`: custom theme ([#3517](https://github.com/porsche-design-system/porsche-design-system/pull/3517))
- `Checkbox`: Added a `compact` prop to enable a smaller, space-saving version of the checkbox for compact layouts.
  ([#3504](https://github.com/porsche-design-system/porsche-design-system/pull/3504))
- `Text`, `Display`, `Heading` and `Headline`: introduce new option `inherit` to prop `align`
  ([#3520](https://github.com/porsche-design-system/porsche-design-system/pull/3520))

### Fixed

- `Pin Code`, `Select Wrapper`: programmatic focus
  ([#3527](https://github.com/porsche-design-system/porsche-design-system/pull/3527))
- `Select Wrapper`: native option dropdown has wrong colors in theme dark
  ([#3523](https://github.com/porsche-design-system/porsche-design-system/pull/3523))
- `Switch`: width/height calculation of the toggle element supports browser based text only zoom
  ([#3542](https://github.com/porsche-design-system/porsche-design-system/pull/3542))
- Angular, React, Vue: missing `@deprecated` annotations for deprecated components
  ([#3525](https://github.com/porsche-design-system/porsche-design-system/pull/3525))
- Partials: Replace meta tag `apple-mobile-web-app-capable` with `mobile-web-app-capable` in `getMetaTagsAndIconLinks`
  partial. ([#3519](https://github.com/porsche-design-system/porsche-design-system/pull/3519))

## [3.19.0-rc.3] - 2024-10-02

### Fixed

- `Carousel`: remove gradient styles for carousel if `gradientColor` is not defined
  ([#3518](https://github.com/porsche-design-system/porsche-design-system/pull/3518))

## [3.19.0-rc.2] - 2024-10-01

### Added

- `Carousel`: introduce `trimSpace` prop
  ([#3496](https://github.com/porsche-design-system/porsche-design-system/pull/3496))
- `Checkbox`: ([#3498](https://github.com/porsche-design-system/porsche-design-system/pull/3498))

### Fixed

- `Checkbox Wrapper`, `Radio Button Wrapper`: rendering of `checked` state in Blink based Browsers when component is
  rendered in high contrast mode ([#3488](https://github.com/porsche-design-system/porsche-design-system/pull/3488))

## [3.19.0-rc.1] - 2024-09-06

### Changed

- `Canvas`: Improve UX ([#3494](https://github.com/porsche-design-system/porsche-design-system/pull/3494))

## [3.19.0-rc.0] - 2024-09-03

### Added

- `componentsReady()`: Introduce optional `readyState` parameter
  ([#3460](https://github.com/porsche-design-system/porsche-design-system/pull/3460))
- `Carousel`: introduce `focusOnCenterSlide` & `gradientColor` props
  ([#3488](https://github.com/porsche-design-system/porsche-design-system/pull/3488))

### Changed

- `Text Field Wrapper`: width calculation of counter and unit element are now CSS based in relation to the number of
  characters ([#3472](https://github.com/porsche-design-system/porsche-design-system/pull/3472))

### Fixed

- `jsdom-polyfill`: errors from included polyfill packages
  ([3481](https://github.com/porsche-design-system/porsche-design-system/pull/3481))

## [3.18.0] - 2024-08-21

## [3.18.0-rc.0] - 2024-08-21

### Added

- `Button Tile`, `Link Tile`, `Link Tile Model Signature`: supports `<video/>` (the tile components automatically check
  for OS reduced motion setting to decide weather the video autoplay should be prevented or not to improve accessibility
  & UX) ([#3454](https://github.com/porsche-design-system/porsche-design-system/pull/3454))
- Extend deprecation console warnings by reference to causing DOM element
  ([#3439](https://github.com/porsche-design-system/porsche-design-system/pull/3439))
- `Textarea`: ([#3443](https://github.com/porsche-design-system/porsche-design-system/pull/3443))

### Changed

- Partials: `getInitialStyles` uses CSS `:defined` to determine the visibility of web components, as well as
  `[data-ssr]` attribute instead of `.ssr` class for Next JS and Remix
  ([#3466](https://github.com/porsche-design-system/porsche-design-system/pull/3466))
- Components: Use `:defined` & `[data-ssr]` to handle visibility of nested elements within Shadow DOM
  ([#3470](https://github.com/porsche-design-system/porsche-design-system/pull/3470))
- `Button`, `Link`: spacings adjusted for `compact` mode
- `Banner`, `Flyout`, `Inline Notification`, `Modal`, `Scroller`, `Toast`: button style
  ([#3435](https://github.com/porsche-design-system/porsche-design-system/pull/3435))
- `Select`: added `display: block` to host in order to be consistent with other form components
  ([#3462](https://github.com/porsche-design-system/porsche-design-system/pull/3462))

### Fixed

- `Select`, `Multi-Select`: programmatic focus
  ([#3462](https://github.com/porsche-design-system/porsche-design-system/pull/3462))
- `Button Tile`, `Link Tile`, `Link Tile Model Signature`: correct image position if custom css `position: absolute` is
  used on media element ([#3446](https://github.com/porsche-design-system/porsche-design-system/pull/3446))
- `Button`, `Link`: Safari rendering issue of `backdrop-filter` on border in variant `ghost`
  ([#3435](https://github.com/porsche-design-system/porsche-design-system/pull/3435))
- `Select`, `Select Wrapper`, `Multi Select`, `Textfield Wrapper`: `text-overflow` has now ellipsis behaviour and
  `min-width` is added to prevent text overlapping
  ([#3465](https://github.com/porsche-design-system/porsche-design-system/pull/3465))

## [3.17.0] - 2024-08-01

## [3.17.0-rc.2] - 2024-08-01

### Fixed

- `Optgoup`: hydration error in Next.js SSR context
  ([#3432](https://github.com/porsche-design-system/porsche-design-system/pull/3432))
- `Select`: ensure slotted image width
  ([#3432](https://github.com/porsche-design-system/porsche-design-system/pull/3432))

## [3.17.0-rc.1] - 2024-07-31

### Added

- `Button`, `Link`:
  - Prop `variant` extended by value `ghost`
    ([#3423](https://github.com/porsche-design-system/porsche-design-system/pull/3423))
  - Prop `compact` ([#3423](https://github.com/porsche-design-system/porsche-design-system/pull/3423))

### Fixed

- `Tabs Bar`: fixed tabindex issue when `Tabs Bar` is rendered with the `Scroller` component
  ([#3421](https://github.com/porsche-design-system/porsche-design-system/pull/3421))

## [3.17.0-rc.0] - 2024-07-29

### Added

- `Link Tile`, `Link Tile Model Signature`, `Button Tile`:
  - Named slot `header` ([#3419](https://github.com/porsche-design-system/porsche-design-system/pull/3419))
- `Link Tile`, `Button Tile`: Prop `size` extended by value `large`
  ([#3419](https://github.com/porsche-design-system/porsche-design-system/pull/3419))
- `Tag`:
  - Prop `compact` ([#3411](https://github.com/porsche-design-system/porsche-design-system/pull/3411))
  - Prop `color` extended by value `background-frosted`
    ([#3411](https://github.com/porsche-design-system/porsche-design-system/pull/3411))
- Styles: `theme{Light|Dark}BackgroundFrosted` and `$pds-theme-{light|dark}-background-frosted` color
  ([#3409](https://github.com/porsche-design-system/porsche-design-system/pull/3409))
- `Optgroup`: Usable in combination with `Select` and `Multi Select`
  ([#3410](https://github.com/porsche-design-system/porsche-design-system/pull/3410))
- `Flyout`, `Modal`: Add custom events `motionVisibleEnd` and `motionHiddenEnd` to notify when opening and closing
  transitions are complete ([#3418](https://github.com/porsche-design-system/porsche-design-system/pull/3418))

### Changed

- `Link Tile`, `Link Tile Model Signature`, `Button Tile`:
  - Layout behaviour is able to break out of its aspect ratio in case content overflows to be a11y compliant and/or to
    improve visual alignment in CSS Grid context
    ([#3419](https://github.com/porsche-design-system/porsche-design-system/pull/3419))
  - Values `1:1 | 4:3 | 3:4 | 16:9 | 9:16` of prop `aspect-ratio` are deprecated and mapped to new values
    `1/1 | 4/3 | 3/4 | 16/9 | 9/16` to be aligned with CSS spec
    ([#3419](https://github.com/porsche-design-system/porsche-design-system/pull/3419))

```diff
- <p-link-tile aspect-ratio="1:1 | 4:3 | 3:4 | 16:9 | 9:16"></p-link-tile>
+ <p-link-tile aspect-ratio="1/1 | 4/3 | 3/4 | 16/9 | 9/16"></p-link-tile>

- <p-button-tile aspect-ratio="1:1 | 4:3 | 3:4 | 16:9 | 9:16"></p-button-tile>
+ <p-button-tile aspect-ratio="1/1 | 4/3 | 3/4 | 16/9 | 9/16"></p-button-tile>

- <p-link-tile-model-signature aspect-ratio="1:1 | 4:3 | 3:4 | 16:9 | 9:16"></p-link-tile-model-signature>
+ <p-link-tile-model-signature aspect-ratio="1/1 | 4/3 | 3/4 | 16/9 | 9/16"></p-link-tile-model-signature>
```

- `Link Tile`, `Button Tile`: Value `default` of prop `size` is deprecated and mapped to new value `medium` to be in
  sync with typography sizing definition
  ([#3419](https://github.com/porsche-design-system/porsche-design-system/pull/3419))

```diff
- <p-link-tile size="default"></p-link-tile>
+ <p-link-tile size="medium"></p-link-tile>

- <p-button-tile size="default"></p-button-tile>
+ <p-button-tile size="medium"></p-button-tile>
```

- `Icon`: All icons are up-to-date with the One UI look
- Shorten asset filenames
- `Carousel`: Slides and `controls` slot are centered if `alignHeader` prop is set to `center` and amount of slides is
  less than `slidesPerPage` ([#3372](https://github.com/porsche-design-system/porsche-design-system/pull/3372))

### Fixed

- `Link Pure`: Broken with `alignLabel="start"`, hidden label & nested anchor
  ([#3379](https://github.com/porsche-design-system/porsche-design-system/pull/3379))
- `Textfield Wrapper`, `Textarea Wrapper`: Conditionally rendered component throws
  `TypeError: Cannot read properties of undefined (reading 'type')`
  ([#3383](https://github.com/porsche-design-system/porsche-design-system/pull/3383))
- `Link Tile`: Broken word-break & hyphens Safari
  ([#3397](https://github.com/porsche-design-system/porsche-design-system/pull/3397))
- `Select Wrapper`: `optgroup` styling and behavior
  ([#3410](https://github.com/porsche-design-system/porsche-design-system/pull/3410))

## [3.16.0] - 2024-07-02

## [3.16.0-rc.2] - 2024-07-02

### Added

- Partials: Added default `og:image` and related meta tags to the `getMetaTagsAndIconLinks` partial. Can be disabled by
  setting the `ogImage` option to `false`.
  ([#3357](https://github.com/porsche-design-system/porsche-design-system/pull/3357))

### Changed

- `Flyout Navigation`, `Flyout Navigation Item`: Renamed (experimental) component to `Flyout Multilevel` and
  `Flyout Multilevel Item` ([#3351](https://github.com/porsche-design-system/porsche-design-system/pull/3351))
- `Toast`: Renders fully on `#top-layer`, stacking behaviour has changed and follows W3C standards now, see
  https://developer.mozilla.org/en-US/docs/Glossary/Top_layer and
  https://developer.chrome.com/blog/what-is-the-top-layer
  ([#3356](https://github.com/porsche-design-system/porsche-design-system/pull/3356))

```diff
- <p-flyout-navigation><p-flyout-navigation-item></p-flyout-navigation-item></p-flyout-navigation>
+ <p-flyout-multilevel><p-flyout-multilevel-item></p-flyout-multilevel-item></p-flyout-multilevel>
```

### Fixed

- Types: `@porsche-design-system/components-vue` typings are not exposed
  ([#3355](https://github.com/porsche-design-system/porsche-design-system/pull/3355))

## [3.16.0-rc.1] - 2024-06-18

### Added

- `jsdom-polyfill` Added polyfills for `Popover API` and `ResizeObserver`
  ([#3334](https://github.com/porsche-design-system/porsche-design-system/pull/3334))
- `Segmented Control`: Prop `aria` added to `Segmented Control Item` to support ARIA attributes
  ([#3327](https://github.com/porsche-design-system/porsche-design-system/pull/3327))

### Changed

- Angular: updated peer dependency to `>=17.0.0 <19.0.0`
  ([#3346](https://github.com/porsche-design-system/porsche-design-system/pull/3346))
- React: Improve prop typings for all wrappers of `@porsche-design-system/components-react`
  ([#3336](https://github.com/porsche-design-system/porsche-design-system/pull/3336))

## [3.16.0-rc.0] - 2024-06-05

### Added

- `Flyout`:
  - CSS variable `--p-flyout-sticky-top` (experimental)
    ([#3191](https://github.com/porsche-design-system/porsche-design-system/pull/3191))
  - Prop `disableBackdropClick` ([#3191](https://github.com/porsche-design-system/porsche-design-system/pull/3191))
- `Modal`:
  - CSS variable `--p-modal-width` (experimental)
    ([#3191](https://github.com/porsche-design-system/porsche-design-system/pull/3191))
  - Named slot `header` ([#3191](https://github.com/porsche-design-system/porsche-design-system/pull/3191))

### Changed

- `Modal`, `Flyout`:
  - Sticky dismiss button ([#3191](https://github.com/porsche-design-system/porsche-design-system/pull/3191))
  - Aligned layout, spacing and UX behaviour
    ([#3191](https://github.com/porsche-design-system/porsche-design-system/pull/3191))
  - Renders fully on `#top-layer`, stacking behaviour has changed and follows W3C standards now, see
    https://developer.mozilla.org/en-US/docs/Glossary/Top_layer and
    https://developer.chrome.com/blog/what-is-the-top-layer
    ([#3191](https://github.com/porsche-design-system/porsche-design-system/pull/3191))
- `Modal`: `heading` prop and `slot="heading"` are deprecated. Use `slot="header"` instead.

### Fixed

- Types: Fixed incorrectly allowed type `string` in types `BreakpointCustomizable`, `SelectedAriaAttributes`,
  `CarouselInternationalization`, `PaginationInternationalization` and `ScrollToPosition`
- `Modal`, `Flyout`: Dynamically react to adding/removing named slots
  ([#3191](https://github.com/porsche-design-system/porsche-design-system/pull/3191))
- `Modal`: Uses native `<dialog />` element to resolve focus issues, focus trap
  ([#3191](https://github.com/porsche-design-system/porsche-design-system/pull/3191))

## [3.15.2] - 2024-05-29

### Fixed

- `aria`: Refactor `parseJSONAttribute` to support Safari < 16.4  
  ([#3314](https://github.com/porsche-design-system/porsche-design-system/pull/3314))

## [3.15.1] - 2024-05-23

### Fixed

- `Banner`: Fixed position on mobile ([#3307](https://github.com/porsche-design-system/porsche-design-system/pull/3307))

## [3.15.0] - 2024-05-16

## [3.15.0-rc.5] - 2024-05-16

### Added

- `Button Pure`: Prop `underline` to show an underline for the label
  ([#3212](https://github.com/porsche-design-system/porsche-design-system/pull/3212))
- Partials: Added new option `globalStyles` to `getInitialStyles` to disable global reset styles.  
  ([#3213](https://github.com/porsche-design-system/porsche-design-system/pull/3213))

### Changed

- `Banner`: Refactor Banner to use native `popover`
  ([#3196](https://github.com/porsche-design-system/porsche-design-system/pull/3196))
- Partials: `getInitialStyles` only contain hydration visibility and global styles. All other styles are handled by
  constructable stylesheets at component level.
  ([#3213](https://github.com/porsche-design-system/porsche-design-system/pull/3213))
- `Table`: Removed slotted image style `verticalAlign: 'middle'` from initialStyles
  ([#3213](https://github.com/porsche-design-system/porsche-design-system/pull/3213))
- `Tabs Bar`: Removed sibling tabpanel focus style from initialStyles
  ([#3213](https://github.com/porsche-design-system/porsche-design-system/pull/3213))

### Fixed

- `Carousel`: Accessible name of carousel region wrapper
  ([#3220](https://github.com/porsche-design-system/porsche-design-system/pull/3220))
- `aria` property now supports escaped single quotes inside JSON strings, e.g.
  `aria="{ 'aria-label': 'You can\'t do that? yes you can!' }"`
  ([#3217](https://github.com/porsche-design-system/porsche-design-system/pull/3217))

## [3.15.0-rc.4] - 2024-05-06

### Added

- Partials: Added new partial `getFontFaceStyles` which returns an inline style containing all font-face definitions.  
  ([#3188](https://github.com/porsche-design-system/porsche-design-system/pull/3188))

### Changed

- Partials: Partial `getFontFaceStylesheet` is deprecated and will be removed with the next major release. Use the
  `getFontFaceStyles` partial instead, which directly returns a `<style>` tag containing all font-face definitions and
  can be used in the same way. ([#3188](https://github.com/porsche-design-system/porsche-design-system/pull/3188))

```diff
- getFontFaceStylesheet()
+ getFontFaceStyles()
```

## [3.15.0-rc.3] - 2024-04-23

### Fixed

- `Pin Code`: Fixed several problems with IME keyboards
  ([#3197](https://github.com/porsche-design-system/porsche-design-system/pull/3197))

## [3.15.0-rc.2] - 2024-04-22

### Added

- `Accordion`: Add experimental property `sticky` for a fixed heading
  ([#3181](https://github.com/porsche-design-system/porsche-design-system/pull/3181))
- `Inline Notification`, `Banner`: heading hierarchy can now be customized with `headingTag` prop
  ([#3168](https://github.com/porsche-design-system/porsche-design-system/pull/3168))

### Changed

- `Accordion`: `tag` property is deprecated. Use `headingTag` property instead to specify heading hierarchy level.
  ([#3168](https://github.com/porsche-design-system/porsche-design-system/pull/3168))

```diff
- <p-accordion tag="h3"></p-accordion>
+ <p-accordion heading-tag="h3"></p-accordion>
```

### Fixed

- `Pin Code`: Input is entered twice in iOS
  ([#3192](https://github.com/porsche-design-system/porsche-design-system/pull/3192))

## [3.15.0-rc.1] - 2024-04-17

### Added

- Partials: `getMetaTagsAndIconLinks`, `getComponentChunkLinks`, `getIconLinks` and `getFontLinks` support new format
  option `js` ([#3179](https://github.com/porsche-design-system/porsche-design-system/pull/3179))

## [3.15.0-rc.0] - 2024-04-05

### Changed

- `Model Signature`: Enabling the use of hex colors, CSS gradients, CSS image and video masks. In addition, the size was
  slightly adjusted. ([#3153](https://github.com/porsche-design-system/porsche-design-system/pull/3153))

### Fixed

- `Modal`: Missing box-shadow on sticky footer when slotted content changes
  ([#3154](https://github.com/porsche-design-system/porsche-design-system/pull/3154))
- `Select`: Hydration error in Next.js when using slotted `img`
  ([#3162](https://github.com/porsche-design-system/porsche-design-system/pull/3162))
- `Text Field Wrapper`, `Textarea Wrapper`: Dynamic changes of `showCounter` and `maxLength` are reflected. The counter
  element dynamically adjusts to changes in the input value accurately.
  ([#3084](https://github.com/porsche-design-system/porsche-design-system/pull/3084))

## [3.14.0] - 2024-03-25

## [3.14.0-rc.0] - 2024-03-25

### Added

- `Icon`: `battery-empty-fuel` ([#3148](https://github.com/porsche-design-system/porsche-design-system/pull/3148))

### Changed

- `Icon`: `battery-empty-co2` and `co2-class`
  ([#3148](https://github.com/porsche-design-system/porsche-design-system/pull/3148))
- Angular: updated peer dependency to `>=17.0.0 <18.0.0`
  ([#3125](https://github.com/porsche-design-system/porsche-design-system/pull/3125))
- React: updated peer dependency to `>=18.0.0 <19.0.0`
  ([#3125](https://github.com/porsche-design-system/porsche-design-system/pull/3125))

## [3.13.1] - 2024-03-20

### Fixed

- `Modal`: Unexpected scrolling behavior on iOS >= 17.4
  ([#3128](https://github.com/porsche-design-system/porsche-design-system/pull/3128))
- `Select`, `Multi-Select`: Cropping issues of select dropdown when used inside `Table` component
  ([#3114](https://github.com/porsche-design-system/porsche-design-system/pull/3114))
- `Flyout`, `Flyout Navigation`: iOS Safari URL bar overlaying
  ([#3131](https://github.com/porsche-design-system/porsche-design-system/pull/3131))

## [3.13.0] - 2024-03-11

## [3.13.0-rc.2] - 2024-03-11

### Added

- `Icon`: `battery-empty-co2` and `co2-class`
  ([#3103](https://github.com/porsche-design-system/porsche-design-system/pull/3103))

## [3.13.0-rc.1] - 2024-03-08

### Added

- `Select` ([#3008](https://github.com/porsche-design-system/porsche-design-system/pull/3008))
- `Modal`: Prop `backdrop` ([#3082](https://github.com/porsche-design-system/porsche-design-system/pull/3082))
- `Modal`: CSS variables `--p-modal-spacing-top` and `--p-modal-spacing-bottom`
  ([#3082](https://github.com/porsche-design-system/porsche-design-system/pull/3082))

### Fixed

- `Flyout`: Refactor Flyout to use native Dialog element to resolve focus issues
  ([#2998](https://github.com/porsche-design-system/porsche-design-system/pull/2998))
- `Accordion`: Fix overflow scrollbar issues
  ([#3042](https://github.com/porsche-design-system/porsche-design-system/pull/3042))
- `Carousel`: Skip link is visible when it receives keyboard focus
  ([#3055](https://github.com/porsche-design-system/porsche-design-system/pull/3055))
- Placeholder color of `Text Field Wrapper` for `input type="date"` and `input type="time"` in Safari and alignment in
  Mobile Safari ([#3068](https://github.com/porsche-design-system/porsche-design-system/pull/3068))
- Counter overlap with long initial value in `Text Field Wrapper` for `input type="text"` with `maxlength`
  ([#3079](https://github.com/porsche-design-system/porsche-design-system/pull/3079))

### Changed

- Updated favicons output via `getMetaTagsAndIconLinks()` partial
  ([#3081](https://github.com/porsche-design-system/porsche-design-system/pull/3081))

## [3.13.0-rc.0] - 2024-02-19

### Added

- `Link Tile Product`: Prop `price-original` to be able to visualize sale and original price
  ([#3040](https://github.com/porsche-design-system/porsche-design-system/pull/3040))

### Changed

- Validation of `getInitialStyles()` partial is temporarily disabled
  ([#3049](https://github.com/porsche-design-system/porsche-design-system/pull/3049))

## [3.12.0] - 2024-02-12

## [3.12.0-rc.1] - 2024-02-08

### Fixed

- `Checkbox Wrapper`, `Radio Button Wrapper`: Safari visually reflects input status (checked/unchecked) when used in
  another Shadow DOM or changed programmatically
  ([#3028](https://github.com/porsche-design-system/porsche-design-system/pull/3028))

## [3.12.0-rc.0] - 2024-02-05

### Added

- `Icon`: `logo-x`, `bookmark-filled` and `star-filled`
  ([#3025](https://github.com/porsche-design-system/porsche-design-system/pull/3025))

### Changed

- `Icon`: Visual appearance of `information-filled`, `information`, `success-filled`, `success`, `bookmark`, `compare`,
  `configurate`, `heart-filled`, `heart`, `menu-lines`, `success`, `search`, `locate`, `star`, `shopping-bag-filled`,
  `shopping-bag`, `user-filled` and `user`
  ([#3025](https://github.com/porsche-design-system/porsche-design-system/pull/3025))
- All components (expect some form elements) have improved focus styling based on `:focus-visible`
  ([#3011](https://github.com/porsche-design-system/porsche-design-system/pull/3011))
- Several components are using CSS property `inset|inset-inline|inset-block` instead of `top|bottom|left|right` for
  better RTL (right-to-left) support ([#3011](https://github.com/porsche-design-system/porsche-design-system/pull/3011))
- `Switch`: Improve RTL (right-to-left) mode
  ([#3011](https://github.com/porsche-design-system/porsche-design-system/pull/3011))
- `Button`, `Button Pure`, `Switch`, `Checkbox Wrapper`, `Radio Button Wrapper`, `Pin Code`: optimized announcement of
  loading state for assistive technologies
  ([#3009](https://github.com/porsche-design-system/porsche-design-system/pull/3009))

### Fixed

- All components are supporting focus style in High Contrast Mode correctly
  ([#3011](https://github.com/porsche-design-system/porsche-design-system/pull/3011))

## [3.11.0] - 2024-01-30

## [3.11.0-rc.0] - 2024-01-30

### Fixed

- `Carousel`: Carousel does not work with single pointer event on smaller touch devices
  ([#3003](https://github.com/porsche-design-system/porsche-design-system/pull/3003))
- `Carousel`: `Each child in a list should have a unique "key" prop` warning in Next.js SSR context
  ([#3001](https://github.com/porsche-design-system/porsche-design-system/pull/3001))

### Changed

- Scroll-lock used in `Flyout`, `Flyout Navigation` and `Modal` is based on `body { overflow: hidden; }` for all devices
  ([#3013](https://github.com/porsche-design-system/porsche-design-system/pull/3013))
- `Toast`: Alignment reflects RTL (right-to-left) mode
  ([#3010](https://github.com/porsche-design-system/porsche-design-system/pull/3010))
- `Carousel`: Pagination can be used for navigation & pagination has more spacing on touch devices
  ([#3003](https://github.com/porsche-design-system/porsche-design-system/pull/3003))

## [3.10.0] - 2024-01-17

## [3.10.0-rc.5] - 2024-01-16

### Changed

- `visibility` css property can be overridden on all components, e.g. to make use of `visibility: hidden;`  
  ([#2988](https://github.com/porsche-design-system/porsche-design-system/pull/2988))
- `Carousel`: Named slot `header` renamed to `controls`
  ([#2992](https://github.com/porsche-design-system/porsche-design-system/pull/2992))

## [3.10.0-rc.4] - 2024-01-15

### Added

- `Icon`: Auto-flipping icons (certain ones only) in RTL (right-to-left) mode
  ([#2957](https://github.com/porsche-design-system/porsche-design-system/pull/2957))
- `Carousel`: Prop `heading-size`, named slot `header`
  ([#2915](https://github.com/porsche-design-system/porsche-design-system/pull/2915))
- `Accordion`: support for custom click area for `compact` variant
  ([#2920](https://github.com/porsche-design-system/porsche-design-system/pull/2920))
- `@font-face` supports Middle East languages
  ([#2946](https://github.com/porsche-design-system/porsche-design-system/pull/2946))
- Partials: `getFontLinks` supports preloading `arabic`, `pashto` and `urdu` subsets
  ([#2946](https://github.com/porsche-design-system/porsche-design-system/pull/2946))

### Changed

- `Flyout Navigation`: Improved validation and `activeIdentifier` isn't automatically updated anymore
  ([#2935](https://github.com/porsche-design-system/porsche-design-system/pull/2935))
- `Carousel`: Position and width of heading and description
  ([#2915](https://github.com/porsche-design-system/porsche-design-system/pull/2915))
- `Model Signature` asset for `model="macan"`
- Aligned naming of all `CustomEvent<T>` types and deprecated old ones since they are in fact typing the `detail: T`
  property of the event

```diff
- AccordionUpdateEvent
+ AccordionUpdateEventDetail
- CarouselUpdateEvent
+ CarouselUpdateEventDetail
- FlyoutNavigationUpdateEvent
+ FlyoutNavigationUpdateEventDetail
- LinkTileProductLikeEvent
+ LinkTileProductLikeEventDetail
- MultiSelectUpdateEvent
+ MultiSelectUpdateEventDetail
- PaginationUpdateEvent
+ PaginationUpdateEventDetail
- PinCodeUpdateEvent
+ PinCodeUpdateEventDetail
- SegmentedControlUpdateEvent
+ SegmentedControlUpdateEventDetail
- StepperHorizontalUpdateEvent
+ StepperHorizontalUpdateEventDetail
- SwitchUpdateEvent
+ SwitchUpdateEventDetail
- TableUpdateEvent
+ TableUpdateEventDetail
- TabsUpdateEvent
+ TabsUpdateEventDetail
- TabsBarUpdateEvent
+ TabsBarUpdateEventDetail
```

### Fixed

- `Pin Code`: Focus correct input when clicking on label
  ([#2985](https://github.com/porsche-design-system/porsche-design-system/pull/2985))
- `Flyout Navigation`: Focus dismiss button after opening
  ([#2935](https://github.com/porsche-design-system/porsche-design-system/pull/2935))
- `Accordion`: Alignment of slotted heading with custom padding
  ([#2920](https://github.com/porsche-design-system/porsche-design-system/pull/2920))
- `Modal`: Scrollbar is hidden ([#2907](https://github.com/porsche-design-system/porsche-design-system/pull/2907))
- `Toast`: `max-width` when used in scale mode
  ([#2960](https://github.com/porsche-design-system/porsche-design-system/pull/2960))

## [3.10.0-rc.3] - 2023-12-12

## [3.10.0-rc.2] - 2023-12-12

## [3.10.0-rc.1] - 2023-12-11

### Added

- **[EXPERIMENTAL]** `Link Tile Product`
  ([#2909](https://github.com/porsche-design-system/porsche-design-system/pull/2909))

### Fixed

- `Wordmark`, `Crest` and `Marque`: custom clickable area
  ([#2930](https://github.com/porsche-design-system/porsche-design-system/pull/2930))

## [3.10.0-rc.0] - 2023-12-07

### Added

- **[EXPERIMENTAL]** `Flyout Navigation`
  ([#2906](https://github.com/porsche-design-system/porsche-design-system/pull/2906))
- Prop `submit-button` to show/hide a submit button for `Text Field Wrapper` `type="search"` if wrapped inside a form
  ([#2908](https://github.com/porsche-design-system/porsche-design-system/pull/2908))

### Changed

- `Accordion`: removed `border-bottom` if used standalone
  ([#2911](https://github.com/porsche-design-system/porsche-design-system/pull/2911))
- `display` css property can be overridden on all components, e.g. to make use of `display: none;` within media
  queries  
  ([#2913](https://github.com/porsche-design-system/porsche-design-system/pull/2913))
- `Pagination`: Prop `maxNumberOfPageLinks` is deprecated and has no effect anymore, instead there is responsive
  behavior out of the box with full SSR support
  ([#2898](https://github.com/porsche-design-system/porsche-design-system/pull/2898))

## [3.9.0] - 2023-11-24

## [3.9.0-rc.0] - 2023-11-23

### Added

- Angular: `theme: 'light' | 'dark' | 'auto'` option to `PorscheDesignSystemModule.load()` to set `theme` on all child
  components  
  ([#2872](https://github.com/porsche-design-system/porsche-design-system/pull/2872))
- React: `theme: 'light' | 'dark' | 'auto'` prop to `PorscheDesignSystemProvider` to set `theme` on all child
  components  
  ([#2872](https://github.com/porsche-design-system/porsche-design-system/pull/2872))
- Vue: `theme: 'light' | 'dark' | 'auto'` prop to `PorscheDesignSystemProvider` to set `theme` on all child components  
  ([#2872](https://github.com/porsche-design-system/porsche-design-system/pull/2872))
- Validation for usage of different PDS versions
  ([#2867](https://github.com/porsche-design-system/porsche-design-system/pull/2867))

### Changed

- `Text Field Wrapper`, `Textarea Wrapper`, `Select Wrapper`, `Multi Select`, `Pin Code`, `Checkbox Wrapper` and
  `Radio Button Wrapper` have improved visual alignment
  ([#2854](https://github.com/porsche-design-system/porsche-design-system/pull/2854))
- `Text Field Wrapper` fully supports RTL (right-to-left) mode
  ([#2854](https://github.com/porsche-design-system/porsche-design-system/pull/2854))
- `Pin Code`: Prop values from `1` to `6` are now supported for `length` prop
  ([#2859](https://github.com/porsche-design-system/porsche-design-system/pull/2859))
- `Model Signature` asset for `model="macan"`
  ([#2857](https://github.com/porsche-design-system/porsche-design-system/pull/2857))
- Use motion tokens in all components
  ([#2834](https://github.com/porsche-design-system/porsche-design-system/pull/2834))

### Fixed

- `Select Wrapper`: Select dropdown is now visible if it overflows the `Table` component
  ([#2885](https://github.com/porsche-design-system/porsche-design-system/pull/2885))
- `Select Wrapper` keyboard and scroll behavior
  ([#2864](https://github.com/porsche-design-system/porsche-design-system/pull/2864))
- Safari 15 default margin of button elements in several components
  ([#2858](https://github.com/porsche-design-system/porsche-design-system/pull/2858))
- `Checkbox Wrapper` and `Radio Button Wrapper` border-color/background-color does not reset on hover
  ([#2852](https://github.com/porsche-design-system/porsche-design-system/pull/2852))
- `Tabs Bar` losing `activeTabIndex` and underline in certain framework scenarios
  ([#2896](https://github.com/porsche-design-system/porsche-design-system/pull/2896))
- `Modal` and `Flyout` body jumping in the background and scrolling back to the top in Next Js and Remix
  ([#2890](https://github.com/porsche-design-system/porsche-design-system/pull/2890))

## [3.8.0] - 2023-10-24

## [3.8.0-rc.0] - 2023-10-23

### Added

- RTL (right-to-left) support for all components
  ([#2819](https://github.com/porsche-design-system/porsche-design-system/pull/2819))
- `Popover` and `Modal` support theme dark and auto
  ([#2789](https://github.com/porsche-design-system/porsche-design-system/pull/2789))
- Styles: `getSkeletonStyle()` and `pds-skeleton()`
  ([#2796](https://github.com/porsche-design-system/porsche-design-system/pull/2796))
- Styles: `motionDuration{Short|Moderate|Long|VeryLong}`, `motionEasing{Base|In|Out}`, and
  `$pds-motion-duration-{short|moderate|long|very-long}`, `$pds-motion-easing-{base|in|out}`
  ([#2791](https://github.com/porsche-design-system/porsche-design-system/pull/2791))

### Changed

- Styles: `themeDarkBackgroundShading` and `$pds-theme-dark-background-shading` color
  ([#2789](https://github.com/porsche-design-system/porsche-design-system/pull/2789))
- `Spinner` animation was optimized to consume less CPU
  ([#2825](https://github.com/porsche-design-system/porsche-design-system/pull/2825))

- `Text`, `Display`, `Heading`, `Headline`: Prop values `left | right` of `align` prop are deprecated and mapped to new
  values `start | end` for correct RTL (right-to-left) support
  ([#2819](https://github.com/porsche-design-system/porsche-design-system/pull/2819))

```diff
- <p-text align="left"></p-text>
+ <p-text align="start"></p-text>

- <p-text align="right"></p-text>
+ <p-text align="end"></p-text>

- <p-display align="left"></p-display>
+ <p-display align="start"></p-display>

- <p-display align="right"></p-display>
+ <p-display align="end"></p-display>

- <p-heading align="left"></p-heading>
+ <p-heading align="start"></p-heading>

- <p-heading align="right"></p-heading>
+ <p-heading align="end"></p-heading>

- <p-headline align="left"></p-headline>
+ <p-headline align="start"></p-headline>

- <p-headline align="right"></p-headline>
+ <p-headline align="end"></p-headline>
```

- `Button Pure`, `Link Pure`, `Switch`: Prop values `left | right` of `align-label` prop are deprecated and mapped to
  new values `start | end` for correct RTL (right-to-left) support
  ([#2819](https://github.com/porsche-design-system/porsche-design-system/pull/2819))

```diff
- <p-button-pure align-label="left"></p-button-pure>
+ <p-button-pure align-label="start"></p-button-pure>

- <p-button-pure align-label="right"></p-button-pure>
+ <p-button-pure align-label="end"></p-button-pure>

- <p-link-pure align-label="left"></p-link-pure>
+ <p-link-pure align-label="start"></p-link-pure>

- <p-link-pure align-label="right"></p-link-pure>
+ <p-link-pure align-label="end"></p-link-pure>

- <p-switch align-label="left"></p-switch>
+ <p-switch align-label="start"></p-switch>

- <p-switch align-label="right"></p-switch>
+ <p-switch align-label="end"></p-switch>
```

- `Flyout`: Prop values `left | right` of `position` prop are deprecated and mapped to new values `start | end` for
  correct RTL (right-to-left) support
  ([#2819](https://github.com/porsche-design-system/porsche-design-system/pull/2819))

```diff
- <p-flyout position="left"></p-flyout>
+ <p-flyout-pure position="start"></p-flyout>

- <p-flyout-pure position="right"></p-flyout>
+ <p-flyout-pure position="end"></p-flyout>
```

- `Carousel`: Prop value `left` of `align-header` prop is deprecated and mapped to new value `start` for correct RTL
  (right-to-left) support ([#2819](https://github.com/porsche-design-system/porsche-design-system/pull/2819))

```diff
- <p-carousel align-header="left"></p-carousel>
+ <p-carousel-pure align-header="start"></p-carousel>
```

### Fixed

- `Popover` doesn't get cut off when used within the `Table` component
  ([#2814](https://github.com/porsche-design-system/porsche-design-system/pull/2814))
- `Flyout` and `Modal` with `open="false"` and nested `Accordion` with `open="true"` containing focusable elements like
  links can't be focused anymore ([#2818](https://github.com/porsche-design-system/porsche-design-system/pull/2818))
- Background for open `Flyout` and `Modal` on iOS Mobile Safari with collapsed address bar is no longer scrollable
  ([#2822](https://github.com/porsche-design-system/porsche-design-system/pull/2822))
- `Tabs Bar` works with translated page content
  ([#2847](https://github.com/porsche-design-system/porsche-design-system/pull/2847))

## [3.7.0] - 2023-10-04

## [3.7.0-rc.2] - 2023-10-04

### Added

- Styles: `gridStyles` and `pds-grid()` support basic usage inside `Flyout` component
  ([#2756](https://github.com/porsche-design-system/porsche-design-system/pull/2756))

### Fixed

- Overlay issues of header/footer in `Flyout` component
  ([#2786](https://github.com/porsche-design-system/porsche-design-system/pull/2786))

## [3.7.0-rc.1] - 2023-09-20

### Added

- **[EXPERIMENTAL]** Prop `loading` for `Radio Button Wrapper`
  ([#2774](https://github.com/porsche-design-system/porsche-design-system/pull/2774))
- Theme property supports `auto` for all themeable components, reflecting `prefers-color-scheme` based on OS system
  settings ([#2719](https://github.com/porsche-design-system/porsche-design-system/pull/2719))
- `hyphens` CSS property can now be overwritten in `Button Tile`, `Link Tile` and `Link Tile Model Signature` components
  ([#2758](https://github.com/porsche-design-system/porsche-design-system/pull/2758))
- Partials that produce innerHTML support `{ format: 'sha256' }` option for whitelisting in
  [Content-Security-Policy (CSP)](/must-know/security/content-security-policy/)
  ([#2773](https://github.com/porsche-design-system/porsche-design-system/pull/2773))
- `Pin Code` ([#2691](https://github.com/porsche-design-system/porsche-design-system/pull/2691))

### Fixed

- Dragging of `Carousel` can become stucked
  ([#2768](https://github.com/porsche-design-system/porsche-design-system/pull/2768))
- Color of `message` for `Fieldset`, `Fieldset Wrapper`, `Text Field Wrapper` and `Textarea Wrapper` in dark theme
  ([#2769](https://github.com/porsche-design-system/porsche-design-system/pull/2769))

### Changed

- Usage of `getInitialStyles()` partial is required and validated with an exception
  ([#2749](https://github.com/porsche-design-system/porsche-design-system/pull/2749))

## [3.7.0-rc.0] - 2023-09-05

### Added

- `Multi Select` ([#2658](https://github.com/porsche-design-system/porsche-design-system/pull/2658))

### Changed

- Partials: `Cdn` and `Format` types are exposed
  ([#2760](https://github.com/porsche-design-system/porsche-design-system/pull/2760))

## [3.6.1] - 2023-08-29

## [3.6.1-rc.0] - 2023-08-29

### Fixed

- Overlapping issues of `Accordion` contents when positioned outside of content area
  ([#2746](https://github.com/porsche-design-system/porsche-design-system/pull/2746))
- Backwards compatibility with previous versions of Porsche Design System
  ([#2752](https://github.com/porsche-design-system/porsche-design-system/pull/2752))

## [3.6.0] - 2023-08-28

## [3.6.0-rc.2] - 2023-08-28

### Fixed

- `Tabs Bar` losing `activeTabIndex` and underline
  ([#2748](https://github.com/porsche-design-system/porsche-design-system/pull/2748))

## [3.6.0-rc.1] - 2023-08-24

### Fixed

- Bundling format and name of `components-js` entrypoint for Vanilla JS integration
  ([#2745](https://github.com/porsche-design-system/porsche-design-system/pull/2745))

## [3.6.0-rc.0] - 2023-08-23

### Added

- New value `aria-current` for `aria` property for linked components (`Link`, `Link Pure`, `Link Tile`, `Crest`,
  `Marque`) ([#2696](https://github.com/porsche-design-system/porsche-design-system/pull/2696))
- Angular: `cdn: 'auto' | 'cn'` option to `PorscheDesignSystemModule.load()` as alternative to using
  `window.PORSCHE_DESIGN_SYSTEM_CDN` ([#2676](https://github.com/porsche-design-system/porsche-design-system/pull/2676))
- React: `cdn: 'auto' | 'cn'` prop to `PorscheDesignSystemProvider` as alternative to using
  `window.PORSCHE_DESIGN_SYSTEM_CDN` with SSR support
  ([#2676](https://github.com/porsche-design-system/porsche-design-system/pull/2676))
- Vue: `cdn: 'auto' | 'cn'` prop to `PorscheDesignSystemProvider` as alternative to using
  `window.PORSCHE_DESIGN_SYSTEM_CDN` ([#2676](https://github.com/porsche-design-system/porsche-design-system/pull/2676))
- Support for sticky footer to `Modal`
  ([#2723](https://github.com/porsche-design-system/porsche-design-system/pull/2723))

### Changed

- Update of Twitter icon ([#2731](https://github.com/porsche-design-system/porsche-design-system/pull/2731))
- Use China CDN and set `window.PORSCHE_DESIGN_SYSTEM_CDN` for backwards compatibility based on .cn top level domain
  before design system initialization
  ([#2676](https://github.com/porsche-design-system/porsche-design-system/pull/2676))

### Fixed

- `Flyout`: Overlapping of sticky header/footer if slotted content has different z-index
  ([#2736](https://github.com/porsche-design-system/porsche-design-system/pull/2736))
- Keyboard behavior and `aria` semantics if either `a` or `button` elements are used as slotted content in `Tabs Bar`
  component. ([#2713](https://github.com/porsche-design-system/porsche-design-system/pull/2713))
- React/SSR: compatibility with Next.js v13 app router
  ([#2687](https://github.com/porsche-design-system/porsche-design-system/pull/2687))
- Consistent `package.json` ECMAScript module exports with `.mjs` and `.cjs` file extensions for
  `components-{js|angular|react|vue}`
  ([#2739](https://github.com/porsche-design-system/porsche-design-system/pull/2739))

## [3.5.0] - 2023-07-25

## [3.5.0-rc.0] - 2023-07-21

### Added

- `background` property to `Button Tile` and `Link Tile` component to adapt the description and link/button theme when
  used on light background image ([#2669](https://github.com/porsche-design-system/porsche-design-system/pull/2669))
- Breakpoint customizable property `columns` to `Segmented Control` to set the amount of columns
  ([#2652](https://github.com/porsche-design-system/porsche-design-system/pull/2652))

### Fixed

- Alignment of `Icon` inside `Accordion` header
  ([#2673](https://github.com/porsche-design-system/porsche-design-system/pull/2673))
- Direction of `Select Wrapper` dropdown if `direction` property is set to `auto`
  ([#2677](https://github.com/porsche-design-system/porsche-design-system/pull/2677))

## [3.4.0] - 2023-07-14

## [3.4.0-rc.0] - 2023-07-13

### Added

- React: `'use client';` directive is applied on all components for main and `ssr` sub-package
  ([#2654](https://github.com/porsche-design-system/porsche-design-system/pull/2654))

### Fixed

- Regression in `observeChildren` that affected nested components (e.g. incorrect rendering of nested `Tabs`).
  ([#2649](https://github.com/porsche-design-system/porsche-design-system/pull/2649))
- Click behaviour of slotted interactive elements of `Carousel`
  ([#2663](https://github.com/porsche-design-system/porsche-design-system/pull/2663))

## [3.3.0] - 2023-07-07

## [3.3.0-rc.0] - 2023-07-06

### Added

- `Tabs` and `Tabs Bar` support SSR ([#2611](https://github.com/porsche-design-system/porsche-design-system/pull/2611))
- Contents of `Tag` component can now be wrapped in multiple lines
  ([#2625](https://github.com/porsche-design-system/porsche-design-system/pull/2625))
- `Carousel`: Possibility to set custom border-radius of slide items
  ([#2645](https://github.com/porsche-design-system/porsche-design-system/pull/2645))
- native lazy loading attribute to `img` tag of `Icon`
  ([#2644](https://github.com/porsche-design-system/porsche-design-system/pull/2644))

### Fixed

- `Stepper Horizontal` navigation between 2 pages is not working as expected in angular
  ([#2641](https://github.com/porsche-design-system/porsche-design-system/pull/2641))
- `Segmented Control` text is not centered / causing unintended line-breaks
  ([#2614](https://github.com/porsche-design-system/porsche-design-system/pull/2614))
- `jsdom-polyfill` fixes validation errors in unit tests during SSR hydration
  ([#2613](https://github.com/porsche-design-system/porsche-design-system/pull/2613))
- `Accordion` collapsable content is overflowing when used with multiple prefixes  
  ([#2612](https://github.com/porsche-design-system/porsche-design-system/pull/2612))
- `Tabs Bar` position of underline for fluid font-size with `size="medium` when resizing
  ([#2611](https://github.com/porsche-design-system/porsche-design-system/pull/2611))
- `Button Pure`, `Link Pure`: `:hover` bug on Firefox
  ([#2630](https://github.com/porsche-design-system/porsche-design-system/pull/2630))
- `Carousel`: Removed `overflow:hidden` of slide items
  ([#2645](https://github.com/porsche-design-system/porsche-design-system/pull/2645))

### Changed

- Improved bootstrapping behaviour of `Icon`
  ([#2644](https://github.com/porsche-design-system/porsche-design-system/pull/2644))

## [3.2.0] - 2023-06-19

## [3.2.0-rc.0] - 2023-06-19

### Added

- `skipLinkTarget` property to `Carousel` component to enhance keyboard functionality
  ([#2557](https://github.com/porsche-design-system/porsche-design-system/pull/2557))
- `showLastPage` property to `Pagination` component
  ([#2606](https://github.com/porsche-design-system/porsche-design-system/pull/2606))

### Fixed

- Partials: `getInitialStyles` supports `Flyout` component
  ([#2598](https://github.com/porsche-design-system/porsche-design-system/pull/2598))
- `Popover` content can be selected/highlighted
  ([#2599](https://github.com/porsche-design-system/porsche-design-system/pull/2599))

### Changed

- `Carousel` pagination now shows 5 "infinite bullets" when using more than 5 slides
  ([#2600](https://github.com/porsche-design-system/porsche-design-system/pull/2600))
- `Carousel` supports click events on non-active slides and changed keyboard navigation
  ([#2557](https://github.com/porsche-design-system/porsche-design-system/pull/2557))
- Unified wordings of all console warnings, errors and exceptions
  ([#2602](https://github.com/porsche-design-system/porsche-design-system/pull/2602))
- Angular: increased peer dependency to `>=15.0.0 <17.0.0`
  ([#2602](https://github.com/porsche-design-system/porsche-design-system/pull/2602))
- `Toast` allows line break markups within toast message
  ([#2584](https://github.com/porsche-design-system/porsche-design-system/pull/2584))
- `Toast` shows always the latest toast message and clears its queue immediately if a new message is added
  ([#2584](https://github.com/porsche-design-system/porsche-design-system/pull/2584))

## [3.1.0] - 2023-06-09

## [3.1.0-rc.2] - 2023-06-09

### Changed

- `Crest` updated assets ([#2595](https://github.com/porsche-design-system/porsche-design-system/pull/2595))
- Partials: `getMetaTagsAndIconLinks` updated assets
  ([#2595](https://github.com/porsche-design-system/porsche-design-system/pull/2595))

### Added

- `Flyout` ([#2547](https://github.com/porsche-design-system/porsche-design-system/pull/2547))

### Fixed

- Wrong validation during SSR hydration of `Link Tile` and `Select Wrapper`
  ([#2588](https://github.com/porsche-design-system/porsche-design-system/pull/2588))
- `Modal` scrollable modal does not jump to top on changes within dialog
  ([#2574](https://github.com/porsche-design-system/porsche-design-system/pull/2574))
- Unnecessary lifecycles are prevented when prop values do not change for complex values
  ([#2574](https://github.com/porsche-design-system/porsche-design-system/pull/2574))

## [3.1.0-rc.1] - 2023-06-02

### Added

- **[EXPERIMENTAL]** Prop `showPasswordToggle` for `Text Field Wrapper` with `input type="password"`
  ([#2586](https://github.com/porsche-design-system/porsche-design-system/pull/2586))
- Prop `name` for `Icon` supports `heart`, `heart-filled`, `copy`, `fingerprint`, `tire`, `roof-open` and `roof-closed`
  ([#2589](https://github.com/porsche-design-system/porsche-design-system/pull/2589))

### Fixed

- `Select Wrapper` missing border on touch devices
  ([#2579](https://github.com/porsche-design-system/porsche-design-system/pull/2579))
- `Tabs Item` text content can be selected/highlighted
  ([#2582](https://github.com/porsche-design-system/porsche-design-system/pull/2582))

## [3.1.0-rc.0] - 2023-05-24

### Added

- `Marque` now has a `variant` property, including 75 years variant
  ([#2575](https://github.com/porsche-design-system/porsche-design-system/pull/2575))

## [3.0.0] - 2023-05-11

## [3.0.0-rc.3] - 2023-05-10

### Fixed

- `Tabs Bar` focus behavior via keyboard navigation
  ([#2546](https://github.com/porsche-design-system/porsche-design-system/pull/2546))
- Rendering of `Wordmark` in Safari ([#2542](https://github.com/porsche-design-system/porsche-design-system/pull/2542))
- Disabled dragging/ghosting of icons
  ([#2536](https://github.com/porsche-design-system/porsche-design-system/pull/2536))

### Changed

- Styles: `dropShadow{Low|Medium|High}Style`s use `box-shadow` instead of `filter: drop-shadow()` to fix glitches
  together with `frostedGlassStyle` in Firefox
  ([#2545](https://github.com/porsche-design-system/porsche-design-system/pull/2545))
- Size of icon and height of `Accordion`
  ([#2536](https://github.com/porsche-design-system/porsche-design-system/pull/2536))

## [3.0.0-rc.2] - 2023-05-09

### Fixed

- `Checkbox Wrapper` Safari visual state change while hovering
  ([#2508](https://github.com/porsche-design-system/porsche-design-system/pull/2508))
- `Checkbox Wrapper` keyboard arrow navigation
  ([#2508](https://github.com/porsche-design-system/porsche-design-system/pull/2508))
- `Modal` fix hover state of dismiss button
  ([#2510](https://github.com/porsche-design-system/porsche-design-system/pull/2510))
- `Link Pure`, `Button Pure`: adjust offset of `:hover` and `active` styles
  ([#2511](https://github.com/porsche-design-system/porsche-design-system/pull/2511))
- `Tabs Bar`, `Tabs` ([#2521](https://github.com/porsche-design-system/porsche-design-system/pull/2521)):
  - `focus` state of tabpanel
  - Indicator bar height
- Optimize icon/text alignment of `Link Pure` and `Button Pure` in Safari
- `Select Wrapper` multiline option height and scaling behavior
  ([#2524](https://github.com/porsche-design-system/porsche-design-system/pull/2524))
- Fixed accessibility issues of `Tabs`, `Tabs Bar` and `Stepper Horizontal` to comply with v.4.7.0 of `axe-core`
  ([#2530](https://github.com/porsche-design-system/porsche-design-system/pull/2530))
- React: `patchRemixRunProcessBrowserGlobalIdentifier` binary now supports Remix 1.16.0
  ([#2537](https://github.com/porsche-design-system/porsche-design-system/pull/2537))
- Angular: added optional modifier to optional properties for better type checking in strict mode
  ([#2544](https://github.com/porsche-design-system/porsche-design-system/pull/2544))

### Added

- Deprecation warning to `Icon` component if `lazy` prop is used
  ([#2521](https://github.com/porsche-design-system/porsche-design-system/pull/2521))
- `aria` prop to `Scroller` component
  ([#2530](https://github.com/porsche-design-system/porsche-design-system/pull/2530))

### Changed

- Model signature asset of 718 model ([#2532](https://github.com/porsche-design-system/porsche-design-system/pull/2532))

## [3.0.0-rc.1] - 2023-04-19

### Added

- Prop `name` for `Icon` supports `push-pin`, `push-pin-off`, `qr`, `pin-filled`, `shopping-cart-filled`,
  `shopping-bag-filled`, `logo-apple-podcast`, `logo-spotify` and `user-filled`
  ([#2471](https://github.com/porsche-design-system/porsche-design-system/pull/2471)).
- **[EXPERIMENTAL]** Prop `loading` for `Checkbox Wrapper`
  ([#2483](https://github.com/porsche-design-system/porsche-design-system/pull/2483))

### Fixed

- `Wordmark`, `Crest` and `Model Signature` respect parent width/height
  ([#2479](https://github.com/porsche-design-system/porsche-design-system/pull/2479))
- `Button Tile`, `Link Tile` and `Link Tile Model Signature` are using correct border radius of
  `$pds-border-radius-large` ([#2473](https://github.com/porsche-design-system/porsche-design-system/pull/2473))
- `Text Field Wrapper` with `input type="search"` has better accessibility for clear button
  ([#2476](https://github.com/porsche-design-system/porsche-design-system/pull/2476))
- `Accordion` layout shift with nested accordions
  ([#2465](https://github.com/porsche-design-system/porsche-design-system/pull/2465))
- Color Contrast issues and rendering in Windows High Contrast Mode
  ([#2420](https://github.com/porsche-design-system/porsche-design-system/pull/2420))

## [3.0.0-rc.0] - 2023-04-11

### Fixed

- Styles: `borderRadiusLarge` and `$pds-border-radius-large` are exposing correct value
  ([#2463](https://github.com/porsche-design-system/porsche-design-system/pull/2463))

## [3.0.0-alpha.6] - 2023-04-06

### Added

- `xxl` breakpoint for all breakpoint customizable component values
  ([#2454](https://github.com/porsche-design-system/porsche-design-system/pull/2454))

### Fixed

- Disabled color of `Icon` component ([#2446](https://github.com/porsche-design-system/porsche-design-system/pull/2446))
- Support of `Radio Button Wrapper` for name value with non-alphanumeric characters
  ([#2443](https://github.com/porsche-design-system/porsche-design-system/pull/2443))

### Changed

- `Banner` is a controlled component now and its visibility has to be controlled via the `open` prop
  ([#2447](https://github.com/porsche-design-system/porsche-design-system/pull/2447))

```diff
- <p-banner></p-banner>
+ <p-banner open="true"></p-banner>
```

- Renamed all custom `change` events to `update` because of bad event emissions with native `change` events, e.g. with
  nested `select` or `input` elements

#### 🤖 Property deprecations 🤖

##### Accordion:

- Event `accordionChange` is deprecated, use `update` event instead.

```diff
- <PAccordion onAccordionChange={(e: CustomEvent<AccordionChangeEvent>) => {}} />
+ <PAccordion onUpdate={(e: CustomEvent<AccordionUpdateEvent>) => {}} />
```

##### Banner:

- Prop `persistent` is deprecated, use `dismissButton` instead.

```diff
- <p-banner persistent="true"></p-banner>
+ <p-banner dismiss-button="false"></p-banner>
```

##### Carousel:

- Event `carouselChange` is deprecated, use `update` event instead.

```diff
- <PCarousel onCarouselChange={(e: CustomEvent<CarouselChangeEvent>) => {}} />
+ <PCarousel onUpdate={(e: CustomEvent<CarouselUpdateEvent>) => {}} />
```

##### Inline Notification:

- Prop `persistent` is deprecated, use `dismissButton` instead.

```diff
- <p-inline-notification persistent="true"></p-inline-notification>
+ <p-inline-notification dismiss-button="false"></p-inline-notification>
```

##### Pagination:

- Event `pageChange` is deprecated, use `update` event instead.

```diff
- <PPagination onPageChange={(e: CustomEvent<PageChangeEvent>) => {}} />
+ <PPagination onUpdate={(e: CustomEvent<PaginationUpdateEvent>) => {}} />
```

##### Segmented Control:

- Event `segmentedControlChange` is deprecated, use `update` event instead.

```diff
- <PSegmentedControl onSegmentedControlChange={(e: CustomEvent<SegmentedControlChangeEvent>) => {}} />
+ <PSegmentedControl onUpdate={(e: CustomEvent<SegmentedControlUpdateEvent>) => {}} />
```

##### Stepper Horizontal:

- Event `stepChange` is deprecated, use `update` event instead.

```diff
- <PStepperHorizontal onStepChange={(e: CustomEvent<StepChangeEvent>) => {}} />
+ <PStepperHorizontal onUpdate={(e: CustomEvent<StepperHorizontalUpdateEvent>) => {}} />
```

##### Switch:

- Event `switchChange` is deprecated, use `update` event instead.

```diff
- <PSwitch onSwitchChange={(e: CustomEvent<SwitchChangeEvent>) => {}} />
+ <PSwitch onUpdate={(e: CustomEvent<SwitchUpdateEvent>) => {}} />
```

##### Table:

- Event `sortingChange` is deprecated, use `update` event instead.

```diff
- <PTable onSortingChange={(e: CustomEvent<SortingChangeEvent>) => {}} />
+ <PTable onUpdate={(e: CustomEvent<TableUpdateEvent>) => {}} />
```

##### Tabs:

- Event `tabChange` is deprecated, use `update` event instead.

```diff
- <PTabs onTabChange={(e: CustomEvent<TabChangeEvent>) => {}} />
+ <PTabs onUpdate={(e: CustomEvent<TabsUpdateEvent>) => {}} />
```

##### Tabs Bar:

- Event `tabChange` is deprecated, use `update` event instead.

```diff
- <PTabsBar onTabChange={(e: CustomEvent<TabChangeEvent>) => {}} />
+ <PTabsBar onUpdate={(e: CustomEvent<TabsUpdateEvent>) => {}} />
```

## [3.0.0-alpha.5] - 2023-03-30

### Added

- `Wordmark` ([#2418](https://github.com/porsche-design-system/porsche-design-system/pull/2418))
- `Crest` ([#2437](https://github.com/porsche-design-system/porsche-design-system/pull/2437))

### Changed

- Styles: changed color values of `theme[Light|Dark]ContrastMedium` and `theme[Light|Dark]Notification[*]` color tokens
  of `Styles` subpackage ([#2436](https://github.com/porsche-design-system/porsche-design-system/pull/2436))

## [3.0.0-alpha.4] - 2023-03-28

### Changed

- `Table` matches new design language
  ([#2364](https://github.com/porsche-design-system/porsche-design-system/pull/2364/))

### Added

- Styles: ([#2422](https://github.com/porsche-design-system/porsche-design-system/pull/2422))
  - `gridWide`
  - `gridWideColumnStart` and `$pds-grid-wide-column-start`
  - `gridWideColumnEnd` and `$pds-grid-wide-column-end`
  - `gridNarrowOffset`, `gridNarrowOffsetBase`, `gridNarrowOffsetS`, `gridNarrowOffsetXXL` and
    `$pds-grid-narrow-offset-base`, `$pds-grid-narrow-offset-s`, `$pds-grid-narrow-offset-xxl`
  - `gridBasicOffset`, `gridBasicOffsetBase`, `gridBasicOffsetS`, `gridBasicOffsetXXL` and
    `$pds-grid-basic-offset-base`, `$pds-grid-basic-offset-s`, `$pds-grid-basic-offset-xxl`
  - `gridExtendedOffset`, `gridExtendedOffsetBase`, `gridExtendedOffsetS`, `gridExtendedOffsetXXL` and
    `$pds-grid-extended-offset-base`, `$pds-grid-extended-offset-s`, `$pds-grid-extended-offset-xxl`
  - `gridWideOffset`, `gridWideOffsetBase`, `gridWideOffsetS`, `gridWideOffsetXXL` and `$pds-grid-wide-offset-base`,
    `$pds-grid-wide-offset-s`, `$pds-grid-wide-offset-xxl`
  - `gridFullOffset` and `$pds-grid-full-offset`
- `Button Tile` ([#2381](https://github.com/porsche-design-system/porsche-design-system/pull/2381))
- `Fieldset` ([#2404](https://github.com/porsche-design-system/porsche-design-system/pull/2404))
- `Link Tile Model Signature` ([#2388](https://github.com/porsche-design-system/porsche-design-system/pull/2388))
- Prop `activeSlideIndex` to `Carousel`
  ([#2421](https://github.com/porsche-design-system/porsche-design-system/pull/2421))
- Prop `slidesPerPage` supports value `auto` of `Carousel`
  ([#2421](https://github.com/porsche-design-system/porsche-design-system/pull/2421))
- Prop `scrollbar` for `Scroller` ([#2364](https://github.com/porsche-design-system/porsche-design-system/pull/2364/))
- Prop `theme` for `Table` ([#2364](https://github.com/porsche-design-system/porsche-design-system/pull/2364/))

### Fixed

- React: missing animation of `Carousel` in certain scenarios

### Changed

- Styles: `gridStyles` and `pds-grid()` are supporting an additional column range called `wide`
  ([#2422](https://github.com/porsche-design-system/porsche-design-system/pull/2422))
- Styles: SCSS version needs to be imported by `@porsche-design-system/components-js/styles` instead of
  `@porsche-design-system/components-js/styles/scss`
  ([#2422](https://github.com/porsche-design-system/porsche-design-system/pull/2422))

#### Removed

- `Banner`: CSS variable `--p-banner-position-type`
  ([#2422](https://github.com/porsche-design-system/porsche-design-system/pull/2422))
- Styles: `gridSafeZone`, `gridSafeZoneBase`, `gridSafeZoneXXL` and `$pds-grid-safe-zone-base`,
  `$pds-grid-safe-zone-xxl` ([#2422](https://github.com/porsche-design-system/porsche-design-system/pull/2422))
- Styles: `gridWidth`, `gridWidthMin`, `gridWidthMax` and `$pds-grid-width-min`, `$pds-grid-width-max`
  ([#2422](https://github.com/porsche-design-system/porsche-design-system/pull/2422))

#### 🤖 Property deprecations 🤖

##### Banner:

- Prop `width` has no effect anymore, instead the component is aligned with Porsche Grid "extended" by default.
  ([#2422](https://github.com/porsche-design-system/porsche-design-system/pull/2422))

#### 🤡 Component deprecations 🤡

##### Marque: ([#2418](https://github.com/porsche-design-system/porsche-design-system/pull/2418))

```diff
- <p-marque></p-marque>
+ <p-wordmark></p-wordmark>
```

##### Fieldset Wrapper: ([#2404](https://github.com/porsche-design-system/porsche-design-system/pull/2404))

```diff
- <p-fieldset-wrapper label="Some legend label">
+ <p-fieldset label="Some legend label">
  <p-text-field-wrapper label="Some label">
    <input type="text" name="some-name" />
  </p-text-field-wrapper>
- </p-fieldset-wrapper>
+ </p-fieldset>
```

## [3.0.0-alpha.3] - 2023-03-17

#### 🤖 Property deprecations 🤖

##### Accordion:

- Event `accordionChange` is deprecated, use `change` event instead.

```diff
- <PAccordion onAccordionChange={(e: CustomEvent<AccordionChangeEvent>) => {}} />
+ <PAccordion onChange={(e: CustomEvent<AccordionChangeEvent>) => {}} />
```

##### Banner:

- Named `slot="title"` is deprecated, use `heading` prop or `slot="heading"` instead.

```diff
<p-banner>
-  <span slot="title">Some heading</span>
+  <span slot="heading">Some heading</span>
   <span slot="description">Some notification description.</span>
</p-banner>

-<p-banner>
+<p-banner heading="Some heading" description="Some notification description.">
-  <span slot="title">Some heading</span>
-  <span slot="description">Some notification description.</span>
</p-banner>
```

##### Carousel:

- Prop `disablePagination` is deprecated, use `pagination` instead.
- Event `carouselChange` is deprecated, use `change` event instead.

```diff
- <p-carousel disable-pagination="true"></p-carousel>
+ <p-carousel pagination="false"></p-carousel>

- <PCarousel onCarouselChange={(e: CustomEvent<CarouselChangeEvent>) => {}} />
+ <PCarousel onChange={(e: CustomEvent<CarouselChangeEvent>) => {}} />
```

##### Divider:

- Prop `orientation` is deprecated, use `direction` instead.

```diff
- <p-divider orientation="horizontal"></p-divider>
+ <p-divider direction="horizontal"></p-divider>
```

##### Icon:

- Prop `colors`'s value `disabled` is removed, use `state-disabled` instead.

```diff
- <p-icon color="disabled"></p-icon>
+ <p-icon color="state-disabled"></p-icon>
```

##### Link Tile:

- Prop `weight`'s value `semibold` is deprecated, use `semi-bold` instead.

```diff
- <p-link-tile weight="semibold"></p-link-tile>
+ <p-link-tile weight="semi-bold"></p-link-tile>
```

##### Modal:

- Prop `disableCloseButton` is deprecated, use `dismissButton` instead.
- Event `close` is deprecated, use `dismiss` event instead.

```diff
- <p-modal disable-close-button="true"></p-modal>
+ <p-modal dismiss-button="false"></p-modal>

- <PModal onClose={(e: CustomEvent<void>) => {}} />
+ <PModal onDismiss={(e: CustomEvent<void>) => {}} />
```

##### Pagination:

- Props `allyLabelNext`, `allyLabelPage`, `allyLabelPrev` and `allyLabel` are deprecated.
- Event `pageChange` is deprecated, use `change` event instead.

```diff
- <p-pagination ally-label="Paginierung" ally-label-prev="Vorherige Seite" ally-label-next="Nächste Seite" ally-label-page="Seite"></p-pagination>
+ <p-pagination intl="{root: 'Paginierung', prev: 'Vorherige Seite', next: 'Nächste Seite', page: 'Seite'}"></p-pagination>

- <PPagination onPageChange={(e: CustomEvent<PageChangeEvent>) => {}} />
+ <PPagination onChange={(e: CustomEvent<PaginationChangeEvent>) => {}} />
```

##### Scroller:

- Prop `gradientColorScheme` is deprecated, use `gradientColor` instead.
- Prop `scrollIndicatorPosition` is deprecated, use `alignScrollIndicator` instead.

```diff
- <p-scroller gradient-color-scheme="surface"></p-scroller>
+ <p-scroller gradient-color="background-surface"></p-scroller>

- <p-scroller scroll-indicator-position="top"></p-scroller>
+ <p-scroller align-scroll-indicator="top"></p-scroller>
```

##### Segmented Control:

- Event `segmentedControlChange` is deprecated, use `change` event instead.

```diff
- <PSegmentedControl onSegmentedControlChange={(e: CustomEvent<SegmentedControlChangeEvent>) => {}} />
+ <PSegmentedControl onChange={(e: CustomEvent<SegmentedControlChangeEvent>) => {}} />
```

##### Stepper Horizontal:

- Event `stepChange` is deprecated, use `change` event instead.

```diff
- <PStepperHorizontal onStepChange={(e: CustomEvent<StepChangeEvent>) => {}} />
+ <PStepperHorizontal onChange={(e: CustomEvent<StepperHorizontalChangeEvent>) => {}} />
```

##### Switch:

- Event `switchChange` is deprecated, use `change` event instead.

```diff
- <PSwitch onSwitchChange={(e: CustomEvent<SwitchChangeEvent>) => {}} />
+ <PSwitch onChange={(e: CustomEvent<SwitchChangeEvent>) => {}} />
```

##### Table:

- Event `sortingChange` is deprecated, use `change` event instead.

```diff
- <PTable onSortingChange={(e: CustomEvent<SortingChangeEvent>) => {}} />
+ <PTable onChange={(e: CustomEvent<TableChangeEvent>) => {}} />
```

##### Tabs:

- Prop `gradientColorScheme` is deprecated, use `gradientColor` instead.
- Prop `weight`'s value `semibold` is deprecated, use `semi-bold` instead.
- Event `tabChange` is deprecated, use `change` event instead.

```diff
- <p-tabs gradient-color-scheme="surface"></p-tabs>
+ <p-tabs gradient-color="background-surface"></p-tabs>

- <p-tabs weight="semibold"></p-tabs>
+ <p-tabs weight="semi-bold"></p-tabs>

- <PTabs onTabChange={(e: CustomEvent<TabChangeEvent>) => {}} />
+ <PTabs onChange={(e: CustomEvent<TabsChangeEvent>) => {}} />
```

##### Tabs Bar:

- Prop `gradientColorScheme` is deprecated, use `gradientColor` instead.
- Prop `weight`'s value `semibold` is deprecated, use `semi-bold` instead.
- Event `tabChange` is deprecated, use `change` event instead.

```diff
- <p-tabs-bar gradient-color-scheme="surface"></p-tabs-bar>
+ <p-tabs-bar gradient-color="background-surface"></p-tabs-bar>

- <p-tabs-bar weight="semibold"></p-tabs>
+ <p-tabs-bar weight="semi-bold"></p-tabs>

- <PTabsBar onTabChange={(e: CustomEvent<TabChangeEvent>) => {}} />
+ <PTabsBar onChange={(e: CustomEvent<TabsChangeEvent>) => {}} />
```

##### Tag:

- Prop `color`'s value `notification-warning`, `notification-success` and `notification-error` are deprecated, use
  `notification-warning-soft`, `notification-success-soft` and `notification-error-soft` instead.

```diff
- <p-tag color="notification-warning"></p-tag>
+ <p-tag color="notification-warning-soft"></p-tag>

- <p-tag color="notification-success"></p-tag>
+ <p-tag color="notification-success-soft"></p-tag>

- <p-tag color="notification-error"></p-tag>
+ <p-tag color="notification-error-soft"></p-tag>
```

##### Text Field Wrapper:

- Prop `showCharacterCount` is deprecated, use `showCounter` instead.

```diff
- <p-text-field-wrapper show-character-count="false">
+ <p-text-field-wrapper show-counter="false">
    <input type="text" maxlength="20" />
</p-text-field-wrapper>
```

##### Textarea Wrapper:

- Prop `showCharacterCount` is deprecated, use `showCounter` instead.

```diff
- <p-textarea-wrapper show-character-count="false">
+ <p-textarea-wrapper show-counter="false">
    <textarea maxlength="80"></textarea>
</p-textarea-wrapper>
```

##### Text List

- Props `listType` and `orderType` are deprecated, use `type` instead.

```diff
- <p-text-list list-type="unordered"></p-text-list>
+ <p-text-list type="unordered"></p-text-list>

- <p-text-list list-type="ordered" order-type="numbered"></p-text-list>
+ <p-text-list type="numbered"></p-text-list>

- <p-text-list list-type="ordered" order-type="alphabetically"></p-text-list>
+ <p-text-list type="alphabetically"></p-text-list>
```

### Added

- `Text`, `Icon`, `Button Pure` and `Link Pure` support value `xx-small` for prop `size`
- `Display` supports value `small` for prop `size`
- Partials: `getInitialStyles` supports multi prefix, e.g.
  `getInitialStyles({ prefix: ['', 'some-prefix', 'another-prefix'] });`
- Styles: `displaySmallStyle` and `$pds-display-small`
- Styles: `textXXSmallStyle` and `$pds-text-xx-small`
- Styles: `fontSizeDisplaySmall` and `$pds-font-size-display-small`
- Styles: `fontSizeTextXXSmall` and `$pds-font-size-text-xx-small`
- Styles: `getHoverStyle` and `pds-hover()`
- `Banner` has `heading` and `description` prop as well as `slot="heading"` and deprecated `slot="title"`
- Custom events have consistent names across components and deprecated old event names
  - `Accordion` emits `change` and deprecated `accordionChange` event
  - `Carousel` emits `change` and deprecated `carouselChange` event
  - `Modal` emits `dismiss` and deprecated `close` event
  - `Pagination` emits `change` and deprecated `pageChange` event
  - `Segmented Control` emits `change` and deprecated `segmentedControlChange` event
  - `Stepper Horizontal` emits `change` and deprecated `stepChange` event
  - `Switch` emits `change` and deprecated `switchChange` event
  - `Table` emits `change` and deprecated `sortingChange` event
  - `Tabs` emits `change` and deprecated `tabChange` event
  - `Tabs Bar` emits `change` and deprecated `tabChange` event
- Props have consistent names across components and deprecated old props
  - `Carousel` got `pagination` prop and deprecated `disablePagination` prop
  - `Divider` got `direction` prop and deprecated `orientation` prop
  - `Modal` got `dismissButton` prop and deprecated `disableCloseButton` prop
  - `Pagination` got `intl` prop and deprecated `allyLabelNext`, `allyLabelPage`, `allyLabelPrev` and `allyLabel` props
  - `Scroller` got `gradientColor` prop and deprecated `gradientColorScheme` prop
  - `Scroller` got `alignScrollIndicator` prop and deprecated `scrollIndicatorPosition` prop
  - `Tabs` got `gradientColor` prop and deprecated `gradientColorScheme` prop
  - `Tabs Bar` got `gradientColor` prop and deprecated `gradientColorScheme` prop
  - `Text Field Wrapper` got `showCounter` prop and deprecated `showCharacterCount` prop
  - `Textarea Wrapper` got `showCounter` prop and deprecated `showCharacterCount` prop
  - `Text List` got `type` prop and deprecated `listType` and `orderType` prop
- Props have consistent values across components and deprecated old values
  - `Icon` prop `color` got value `state-disabled` and removed `disabled` value
  - `Link Tile` prop `weight` got value `semi-bold` and deprecated `semibold` value
  - `Tabs Bar` and `Tabs` prop `weight` got value `semi-bold` and deprecated `semibold` value
  - `Tag` prop `color` got values `notification-info-soft`, `notification-warning-soft`, `notification-success-soft`,
    `notification-error-soft` and deprecated `notification-warning`, `notification-success`, `notification-error` values

### Changed

- `Display` uses font-weight regular and font-style normal
- Partials: `getInitialStyles` matches new design language
- Partials: All component related, slotted Light DOM styles have been moved to `getInitialStyles`
- Styles: `getFocusStyle` and `pds-focus()` doesn't need `theme` parameter anymore
- Styles: `breakpoint{Base|XS|S|M|L|XL|XXL}` and `$pds-breakpoint-{base|xs|s|m|l|xl|xxl}` are provided as number without
  unit (px)
- `Link Tile` matches new design language
- Typings for all component props start with the component name, e.g. `SwitchAlignLabel`, `TabsBarGradientColor` or
  `LinkPureIcon`
- `Icon` prop `color` value `disabled` is renamed to `state-disabled`
- `Tag` prop `color` value `notification-info` is renamed to `notification-info-soft`

### Fixed

- `Text Field Wrapper` calendar and time indicator icons respect color definition in dark theme
- `Text Field Wrapper` has correct height when type date or time is used
- Partials: Typings of return value with and without options parameter
- `Modal` scrolling behavior on mouse drag

#### Removed

- `Heading`: value `xxx-large` for prop `size`
- Styles: `headingXXXLargeStyle` and `$pds-heading-xxx-large`
- Styles: `fontSizeHeadingXXLarge` and `$pds-font-size-heading-xx-large`

## [3.0.0-alpha.2] - 2023-02-27

#### 🤖 Property deprecations 🤖

##### Carousel:

- Prop `wrap-content` is deprecated.

```diff
- <p-carousel wrap-content="true"></p-carousel>
+ <p-carousel></p-carousel>
```

##### Divider:

- Prop values `neutral-contrast-low | neutral-contrast-medium | neutral-contrast-high` of `color` prop are deprecated.

```diff
- <p-divider color="neutral-contrast-low"></p-divider>
+ <p-divider color="contrast-low"></p-divider>

- <p-divider color="neutral-contrast-medium"></p-divider>
+ <p-divider color="contrast-medium"></p-divider>

- <p-divider color="neutral-contrast-high"></p-divider>
+ <p-divider color="contrast-high"></p-divider>
```

### Changed

- `Divider`, `Button Group`, `Carousel` and `Text List` match new design language
- Background color of `Scroller`'s `prev` and `next` buttons in dark theme
- Partials: Removed deprecated `withoutTags` option for all partials, please use `format: 'jsx'` instead
- `Content Wrapper` default value of prop `width` has changed from `basic` to `extended`

### Added

- `Model Signature`
- Props `align-header` and `width` for `Carousel`
- Vue: plugin functions `createPorscheDesignSystem` and `usePorscheDesignSystemPlugin`

### Fixed

- `Radio Button Wrapper` keyboard arrow navigation
- `Button Pure` and `Link Pure` lagging active state background when scrolling on iOS

## [3.0.0-alpha.1] - 2023-02-16

### Added

- Porsche Next font supports Vietnamese charset
- Prop `color` of `Icon` supports `disabled`
- React: `patchRemixRunProcessBrowserGlobalIdentifier` binary to support SSR components with Remix

### Changed

- `Stepper Horizontal` matches new design language
- Styles: Optimize design tokens "spacing", "typography" and "theme" provided by styles sub-package
  `@porsche-design-system/components-{js|angular|react|vue}/styles`
- Styles: Use calc() instead of max() to calculate padding for `gridStyle` (JS) and `pds-grid()` (SCSS)
- Styles: `gridStyle` (JS) and `pds-grid()` (SCSS) uses optimized grid gap

## [3.0.0-alpha.0] - 2023-02-08

#### Note to the new `v3` major release of the Porsche Design System

With the new **Porsche Design Language** comes a lot of changes regarding layout and design principles. To keep
refactoring efforts as low as possible when upgrading from `v2` to `v3`, **breaking changes** were avoided as far as
possible. Nevertheless, there are a few breaking changes and some more deprecations which should receive attention.

#### 👹 Breaking Changes 👹

##### Button:

- Removed deprecated prop `tabbable`.

```diff
- <p-button tabbable="false">Some label</p-button>
+ <p-button tabindex="-1">Some label</p-button>
```

- Default value of prop `icon` has changed from `arrow-head-right` to `none`. Therefore, the `icon` property **must** be
  set if the component has the `hide-label` property.

```diff
- <p-button hide-label="true">Some label</p-button>
+ <p-button hide-label="true" icon="arrow-right">Some label</p-button>

- <p-button hide-label="{ base: true, m: false }">Some label</p-button>
+ <p-button hide-label="{ base: true, m: false }" icon="arrow-right">Some label</p-button>
```

##### Button Pure:

- Removed `subline` slot (visually not intended anymore).

```diff
<p-button-pure>
  Some label
-   <p slot="subline">Some Subline</p>
</p-button-pure>
```

- Removed deprecated prop `tabbable`.

```diff
- <p-button-pure tabbable="false">Some label</p-button-pure>
+ <p-button-pure tabindex="-1">Some label</p-button-pure>
```

##### Icon:

- Value `inherit` for prop `color` works slightly different to the previous major version. A CSS filter is required to
  apply custom coloring to take advantage of using an SVG embedded in an `<img/>` for better SSR support and loading
  performance in general.

```diff
- <p-icon color="inherit" style="color: white;"></p-icon>
+ <p-icon color="inherit" style="filter: invert(100%);"></p-icon>
```

- Camel case syntax for `name` prop isn't supported, please use param case syntax instead (TypeScript typings have been
  updated too).

```diff
- <p-icon name="arrowRight"></p-icon>
+ <p-icon name="arrow-right"></p-icon>
```

##### Link:

- Default value of prop `icon` has changed from `arrow-head-right` to `none`. Therefore, the `icon` property **must** be
  set if the component has the `hide-label` property.

```diff
- <p-link href="#" hide-label="true">Some label</p-link>
+ <p-link href="#" hide-label="true" icon="arrow-right">Some label</p-link>

- <p-link href="#" hide-label="{ base: true, m: false }">Some label</p-link>
+ <p-link href="#" hide-label="{ base: true, m: false }" icon="arrow-right">Some label</p-link>
```

##### Link Pure:

- Removed `subline` slot (visually not intended anymore).

```diff
<p-link-pure href="#">
  Some label
-   <p slot="subline">Some Subline</p>
</p-link-pure>
```

##### Marque:

- Removed `variant` property.

```diff
- <p-marque variant="75-years"></p-marque>
+ <p-marque></p-marque>
// or even better, replace component by wordmark
+ <p-wordmark></p-wordmark>
```

##### Switch:

- Removed deprecated prop `tabbable`.

```diff
- <p-switch tabbable="false">Some label</p-switch>
+ <p-switch tabindex="-1">Some label</p-switch>
```

##### Partials:

- `getIconLinks()` partial accepts only param-cased icon names.

```diff
- require('@porsche-design-system/components-js/partials').getIconLinks({ icons: ['arrowRight'] })

+ require('@porsche-design-system/components-js/partials').getIconLinks({ icons: ['arrow-right'] })
```

##### CSS global scope:

- Changed naming of CSS global variables names.

```diff
- --p-animation-duration__spinner
- --p-animation-duration__banner
+ --p-animation-duration
```

#### 🤡 Component deprecations 🤡

All deprecated components are refactored to match the new design language, therefor it's technically not breaking, but
we highly recommend to migrate to the mentioned alternative, since those deprecated components will be removed with next
major version.

##### Content Wrapper:

- Component is deprecated and will be removed with the next major release. Please use **[Porsche Grid](/styles/grid/)**
  instead, which is based on [CSS Grid](https://css-tricks.com/snippets/css/complete-guide-grid) covering the specific
  layout needs for a harmonic appearance across all digital Porsche touch-points.

##### Flex:

- Component is deprecated and will be removed with the next major release. In general, please use native
  [CSS Flex](https://css-tricks.com/snippets/css/a-guide-to-flexbox) instead for better performance and more
  standardized layout technique.

##### Grid:

- Component is deprecated and will be removed with the next major release. In general, please use native
  [CSS Grid](https://css-tricks.com/snippets/css/complete-guide-grid) in combination with
  **[Porsche Grid](/styles/grid/)** instead for better performance and more standardized layout technique.

##### Headline:

```diff
- <p-headline>The quick brown fox jumps over the lazy dog</p-headline>
+ <p-heading>The quick brown fox jumps over the lazy dog</p-heading>
```

##### Link Social:

- Component is deprecated and will be removed with the next major release. Please use the **[Link](/components/link/)**
  component instead.

#### 🤖 Property deprecations 🤖

All deprecated properties are still present without any effect, therefor it's technically not breaking, but we highly
recommend to migrate and remove the deprecated props since those ones will be removed with next major version.

##### Button Pure:

- Prop `weight` is deprecated, only regular font weight will be applied.

```diff
- <p-button-pure weight="thin">Some label</p-button-pure>
- <p-button-pure weight="regular">Some label</p-button-pure>
- <p-button-pure weight="semibold">Some label</p-button-pure>
- <p-button-pure weight="bold">Some label</p-button-pure>
+ <p-button-pure>Some label</p-button-pure>
```

##### Content Wrapper (deprecated):

- Prop `theme` and `background-color` are deprecated.

```diff
- <p-content-wrapper theme="dark" background-color="default">Some content</p-content-wrapper>
+ <p-content-wrapper>Some content</p-content-wrapper>
```

##### Grid (deprecated):

- The `gutter` property is deprecated and has no effect anymore. Instead, a fluid gutter depending on the viewport width
  is used.

```diff
- <p-grid gutter="16">Some content</p-grid>
- <p-grid gutter="24">Some content</p-grid>
- <p-grid gutter="36">Some content</p-grid>
+ <p-grid>Some content</p-grid>
```

##### Icon:

- Prop `lazy` is deprecated.

```diff
- <p-icon lazy="true"></p-icon>
+ <p-icon></p-icon>
```

##### Link Pure:

- Prop `weight` is deprecated, only regular font weight will be applied.

```diff
- <p-link-pure href="#" weight="thin">Some label</p-link-pure>
- <p-link-pure href="#" weight="regular">Some label</p-link-pure>
- <p-link-pure href="#" weight="semibold">Some label</p-link-pure>
- <p-link-pure href="#" weight="bold">Some label</p-link-pure>
+ <p-link-pure href="#">Some label</p-link-pure>
```

##### Segmented Control:

- Prop `background-color` is deprecated.

```diff
- <p-segmented-control background-color="background-surface">
   <p-segmented-control-item value="xs">XS</p-segmented-control-item>
   <p-segmented-control-item value="s">S</p-segmented-control-item>
 </p-segmented-control>
+ <p-segmented-control>
   <p-segmented-control-item value="xs">XS</p-segmented-control-item>
   <p-segmented-control-item value="s">S</p-segmented-control-item>
 </p-segmented-control>
```

#### 👾 Property value deprecations 👾

All deprecated values are mapped to new ones, therefor it's technically not breaking, but we highly recommend to migrate
to the new values since those ones will be removed with next major version.

##### Banner:

- Prop value `fluid` of `width` prop is deprecated.

```diff
- <p-banner width="fluid"></p-banner>
+ <p-banner></p-banner>
```

- Prop value `neutral` of `state` prop is deprecated.

```diff
- <p-banner state="neutral">
  <span slot="title">Some banner title</span>
  <span slot="description">Some banner description. You can also add inline <a href="https://porsche.com">links</a> to route to another page.</span>
 </p-banner>
+ <p-banner state="info">
  <span slot="title">Some banner title</span>
  <span slot="description">Some banner description. You can also add inline <a href="https://porsche.com">links</a> to route to another page.</span>
 </p-banner>
```

##### Content Wrapper:

- Prop value `fluid` of `width` prop is deprecated.

```diff
- <p-content-wrapper width="fluid">Some content</p-content-wrapper>
+ <p-content-wrapper>Some content</p-content-wrapper>
```

##### Icon:

- Prop values
  `brand | default | neutral-contrast-low | neutral-contrast-medium | neutral-contrast-high | notification-neutral` of
  `color` prop are deprecated.

```diff
- <p-icon color="brand"></p-icon>
+ <p-icon color="primary"></p-icon>

- <p-icon color="default"></p-icon>
+ <p-icon color="primary"></p-icon>

- <p-icon color="neutral-contrast-low"></p-icon>
+ <p-icon color="contrast-low"></p-icon>

- <p-icon color="neutral-contrast-medium"></p-icon>
+ <p-icon color="contrast-medium"></p-icon>

- <p-icon color="neutral-contrast-high"></p-icon>
+ <p-icon color="contrast-high"></p-icon>

- <p-icon color="neutral-contrast-neutral"></p-icon>
+ <p-icon color="contrast-info"></p-icon>
```

##### Inline Notification:

- Prop value `neutral` of `state` prop is deprecated.

```diff
- <p-inline-notification state="neutral"></p-inline-notification>
+ <p-inline-notification state="info"></p-inline-notification>
```

##### Tag:

- Prop value `notification-neutral | neutral-contrast-high | background-default` of `color` prop is deprecated.

```diff
- <p-tag color="notification-neutral">Color label</p-tag>
+ <p-tag color="notification-info">Color label</p-tag>

- <p-tag color="neutral-contrast-high">Color label</p-tag>
+ <p-tag color="primary">Color label</p-tag>

- <p-tag color="background-default">Color label</p-tag>
+ <p-tag color="background-base">Color label</p-tag>
```

##### Tag Dismissible:

- Prop value `background-default` of `color` prop is deprecated.

```diff
- <p-tag-dismissible color="background-default">Color label</p-tag-dismissible>
+ <p-tag-dismissible color="background-base">Color label</p-tag-dismissible>
```

##### Text:

- Prop value `thin | semibold` of `weight` prop is deprecated.

```diff
- <p-text weight="thin">Some text</p-text>
+ <p-text>Some text</p-text>

- <p-text weight="semibold">Some text</p-text>
+ <p-text weight="semi-bold">Some text</p-text>
```

- Prop value
  `brand | default | neutral-contrast-low | neutral-contrast-medium | neutral-contrast-high | notification-neutral` of
  `color` prop is deprecated.

```diff
- <p-text color="brand">Some text</p-text>
+ <p-text>Some text</p-text>

- <p-text color="default">Some text</p-text>
+ <p-text>Some text</p-text>

- <p-text color="neutral-contrast-low">Some text</p-text>
+ <p-text color="contrast-low">Some text</p-text>

- <p-text color="neutral-contrast-medium">Some text</p-text>
+ <p-text color="contrast-medium">Some text</p-text>

- <p-text color="neutral-contrast-high">Some text</p-text>
+ <p-text color="contrast-high">Some text</p-text>

- <p-text color="notification-neutral">Some text</p-text>
+ <p-text color="notification-info">Some text</p-text>
```

##### ToastManager:

- Prop value `neutral` of `state` parameter is deprecated.

```diff
- …addMessage({ text: `Some message`, state: 'neutral' })
+ …addMessage({ text: `Some message`, state: 'info' })
```

### Added

- `Display` component
- `Heading` component
- Prop `underline` for `Link Pure`
- Prop `theme` for `Checkbox Wrapper`, `Radio Button Wrapper`, `Popover`, `Tag Dismissible`, `Textarea Wrapper`,
  `Text Field Wrapper` and `Fieldset Wrapper`
- Prop `size` for `Icon` supports `x-small` and `x-large`
- Prop `size` for `Accordion` `compact="true"` supports `medium`

### Changed

- `Spinner`, `Icon`, `Link Pure`, `Button Pure`, `Link`, `Link Social`, `Button`, `Checkbox Wrapper`,
  `Radio Button Wrapper`, `Popover`, `Modal`, `Select Wrapper`, `Tag`, `Tag Dismissible`, `Textarea Wrapper`,
  `Inline Notification`, `Banner`, `Toast`, `Grid`, `Flex`, `Pagination`, `Scroller`, `Accordion`, `Text`,
  `Text Field Wrapper`, `Content Wrapper`, `Segmented Control`, `Tabs`, `Tabs Bar`, `Headline` and `Fieldset Wrapper`
  match new design language
- `Icon` supports
  `primary | contrast-low | contrast-medium | contrast-high | notification-success | notification-warning | notification-error | notification-info | inherit`
  for `color` prop
- Default value of prop `width` of `Banner` has changed from `basic` to `extended`
- Default value of prop `action-icon` of `Inline Notification` has changed from `arrow-head-right` to `arrow-right`
- Default value of prop `name` of `Icon` has changed from `arrow-head-right` to `arrow-right`
- Default value of prop `variant` of `Link` and `Button` has changed from `secondary` to `primary`

#### Removed

- Custom slotted CSS for mostly all components. Equivalent styles are now provided by `getInitialStyles()` partial
  instead.
- `applyNormalizeStyles` option from `getInitialStyles()` partial which is applied by default now.

## [2.20.0] - 2023-02-06

## [2.20.0-rc.1] - 2023-02-06

## [2.20.0-rc.0] - 2023-01-30

### Added

- `applyNormalizeStyles` option for `getInitialStyles()` partial which includes basic css styles for Light DOM

## [2.19.1-rc.1] - 2023-01-18

### Added

- `jsdom-polyfill` subpackage is available at `@porsche-design-system/components-{js|angular|react|vue}/jsdom-polyfill`
  and can be used to have working web components in jsdom based tests (e.g. jest)
- `testing` subpackage is available at `@porsche-design-system/components-{js|angular|react|vue}/testing` to provide
  `getByRoleShadowed`, `getByLabelTextShadowed` and `getByTextShadowed` utilities which use `@testing-library/dom`
  queries internally to support Shadow DOM
- Validation if `prefix` is already reserved by a different version upon initialization of the Porsche Design System

### Fixed

- `componentsReady()` waits for Porsche Design System being initialized before checking components which can happen in
  certain test scenarios without partials

## [2.19.1-rc.0] - 2023-01-18

### Fixed

- Bug in `@porsche-design-system/components-react/ssr` where in some cases during SSG an error was thrown when
  components render their children conditionally

## [2.19.0] - 2022-12-22

## [2.19.0-rc.2] - 2022-12-22

## [2.19.0-rc.1] - 2022-12-22

### Fixed

- `Stepper Horizontal` calculation of scroll position when used within any parent that has a margin or padding

## [2.19.0-rc.0] - 2022-12-21

### Added

- Vue: typed components are available via the `@porsche-design-system/components-vue` package

### Fixed

- `Modal` focus cycle when pressing Shift Tab right after it was opened

## [2.18.0] - 2022-12-15

## [2.18.0-rc.2] - 2022-12-14

### Added

- Validation to ensure crucial partials are used.  
  **Disclaimer:** The Porsche Design System will **not** inject its initial styles anymore. Please use the
  `getInitialStyles()` partial to reduce flash of unstyled content (FOUC) as described here:
  [getInitialStyles() documentation](https://designsystem.porsche.com/v2/partials/initial-styles)

### Changed

- `line-height` calculation for all components is handled CSS only now by using `ex`-unit in combination with `calc()`
  which gives the best performance, the easiest possible integration and respects UI best practices in having **larger**
  `line-height` values for **small** `font-size` definitions and **smaller** `line-height` values for **larger**
  `font-size` definitions. The calculated values by CSS slightly differ compared to the ones calculated by JavaScript,
  which might result in minor visual changes.

### Fixed

- Screen reader announcements of `Textfield` and `Textarea` in `counter` mode
- Screen reader announcements in `Select Wrapper`

## [2.18.0-rc.1] - 2022-11-24

### Added

- `Carousel` now has a `rewind` property, better prev/next icons, a `max-width` for `heading` and `description` and
  support for slotted `description`

### Fixed

- `Select Wrapper` height if text is zoomed up to 200%

## [2.18.0-rc.0] - 2022-11-17

### Added

- SSR/SSG ready components using Declarative Shadow DOM for Next JS are shipped via
  `@porsche-design-system/components-react/ssr`. To use it simply change your imports.

**Important:** make sure to apply the new `getDSRPonyfill()` partial right before your closing `</body>` tag. More
information can be found here:
[getDSRPonyfill() documentation](https://designsystem.porsche.com/v2/partials/dsr-ponyfill)

```diff
- import { PorscheDesignSystemProvider, PButton, ... } from '@porsche-design-system/components-react';
+ import { PorscheDesignSystemProvider, PButton, ... } from '@porsche-design-system/components-react/ssr';
+ import { getDSRPonyfill } from '@porsche-design-system/components-react/partials';
```

### Changed

- Improve height calculation for `Accordion`
- Slotted anchor support for `Link Pure` is stricter (In case slotted `<a>` is used it must be a direct child of
  `Link Pure`)
- `getFontLinks()` partial now has `{ weights: ['regular', 'semi-bold'] }` for a default

## [2.17.0] - 2022-10-31

## [2.17.0-rc.0] - 2022-10-31

### Added

- `Link Tile`

### Fixed

- `Scroller` bug where scrollable content was not fully hidden by the gradient, when zoomed into the page.

### Changed

- Removed `!important` keyword from css property `display` of `Link Pure` and `Button Pure`

## [2.16.3] - 2022-10-21

## [2.16.3-rc.0] - 2022-10-21

### Fixed

- `Button Pure` and `Link Pure` error when using `size="inherit"` and `icon="none"`

### Changed

- Replaced all internal usage of `Text` and `Headline` components

## [2.16.2] - 2022-09-15

## [2.16.2-rc.0] - 2022-09-15

### Fixed

- Issue with `Popover` where drop-shadow is not shown correctly in Chrome >= 105
- Issue with `Carousel` and `wrap-content="true"` where the layout was out of sync with `Content Wrapper` for
  viewports >= 1760px.
- `Select Wrapper` with custom dropdown keeps attribute changes of native select options in sync if changed
  programmatically

## [2.16.1] - 2022-09-09

### Fixed

- Issue with `Options` typing import for `Carousel`

## [2.16.0] - 2022-09-08

## [2.15.1-rc.1] - 2022-09-08

### Added

- `Carousel`
- `Scroller`

### Changed

- `Stepper Horizontal` now has `size` property
- `Stepper Horizontal` uses improved focus behavior in case it becomes scrollable and scroll indicators are centered
  correctly.
- `Tabs Bar` uses improved focus behavior in case it becomes scrollable and scroll indicators are centered correctly.

## [2.15.1-rc.0] - 2022-08-24

### Fixed

- `Radio Button Wrapper` visual selection change bug in Safari >= 15.5

## [2.15.0] - 2022-08-22

## [2.15.0-rc.1] - 2022-08-18

### Changed

- Downgraded `@angular` to `v13` to ensure backwards compatibility of `@porsche-design-system/components-angular`

## [2.15.0-rc.0] - 2022-08-16

### Fixed

- `Popover` visual shadow bug in Safari
- `Stepper Horizontal Item` bug where pseudo styles of the counter element were overridable

## [2.15.0-beta.0] - 2022-08-05

### Fixed

- `Tabs` & `Tabs Bar` `size` property when using `BreakpointCustomizable`

### Changed

- `Modal` uses poly fluid sizing for outer spacing
- `Banner` uses poly fluid sizing for outer spacing
- `Content Wrapper` uses poly fluid sizing for inner spacing
- `Modal` min-width is slightly updated to perfectly fit into content area of `Content Wrapper` at 320px viewport width

### Added

- Validation of properties for all components
- `Text Field Wrapper` with `input type="search"` is clearable via Escape key and custom clear button across browsers
- `Text Field Wrapper` with `input type="search"` shows a "Locate me" button when `actionIcon="locate"` is set, emits
  the `action` event on click and can be put into a loading state via `actionLoading="true"`

## [2.14.0] - 2022-07-11

## [2.14.0-rc.1] - 2022-07-11

## [2.14.0-rc.0] - 2022-07-11

### Added

- `getBrowserSupportFallbackScript()` partial supporting `cdn` and `format` options as replacement for
  `includeOverlay()` of `@porsche-design-system/browser-notification` npm package
- `getCookiesFallbackScript()` partial supporting `cdn` and `format` options as replacement for `includeCookieOverlay()`
  of `@porsche-design-system/browser-notification` npm package

### Changed

- `getMetaTagsAndIconLinks()` partial to return `theme-color` meta tags with `prefers-color-scheme: {light|dark}` media
  query

## [2.13.0] - 2022-06-23

## [2.13.0-rc.5] - 2022-06-23

### Fixed

- `Stepper Horizontal Item` `state` validation
- `Button` and `Link` with `theme="dark" variant="tertiary"` and `Tag Dismissible` bug on Safari < v15.5 where wrong
  colors on hover were shown

## [2.13.0-rc.4] - 2022-06-22

### Added

- `Stepper Horizontal`

## [2.13.0-rc.3] - 2022-06-22

### Added

- `Segmented Control`

## [2.13.0-rc.2] - 2022-06-21

## [2.13.0-rc.1] - 2022-06-21

## [2.13.0-rc.0] - 2022-06-21

### Changed

- `Button`, `Button Pure` and `Switch` apply `aria-disabled="true"` instead of `disabled` attribute to native button
  internally in case `disabled` and/or `loading` property is set

## [2.12.1] - 2022-05-25

## [2.12.1-rc.0] - 2022-05-25

### Fixed

- Issue with `JssStyle` typing import

## [2.12.0] - 2022-05-19

### Changed

- npm package is prepared for public release on [npmjs.org](https://npmjs.com)

## [2.12.0-rc.2] - 2022-05-12

## [2.12.0-rc.1] - 2022-05-11

## [2.12.0-rc.0] - 2022-05-04

### Added

- `Table Head Cell` now has a `multiline` property

### Changed

- `Headline` has no `hypens` / `overflow-wrap` style by default
- Partials now throw an exception if they are executed in browser

### Fixed

- Exception in `Headline`, `Select Wrapper`, `Text` and `Text List` when changing `theme` prop from `dark` to `light`
- `getInitialStyles()` partial now returns `.hydrated` styles, too

## [2.11.0-skeletons] - 2022-04-21

## [2.11.0] - 2022-04-21

## [2.11.0-rc.0] - 2022-04-20

### Added

- `Tag`
- `Tag Dismissible`

## [2.10.0-skeletons] - 2022-04-13

## [2.10.0] - 2022-04-13

## [2.9.3-rc.1] - 2022-04-06

### Added

- `Text Field Wrapper` now has a `showCharacterCount` property which can be used to hide the character count when a
  `maxLength` attribute is set on the wrapped `input`.
- `Textarea Wrapper` now has a `showCharacterCount` property which can be used to hide the character count when a
  `maxLength` attribute is set on the wrapped `textarea`.

## [2.9.3-rc.0-skeletons] - 2022-03-29

## [2.9.3-rc.0] - 2022-03-28

### Added

- `Text Field Wrapper` supports `unit` property on `input type="text"`
- `Marque` optional configurable clickable/focusable area by defining padding on host element

### Fixed

- `Tabs Item` improved accessibility
- Angular: circular dependency in development mode in `2.9.2-skeletons`

## [2.9.2-skeletons] - 2022-03-24

### Added

- **[EXPERIMENTAL]** `getInitialStyles` partial now accepts a `skeletonTagNames` array of component names that will
  initially have skeleton styles while the Porsche Design System is loading
- **[EXPERIMENTAL]** `Button`, `Button Pure`, `Checkbox Wrapper`, `Fieldset Wrapper`, `Link`, `Link Pure`,
  `Link Social`, `Radio Button Wrapper`, `Select Wrapper`, `Text Field Wrapper`, `Textarea Wrapper` can now have initial
  skeleton styles when passed as `skeletonTagNames` to the `getInitialStyles` partial

## [2.9.2] - 2022-03-24

## [2.9.2-rc.1] - 2022-03-23

### Fixed

- Bug caused by Chrome where hover styles of `Link Pure` are not displayed correctly

## [2.9.2-rc.0] - 2022-03-22

### Added

- Normalized font behavior (`hyphen`, `overflow-wrap` and `text-size-adjust`) across components

### Fixed

- `Modal` scrolling and pinch to zoom on iOS
- `Modal` initial position if scrollable
- `Table Head Cell` sort icon `asc` + `desc`

## [2.9.1] - 2022-03-10

## [2.9.1-rc.0] - 2022-03-09

### Added

- Styles for slotted `<button>` in `Text`

### Changed

- `Modal` heading and aria validation happens only when open

### Fixed

- React: bundling format of partials

## [2.9.0] - 2022-02-28

## [2.9.0-rc.1] - 2022-02-25

### Fixed

- `Modal` focus trap respecting elements in shadow DOM and dynamically added/removed elements on first level
- `Tabs Item` focus outline on click in Safari
- Error while using partials in Vanilla JS and Angular

## [2.9.0-rc.0] - 2022-02-16

### Added

- `getFontFaceStylesheet` returns additional `<link>` tags with `rel="preconnect"` and `rel="dns-prefetch"`
- Option `format` to partials `getFontFaceStylesheet`, `getComponentChunkLinks()`, `getFontLinks()`, `getIconLinks()`,
  `getInitialStyles()`, `getLoaderScript()` and `getMetaTagsAndIconLinks()`

#### Deprecated

- The option `withoutTags` of partials `getFontFaceStylesheet`, `getComponentChunkLinks()`, `getFontLinks()`,
  `getIconLinks()`, `getInitialStyles()`, `getLoaderScript()` and `getMetaTagsAndIconLinks()` is deprecated and will be
  removed in `v3.0.0`. Please use `format: 'jsx'` instead.

```diff
- <link rel="stylesheet" href={getFontFaceStylesheet({ withoutTags: true })} crossOrigin="true" />
+ {getFontFaceStylesheet({ format: 'jsx' })}
```

## [2.9.0-beta.1] - 2022-01-27

### Added

- `:focus-visible` content of selected Tab in `Tabs` component gets focus styling
- Improved accessibility of `Text Field Wrapper` and `Textarea Wrapper` when `maxlength` attribute is set
- `Modal` aria property
- `Modal` class for slotted elements to make content full-width

### Changed

- `Button Pure` and `Link Pure` removed `position: relative` imposition, make sure to **not** override it with
  `position: static`

### Fixed

- `Modal` close button styles when no heading is passed

## [2.9.0-beta.0] - 2022-01-18

### Added

- React: `getByRoleShadowed`, `getByLabelTextShadowed` and `getByTextShadowed` utilities which uses
  `@testing-library/dom` queries internally to support Shadow DOM

### Fixed

- React: `UnhandledPromiseRejectionWarning` when using `skipPorscheDesignSystemCDNRequestsDuringTests()`

## [2.8.0] - 2022-01-17

### Fixed

- Accessibility issue of `Icon` component in Windows High Contrast Mode in Chromium Browser

## [2.8.0-rc.0] - 2022-01-14

### Added

- Support for `tabindex` attribute on `Button`, `Button Pure`, `Switch`, `Link`, `Link Pure` and `Link Social`

### Changed

- `:focus-visible` style matches outline color of `Button` while hovered

#### Deprecated

- The `tabbable` property of `Button`, `Button Pure` and `Switch` is deprecated and will be removed in `v3.0.0`. Please
  use `tabindex` instead.

```diff
- <p-button tabbable="false">Some button</p-button>
+ <p-button tabindex="-1">Some button</p-button>
```

## [2.8.0-beta.3] - 2021-12-22

### Added

**Disclaimer:** The provided themes `light-electric` and `dark-electric` are just a proof of concept, it's **not**
accessible regarding its color contrast and might even be removed in an upcoming major release again.

- `light-electric` theme for `Switch`
- `dark-electric` theme for `Button Pure` and `Link Pure`
- Character counter to `Text Field Wrapper` and `Textarea Wrapper` if `maxlength` is present on `input type="text"` and
  `textarea`

### Changed

- `:focus-visible` style matches outline color of `Switch` while hovered

### Fixed

- Box model of `Button Pure`

## [2.8.0-beta.2] - 2021-12-22

### Fixed

- `Content Wrapper` regression for `!important` style

### Added

- Usage validation for `Link`, `Link Pure` and `Link Social`

## [2.8.0-beta.1] - 2021-12-16

### Fixed

- `Select Wrapper` validation of select element

## [2.8.0-beta.0] - 2021-12-15

### Changed

- Angular: increased peer dependency to `>=12.0.0 <14.0.0`

## [2.7.0] - 2021-12-14

## [2.7.0-rc.0] - 2021-12-14

#### Removed

- `offset-bottom` prop of `Toast` (use `--p-toast-position-bottom` CSS variable instead)

## [2.7.0-beta.6] - 2021-12-08

### Added

- `Popover`

## [2.7.0-beta.5] - 2021-12-07

### Added

**Disclaimer:** The provided theme `light-electric` is just a proof of concept, it's **not** accessible regarding its
color contrast and might even be removed in an upcoming major release again.

- `light-electric` theme for `Accordion`, `Link`, `Link Pure`, `Button`, `Button Pure`, `Tabs`, `Tabs Bar`

## [2.7.0-beta.4] - 2021-12-02

## [2.7.0-beta.3] - 2021-11-30

### Added

- `Accordion` uses `MutationObserver` fallback when no `ResizeObserver` is available in older browsers

### Fixed

- `Link` and `Link Social` not adapting slotted anchor to the width of the element

## [2.7.0-beta.2] - 2021-11-24

### Added

- `Toast`

### Fixed

- `Banner` animations respect offset correctly

## [2.7.0-beta.1] - 2021-11-16

### Fixed

- `Headline` applies `align` and `ellipsis` prop correctly

## [2.7.0-beta.0] - 2021-11-11

### Added

- New `aria` property for `ARIA` attribute handling for: `Button`, `Button Pure`, `Icon`, `Link`, `Link Pure`, `Marque`,
  `Spinner`

### Fixed

- React: warnings about `useLayoutEffect` in SSR context

## [2.6.1] - 2021-11-05

### Fixed

- Prevent breaking entire Porsche Design System due to lacking support of `ResizeObserver`, however `Accordion` still
  requires it

## [2.6.0] - 2021-11-04

### Added

- `unit` and `unitPosition` properties to `Text Field Wrapper`

## [2.6.0-beta.0] - 2021-10-29

### Changed

- Use `Heiti SC` (pre-installed on iOS/macOS) and `SimHei` (pre-installed on Windows) as Chinese fallback font

### Added

- `Marque` uses `webp` images for browsers that support it
- `Inline Notification`
- `Icon` now supports `success` for `name` property

### Fixed

- Colors of `Banner` for dark theme
- Replaced CSS `inset` property with `top`, `left`, `right` and `bottom` for browser compatibility
- Opening and closing transition of `Modal`

## [2.5.1-beta.0] - 2021-10-11

### Fixed

- Possible exceptions when components get unmounted directly

## [2.5.0] - 2021-10-04

### Added

- `SimHei` and `黑体` as fallback for all components' `font-family`

## [2.5.0-beta.1] - 2021-09-28

### Changed

- React: improved render behavior of components

## [2.5.0-beta.0] - 2021-09-22

### Added

- React: utility function `skipPorscheDesignSystemCDNRequestsDuringTests`

## [2.4.0] - 2021-09-21

## [2.4.0-beta.2] - 2021-09-21

### Added

- `Link Social` and `Icon` now support `kakaotalk`, `naver`, `reddit` and `tiktok`
- JSS caching mechanism to improve style performance

### Changed

- Alignment of `linkedin` icon
- Improved accessibility of `Select Wrapper`
- `Icon` loading behaviour to non-blocking, components using the `Icon` will no longer wait for it to load
- Validation messages of `Fieldset Wrapper` have now an additional icon representing the validation state

### Fixed

- Box model of `Link Pure`
- Focus of `Link Pure` with slotted anchor and hidden label
- Focus cycling of `Modal` without focusable children
- Suppress CORS error

## [2.4.0-beta.1] - 2021-08-26

### Added

- `active` property to `Button Pure`

## [2.4.0-beta.0] - 2021-08-26

### Added

- `icon` property of `Button Pure` and `Link Pure` was extended by `none` value
- `alignLabel` and `stretch` property to `Button Pure` and `Link Pure`

### Changed

- Improved `:focus-visible` and `:hover:focus-visible` colors for `Link Social` and `Link`
- Improved slotted `<a>` coloring in dark theme for `Link Social` and `Link`
- Validation messages of `Checkbox Wrapper`, `Radio Button Wrapper`, `Select Wrapper`, `Textarea Wrapper` and
  `Text Field Wrapper` have now an additional icon representing the validation state
- `Modal` backdrop behavior to close modal on mouse-down

### Fixed

- Slotted `<a>` coloring in dark theme for `Text`, `Headline`, `Text List`, `Banner`, `Select Wrapper` and `Link Pure`
- Wrong background color of scrollable `Modal`'s backdrop in Safari

## [2.3.0] - 2021-07-28

## [2.3.0-beta.3] - 2021-07-28

### Changed

- `Accordion` reduce paddings, vertically align carets to the first heading row, adjust border color and hover styles

### Fixed

- `Text Field Wrapper` accessibility of type password and search

## [2.3.0-beta.2] - 2021-07-15

### Added

- `Checkbox Wrapper`, `Radio Button Wrapper`, `Select Wrapper`, `Textarea Wrapper` and `Text Field Wrapper` now reflect
  changes of the `required` attribute on their child component
- `multiline` property to `Table Cell`
- Partial function `getLoaderScript()` to initialize Porsche Design System as early as possible

### Fixed

- `Table Head Cell` uses semi bold instead of bold as font weight
- Transition of `Modal`

## [2.3.0-beta.1] - 2021-07-08

### Added

- `Accordion`

### Changed

- Removed initial delay of `Banner`

## [2.3.0-beta.0] - 2021-07-01

### Added

- `Table`
- Angular: export types from package root
- Accessibility icon

### Changed

- `Button`, `Button Pure` and `Switch` are now focusable while in `loading` state
- `Text` and `Headline` inherits white-space CSS property
- React: sync component props via property instead of attribute

### Fixed

- Angular: support `"strictTemplates": true` option in `tsconfig.json`
- Use correct icon for `arrow-last` and `arrow-first` in `Icon`, `Button` and `Link` components

## [2.2.1] - 2021-06-08

### Changed

- Optimize vertical alignment of `Modal`

### Fixed

- URL in inject global style warning

## [2.2.1-beta.1] - 2021-06-02

### Fixed

- Margin of `Tabs Bar` within `Tabs` for Firefox and Safari
- SVG of `Icon` is not removed after prop change, e.g. on color change
- Fullscreen behavior of `Modal` on screens larger than 1760px

## [2.2.0] - 2021-05-19

### Fixed

- `Text` inside `Button` now has the proper size on iOS Safari when changing to and from landscape mode
- `Banner` can now be re-opened after closing
- Closing one `Banner` will not close other `Banners` on the site

## [2.2.0-beta.2] - 2021-05-12

### Fixed

- `Select Wrapper` value changes are now reflected correctly
- `Select Wrapper` dark theme background color if used with `filter` prop

## [2.2.0-beta.1] - 2021-05-05

### Added

- Partial function `getIconLinks()` to preload Porsche Design System Icons

### Fixed

- `Text Field Wrapper` spacing in Safari

## [2.2.0-beta.0] - 2021-05-05

### Added

- Partial function `getMetaTagsAndIconLinks()` to simplify cross device fav and meta icons

## [2.1.0] - 2021-05-03

## [2.1.0-beta.0] - 2021-05-03

### Added

- `Switch`

### Changed

- `Text` automatically breaks words/strings into new line being too long to fit inside their container
- `Headline` automatically breaks words/strings into new line being too long to fit inside their container
- Extended `Fieldset Wrapper` with `labelSize`, `required`, `state` and `message` properties. If the `Fieldset Wrapper`
  is set to required only the label of the **Fieldset Wrapper** gets an asterisk. It is removed from all wrapped child
  components, as long as they are Porsche Design System form elements.

## [2.0.3] - 2021-04-28

## [2.0.3-beta] - 2021-04-28

### Fixed

- Angular: events firing twice in `Pagination`, `Modal`, `Tabs`, `Tabs Bar` and `Banner` component

## [2.0.2] - 2021-04-21

## [2.0.2-beta.0] - 2021-04-20

### Fixed

- TypeScript build errors due to duplicate declarations in `types.d.ts`

## [2.0.1] - 2021-04-16

### Fixed

- Visual appearance of `Checkbox Wrapper` in iOS Safari
- A bug where `Text Field Wrapper` would throw an error when reattaching to DOM too quickly
- Visual bug in Firefox when zooming out `Text Field Wrapper`, `Checkbox Wrapper` and `Textarea Wrapper`
- Angular: streamline component styles in dark theme

### Changed

- Aligned focus states of `Checkbox Wrapper` and `Radio Button Wrapper` across browsers

## [2.0.0] - 2021-04-13

In keeping with [Semver](https://semver.org), Porsche Design System v2.0.0 was released due to changes in the API,
fundamental changes in loading behavior and others. With our new major version `v2.0.0` there are some important changes
that you should watch out for. To make the migration from `v1.5.x` to our current `v2.0.0` easier, we offer a few
guidelines.

## General changes / improvements:

### All components, icons, fonts, styles and marque of the Porsche Design System are loaded versioned and chunked from a central CDN

This way all web based digital Porsche products share and use the cached and versioned assets regardless of the JS
framework used to improve loading performance across the Porsche group. Only a tiny (1.4kb sized) Porsche Design System
loader script gets bundled into your application code. Everything else gets loaded versioned, cached and chunked from a
central CDN ([read more](https://designsystem.porsche.com/v3/must-know/performance/cdn)). However, this also means that
you will need an **Internet connection** to render the components in a browser (possibly relevant for development stage
or intranet applications).

### Enabling Micro Frontend Architecture

In case of a micro-frontend architecture, multiple instances and versions of the Porsche Design System can be combined
in a final application by configurable prefixing technique of the Porsche Design System components during runtime.
Please refer to our framework specific guidelines
[Vanilla JS](https://designsystem.porsche.com/v2/start-coding/vanilla-js),
[Angular](https://designsystem.porsche.com/v2/start-coding/angular) and
[React](https://designsystem.porsche.com/v2/start-coding/react).

### Prevent Flash of Unstyled Content (FOUC) and Flash of Unstyled Text (FOUT)

To prevent FOUC/FOUT, the Porsche Design System offers various partials as part of the
`@porsche-design-system/components-{js|angular|react}` package to ensure all necessary Porsche Design System fonts and
components are fully loaded. If you've used the `@porsche-design-system/partials` package previously, stop using it and
replace the integration with the partials provided by `@porsche-design-system/components-{js|angular|react}` package.
Have a look at our [FOUC/FOUT guidelines](https://designsystem.porsche.com/v3/must-know/performance/loading-behaviour).

```diff
- <%= require('@porsche-design-system/partials').getPorscheDesignSystemCoreStyles() %>
+ <%= require('@porsche-design-system/components-{js|angular|react}/partials').getInitialStyles() %>

- <%= require('@porsche-design-system/partials').getFontFaceCSS() %>
+ <%= require('@porsche-design-system/components-{js|angular|react}/partials').getFontFaceStylesheet() %>

- <link rel="preload" href="path/to/webfont/nameOfWebFontFile" as="font" type="font/woff2" crossorigin />
+ <%= require('@porsche-design-system/components-{js|angular|react}/partials').getFontLinks({ weights: ['regular', 'semi-bold'] }) %>
```

### Added support for China CDN

Our CDN is configured to forward requests to Chinese CDN automatically when necessary. So you're good to go without any
configuration or multiple region specific builds of your application. However, if you are aiming for the maximum
possible performance in China, you can configure which CDN the Porsche Design System must use. Please follow our
[CDN guidelines](https://designsystem.porsche.com/v3/must-know/performance/cdn) for more information.

### New/optimized components

- **Tabs**
- **Tabs Bar**
- **Banner**
- **Modal**
- Headline
- Select
- Pagination
- Button
- Button Pure
- Link
- Link Pure
- Spinner
- Checkbox
- Radio Button

### Improved TypeScript support for Angular and React

To ensure the best possible typing support, we have refactored our Angular and React wrappers which integrate the native
web components of the Porsche Design System.

### componentsReady() works reliable

Because the Porsche Design System components get loaded async at the time they are needed, it might be relevant within
your application or test automation to know when those have been initialized. Therefore, we provide in all three
`@porsche-design-system/components-{js|angular|react}')` packages a reliable helper function `componentsReady()`.
[Read more about it](https://designsystem.porsche.com/v3/developing/components-ready).

### Removed "blur on focus"

Now focus styling is only applied when you navigate through keyboard and ignored by mouse interaction for browsers
supporting `:focus-visible` otherwise it will fallback to `:focus` CSS implementation.

### Changed focus styling for a better compromise between accessibility and visual appearance

Color and outline of general focus styling has changed to `currentColor` for light/dark theme with an outline of 1px
width/offset. If you have custom components build with the usage of our `@porsche-design-system/utilities` package then
update it to the latest version.

### Improved geometry of Porsche Next font

For better alignment and readability we've changed the geometry of the Porsche Next font which results in a visual
change of font size and spacing.

### Dropped support for IE11 and EdgeHTML according to Porsche's official browser strategy 2021

If you still need to support these browsers, you have to stick to `v1.5.x`. We offer a Browser Notification package
`@porsche-design-system/browser-notification` to alert users that these browsers are no longer supported. It supports a
blocking layer (to be used with Porsche Design System `v2.x`), or a dismissible banner (to be used with Porsche Design
System `v1.x`). Please refer to our
[Browser compatibility guidelines](https://designsystem.porsche.com/v3/must-know/browser-compatibility).

### Changed default type of Button and Button Pure

To be in sync with native `<button>` behavior we've changed the default `type` of **Button** and **Button Pure**
component. Those components will render a button within their Shadow DOM as `<button type="submit">` ( previously
`<button type="button">`).

- `submit`: The button submits the form data to the server. This is the default if the attribute is not specified for
  buttons associated with a `<form>`, or if the attribute is an empty or invalid value.
- `button`: The button has no default behavior, and does nothing when pressed by default. It can have client-side
  scripts listen to the element's events, which are triggered when the events occur.

### Changed support for wrapped links around Link, Link Pure and Link Social component

Due to the support for setting links (`<a href="#">`) in our **Link**, **Link Pure** and **Link Social** components as
child, we've removed support for styling the anchor tag (`<a>`) when it surrounds the component. So we recommend
changing the position of the `<a>` tag from wrapping the component to a direct slot (child) of it.

```diff
- <a href="#"><p-link>Some label</p-link></a>
+ <p-link><a href="#">Some label</a></p-link>

- <a href="#"><p-link-pure>Some label</p-link-pure></a>
+ <p-link-pure><a href="#">Some label</a></p-link-pure>

- <a href="#"><p-link-social>Some label</p-link-social></a>
+ <p-link-social><a href="#">Some label</a></p-link-social>
```

### Automatic \* asterisk symbol to form field labels

We added an automatic generated _ asterisk symbol to form field labels which have the required attribute. This might
lead to a doubled _ symbol if you set one by yourself.

```diff
- <p-text-field-wrapper label="Some label *"><input type="text" name="some-name" required /></p-text-field-wrapper>
+ <p-text-field-wrapper label="Some label"><input type="text" name="some-name" required /></p-text-field-wrapper>

- <p-checkbox-wrapper label="Some label *"><input type="checkbox" name="some-name" required /></p-checkbox-wrapper>
+ <p-checkbox-wrapper label="Some label"><input type="checkbox" name="some-name" required /></p-checkbox-wrapper>

- <p-radio-button-wrapper label="Some label *"><input type="radio" name="some-name" required /></p-radio-button-wrapper>
+ <p-radio-button-wrapper label="Some label"><input type="radio" name="some-name" required /></p-radio-button-wrapper>

- <p-radio-button-wrapper label="Some label *"><input type="radio" name="some-name" required /></p-radio-button-wrapper>
+ <p-radio-button-wrapper label="Some label"><input type="radio" name="some-name" required /></p-radio-button-wrapper>

- <p-textarea-wrapper label="Some label *"><textarea name="some-name" required></textarea></p-textarea-wrapper>
+ <p-textarea-wrapper label="Some label"><textarea name="some-name" required></textarea></p-textarea-wrapper>

- <p-select-wrapper label="Some label *"><select name="some-name" required><option>A</option></select></p-select-wrapper>
+ <p-select-wrapper label="Some label"><select name="some-name" required><option>A</option></select></p-select-wrapper>
```

### Shadow DOM

`Flex`, `Flex Item`, `Grid` and `Grid Item` now use Shadow DOM, thus you are not able to overwrite styles defined by
these components any longer.

---

## Angular

### Integration of Angular components

In the past it was possible to provide a token called `PREVENT_WEB_COMPONENTS_REGISTRATION` which prevented the
registration of the Porsche Design System components and loading of polyfills. Due to the fact that we no longer provide
/ need poly filling, we have completely removed the token. For advanced usage please
[read further](https://designsystem.porsche.com/v2/start-coding/angular).

---

## React

### Integration of React components

In the past `@porsche-design-system/components-react` components have initialized the **Porsche Design System Loader**
automatically as soon as a component was imported. With `v2.x` you have to import the `PorscheDesignSystemProvider` once
in your `index.tsx` which then initializes the **Porsche Design System Loader**, e.g. like:

```diff
  // index.tsx

  import ReactDOM from 'react-dom';
  import { PorscheDesignSystemProvider } from '@porsche-design-system/components-react';
  import { App } from './App';

  ReactDOM.render(
    <React.StrictMode>
+     <PorscheDesignSystemProvider>
        <App />
+     </PorscheDesignSystemProvider>
    </React.StrictMode>,
    document.getElementById('root')
  );
```

For advanced usage please [read further](https://designsystem.porsche.com/v2/start-coding/react).

#### Jsdom Polyfill for React / Jest / jsdom test automation

We removed test mocks for React / Jest / jsdom as Shadow DOM is supported since jsdom v12.2.0. Instead, we provide a
Jsdom Polyfill (exclusivly for `@porsche-design-system/components-react` package) fixing missing implementation of jsdom
which the Porsche Design System relies on. **Note:** If your test includes Porsche Design System components, make sure
to wrap the component you want to test with a PorscheDesignSystemProvider in order to avoid exceptions. For more
information please [read further](https://designsystem.porsche.com/v2/start-coding/react).

---

## Vanilla JS

### Integration of Vanilla JS components

With `v1.x` of the Porsche Design System you've had to copy all needed JS files of
`@porsche-design-system/components-js` into your target directory and include the ES5 and ESM loader snippet. Now you
only need to copy one `index.js` file and initialize the Porsche Design System like in the example below:

```diff
  <!DOCTYPE html>
  <html lang="en">
    <head>
      <meta charset="utf-8">
      <meta name="viewport" content="width=device-width,initial-scale=1.0">
      <title>Porsche Design System</title>
-     <script nomodule src="PATH/TO/PACKAGE/@porsche-design-system/components-js/dist/porsche-design-system/porsche-design-system.js"></script>
-     <script type="module" src="PATH/TO/PACKAGE/@porsche-design-system/components-js/dist/porsche-design-system/porsche-design-system.esm.js"></script>
+     <script src="PATH/TO/PACKAGE/@porsche-design-system/components-js/index.js"></script>
    </head>
    <body>
+     <script type="text/javascript">
+       porscheDesignSystem.load();
+     </script>
      <p-headline variant="headline-1">Some text</p-headline>
    </body>
  </html>
```

For advanced usage please [read further](https://designsystem.porsche.com/v2/start-coding/vanilla-js).

---

## [2.0.0-rc.10] - 2021-04-12

### Changed

- `Tabs` and `Tabs Bar` now respect dynamic additions / removals of `p-tabs-item`, `a` and `button` elements. Make sure
  to update the `activeTabIndex` when mutating elements
- Improved performance of `Text`, `Button Pure` and `Link Pure` when `size` is not `inherit`

### Added

- `Grid` now has a `wrap` and `gutter` property
- Components (`Grid Item`, `Flex Item`, `Tabs Item` and `Text List Item`) that require a specific parent (`Grid`,
  `Flex`, `Tabs` and `Text List`) will now throw an error if used without that parent

### Fixed

- Visual appearance of `Checkbox Wrapper` and `Radio Button Wrapper` reflect the state of the wrapped `input` element

## [2.0.0-rc.9] - 2021-03-26

### Added

- `Button Group` component
- Fullscreen property for `Modal` on mobile

### Changed

- Spacings, heading and sizes of `Modal`

### Fixed

- Prevent duplicate loading of `porsche-design-system.v2.x.HASH.js` chunk when using `getComponentChunkLinks()` partial

## [2.0.0-rc.8] - 2021-03-17

### Added

- Support for full height `Content Wrapper` with flex
- `Tabs Bar` now supports `undefined` as `activeTabIndex`

### Changed

- `Tabs Bar` has a new default `activeTabIndex`, which is `undefined`
- `Tabs Bar` does not work by itself anymore. The `activeTabIndex` needs to be controlled from the outside
  ([read more](https://designsystem.porsche.com/v2/components/tabs-bar/examples))
- Background Color of `Select Wrapper` in `dark` theme to meet accessibility criteria

## [2.0.0-rc.7] - 2021-03-15

### Fixed

- Make shadowed `Flex` and `Grid` work in Firefox + Safari

## [2.0.0-rc.6] - 2021-03-11

### Changed

- Make `Grid` and `Grid Item` use Shadow DOM
- Make `Flex` and `Flex Item` use Shadow DOM

## [2.0.0-rc.5] - 2021-03-09

### Added

- Configurable background color of `Content Wrapper`
- `italic` font-style in `Text` is now overridden with `normal`

### Fixed

- Usage of `Select Wrapper` within custom elements
- A bug that caused `Spinner` to be displayed in a wrong size

## [2.0.0-rc.4] - 2021-03-01

### Changed

- Filter of `Select Wrapper` supports substring search

### Fixed

- Build error in SSR

## [2.0.0-rc.3] - 2021-02-17

### Added

- React: utility function `skipCheckForPorscheDesignSystemProviderDuringTests`
- React: tree shaking for component wrappers

### Fixed

- Angular: error in `Checkbox Wrapper`, `Radio Button Wrapper` and `Text Field Wrapper` when `input[type]` is bound

## [2.0.0-rc.2] - 2021-02-12

### Added

- Validate usage of `Checkbox Wrapper`, `Radio Button Wrapper`, `Select Wrapper`, `Text Field Wrapper` and
  `Textarea Wrapper`

## [2.0.0-rc.1] - 2021-02-04

### Added

- Partial function `getComponentChunkLinks()` to preload Porsche Design System Components

### Changed

- Added a space before asterisk (`*`) when `input`, `textarea` or `select` have `required` attribute within form wrapper
  components
- Renamed partial `getFontLinks()` option from `weight` to `weights`

### Fixed

- A bug in `Tabs Bar` where the nextButton was mistakenly rendered.
- A bug where `Icon` was not rendered when using `lazy` property.
- A bug in `Text Field Wrapper` with input type password where characters would overlap the icon.

## [2.0.0-rc.0] - 2021-01-29

### Added

- Link support for `Marque`
- Sizing options `'responsive' | 'small' | 'medium'` for `Marque`

### Changed

- Angular: added static `load()` function `PorscheDesignSystemModule` for custom prefix
- Hide up/down spin button when using **Text Field** with `type="number"` in Firefox

### Fixed

- Angular: typings
- React: correct handling of `ref` property
- Unhandled exception in `Select Wrapper` if `selected` and `disabled` attributes are set on the same option
- A bug in `Tabs Bar` where scrolling was broken when a tab was selected
- A bug in `Tabs Bar` where the `nextButton` was always rendered

## [2.0.0-alpha.13] - 2021-01-26

### Added

- Partial function `getFontLinks()` to prevent **Flash of Unstyled Text** (FOUT)

### Fixed

- React: correct handling of `className` property

## [2.0.0-alpha.12] - 2021-01-20

### Added

- Partial function `getInitialStyles()` to prevent **Flash of Unstyled Content** (FOUC)
- Partial function `getFontFaceStylesheet()` to prevent **Flash of Unstyled Text** (FOUT)

### Changed

- React: `PorscheDesignSystemProvider` needs to wrap application
- React: component props have to be camelCase
- React: `PorscheDesignSystemProvider` is needed while testing components

### Fixed

- React: typings
- React: support of objects for property values

#### Removed

- React: `getPrefixedComponents`, prefixing is handled by `PorscheDesignSystemProvider`

## [2.0.0-alpha.11] - 2021-01-08

### Changed

- Precision of relative line height
- Changed color of `neutral contrast low`

## [2.0.0-alpha.10] - 2020-12-14

### Added

- `native` property to `Select Wrapper` to force rendering of native Browser select dropdown
- Extended flexibility of `Headline`

### Changed

- Some styling improvements of `Select Wrapper`

### Fixed

- Jsdom Polyfill `fetch` error

## [2.0.0-alpha.9] - 2020-12-09

### Fixed

- Improved reliability of `componentsReady()`

### Changed

- Jsdom Polyfill `console.warn` behaviour

## [2.0.0-alpha.8] - 2020-12-03

### Fixed

- A bug where `Modal` did not remove `overflow=hidden` on document body.

## [2.0.0-alpha.7] - 2020-11-26

### Added

- Jsdom Polyfill

#### Removed

- Jsdom Mocks
- Global "blur on focus" script

### Changed

- Default dropdown direction of `SelectWrapper` from `down` to `auto`
- Made API of `Tabs` consistent with `Tabs Bar`
- Removed transition for focus styling
- Use `:focus-visible` as default and `:focus` as fallback for focusable elements

### Fixed

- The Selected element of `SelectWrapper` dropdown keeps now in sync with native selection if changed programmatically
- Invalid search results get cleared if `SelectWrapper` becomes focus state
- Some bugs in `TabsBar`
- Minification of dynamic slotted content styles
- An issue where `Pagination` throws console errors if disconnected from dom.

## [2.0.0-alpha.6] - 2020-10-28

### Changed

- default `type` of `Button` and `Button Pure` to `submit`

### Fixed

- Typings

## [2.0.0-alpha.5] - 2020-10-26

### Added

- `Modal` component

### Fixed

- Typing for `pageChange` event of `Pagination` component
- Typings

### Changed

- Focus styling

## [2.0.0-alpha.4] - 2020-10-14

### Added

- Custom filter to `Select Wrapper` component
- DropDown direction property to `Select Wrapper` component
- Display `*` after label when `input`, `textarea` or `select` have `required` attribute within form wrapper components
- `Tabs` component
- `Tabs Bar` component
- `Banner` component

#### Removed

- Default `position: relative;` style of `Link Pure` and `Button Pure`

### Fixed

- `Spinner` zooming bug on Safari

## [2.0.0-alpha.3] - 2020-09-11

### Added

- Support to load assets from China CDN directly via browser flag: `PORSCHE_DESIGN_SYSTEM_CDN = 'cn';`

#### Removed

- Support for `<a>` wrapped `Link` and `Link Pure`

## [2.0.0-alpha.2] - 2020-08-20

## [2.0.0-alpha.1] - 2020-08-17

### Changed

- Removed classnames dependency
- Stencil Core `taskQueue` from `congestionAsync` to `async` for more performant component rendering

### Fixed

- Focus input on label click of `Checkbox Wrapper` and `Radio Button Wrapper`

## [1.5.6] - 2020-10-15

## [1.5.6-rc.0] - 2020-10-13

### Fixed

- `Spinner` zooming bug on Safari

## [1.5.5] - 2020-09-11

## [1.5.5-rc.0] - 2020-09-07

### Changed

- Deprecated stencil lifecycle-method `componentDidUnload` to `disconnectedCallback` to fix "`selectObserver` is
  undefined" bug in `Select Wrapper` and `Pagination`

## [1.5.4] - 2020-08-25

## [1.5.4-rc.0] - 2020-08-17

### Changed

- Removed classnames dependency
- Stencil Core `taskQueue` from `congestionAsync` to `async` for more performant component rendering

### Fixed

- Focus input on label click of `Checkbox Wrapper` and `Radio Button Wrapper`
- Fix typings for `orientation` of `Divider` component

## [2.0.0-alpha.0] - 2020-08-06

### Added

- **Experimental:** Optional web component scoping mechanism during runtime to enable micro service architecture

### Changed

- Web components get lazy loaded from central CDN to improve caching strategy across Porsche's digital eco system

#### Removed

- Stop browser support for **IE11** and **EdgeHTML**

### Fixed

- Mix of `Optgroups` and `Options` on same level in `Select Wrapper` component
- Fix typings for `orientation` of `Divider` component

## [1.5.3] - 2020-08-10

## [1.5.3-rc.0] - 2020-08-10

### Fixed

- Mix of `Optgroups` and `Options` on same level in `Select Wrapper` component

## [1.5.2] - 2020-07-22

### Fixed

- Dispatch change event in `Select Wrapper`
- Stencil react-output-target SSR Bug

## [1.5.1] - 2020-07-20

### Fixed

- SVGO settings for icons
- Angular bug which causes `ngcc` to fail

## [1.5.0] - 2020-07-16

### Added

- Icons (active-cabin-ventilation, battery-full, bell, bookmark, car-battery, charging-active, charging-state, climate,
  climate-control, garage, horn, key, map, parking-brake, parking-light, preheating, send, shopping-bag, sidelights,
  user-manual, wrenches)

### Changed

- Icons (arrow-first, arrow-last, battery-empty, car, card, charging-station, question)

### Fixed

- Porsche Marque images

## [1.5.0-rc.2] - 2020-07-06

## [1.5.0-rc.1] - 2020-07-06

### Added

- **Notification Neutral** color to `color` property of `p-text` and `p-icon`

## [1.5.0-rc.0] - 2020-06-25

### Added

- `Fieldset Wrapper` component
- Improved SEO of `p-headline` and `p-text`: Added possibility to write semantic HTML tags (e.g. `<h1>-<h6>` or `<p>`,
  `<blockquote>`, etc.) directly as slotted content.
- Possibility to include anchor tags directly as slots of `Link`, `Link Pure` and `Link Social`
- `Text` new `weight` property `semibold`
- `Button Pure` label with subline pattern as slot
- `Link Pure` label with subline pattern as slot

### Changed

- `Select Wrapper` is now ready for the catwalk. It is dressed now with a custom drop down list box and gets naked by
  default on touch devices.

### Fixed

- Minor accessibility improvements of `icons` and `Text Field`
- Remove native number spinner buttons of `Text Field` with type text for Firefox
- An issue with `Button` and `Button Pure` and their `disabled` attribute

## [1.4.0] - 2020-05-14

## [1.4.0-rc.3] - 2020-05-08

### Added

- `Text List`

### Changed

- Improve caching strategy for fonts by content-based hash
- Improve caching strategy for marque by content-based hash
- Dimensions and sharpness of marque
- Props for `Content Wrapper`

## [1.4.0-rc.2] - 2020-05-06

### Added

- `Content Wrapper`
- Description property to `p-text-field-wrapper`, `p-textarea-wrapper` and `p-select-wrapper`
- `Link Social`

### Changed

- Improve accessibility of error and success states of form elements
- Aria-invalid attribute of form elements if they are in error state is now managed by component
- Rename icon name `configure` to `configurate` (prevents breaking change compared to stable v1.3.0)
- Improve `p-icon` loading behavior

### Fixed

- Display of wrong icons

#### Removed

- `safe-zone` property of `p-grid` (`Content Wrapper` should be used instead)

## [1.4.0-rc.1] - 2020-04-27

### Added

- Add `safe-zone` property to `p-grid` for outer grid margin, max-width and centering
- Submit button with search icon to `p-textfield-wrapper` type search

### Changed

- Background color of readonly state in components `p-textfield-wrapper` and `p-textarea-wrapper`
- Visual appearance of icons
- Improve caching strategy for icons by content-based hash
- Cursor of Radio, Checkbox and Select
- Fixed naming of Mock from `p-textfield-wrapper` to `p-text-field-wrapper`

### Fixed

- Icon loading mechanism

## [1.4.0-rc.0] - 2020-04-09

### Added

- SSR support

## [1.3.0] - 2020-04-08

### Added

- New headline size `headline-5` to `p-headline`
- Test Mocks

### Fixed

- Text styling of Select component on focus in IE11 and Chrome on Windows 10

## [1.3.0-rc.0] - 2020-04-03

### Fixed

- Improve form elements

## [1.2.0] - 2020-03-25

### Added

- `Divider`
- Hover state for form elements

### Fixed

- Support label text of form elements for Screen readers

## [1.1.2] - 2020-03-17

### Changed

- Notification colors

## [1.1.1] - 2020-03-13

### Changed

- Icon of `Checkbox` indeterminate state

## [1.1.0] - 2020-03-11

### Fixed

- Minor improvements

## [1.1.0-rc.0] - 2020-03-02

### Added

- `Select Wrapper`
- `Checkbox Wrapper`
- `Radio Button Wrapper`
- `Textarea Wrapper`

### Fixed

- `Text Field Wrapper` toggle password visibility

## [1.0.3] - 2020-02-13

### Fixed

- JS framework compatibility

## [1.1.0-0] - 2020-02-06

### Added

- `Text Field Wrapper`

### Changed

- Add proper cursor for disabled state for `Button` and `Button Pure`

## [1.0.2] - 2020-02-04

### Fixed

- Inheritable styling of slotted content

## [1.0.1] - 2020-01-30

### Added

- Clickable area of `Link Pure` and `Button Pure` is optionally configurable by defining padding on host element

## [1.0.0] - 2020-01-28

### Added

- Cursor pointer on hover for `Button` and `Button Pure`
- Line-height gets calculated based on Porsche type-scaling formula automatically for `Text`, `Link Pure` and
  `Button Pure`
- Test helper function `componentsReady()` which indicates when lazy loaded components fully have loaded

### Changed

- Update CDN asset paths
- Improve font-weight definitions
- Rename and optimize neutral colors for `Icon` and `Text`

## [1.0.0-rc.1] - 2019-12-13

### Added

- `Headline`
- `Text`
- `Marque`
- `Button`
- `Button Pure`
- `Spinner`
- `Icon`
- `Flex`
- `Grid`
- `Link`
- `Link Pure`
- `Pagination`
- "Blur on focus"<|MERGE_RESOLUTION|>--- conflicted
+++ resolved
@@ -14,13 +14,12 @@
 
 ## [Unreleased]
 
-<<<<<<< HEAD
 ### Added
 
 - `Button`, `Button Pure`, `Button Tile`, `Link`, `Link Pure`, `Link Tile`: `aria-description` is now supported via
   `aria` prop to provide additional context for screen readers.
   ([#3969](https://github.com/porsche-design-system/porsche-design-system/pull/3969))
-=======
+
 ## [3.29.0] - 2025-08-20
 
 ## [3.29.0-rc.5] - 2025-08-19
@@ -29,7 +28,6 @@
 
 - `Checkbox`, `Multi Select`, `Select`, `Pin Code`, `Textarea`: removed slotted anchor styles
   ([#3981](https://github.com/porsche-design-system/porsche-design-system/pull/3981))
->>>>>>> 43f2b0c5
 
 ### Fixed
 
