--- conflicted
+++ resolved
@@ -100,13 +100,8 @@
 ```
 
 - `Spinner`, `Icon`, `Link Pure`, `Button Pure`, `Link`, `Link Social`, `Button`, `Checkbox Wrapper`,
-<<<<<<< HEAD
   `Radio Button Wrapper`, `Popover`, `Modal`, `Tag`, `Tag Dismissible`, `Textarea Wrapper`, `Inline Notification`, `Banner`,
-  `Toast` and `Text Field Wrapper` matches new design language
-=======
-  `Radio Button Wrapper`, `Popover`, `Tag`, `Tag Dismissible`, `Textarea Wrapper`, `Inline Notification`, `Banner`,
   `Toast`, `Grid`, `Flex` and `Text Field Wrapper` matches new design language
->>>>>>> cd62ddbd
 - CSS global variables names
 
 ```diff
