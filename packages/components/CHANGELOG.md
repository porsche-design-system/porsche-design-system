# Changelog

## Porsche Design System

All notable changes to this project will be documented in this file and published as following npm packages:

- `@porsche-design-system/components-js`
- `@porsche-design-system/components-angular`
- `@porsche-design-system/components-react`
- `@porsche-design-system/components-vue`

The format is based on [Keep a Changelog](https://keepachangelog.com/en/1.0.0), and this project adheres to
[Semantic Versioning](https://semver.org/spec/v2.0.0.html).

### [Unreleased]

<<<<<<< HEAD
### [3.17.0-rc.1] - 2024-07-31

#### Added

- `Button`, `Link`:
  - Prop `variant` extended by value `ghost`
    ([#3423](https://github.com/porsche-design-system/porsche-design-system/pull/3423))
  - Prop `compact` ([#3423](https://github.com/porsche-design-system/porsche-design-system/pull/3423))
=======
#### Fixed

- `Tabs Bar`: fixed tabindex issue when `Tabs Bar` is rendered with the `Scroller` component
  ([#3421](https://github.com/porsche-design-system/porsche-design-system/pull/3421))
>>>>>>> bef99966

### [3.17.0-rc.0] - 2024-07-29

#### Added

- `Link Tile`, `Link Tile Model Signature`, `Button Tile`:
  - Named slot `header` ([#3419](https://github.com/porsche-design-system/porsche-design-system/pull/3419))
- `Link Tile`, `Button Tile`: Prop `size` extended by value `large`
  ([#3419](https://github.com/porsche-design-system/porsche-design-system/pull/3419))
- `Tag`:
  - Prop `compact` ([#3411](https://github.com/porsche-design-system/porsche-design-system/pull/3411))
  - Prop `color` extended by value `background-frosted`
    ([#3411](https://github.com/porsche-design-system/porsche-design-system/pull/3411))
- Styles: `theme{Light|Dark}BackgroundFrosted` and `$pds-theme-{light|dark}-background-frosted` color
  ([#3409](https://github.com/porsche-design-system/porsche-design-system/pull/3409))
- `Optgroup`: Usable in combination with `Select` and `Multi Select`
  ([#3410](https://github.com/porsche-design-system/porsche-design-system/pull/3410))
- `Flyout`, `Modal`: Add custom events `motionVisibleEnd` and `motionHiddenEnd` to notify when opening and closing
  transitions are complete ([#3418](https://github.com/porsche-design-system/porsche-design-system/pull/3418))

#### Changed

- `Link Tile`, `Link Tile Model Signature`, `Button Tile`:
  - Layout behaviour is able to break out of its aspect ratio in case content overflows to be a11y compliant and/or to
    improve visual alignment in CSS Grid context
    ([#3419](https://github.com/porsche-design-system/porsche-design-system/pull/3419))
  - Values `1:1 | 4:3 | 3:4 | 16:9 | 9:16` of prop `aspect-ratio` are deprecated and mapped to new values
    `1/1 | 4/3 | 3/4 | 16/9 | 9/16` to be aligned with CSS spec
    ([#3419](https://github.com/porsche-design-system/porsche-design-system/pull/3419))

```diff
- <p-link-tile aspect-ratio="1:1 | 4:3 | 3:4 | 16:9 | 9:16"></p-link-tile>
+ <p-link-tile aspect-ratio="1/1 | 4/3 | 3/4 | 16/9 | 9/16"></p-link-tile>

- <p-button-tile aspect-ratio="1:1 | 4:3 | 3:4 | 16:9 | 9:16"></p-button-tile>
+ <p-button-tile aspect-ratio="1/1 | 4/3 | 3/4 | 16/9 | 9/16"></p-button-tile>

- <p-link-tile-model-signature aspect-ratio="1:1 | 4:3 | 3:4 | 16:9 | 9:16"></p-link-tile-model-signature>
+ <p-link-tile-model-signature aspect-ratio="1/1 | 4/3 | 3/4 | 16/9 | 9/16"></p-link-tile-model-signature>
```

- `Link Tile`, `Button Tile`: Value `default` of prop `size` is deprecated and mapped to new value `medium` to be in
  sync with typography sizing definition
  ([#3419](https://github.com/porsche-design-system/porsche-design-system/pull/3419))

```diff
- <p-link-tile size="default"></p-link-tile>
+ <p-link-tile size="medium"></p-link-tile>

- <p-button-tile size="default"></p-button-tile>
+ <p-button-tile size="medium"></p-button-tile>
```

- `Icon`: All icons are up-to-date with the One UI look
- Shorten asset filenames
- `Carousel`: Slides and `controls` slot are centered if `alignHeader` prop is set to `center` and amount of slides is
  less than `slidesPerPage` ([#3372](https://github.com/porsche-design-system/porsche-design-system/pull/3372))

#### Fixed

- `Link Pure`: Broken with `alignLabel="start"`, hidden label & nested anchor
  ([#3379](https://github.com/porsche-design-system/porsche-design-system/pull/3379))
- `Textfield Wrapper`, `Textarea Wrapper`: Conditionally rendered component throws
  `TypeError: Cannot read properties of undefined (reading 'type')`
  ([#3383](https://github.com/porsche-design-system/porsche-design-system/pull/3383))
- `Link Tile`: Broken word-break & hyphens Safari
  ([#3397](https://github.com/porsche-design-system/porsche-design-system/pull/3397))
- `Select Wrapper`: `optgroup` styling and behavior
  ([#3410](https://github.com/porsche-design-system/porsche-design-system/pull/3410))

### [3.16.0] - 2024-07-02

### [3.16.0-rc.2] - 2024-07-02

#### Added

- Partials: Added default `og:image` and related meta tags to the `getMetaTagsAndIconLinks` partial. Can be disabled by
  setting the `ogImage` option to `false`.
  ([#3357](https://github.com/porsche-design-system/porsche-design-system/pull/3357))

#### Changed

- `Flyout Navigation`, `Flyout Navigation Item`: Renamed (experimental) component to `Flyout Multilevel` and
  `Flyout Multilevel Item` ([#3351](https://github.com/porsche-design-system/porsche-design-system/pull/3351))
- `Toast`: Renders fully on `#top-layer`, stacking behaviour has changed and follows W3C standards now, see
  https://developer.mozilla.org/en-US/docs/Glossary/Top_layer and
  https://developer.chrome.com/blog/what-is-the-top-layer
  ([#3356](https://github.com/porsche-design-system/porsche-design-system/pull/3356))

```diff
- <p-flyout-navigation><p-flyout-navigation-item></p-flyout-navigation-item></p-flyout-navigation>
+ <p-flyout-multilevel><p-flyout-multilevel-item></p-flyout-multilevel-item></p-flyout-multilevel>
```

#### Fixed

- Types: `@porsche-design-system/components-vue` typings are not exposed
  ([#3355](https://github.com/porsche-design-system/porsche-design-system/pull/3355))

### [3.16.0-rc.1] - 2024-06-18

#### Added

- `jsdom-polyfill` Added polyfills for `Popover API` and `ResizeObserver`
  ([#3334](https://github.com/porsche-design-system/porsche-design-system/pull/3334))
- `Segmented Control`: Prop `aria` added to `Segmented Control Item` to support ARIA attributes
  ([#3327](https://github.com/porsche-design-system/porsche-design-system/pull/3327))

#### Changed

- Angular: updated peer dependency to `>=17.0.0 <19.0.0`
  ([#3346](https://github.com/porsche-design-system/porsche-design-system/pull/3346))
- React: Improve prop typings for all wrappers of `@porsche-design-system/components-react`
  ([#3336](https://github.com/porsche-design-system/porsche-design-system/pull/3336))

### [3.16.0-rc.0] - 2024-06-05

#### Added

- `Flyout`:
  - CSS variable `--p-flyout-sticky-top` (experimental)
    ([#3191](https://github.com/porsche-design-system/porsche-design-system/pull/3191))
  - Prop `disableBackdropClick` ([#3191](https://github.com/porsche-design-system/porsche-design-system/pull/3191))
- `Modal`:
  - CSS variable `--p-modal-width` (experimental)
    ([#3191](https://github.com/porsche-design-system/porsche-design-system/pull/3191))
  - Named slot `header` ([#3191](https://github.com/porsche-design-system/porsche-design-system/pull/3191))

#### Changed

- `Modal`, `Flyout`:
  - Sticky dismiss button ([#3191](https://github.com/porsche-design-system/porsche-design-system/pull/3191))
  - Aligned layout, spacing and UX behaviour
    ([#3191](https://github.com/porsche-design-system/porsche-design-system/pull/3191))
  - Renders fully on `#top-layer`, stacking behaviour has changed and follows W3C standards now, see
    https://developer.mozilla.org/en-US/docs/Glossary/Top_layer and
    https://developer.chrome.com/blog/what-is-the-top-layer
    ([#3191](https://github.com/porsche-design-system/porsche-design-system/pull/3191))
- `Modal`: `heading` prop and `slot="heading"` are deprecated. Use `slot="header"` instead.

#### Fixed

- Types: Fixed incorrectly allowed type `string` in types `BreakpointCustomizable`, `SelectedAriaAttributes`,
  `CarouselInternationalization`, `PaginationInternationalization` and `ScrollToPosition`
- `Modal`, `Flyout`: Dynamically react to adding/removing named slots
  ([#3191](https://github.com/porsche-design-system/porsche-design-system/pull/3191))
- `Modal`: Uses native `<dialog />` element to resolve focus issues, focus trap
  ([#3191](https://github.com/porsche-design-system/porsche-design-system/pull/3191))

### [3.15.2] - 2024-05-29

#### Fixed

- `aria`: Refactor `parseJSONAttribute` to support Safari < 16.4  
  ([#3314](https://github.com/porsche-design-system/porsche-design-system/pull/3314))

### [3.15.1] - 2024-05-23

#### Fixed

- `Banner`: Fixed position on mobile ([#3307](https://github.com/porsche-design-system/porsche-design-system/pull/3307))

### [3.15.0] - 2024-05-16

### [3.15.0-rc.5] - 2024-05-16

#### Added

- `Button Pure`: Prop `underline` to show an underline for the label
  ([#3212](https://github.com/porsche-design-system/porsche-design-system/pull/3212))
- Partials: Added new option `globalStyles` to `getInitialStyles` to disable global reset styles.  
  ([#3213](https://github.com/porsche-design-system/porsche-design-system/pull/3213))

#### Changed

- `Banner`: Refactor Banner to use native `popover`
  ([#3196](https://github.com/porsche-design-system/porsche-design-system/pull/3196))
- Partials: `getInitialStyles` only contain hydration visibility and global styles. All other styles are handled by
  constructable stylesheets at component level.
  ([#3213](https://github.com/porsche-design-system/porsche-design-system/pull/3213))
- `Table`: Removed slotted image style `verticalAlign: 'middle'` from initialStyles
  ([#3213](https://github.com/porsche-design-system/porsche-design-system/pull/3213))
- `Tabs Bar`: Removed sibling tabpanel focus style from initialStyles
  ([#3213](https://github.com/porsche-design-system/porsche-design-system/pull/3213))

#### Fixed

- `Carousel`: Accessible name of carousel region wrapper
  ([#3220](https://github.com/porsche-design-system/porsche-design-system/pull/3220))
- `aria` property now supports escaped single quotes inside JSON strings, e.g.
  `aria="{ 'aria-label': 'You can\'t do that? yes you can!' }"`
  ([#3217](https://github.com/porsche-design-system/porsche-design-system/pull/3217))

### [3.15.0-rc.4] - 2024-05-06

#### Added

- Partials: Added new partial `getFontFaceStyles` which returns an inline style containing all font-face definitions.  
  ([#3188](https://github.com/porsche-design-system/porsche-design-system/pull/3188))

#### Changed

- Partials: Partial `getFontFaceStylesheet` is deprecated and will be removed with the next major release. Use the
  `getFontFaceStyles` partial instead, which directly returns a `<style>` tag containing all font-face definitions and
  can be used in the same way. ([#3188](https://github.com/porsche-design-system/porsche-design-system/pull/3188))

```diff
- getFontFaceStylesheet()
+ getFontFaceStyles()
```

### [3.15.0-rc.3] - 2024-04-23

#### Fixed

- `Pin Code`: Fixed several problems with IME keyboards
  ([#3197](https://github.com/porsche-design-system/porsche-design-system/pull/3197))

### [3.15.0-rc.2] - 2024-04-22

#### Added

- `Accordion`: Add experimental property `sticky` for a fixed heading
  ([#3181](https://github.com/porsche-design-system/porsche-design-system/pull/3181))
- `Inline Notification`, `Banner`: heading hierarchy can now be customized with `headingTag` prop
  ([#3168](https://github.com/porsche-design-system/porsche-design-system/pull/3168))

#### Changed

- `Accordion`: `tag` property is deprecated. Use `headingTag` property instead to specify heading hierarchy level.
  ([#3168](https://github.com/porsche-design-system/porsche-design-system/pull/3168))

```diff
- <p-accordion tag="h3"></p-accordion>
+ <p-accordion heading-tag="h3"></p-accordion>
```

#### Fixed

- `Pin Code`: Input is entered twice in iOS
  ([#3192](https://github.com/porsche-design-system/porsche-design-system/pull/3192))

### [3.15.0-rc.1] - 2024-04-17

#### Added

- Partials: `getMetaTagsAndIconLinks`, `getComponentChunkLinks`, `getIconLinks` and `getFontLinks` support new format
  option `js` ([#3179](https://github.com/porsche-design-system/porsche-design-system/pull/3179))

### [3.15.0-rc.0] - 2024-04-05

#### Changed

- `Model Signature`: Enabling the use of hex colors, CSS gradients, CSS image and video masks. In addition, the size was
  slightly adjusted. ([#3153](https://github.com/porsche-design-system/porsche-design-system/pull/3153))

#### Fixed

- `Modal`: Missing box-shadow on sticky footer when slotted content changes
  ([#3154](https://github.com/porsche-design-system/porsche-design-system/pull/3154))
- `Select`: Hydration error in Next.js when using slotted `img`
  ([#3162](https://github.com/porsche-design-system/porsche-design-system/pull/3162))
- `Text Field Wrapper`, `Textarea Wrapper`: Dynamic changes of `showCounter` and `maxLength` are reflected. The counter
  element dynamically adjusts to changes in the input value accurately.
  ([#3084](https://github.com/porsche-design-system/porsche-design-system/pull/3084))

### [3.14.0] - 2024-03-25

### [3.14.0-rc.0] - 2024-03-25

#### Added

- `Icon`: `battery-empty-fuel` ([#3148](https://github.com/porsche-design-system/porsche-design-system/pull/3148))

#### Changed

- `Icon`: `battery-empty-co2` and `co2-class`
  ([#3148](https://github.com/porsche-design-system/porsche-design-system/pull/3148))
- Angular: updated peer dependency to `>=17.0.0 <18.0.0`
  ([#3125](https://github.com/porsche-design-system/porsche-design-system/pull/3125))
- React: updated peer dependency to `>=18.0.0 <19.0.0`
  ([#3125](https://github.com/porsche-design-system/porsche-design-system/pull/3125))

### [3.13.1] - 2024-03-20

#### Fixed

- `Modal`: Unexpected scrolling behavior on iOS >= 17.4
  ([#3128](https://github.com/porsche-design-system/porsche-design-system/pull/3128))
- `Select`, `Multi-Select`: Cropping issues of select dropdown when used inside `Table` component
  ([#3114](https://github.com/porsche-design-system/porsche-design-system/pull/3114))
- `Flyout`, `Flyout Navigation`: iOS Safari URL bar overlaying
  ([#3131](https://github.com/porsche-design-system/porsche-design-system/pull/3131))

### [3.13.0] - 2024-03-11

### [3.13.0-rc.2] - 2024-03-11

#### Added

- `Icon`: `battery-empty-co2` and `co2-class`
  ([#3103](https://github.com/porsche-design-system/porsche-design-system/pull/3103))

### [3.13.0-rc.1] - 2024-03-08

#### Added

- `Select` ([#3008](https://github.com/porsche-design-system/porsche-design-system/pull/3008))
- `Modal`: Prop `backdrop` ([#3082](https://github.com/porsche-design-system/porsche-design-system/pull/3082))
- `Modal`: CSS variables `--p-modal-spacing-top` and `--p-modal-spacing-bottom`
  ([#3082](https://github.com/porsche-design-system/porsche-design-system/pull/3082))

#### Fixed

- `Flyout`: Refactor Flyout to use native Dialog element to resolve focus issues
  ([#2998](https://github.com/porsche-design-system/porsche-design-system/pull/2998))
- `Accordion`: Fix overflow scrollbar issues
  ([#3042](https://github.com/porsche-design-system/porsche-design-system/pull/3042))
- `Carousel`: Skip link is visible when it receives keyboard focus
  ([#3055](https://github.com/porsche-design-system/porsche-design-system/pull/3055))
- Placeholder color of `Text Field Wrapper` for `input type="date"` and `input type="time"` in Safari and alignment in
  Mobile Safari ([#3068](https://github.com/porsche-design-system/porsche-design-system/pull/3068))
- Counter overlap with long initial value in `Text Field Wrapper` for `input type="text"` with `maxlength`
  ([#3079](https://github.com/porsche-design-system/porsche-design-system/pull/3079))

#### Changed

- Updated favicons output via `getMetaTagsAndIconLinks()` partial
  ([#3081](https://github.com/porsche-design-system/porsche-design-system/pull/3081))

### [3.13.0-rc.0] - 2024-02-19

#### Added

- `Link Tile Product`: Prop `price-original` to be able to visualize sale and original price
  ([#3040](https://github.com/porsche-design-system/porsche-design-system/pull/3040))

#### Changed

- Validation of `getInitialStyles()` partial is temporarily disabled
  ([#3049](https://github.com/porsche-design-system/porsche-design-system/pull/3049))

### [3.12.0] - 2024-02-12

### [3.12.0-rc.1] - 2024-02-08

#### Fixed

- `Checkbox Wrapper`, `Radio Button Wrapper`: Safari visually reflects input status (checked/unchecked) when used in
  another Shadow DOM or changed programmatically
  ([#3028](https://github.com/porsche-design-system/porsche-design-system/pull/3028))

### [3.12.0-rc.0] - 2024-02-05

#### Added

- `Icon`: `logo-x`, `bookmark-filled` and `star-filled`
  ([#3025](https://github.com/porsche-design-system/porsche-design-system/pull/3025))

#### Changed

- `Icon`: Visual appearance of `information-filled`, `information`, `success-filled`, `success`, `bookmark`, `compare`,
  `configurate`, `heart-filled`, `heart`, `menu-lines`, `success`, `search`, `locate`, `star`, `shopping-bag-filled`,
  `shopping-bag`, `user-filled` and `user`
  ([#3025](https://github.com/porsche-design-system/porsche-design-system/pull/3025))
- All components (expect some form elements) have improved focus styling based on `:focus-visible`
  ([#3011](https://github.com/porsche-design-system/porsche-design-system/pull/3011))
- Several components are using CSS property `inset|inset-inline|inset-block` instead of `top|bottom|left|right` for
  better RTL (right-to-left) support ([#3011](https://github.com/porsche-design-system/porsche-design-system/pull/3011))
- `Switch`: Improve RTL (right-to-left) mode
  ([#3011](https://github.com/porsche-design-system/porsche-design-system/pull/3011))
- `Button`, `Button Pure`, `Switch`, `Checkbox Wrapper`, `Radio Button Wrapper`, `Pin Code`: optimized announcement of
  loading state for assistive technologies
  ([#3009](https://github.com/porsche-design-system/porsche-design-system/pull/3009))

#### Fixed

- All components are supporting focus style in High Contrast Mode correctly
  ([#3011](https://github.com/porsche-design-system/porsche-design-system/pull/3011))

### [3.11.0] - 2024-01-30

### [3.11.0-rc.0] - 2024-01-30

#### Fixed

- `Carousel`: Carousel does not work with single pointer event on smaller touch devices
  ([#3003](https://github.com/porsche-design-system/porsche-design-system/pull/3003))
- `Carousel`: `Each child in a list should have a unique "key" prop` warning in Next.js SSR context
  ([#3001](https://github.com/porsche-design-system/porsche-design-system/pull/3001))

#### Changed

- Scroll-lock used in `Flyout`, `Flyout Navigation` and `Modal` is based on `body { overflow: hidden; }` for all devices
  ([#3013](https://github.com/porsche-design-system/porsche-design-system/pull/3013))
- `Toast`: Alignment reflects RTL (right-to-left) mode
  ([#3010](https://github.com/porsche-design-system/porsche-design-system/pull/3010))
- `Carousel`: Pagination can be used for navigation & pagination has more spacing on touch devices
  ([#3003](https://github.com/porsche-design-system/porsche-design-system/pull/3003))

### [3.10.0] - 2024-01-17

### [3.10.0-rc.5] - 2024-01-16

#### Changed

- `visibility` css property can be overridden on all components, e.g. to make use of `visibility: hidden;`  
  ([#2988](https://github.com/porsche-design-system/porsche-design-system/pull/2988))
- `Carousel`: Named slot `header` renamed to `controls`
  ([#2992](https://github.com/porsche-design-system/porsche-design-system/pull/2992))

### [3.10.0-rc.4] - 2024-01-15

#### Added

- `Icon`: Auto-flipping icons (certain ones only) in RTL (right-to-left) mode
  ([#2957](https://github.com/porsche-design-system/porsche-design-system/pull/2957))
- `Carousel`: Prop `heading-size`, named slot `header`
  ([#2915](https://github.com/porsche-design-system/porsche-design-system/pull/2915))
- `Accordion`: support for custom click area for `compact` variant
  ([#2920](https://github.com/porsche-design-system/porsche-design-system/pull/2920))
- `@font-face` supports Middle East languages
  ([#2946](https://github.com/porsche-design-system/porsche-design-system/pull/2946))
- Partials: `getFontLinks` supports preloading `arabic`, `pashto` and `urdu` subsets
  ([#2946](https://github.com/porsche-design-system/porsche-design-system/pull/2946))

#### Changed

- `Flyout Navigation`: Improved validation and `activeIdentifier` isn't automatically updated anymore
  ([#2935](https://github.com/porsche-design-system/porsche-design-system/pull/2935))
- `Carousel`: Position and width of heading and description
  ([#2915](https://github.com/porsche-design-system/porsche-design-system/pull/2915))
- `Model Signature` asset for `model="macan"`
- Aligned naming of all `CustomEvent<T>` types and deprecated old ones since they are in fact typing the `detail: T`
  property of the event

```diff
- AccordionUpdateEvent
+ AccordionUpdateEventDetail
- CarouselUpdateEvent
+ CarouselUpdateEventDetail
- FlyoutNavigationUpdateEvent
+ FlyoutNavigationUpdateEventDetail
- LinkTileProductLikeEvent
+ LinkTileProductLikeEventDetail
- MultiSelectUpdateEvent
+ MultiSelectUpdateEventDetail
- PaginationUpdateEvent
+ PaginationUpdateEventDetail
- PinCodeUpdateEvent
+ PinCodeUpdateEventDetail
- SegmentedControlUpdateEvent
+ SegmentedControlUpdateEventDetail
- StepperHorizontalUpdateEvent
+ StepperHorizontalUpdateEventDetail
- SwitchUpdateEvent
+ SwitchUpdateEventDetail
- TableUpdateEvent
+ TableUpdateEventDetail
- TabsUpdateEvent
+ TabsUpdateEventDetail
- TabsBarUpdateEvent
+ TabsBarUpdateEventDetail
```

#### Fixed

- `Pin Code`: Focus correct input when clicking on label
  ([#2985](https://github.com/porsche-design-system/porsche-design-system/pull/2985))
- `Flyout Navigation`: Focus dismiss button after opening
  ([#2935](https://github.com/porsche-design-system/porsche-design-system/pull/2935))
- `Accordion`: Alignment of slotted heading with custom padding
  ([#2920](https://github.com/porsche-design-system/porsche-design-system/pull/2920))
- `Modal`: Scrollbar is hidden ([#2907](https://github.com/porsche-design-system/porsche-design-system/pull/2907))
- `Toast`: `max-width` when used in scale mode
  ([#2960](https://github.com/porsche-design-system/porsche-design-system/pull/2960))

### [3.10.0-rc.3] - 2023-12-12

### [3.10.0-rc.2] - 2023-12-12

### [3.10.0-rc.1] - 2023-12-11

#### Added

- **[EXPERIMENTAL]** `Link Tile Product`
  ([#2909](https://github.com/porsche-design-system/porsche-design-system/pull/2909))

#### Fixed

- `Wordmark`, `Crest` and `Marque`: custom clickable area
  ([#2930](https://github.com/porsche-design-system/porsche-design-system/pull/2930))

### [3.10.0-rc.0] - 2023-12-07

#### Added

- **[EXPERIMENTAL]** `Flyout Navigation`
  ([#2906](https://github.com/porsche-design-system/porsche-design-system/pull/2906))
- Prop `submit-button` to show/hide a submit button for `Text Field Wrapper` `type="search"` if wrapped inside a form
  ([#2908](https://github.com/porsche-design-system/porsche-design-system/pull/2908))

#### Changed

- `Accordion`: removed `border-bottom` if used standalone
  ([#2911](https://github.com/porsche-design-system/porsche-design-system/pull/2911))
- `display` css property can be overridden on all components, e.g. to make use of `display: none;` within media
  queries  
  ([#2913](https://github.com/porsche-design-system/porsche-design-system/pull/2913))
- `Pagination`: Prop `maxNumberOfPageLinks` is deprecated and has no effect anymore, instead there is responsive
  behavior out of the box with full SSR support
  ([#2898](https://github.com/porsche-design-system/porsche-design-system/pull/2898))

### [3.9.0] - 2023-11-24

### [3.9.0-rc.0] - 2023-11-23

#### Added

- Angular: `theme: 'light' | 'dark' | 'auto'` option to `PorscheDesignSystemModule.load()` to set `theme` on all child
  components  
  ([#2872](https://github.com/porsche-design-system/porsche-design-system/pull/2872))
- React: `theme: 'light' | 'dark' | 'auto'` prop to `PorscheDesignSystemProvider` to set `theme` on all child
  components  
  ([#2872](https://github.com/porsche-design-system/porsche-design-system/pull/2872))
- Vue: `theme: 'light' | 'dark' | 'auto'` prop to `PorscheDesignSystemProvider` to set `theme` on all child components  
  ([#2872](https://github.com/porsche-design-system/porsche-design-system/pull/2872))
- Validation for usage of different PDS versions
  ([#2867](https://github.com/porsche-design-system/porsche-design-system/pull/2867))

#### Changed

- `Text Field Wrapper`, `Textarea Wrapper`, `Select Wrapper`, `Multi Select`, `Pin Code`, `Checkbox Wrapper` and
  `Radio Button Wrapper` have improved visual alignment
  ([#2854](https://github.com/porsche-design-system/porsche-design-system/pull/2854))
- `Text Field Wrapper` fully supports RTL (right-to-left) mode
  ([#2854](https://github.com/porsche-design-system/porsche-design-system/pull/2854))
- `Pin Code`: Prop values from `1` to `6` are now supported for `length` prop
  ([#2859](https://github.com/porsche-design-system/porsche-design-system/pull/2859))
- `Model Signature` asset for `model="macan"`
  ([#2857](https://github.com/porsche-design-system/porsche-design-system/pull/2857))
- Use motion tokens in all components
  ([#2834](https://github.com/porsche-design-system/porsche-design-system/pull/2834))

#### Fixed

- `Select Wrapper`: Select dropdown is now visible if it overflows the `Table` component
  ([#2885](https://github.com/porsche-design-system/porsche-design-system/pull/2885))
- `Select Wrapper` keyboard and scroll behavior
  ([#2864](https://github.com/porsche-design-system/porsche-design-system/pull/2864))
- Safari 15 default margin of button elements in several components
  ([#2858](https://github.com/porsche-design-system/porsche-design-system/pull/2858))
- `Checkbox Wrapper` and `Radio Button Wrapper` border-color/background-color does not reset on hover
  ([#2852](https://github.com/porsche-design-system/porsche-design-system/pull/2852))
- `Tabs Bar` losing `activeTabIndex` and underline in certain framework scenarios
  ([#2896](https://github.com/porsche-design-system/porsche-design-system/pull/2896))
- `Modal` and `Flyout` body jumping in the background and scrolling back to the top in Next Js and Remix
  ([#2890](https://github.com/porsche-design-system/porsche-design-system/pull/2890))

### [3.8.0] - 2023-10-24

### [3.8.0-rc.0] - 2023-10-23

#### Added

- RTL (right-to-left) support for all components
  ([#2819](https://github.com/porsche-design-system/porsche-design-system/pull/2819))
- `Popover` and `Modal` support theme dark and auto
  ([#2789](https://github.com/porsche-design-system/porsche-design-system/pull/2789))
- Styles: `getSkeletonStyle()` and `pds-skeleton()`
  ([#2796](https://github.com/porsche-design-system/porsche-design-system/pull/2796))
- Styles: `motionDuration{Short|Moderate|Long|VeryLong}`, `motionEasing{Base|In|Out}`, and
  `$pds-motion-duration-{short|moderate|long|very-long}`, `$pds-motion-easing-{base|in|out}`
  ([#2791](https://github.com/porsche-design-system/porsche-design-system/pull/2791))

#### Changed

- Styles: `themeDarkBackgroundShading` and `$pds-theme-dark-background-shading` color
  ([#2789](https://github.com/porsche-design-system/porsche-design-system/pull/2789))
- `Spinner` animation was optimized to consume less CPU
  ([#2825](https://github.com/porsche-design-system/porsche-design-system/pull/2825))

- `Text`, `Display`, `Heading`, `Headline`: Prop values `left | right` of `align` prop are deprecated and mapped to new
  values `start | end` for correct RTL (right-to-left) support
  ([#2819](https://github.com/porsche-design-system/porsche-design-system/pull/2819))

```diff
- <p-text align="left"></p-text>
+ <p-text align="start"></p-text>

- <p-text align="right"></p-text>
+ <p-text align="end"></p-text>

- <p-display align="left"></p-display>
+ <p-display align="start"></p-display>

- <p-display align="right"></p-display>
+ <p-display align="end"></p-display>

- <p-heading align="left"></p-heading>
+ <p-heading align="start"></p-heading>

- <p-heading align="right"></p-heading>
+ <p-heading align="end"></p-heading>

- <p-headline align="left"></p-headline>
+ <p-headline align="start"></p-headline>

- <p-headline align="right"></p-headline>
+ <p-headline align="end"></p-headline>
```

- `Button Pure`, `Link Pure`, `Switch`: Prop values `left | right` of `align-label` prop are deprecated and mapped to
  new values `start | end` for correct RTL (right-to-left) support
  ([#2819](https://github.com/porsche-design-system/porsche-design-system/pull/2819))

```diff
- <p-button-pure align-label="left"></p-button-pure>
+ <p-button-pure align-label="start"></p-button-pure>

- <p-button-pure align-label="right"></p-button-pure>
+ <p-button-pure align-label="end"></p-button-pure>

- <p-link-pure align-label="left"></p-link-pure>
+ <p-link-pure align-label="start"></p-link-pure>

- <p-link-pure align-label="right"></p-link-pure>
+ <p-link-pure align-label="end"></p-link-pure>

- <p-switch align-label="left"></p-switch>
+ <p-switch align-label="start"></p-switch>

- <p-switch align-label="right"></p-switch>
+ <p-switch align-label="end"></p-switch>
```

- `Flyout`: Prop values `left | right` of `position` prop are deprecated and mapped to new values `start | end` for
  correct RTL (right-to-left) support
  ([#2819](https://github.com/porsche-design-system/porsche-design-system/pull/2819))

```diff
- <p-flyout position="left"></p-flyout>
+ <p-flyout-pure position="start"></p-flyout>

- <p-flyout-pure position="right"></p-flyout>
+ <p-flyout-pure position="end"></p-flyout>
```

- `Carousel`: Prop value `left` of `align-header` prop is deprecated and mapped to new value `start` for correct RTL
  (right-to-left) support ([#2819](https://github.com/porsche-design-system/porsche-design-system/pull/2819))

```diff
- <p-carousel align-header="left"></p-carousel>
+ <p-carousel-pure align-header="start"></p-carousel>
```

#### Fixed

- `Popover` doesn't get cut off when used within the `Table` component
  ([#2814](https://github.com/porsche-design-system/porsche-design-system/pull/2814))
- `Flyout` and `Modal` with `open="false"` and nested `Accordion` with `open="true"` containing focusable elements like
  links can't be focused anymore ([#2818](https://github.com/porsche-design-system/porsche-design-system/pull/2818))
- Background for open `Flyout` and `Modal` on iOS Mobile Safari with collapsed address bar is no longer scrollable
  ([#2822](https://github.com/porsche-design-system/porsche-design-system/pull/2822))
- `Tabs Bar` works with translated page content
  ([#2847](https://github.com/porsche-design-system/porsche-design-system/pull/2847))

### [3.7.0] - 2023-10-04

### [3.7.0-rc.2] - 2023-10-04

#### Added

- Styles: `gridStyles` and `pds-grid()` support basic usage inside `Flyout` component
  ([#2756](https://github.com/porsche-design-system/porsche-design-system/pull/2756))

#### Fixed

- Overlay issues of header/footer in `Flyout` component
  ([#2786](https://github.com/porsche-design-system/porsche-design-system/pull/2786))

### [3.7.0-rc.1] - 2023-09-20

#### Added

- **[EXPERIMENTAL]** Prop `loading` for `Radio Button Wrapper`
  ([#2774](https://github.com/porsche-design-system/porsche-design-system/pull/2774))
- Theme property supports `auto` for all themeable components, reflecting `prefers-color-scheme` based on OS system
  settings ([#2719](https://github.com/porsche-design-system/porsche-design-system/pull/2719))
- `hyphens` CSS property can now be overwritten in `Button Tile`, `Link Tile` and `Link Tile Model Signature` components
  ([#2758](https://github.com/porsche-design-system/porsche-design-system/pull/2758))
- Partials that produce innerHTML support `{ format: 'sha256' }` option for whitelisting in
  [Content-Security-Policy (CSP)](must-know/security/content-security-policy)
  ([#2773](https://github.com/porsche-design-system/porsche-design-system/pull/2773))
- `Pin Code` ([#2691](https://github.com/porsche-design-system/porsche-design-system/pull/2691))

#### Fixed

- Dragging of `Carousel` can become stucked
  ([#2768](https://github.com/porsche-design-system/porsche-design-system/pull/2768))
- Color of `message` for `Fieldset`, `Fieldset Wrapper`, `Text Field Wrapper` and `Textarea Wrapper` in dark theme
  ([#2769](https://github.com/porsche-design-system/porsche-design-system/pull/2769))

#### Changed

- Usage of `getInitialStyles()` partial is required and validated with an exception
  ([#2749](https://github.com/porsche-design-system/porsche-design-system/pull/2749))

### [3.7.0-rc.0] - 2023-09-05

#### Added

- `Multi Select` ([#2658](https://github.com/porsche-design-system/porsche-design-system/pull/2658))

#### Changed

- Partials: `Cdn` and `Format` types are exposed
  ([#2760](https://github.com/porsche-design-system/porsche-design-system/pull/2760))

### [3.6.1] - 2023-08-29

### [3.6.1-rc.0] - 2023-08-29

#### Fixed

- Overlapping issues of `Accordion` contents when positioned outside of content area
  ([#2746](https://github.com/porsche-design-system/porsche-design-system/pull/2746))
- Backwards compatibility with previous versions of Porsche Design System
  ([#2752](https://github.com/porsche-design-system/porsche-design-system/pull/2752))

### [3.6.0] - 2023-08-28

### [3.6.0-rc.2] - 2023-08-28

#### Fixed

- `Tabs Bar` losing `activeTabIndex` and underline
  ([#2748](https://github.com/porsche-design-system/porsche-design-system/pull/2748))

### [3.6.0-rc.1] - 2023-08-24

#### Fixed

- Bundling format and name of `components-js` entrypoint for Vanilla JS integration
  ([#2745](https://github.com/porsche-design-system/porsche-design-system/pull/2745))

### [3.6.0-rc.0] - 2023-08-23

#### Added

- New value `aria-current` for `aria` property for linked components (`Link`, `Link Pure`, `Link Tile`, `Crest`,
  `Marque`) ([#2696](https://github.com/porsche-design-system/porsche-design-system/pull/2696))
- Angular: `cdn: 'auto' | 'cn'` option to `PorscheDesignSystemModule.load()` as alternative to using
  `window.PORSCHE_DESIGN_SYSTEM_CDN` ([#2676](https://github.com/porsche-design-system/porsche-design-system/pull/2676))
- React: `cdn: 'auto' | 'cn'` prop to `PorscheDesignSystemProvider` as alternative to using
  `window.PORSCHE_DESIGN_SYSTEM_CDN` with SSR support
  ([#2676](https://github.com/porsche-design-system/porsche-design-system/pull/2676))
- Vue: `cdn: 'auto' | 'cn'` prop to `PorscheDesignSystemProvider` as alternative to using
  `window.PORSCHE_DESIGN_SYSTEM_CDN` ([#2676](https://github.com/porsche-design-system/porsche-design-system/pull/2676))
- Support for sticky footer to `Modal`
  ([#2723](https://github.com/porsche-design-system/porsche-design-system/pull/2723))

#### Changed

- Update of Twitter icon ([#2731](https://github.com/porsche-design-system/porsche-design-system/pull/2731))
- Use China CDN and set `window.PORSCHE_DESIGN_SYSTEM_CDN` for backwards compatibility based on .cn top level domain
  before design system initialization
  ([#2676](https://github.com/porsche-design-system/porsche-design-system/pull/2676))

#### Fixed

- `Flyout`: Overlapping of sticky header/footer if slotted content has different z-index
  ([#2736](https://github.com/porsche-design-system/porsche-design-system/pull/2736))
- Keyboard behavior and `aria` semantics if either `a` or `button` elements are used as slotted content in `Tabs Bar`
  component. ([#2713](https://github.com/porsche-design-system/porsche-design-system/pull/2713))
- React/SSR: compatibility with Next.js v13 app router
  ([#2687](https://github.com/porsche-design-system/porsche-design-system/pull/2687))
- Consistent `package.json` ECMAScript module exports with `.mjs` and `.cjs` file extensions for
  `components-{js|angular|react|vue}`
  ([#2739](https://github.com/porsche-design-system/porsche-design-system/pull/2739))

### [3.5.0] - 2023-07-25

### [3.5.0-rc.0] - 2023-07-21

#### Added

- `background` property to `Button Tile` and `Link Tile` component to adapt the description and link/button theme when
  used on light background image ([#2669](https://github.com/porsche-design-system/porsche-design-system/pull/2669))
- Breakpoint customizable property `columns` to `Segmented Control` to set the amount of columns
  ([#2652](https://github.com/porsche-design-system/porsche-design-system/pull/2652))

#### Fixed

- Alignment of `Icon` inside `Accordion` header
  ([#2673](https://github.com/porsche-design-system/porsche-design-system/pull/2673))
- Direction of `Select Wrapper` dropdown if `direction` property is set to `auto`
  ([#2677](https://github.com/porsche-design-system/porsche-design-system/pull/2677))

### [3.4.0] - 2023-07-14

### [3.4.0-rc.0] - 2023-07-13

#### Added

- React: `'use client';` directive is applied on all components for main and `ssr` sub-package
  ([#2654](https://github.com/porsche-design-system/porsche-design-system/pull/2654))

#### Fixed

- Regression in `observeChildren` that affected nested components (e.g. incorrect rendering of nested `Tabs`).
  ([#2649](https://github.com/porsche-design-system/porsche-design-system/pull/2649))
- Click behaviour of slotted interactive elements of `Carousel`
  ([#2663](https://github.com/porsche-design-system/porsche-design-system/pull/2663))

### [3.3.0] - 2023-07-07

### [3.3.0-rc.0] - 2023-07-06

#### Added

- `Tabs` and `Tabs Bar` support SSR ([#2611](https://github.com/porsche-design-system/porsche-design-system/pull/2611))
- Contents of `Tag` component can now be wrapped in multiple lines
  ([#2625](https://github.com/porsche-design-system/porsche-design-system/pull/2625))
- `Carousel`: Possibility to set custom border-radius of slide items
  ([#2645](https://github.com/porsche-design-system/porsche-design-system/pull/2645))
- native lazy loading attribute to `img` tag of `Icon`
  ([#2644](https://github.com/porsche-design-system/porsche-design-system/pull/2644))

#### Fixed

- `Stepper Horizontal` navigation between 2 pages is not working as expected in angular
  ([#2641](https://github.com/porsche-design-system/porsche-design-system/pull/2641))
- `Segmented Control` text is not centered / causing unintended line-breaks
  ([#2614](https://github.com/porsche-design-system/porsche-design-system/pull/2614))
- `jsdom-polyfill` fixes validation errors in unit tests during SSR hydration
  ([#2613](https://github.com/porsche-design-system/porsche-design-system/pull/2613))
- `Accordion` collapsable content is overflowing when used with multiple prefixes  
  ([#2612](https://github.com/porsche-design-system/porsche-design-system/pull/2612))
- `Tabs Bar` position of underline for fluid font-size with `size="medium` when resizing
  ([#2611](https://github.com/porsche-design-system/porsche-design-system/pull/2611))
- `Button Pure`, `Link Pure`: `:hover` bug on Firefox
  ([#2630](https://github.com/porsche-design-system/porsche-design-system/pull/2630))
- `Carousel`: Removed `overflow:hidden` of slide items
  ([#2645](https://github.com/porsche-design-system/porsche-design-system/pull/2645))

#### Changed

- Improved bootstrapping behaviour of `Icon`
  ([#2644](https://github.com/porsche-design-system/porsche-design-system/pull/2644))

### [3.2.0] - 2023-06-19

### [3.2.0-rc.0] - 2023-06-19

#### Added

- `skipLinkTarget` property to `Carousel` component to enhance keyboard functionality
  ([#2557](https://github.com/porsche-design-system/porsche-design-system/pull/2557))
- `showLastPage` property to `Pagination` component
  ([#2606](https://github.com/porsche-design-system/porsche-design-system/pull/2606))

#### Fixed

- Partials: `getInitialStyles` supports `Flyout` component
  ([#2598](https://github.com/porsche-design-system/porsche-design-system/pull/2598))
- `Popover` content can be selected/highlighted
  ([#2599](https://github.com/porsche-design-system/porsche-design-system/pull/2599))

#### Changed

- `Carousel` pagination now shows 5 "infinite bullets" when using more than 5 slides
  ([#2600](https://github.com/porsche-design-system/porsche-design-system/pull/2600))
- `Carousel` supports click events on non-active slides and changed keyboard navigation
  ([#2557](https://github.com/porsche-design-system/porsche-design-system/pull/2557))
- Unified wordings of all console warnings, errors and exceptions
  ([#2602](https://github.com/porsche-design-system/porsche-design-system/pull/2602))
- Angular: increased peer dependency to `>=15.0.0 <17.0.0`
  ([#2602](https://github.com/porsche-design-system/porsche-design-system/pull/2602))
- `Toast` allows line break markups within toast message
  ([#2584](https://github.com/porsche-design-system/porsche-design-system/pull/2584))
- `Toast` shows always the latest toast message and clears its queue immediately if a new message is added
  ([#2584](https://github.com/porsche-design-system/porsche-design-system/pull/2584))

### [3.1.0] - 2023-06-09

### [3.1.0-rc.2] - 2023-06-09

#### Changed

- `Crest` updated assets ([#2595](https://github.com/porsche-design-system/porsche-design-system/pull/2595))
- Partials: `getMetaTagsAndIconLinks` updated assets
  ([#2595](https://github.com/porsche-design-system/porsche-design-system/pull/2595))

#### Added

- `Flyout` ([#2547](https://github.com/porsche-design-system/porsche-design-system/pull/2547))

#### Fixed

- Wrong validation during SSR hydration of `Link Tile` and `Select Wrapper`
  ([#2588](https://github.com/porsche-design-system/porsche-design-system/pull/2588))
- `Modal` scrollable modal does not jump to top on changes within dialog
  ([#2574](https://github.com/porsche-design-system/porsche-design-system/pull/2574))
- Unnecessary lifecycles are prevented when prop values do not change for complex values
  ([#2574](https://github.com/porsche-design-system/porsche-design-system/pull/2574))

### [3.1.0-rc.1] - 2023-06-02

#### Added

- **[EXPERIMENTAL]** Prop `showPasswordToggle` for `Text Field Wrapper` with `input type="password"`
  ([#2586](https://github.com/porsche-design-system/porsche-design-system/pull/2586))
- Prop `name` for `Icon` supports `heart`, `heart-filled`, `copy`, `fingerprint`, `tire`, `roof-open` and `roof-closed`
  ([#2589](https://github.com/porsche-design-system/porsche-design-system/pull/2589))

#### Fixed

- `Select Wrapper` missing border on touch devices
  ([#2579](https://github.com/porsche-design-system/porsche-design-system/pull/2579))
- `Tabs Item` text content can be selected/highlighted
  ([#2582](https://github.com/porsche-design-system/porsche-design-system/pull/2582))

### [3.1.0-rc.0] - 2023-05-24

#### Added

- `Marque` now has a `variant` property, including 75 years variant
  ([#2575](https://github.com/porsche-design-system/porsche-design-system/pull/2575))

### [3.0.0] - 2023-05-11

### [3.0.0-rc.3] - 2023-05-10

#### Fixed

- `Tabs Bar` focus behavior via keyboard navigation
  ([#2546](https://github.com/porsche-design-system/porsche-design-system/pull/2546))
- Rendering of `Wordmark` in Safari ([#2542](https://github.com/porsche-design-system/porsche-design-system/pull/2542))
- Disabled dragging/ghosting of icons
  ([#2536](https://github.com/porsche-design-system/porsche-design-system/pull/2536))

#### Changed

- Styles: `dropShadow{Low|Medium|High}Style`s use `box-shadow` instead of `filter: drop-shadow()` to fix glitches
  together with `frostedGlassStyle` in Firefox
  ([#2545](https://github.com/porsche-design-system/porsche-design-system/pull/2545))
- Size of icon and height of `Accordion`
  ([#2536](https://github.com/porsche-design-system/porsche-design-system/pull/2536))

### [3.0.0-rc.2] - 2023-05-09

#### Fixed

- `Checkbox Wrapper` Safari visual state change while hovering
  ([#2508](https://github.com/porsche-design-system/porsche-design-system/pull/2508))
- `Checkbox Wrapper` keyboard arrow navigation
  ([#2508](https://github.com/porsche-design-system/porsche-design-system/pull/2508))
- `Modal` fix hover state of dismiss button
  ([#2510](https://github.com/porsche-design-system/porsche-design-system/pull/2510))
- `Link Pure`, `Button Pure`: adjust offset of `:hover` and `active` styles
  ([#2511](https://github.com/porsche-design-system/porsche-design-system/pull/2511))
- `Tabs Bar`, `Tabs` ([#2521](https://github.com/porsche-design-system/porsche-design-system/pull/2521)):
  - `focus` state of tabpanel
  - Indicator bar height
- Optimize icon/text alignment of `Link Pure` and `Button Pure` in Safari
- `Select Wrapper` multiline option height and scaling behavior
  ([#2524](https://github.com/porsche-design-system/porsche-design-system/pull/2524))
- Fixed accessibility issues of `Tabs`, `Tabs Bar` and `Stepper Horizontal` to comply with v.4.7.0 of `axe-core`
  ([#2530](https://github.com/porsche-design-system/porsche-design-system/pull/2530))
- React: `patchRemixRunProcessBrowserGlobalIdentifier` binary now supports Remix 1.16.0
  ([#2537](https://github.com/porsche-design-system/porsche-design-system/pull/2537))
- Angular: added optional modifier to optional properties for better type checking in strict mode
  ([#2544](https://github.com/porsche-design-system/porsche-design-system/pull/2544))

#### Added

- Deprecation warning to `Icon` component if `lazy` prop is used
  ([#2521](https://github.com/porsche-design-system/porsche-design-system/pull/2521))
- `aria` prop to `Scroller` component
  ([#2530](https://github.com/porsche-design-system/porsche-design-system/pull/2530))

#### Changed

- Model signature asset of 718 model ([#2532](https://github.com/porsche-design-system/porsche-design-system/pull/2532))

### [3.0.0-rc.1] - 2023-04-19

#### Added

- Prop `name` for `Icon` supports `push-pin`, `push-pin-off`, `qr`, `pin-filled`, `shopping-cart-filled`,
  `shopping-bag-filled`, `logo-apple-podcast`, `logo-spotify` and `user-filled`
  ([#2471](https://github.com/porsche-design-system/porsche-design-system/pull/2471)).
- **[EXPERIMENTAL]** Prop `loading` for `Checkbox Wrapper`
  ([#2483](https://github.com/porsche-design-system/porsche-design-system/pull/2483))

#### Fixed

- `Wordmark`, `Crest` and `Model Signature` respect parent width/height
  ([#2479](https://github.com/porsche-design-system/porsche-design-system/pull/2479))
- `Button Tile`, `Link Tile` and `Link Tile Model Signature` are using correct border radius of
  `$pds-border-radius-large` ([#2473](https://github.com/porsche-design-system/porsche-design-system/pull/2473))
- `Text Field Wrapper` with `input type="search"` has better accessibility for clear button
  ([#2476](https://github.com/porsche-design-system/porsche-design-system/pull/2476))
- `Accordion` layout shift with nested accordions
  ([#2465](https://github.com/porsche-design-system/porsche-design-system/pull/2465))
- Color Contrast issues and rendering in Windows High Contrast Mode
  ([#2420](https://github.com/porsche-design-system/porsche-design-system/pull/2420))

### [3.0.0-rc.0] - 2023-04-11

#### Fixed

- Styles: `borderRadiusLarge` and `$pds-border-radius-large` are exposing correct value
  ([#2463](https://github.com/porsche-design-system/porsche-design-system/pull/2463))

### [3.0.0-alpha.6] - 2023-04-06

#### Added

- `xxl` breakpoint for all breakpoint customizable component values
  ([#2454](https://github.com/porsche-design-system/porsche-design-system/pull/2454))

#### Fixed

- Disabled color of `Icon` component ([#2446](https://github.com/porsche-design-system/porsche-design-system/pull/2446))
- Support of `Radio Button Wrapper` for name value with non-alphanumeric characters
  ([#2443](https://github.com/porsche-design-system/porsche-design-system/pull/2443))

#### Changed

- `Banner` is a controlled component now and its visibility has to be controlled via the `open` prop
  ([#2447](https://github.com/porsche-design-system/porsche-design-system/pull/2447))

```diff
- <p-banner></p-banner>
+ <p-banner open="true"></p-banner>
```

- Renamed all custom `change` events to `update` because of bad event emissions with native `change` events, e.g. with
  nested `select` or `input` elements

#### 🤖 Property deprecations 🤖

##### Accordion:

- Event `accordionChange` is deprecated, use `update` event instead.

```diff
- <PAccordion onAccordionChange={(e: CustomEvent<AccordionChangeEvent>) => {}} />
+ <PAccordion onUpdate={(e: CustomEvent<AccordionUpdateEvent>) => {}} />
```

##### Banner:

- Prop `persistent` is deprecated, use `dismissButton` instead.

```diff
- <p-banner persistent="true"></p-banner>
+ <p-banner dismiss-button="false"></p-banner>
```

##### Carousel:

- Event `carouselChange` is deprecated, use `update` event instead.

```diff
- <PCarousel onCarouselChange={(e: CustomEvent<CarouselChangeEvent>) => {}} />
+ <PCarousel onUpdate={(e: CustomEvent<CarouselUpdateEvent>) => {}} />
```

##### Inline Notification:

- Prop `persistent` is deprecated, use `dismissButton` instead.

```diff
- <p-inline-notification persistent="true"></p-inline-notification>
+ <p-inline-notification dismiss-button="false"></p-inline-notification>
```

##### Pagination:

- Event `pageChange` is deprecated, use `update` event instead.

```diff
- <PPagination onPageChange={(e: CustomEvent<PageChangeEvent>) => {}} />
+ <PPagination onUpdate={(e: CustomEvent<PaginationUpdateEvent>) => {}} />
```

##### Segmented Control:

- Event `segmentedControlChange` is deprecated, use `update` event instead.

```diff
- <PSegmentedControl onSegmentedControlChange={(e: CustomEvent<SegmentedControlChangeEvent>) => {}} />
+ <PSegmentedControl onUpdate={(e: CustomEvent<SegmentedControlUpdateEvent>) => {}} />
```

##### Stepper Horizontal:

- Event `stepChange` is deprecated, use `update` event instead.

```diff
- <PStepperHorizontal onStepChange={(e: CustomEvent<StepChangeEvent>) => {}} />
+ <PStepperHorizontal onUpdate={(e: CustomEvent<StepperHorizontalUpdateEvent>) => {}} />
```

##### Switch:

- Event `switchChange` is deprecated, use `update` event instead.

```diff
- <PSwitch onSwitchChange={(e: CustomEvent<SwitchChangeEvent>) => {}} />
+ <PSwitch onUpdate={(e: CustomEvent<SwitchUpdateEvent>) => {}} />
```

##### Table:

- Event `sortingChange` is deprecated, use `update` event instead.

```diff
- <PTable onSortingChange={(e: CustomEvent<SortingChangeEvent>) => {}} />
+ <PTable onUpdate={(e: CustomEvent<TableUpdateEvent>) => {}} />
```

##### Tabs:

- Event `tabChange` is deprecated, use `update` event instead.

```diff
- <PTabs onTabChange={(e: CustomEvent<TabChangeEvent>) => {}} />
+ <PTabs onUpdate={(e: CustomEvent<TabsUpdateEvent>) => {}} />
```

##### Tabs Bar:

- Event `tabChange` is deprecated, use `update` event instead.

```diff
- <PTabsBar onTabChange={(e: CustomEvent<TabChangeEvent>) => {}} />
+ <PTabsBar onUpdate={(e: CustomEvent<TabsUpdateEvent>) => {}} />
```

### [3.0.0-alpha.5] - 2023-03-30

#### Added

- `Wordmark` ([#2418](https://github.com/porsche-design-system/porsche-design-system/pull/2418))
- `Crest` ([#2437](https://github.com/porsche-design-system/porsche-design-system/pull/2437))

#### Changed

- Styles: changed color values of `theme[Light|Dark]ContrastMedium` and `theme[Light|Dark]Notification[*]` color tokens
  of `Styles` subpackage ([#2436](https://github.com/porsche-design-system/porsche-design-system/pull/2436))

### [3.0.0-alpha.4] - 2023-03-28

#### Changed

- `Table` matches new design language
  ([#2364](https://github.com/porsche-design-system/porsche-design-system/pull/2364/))

#### Added

- Styles: ([#2422](https://github.com/porsche-design-system/porsche-design-system/pull/2422))
  - `gridWide`
  - `gridWideColumnStart` and `$pds-grid-wide-column-start`
  - `gridWideColumnEnd` and `$pds-grid-wide-column-end`
  - `gridNarrowOffset`, `gridNarrowOffsetBase`, `gridNarrowOffsetS`, `gridNarrowOffsetXXL` and
    `$pds-grid-narrow-offset-base`, `$pds-grid-narrow-offset-s`, `$pds-grid-narrow-offset-xxl`
  - `gridBasicOffset`, `gridBasicOffsetBase`, `gridBasicOffsetS`, `gridBasicOffsetXXL` and
    `$pds-grid-basic-offset-base`, `$pds-grid-basic-offset-s`, `$pds-grid-basic-offset-xxl`
  - `gridExtendedOffset`, `gridExtendedOffsetBase`, `gridExtendedOffsetS`, `gridExtendedOffsetXXL` and
    `$pds-grid-extended-offset-base`, `$pds-grid-extended-offset-s`, `$pds-grid-extended-offset-xxl`
  - `gridWideOffset`, `gridWideOffsetBase`, `gridWideOffsetS`, `gridWideOffsetXXL` and `$pds-grid-wide-offset-base`,
    `$pds-grid-wide-offset-s`, `$pds-grid-wide-offset-xxl`
  - `gridFullOffset` and `$pds-grid-full-offset`
- `Button Tile` ([#2381](https://github.com/porsche-design-system/porsche-design-system/pull/2381))
- `Fieldset` ([#2404](https://github.com/porsche-design-system/porsche-design-system/pull/2404))
- `Link Tile Model Signature` ([#2388](https://github.com/porsche-design-system/porsche-design-system/pull/2388))
- Prop `activeSlideIndex` to `Carousel`
  ([#2421](https://github.com/porsche-design-system/porsche-design-system/pull/2421))
- Prop `slidesPerPage` supports value `auto` of `Carousel`
  ([#2421](https://github.com/porsche-design-system/porsche-design-system/pull/2421))
- Prop `scrollbar` for `Scroller` ([#2364](https://github.com/porsche-design-system/porsche-design-system/pull/2364/))
- Prop `theme` for `Table` ([#2364](https://github.com/porsche-design-system/porsche-design-system/pull/2364/))

#### Fixed

- React: missing animation of `Carousel` in certain scenarios

#### Changed

- Styles: `gridStyles` and `pds-grid()` are supporting an additional column range called `wide`
  ([#2422](https://github.com/porsche-design-system/porsche-design-system/pull/2422))
- Styles: SCSS version needs to be imported by `@porsche-design-system/components-js/styles` instead of
  `@porsche-design-system/components-js/styles/scss`
  ([#2422](https://github.com/porsche-design-system/porsche-design-system/pull/2422))

#### Removed

- `Banner`: CSS variable `--p-banner-position-type`
  ([#2422](https://github.com/porsche-design-system/porsche-design-system/pull/2422))
- Styles: `gridSafeZone`, `gridSafeZoneBase`, `gridSafeZoneXXL` and `$pds-grid-safe-zone-base`,
  `$pds-grid-safe-zone-xxl` ([#2422](https://github.com/porsche-design-system/porsche-design-system/pull/2422))
- Styles: `gridWidth`, `gridWidthMin`, `gridWidthMax` and `$pds-grid-width-min`, `$pds-grid-width-max`
  ([#2422](https://github.com/porsche-design-system/porsche-design-system/pull/2422))

#### 🤖 Property deprecations 🤖

##### Banner:

- Prop `width` has no effect anymore, instead the component is aligned with Porsche Grid "extended" by default.
  ([#2422](https://github.com/porsche-design-system/porsche-design-system/pull/2422))

#### 🤡 Component deprecations 🤡

##### Marque: ([#2418](https://github.com/porsche-design-system/porsche-design-system/pull/2418))

```diff
- <p-marque></p-marque>
+ <p-wordmark></p-wordmark>
```

##### Fieldset Wrapper: ([#2404](https://github.com/porsche-design-system/porsche-design-system/pull/2404))

```diff
- <p-fieldset-wrapper label="Some legend label">
+ <p-fieldset label="Some legend label">
  <p-text-field-wrapper label="Some label">
    <input type="text" name="some-name" />
  </p-text-field-wrapper>
- </p-fieldset-wrapper>
+ </p-fieldset>
```

### [3.0.0-alpha.3] - 2023-03-17

#### 🤖 Property deprecations 🤖

##### Accordion:

- Event `accordionChange` is deprecated, use `change` event instead.

```diff
- <PAccordion onAccordionChange={(e: CustomEvent<AccordionChangeEvent>) => {}} />
+ <PAccordion onChange={(e: CustomEvent<AccordionChangeEvent>) => {}} />
```

##### Banner:

- Named `slot="title"` is deprecated, use `heading` prop or `slot="heading"` instead.

```diff
<p-banner>
-  <span slot="title">Some heading</span>
+  <span slot="heading">Some heading</span>
   <span slot="description">Some notification description.</span>
</p-banner>

-<p-banner>
+<p-banner heading="Some heading" description="Some notification description.">
-  <span slot="title">Some heading</span>
-  <span slot="description">Some notification description.</span>
</p-banner>
```

##### Carousel:

- Prop `disablePagination` is deprecated, use `pagination` instead.
- Event `carouselChange` is deprecated, use `change` event instead.

```diff
- <p-carousel disable-pagination="true"></p-carousel>
+ <p-carousel pagination="false"></p-carousel>

- <PCarousel onCarouselChange={(e: CustomEvent<CarouselChangeEvent>) => {}} />
+ <PCarousel onChange={(e: CustomEvent<CarouselChangeEvent>) => {}} />
```

##### Divider:

- Prop `orientation` is deprecated, use `direction` instead.

```diff
- <p-divider orientation="horizontal"></p-divider>
+ <p-divider direction="horizontal"></p-divider>
```

##### Icon:

- Prop `colors`'s value `disabled` is removed, use `state-disabled` instead.

```diff
- <p-icon color="disabled"></p-icon>
+ <p-icon color="state-disabled"></p-icon>
```

##### Link Tile:

- Prop `weight`'s value `semibold` is deprecated, use `semi-bold` instead.

```diff
- <p-link-tile weight="semibold"></p-link-tile>
+ <p-link-tile weight="semi-bold"></p-link-tile>
```

##### Modal:

- Prop `disableCloseButton` is deprecated, use `dismissButton` instead.
- Event `close` is deprecated, use `dismiss` event instead.

```diff
- <p-modal disable-close-button="true"></p-modal>
+ <p-modal dismiss-button="false"></p-modal>

- <PModal onClose={(e: CustomEvent<void>) => {}} />
+ <PModal onDismiss={(e: CustomEvent<void>) => {}} />
```

##### Pagination:

- Props `allyLabelNext`, `allyLabelPage`, `allyLabelPrev` and `allyLabel` are deprecated.
- Event `pageChange` is deprecated, use `change` event instead.

```diff
- <p-pagination ally-label="Paginierung" ally-label-prev="Vorherige Seite" ally-label-next="Nächste Seite" ally-label-page="Seite"></p-pagination>
+ <p-pagination intl="{root: 'Paginierung', prev: 'Vorherige Seite', next: 'Nächste Seite', page: 'Seite'}"></p-pagination>

- <PPagination onPageChange={(e: CustomEvent<PageChangeEvent>) => {}} />
+ <PPagination onChange={(e: CustomEvent<PaginationChangeEvent>) => {}} />
```

##### Scroller:

- Prop `gradientColorScheme` is deprecated, use `gradientColor` instead.
- Prop `scrollIndicatorPosition` is deprecated, use `alignScrollIndicator` instead.

```diff
- <p-scroller gradient-color-scheme="surface"></p-scroller>
+ <p-scroller gradient-color="background-surface"></p-scroller>

- <p-scroller scroll-indicator-position="top"></p-scroller>
+ <p-scroller align-scroll-indicator="top"></p-scroller>
```

##### Segmented Control:

- Event `segmentedControlChange` is deprecated, use `change` event instead.

```diff
- <PSegmentedControl onSegmentedControlChange={(e: CustomEvent<SegmentedControlChangeEvent>) => {}} />
+ <PSegmentedControl onChange={(e: CustomEvent<SegmentedControlChangeEvent>) => {}} />
```

##### Stepper Horizontal:

- Event `stepChange` is deprecated, use `change` event instead.

```diff
- <PStepperHorizontal onStepChange={(e: CustomEvent<StepChangeEvent>) => {}} />
+ <PStepperHorizontal onChange={(e: CustomEvent<StepperHorizontalChangeEvent>) => {}} />
```

##### Switch:

- Event `switchChange` is deprecated, use `change` event instead.

```diff
- <PSwitch onSwitchChange={(e: CustomEvent<SwitchChangeEvent>) => {}} />
+ <PSwitch onChange={(e: CustomEvent<SwitchChangeEvent>) => {}} />
```

##### Table:

- Event `sortingChange` is deprecated, use `change` event instead.

```diff
- <PTable onSortingChange={(e: CustomEvent<SortingChangeEvent>) => {}} />
+ <PTable onChange={(e: CustomEvent<TableChangeEvent>) => {}} />
```

##### Tabs:

- Prop `gradientColorScheme` is deprecated, use `gradientColor` instead.
- Prop `weight`'s value `semibold` is deprecated, use `semi-bold` instead.
- Event `tabChange` is deprecated, use `change` event instead.

```diff
- <p-tabs gradient-color-scheme="surface"></p-tabs>
+ <p-tabs gradient-color="background-surface"></p-tabs>

- <p-tabs weight="semibold"></p-tabs>
+ <p-tabs weight="semi-bold"></p-tabs>

- <PTabs onTabChange={(e: CustomEvent<TabChangeEvent>) => {}} />
+ <PTabs onChange={(e: CustomEvent<TabsChangeEvent>) => {}} />
```

##### Tabs Bar:

- Prop `gradientColorScheme` is deprecated, use `gradientColor` instead.
- Prop `weight`'s value `semibold` is deprecated, use `semi-bold` instead.
- Event `tabChange` is deprecated, use `change` event instead.

```diff
- <p-tabs-bar gradient-color-scheme="surface"></p-tabs-bar>
+ <p-tabs-bar gradient-color="background-surface"></p-tabs-bar>

- <p-tabs-bar weight="semibold"></p-tabs>
+ <p-tabs-bar weight="semi-bold"></p-tabs>

- <PTabsBar onTabChange={(e: CustomEvent<TabChangeEvent>) => {}} />
+ <PTabsBar onChange={(e: CustomEvent<TabsChangeEvent>) => {}} />
```

##### Tag:

- Prop `color`'s value `notification-warning`, `notification-success` and `notification-error` are deprecated, use
  `notification-warning-soft`, `notification-success-soft` and `notification-error-soft` instead.

```diff
- <p-tag color="notification-warning"></p-tag>
+ <p-tag color="notification-warning-soft"></p-tag>

- <p-tag color="notification-success"></p-tag>
+ <p-tag color="notification-success-soft"></p-tag>

- <p-tag color="notification-error"></p-tag>
+ <p-tag color="notification-error-soft"></p-tag>
```

##### Text Field Wrapper:

- Prop `showCharacterCount` is deprecated, use `showCounter` instead.

```diff
- <p-text-field-wrapper show-character-count="false">
+ <p-text-field-wrapper show-counter="false">
    <input type="text" maxlength="20" />
</p-text-field-wrapper>
```

##### Textarea Wrapper:

- Prop `showCharacterCount` is deprecated, use `showCounter` instead.

```diff
- <p-textarea-wrapper show-character-count="false">
+ <p-textarea-wrapper show-counter="false">
    <textarea maxlength="80"></textarea>
</p-textarea-wrapper>
```

##### Text List

- Props `listType` and `orderType` are deprecated, use `type` instead.

```diff
- <p-text-list list-type="unordered"></p-text-list>
+ <p-text-list type="unordered"></p-text-list>

- <p-text-list list-type="ordered" order-type="numbered"></p-text-list>
+ <p-text-list type="numbered"></p-text-list>

- <p-text-list list-type="ordered" order-type="alphabetically"></p-text-list>
+ <p-text-list type="alphabetically"></p-text-list>
```

#### Added

- `Text`, `Icon`, `Button Pure` and `Link Pure` support value `xx-small` for prop `size`
- `Display` supports value `small` for prop `size`
- Partials: `getInitialStyles` supports multi prefix, e.g.
  `getInitialStyles({ prefix: ['', 'some-prefix', 'another-prefix'] });`
- Styles: `displaySmallStyle` and `$pds-display-small`
- Styles: `textXXSmallStyle` and `$pds-text-xx-small`
- Styles: `fontSizeDisplaySmall` and `$pds-font-size-display-small`
- Styles: `fontSizeTextXXSmall` and `$pds-font-size-text-xx-small`
- Styles: `getHoverStyle` and `pds-hover()`
- `Banner` has `heading` and `description` prop as well as `slot="heading"` and deprecated `slot="title"`
- Custom events have consistent names across components and deprecated old event names
  - `Accordion` emits `change` and deprecated `accordionChange` event
  - `Carousel` emits `change` and deprecated `carouselChange` event
  - `Modal` emits `dismiss` and deprecated `close` event
  - `Pagination` emits `change` and deprecated `pageChange` event
  - `Segmented Control` emits `change` and deprecated `segmentedControlChange` event
  - `Stepper Horizontal` emits `change` and deprecated `stepChange` event
  - `Switch` emits `change` and deprecated `switchChange` event
  - `Table` emits `change` and deprecated `sortingChange` event
  - `Tabs` emits `change` and deprecated `tabChange` event
  - `Tabs Bar` emits `change` and deprecated `tabChange` event
- Props have consistent names across components and deprecated old props
  - `Carousel` got `pagination` prop and deprecated `disablePagination` prop
  - `Divider` got `direction` prop and deprecated `orientation` prop
  - `Modal` got `dismissButton` prop and deprecated `disableCloseButton` prop
  - `Pagination` got `intl` prop and deprecated `allyLabelNext`, `allyLabelPage`, `allyLabelPrev` and `allyLabel` props
  - `Scroller` got `gradientColor` prop and deprecated `gradientColorScheme` prop
  - `Scroller` got `alignScrollIndicator` prop and deprecated `scrollIndicatorPosition` prop
  - `Tabs` got `gradientColor` prop and deprecated `gradientColorScheme` prop
  - `Tabs Bar` got `gradientColor` prop and deprecated `gradientColorScheme` prop
  - `Text Field Wrapper` got `showCounter` prop and deprecated `showCharacterCount` prop
  - `Textarea Wrapper` got `showCounter` prop and deprecated `showCharacterCount` prop
  - `Text List` got `type` prop and deprecated `listType` and `orderType` prop
- Props have consistent values across components and deprecated old values
  - `Icon` prop `color` got value `state-disabled` and removed `disabled` value
  - `Link Tile` prop `weight` got value `semi-bold` and deprecated `semibold` value
  - `Tabs Bar` and `Tabs` prop `weight` got value `semi-bold` and deprecated `semibold` value
  - `Tag` prop `color` got values `notification-info-soft`, `notification-warning-soft`, `notification-success-soft`,
    `notification-error-soft` and deprecated `notification-warning`, `notification-success`, `notification-error` values

#### Changed

- `Display` uses font-weight regular and font-style normal
- Partials: `getInitialStyles` matches new design language
- Partials: All component related, slotted Light DOM styles have been moved to `getInitialStyles`
- Styles: `getFocusStyle` and `pds-focus()` doesn't need `theme` parameter anymore
- Styles: `breakpoint{Base|XS|S|M|L|XL|XXL}` and `$pds-breakpoint-{base|xs|s|m|l|xl|xxl}` are provided as number without
  unit (px)
- `Link Tile` matches new design language
- Typings for all component props start with the component name, e.g. `SwitchAlignLabel`, `TabsBarGradientColor` or
  `LinkPureIcon`
- `Icon` prop `color` value `disabled` is renamed to `state-disabled`
- `Tag` prop `color` value `notification-info` is renamed to `notification-info-soft`

#### Fixed

- `Text Field Wrapper` calendar and time indicator icons respect color definition in dark theme
- `Text Field Wrapper` has correct height when type date or time is used
- Partials: Typings of return value with and without options parameter
- `Modal` scrolling behavior on mouse drag

#### Removed

- `Heading`: value `xxx-large` for prop `size`
- Styles: `headingXXXLargeStyle` and `$pds-heading-xxx-large`
- Styles: `fontSizeHeadingXXLarge` and `$pds-font-size-heading-xx-large`

### [3.0.0-alpha.2] - 2023-02-27

#### 🤖 Property deprecations 🤖

##### Carousel:

- Prop `wrap-content` is deprecated.

```diff
- <p-carousel wrap-content="true"></p-carousel>
+ <p-carousel></p-carousel>
```

##### Divider:

- Prop values `neutral-contrast-low | neutral-contrast-medium | neutral-contrast-high` of `color` prop are deprecated.

```diff
- <p-divider color="neutral-contrast-low"></p-divider>
+ <p-divider color="contrast-low"></p-divider>

- <p-divider color="neutral-contrast-medium"></p-divider>
+ <p-divider color="contrast-medium"></p-divider>

- <p-divider color="neutral-contrast-high"></p-divider>
+ <p-divider color="contrast-high"></p-divider>
```

#### Changed

- `Divider`, `Button Group`, `Carousel` and `Text List` match new design language
- Background color of `Scroller`'s `prev` and `next` buttons in dark theme
- Partials: Removed deprecated `withoutTags` option for all partials, please use `format: 'jsx'` instead
- `Content Wrapper` default value of prop `width` has changed from `basic` to `extended`

#### Added

- `Model Signature`
- Props `align-header` and `width` for `Carousel`
- Vue: plugin functions `createPorscheDesignSystem` and `usePorscheDesignSystemPlugin`

#### Fixed

- `Radio Button Wrapper` keyboard arrow navigation
- `Button Pure` and `Link Pure` lagging active state background when scrolling on iOS

### [3.0.0-alpha.1] - 2023-02-16

#### Added

- Porsche Next font supports Vietnamese charset
- Prop `color` of `Icon` supports `disabled`
- React: `patchRemixRunProcessBrowserGlobalIdentifier` binary to support SSR components with Remix

#### Changed

- `Stepper Horizontal` matches new design language
- Styles: Optimize design tokens "spacing", "typography" and "theme" provided by styles sub-package
  `@porsche-design-system/components-{js|angular|react|vue}/styles`
- Styles: Use calc() instead of max() to calculate padding for `gridStyle` (JS) and `pds-grid()` (SCSS)
- Styles: `gridStyle` (JS) and `pds-grid()` (SCSS) uses optimized grid gap

### [3.0.0-alpha.0] - 2023-02-08

#### Note to the new `v3` major release of the Porsche Design System

With the new **Porsche Design Language** comes a lot of changes regarding layout and design principles. To keep
refactoring efforts as low as possible when upgrading from `v2` to `v3`, **breaking changes** were avoided as far as
possible. Nevertheless, there are a few breaking changes and some more deprecations which should receive attention.

#### 👹 Breaking Changes 👹

##### Button:

- Removed deprecated prop `tabbable`.

```diff
- <p-button tabbable="false">Some label</p-button>
+ <p-button tabindex="-1">Some label</p-button>
```

- Default value of prop `icon` has changed from `arrow-head-right` to `none`. Therefore, the `icon` property **must** be
  set if the component has the `hide-label` property.

```diff
- <p-button hide-label="true">Some label</p-button>
+ <p-button hide-label="true" icon="arrow-right">Some label</p-button>

- <p-button hide-label="{ base: true, m: false }">Some label</p-button>
+ <p-button hide-label="{ base: true, m: false }" icon="arrow-right">Some label</p-button>
```

##### Button Pure:

- Removed `subline` slot (visually not intended anymore).

```diff
<p-button-pure>
  Some label
-   <p slot="subline">Some Subline</p>
</p-button-pure>
```

- Removed deprecated prop `tabbable`.

```diff
- <p-button-pure tabbable="false">Some label</p-button-pure>
+ <p-button-pure tabindex="-1">Some label</p-button-pure>
```

##### Icon:

- Value `inherit` for prop `color` works slightly different to the previous major version. A CSS filter is required to
  apply custom coloring to take advantage of using an SVG embedded in an `<img/>` for better SSR support and loading
  performance in general.

```diff
- <p-icon color="inherit" style="color: white;"></p-icon>
+ <p-icon color="inherit" style="filter: invert(100%);"></p-icon>
```

- Camel case syntax for `name` prop isn't supported, please use param case syntax instead (TypeScript typings have been
  updated too).

```diff
- <p-icon name="arrowRight"></p-icon>
+ <p-icon name="arrow-right"></p-icon>
```

##### Link:

- Default value of prop `icon` has changed from `arrow-head-right` to `none`. Therefore, the `icon` property **must** be
  set if the component has the `hide-label` property.

```diff
- <p-link href="#" hide-label="true">Some label</p-link>
+ <p-link href="#" hide-label="true" icon="arrow-right">Some label</p-link>

- <p-link href="#" hide-label="{ base: true, m: false }">Some label</p-link>
+ <p-link href="#" hide-label="{ base: true, m: false }" icon="arrow-right">Some label</p-link>
```

##### Link Pure:

- Removed `subline` slot (visually not intended anymore).

```diff
<p-link-pure href="#">
  Some label
-   <p slot="subline">Some Subline</p>
</p-link-pure>
```

##### Marque:

- Removed `variant` property.

```diff
- <p-marque variant="75-years"></p-marque>
+ <p-marque></p-marque>
// or even better, replace component by wordmark
+ <p-wordmark></p-wordmark>
```

##### Switch:

- Removed deprecated prop `tabbable`.

```diff
- <p-switch tabbable="false">Some label</p-switch>
+ <p-switch tabindex="-1">Some label</p-switch>
```

##### Partials:

- `getIconLinks()` partial accepts only param-cased icon names.

```diff
- require('@porsche-design-system/components-js/partials').getIconLinks({ icons: ['arrowRight'] })

+ require('@porsche-design-system/components-js/partials').getIconLinks({ icons: ['arrow-right'] })
```

##### CSS global scope:

- Changed naming of CSS global variables names.

```diff
- --p-animation-duration__spinner
- --p-animation-duration__banner
+ --p-animation-duration
```

#### 🤡 Component deprecations 🤡

All deprecated components are refactored to match the new design language, therefor it's technically not breaking, but
we highly recommend to migrate to the mentioned alternative, since those deprecated components will be removed with next
major version.

##### Content Wrapper:

- Component is deprecated and will be removed with the next major release. Please use **[Porsche Grid](styles/grid)**
  instead, which is based on [CSS Grid](https://css-tricks.com/snippets/css/complete-guide-grid) covering the specific
  layout needs for a harmonic appearance across all digital Porsche touch-points.

##### Flex:

- Component is deprecated and will be removed with the next major release. In general, please use native
  [CSS Flex](https://css-tricks.com/snippets/css/a-guide-to-flexbox) instead for better performance and more
  standardized layout technique.

##### Grid:

- Component is deprecated and will be removed with the next major release. In general, please use native
  [CSS Grid](https://css-tricks.com/snippets/css/complete-guide-grid) in combination with
  **[Porsche Grid](styles/grid)** instead for better performance and more standardized layout technique.

##### Headline:

```diff
- <p-headline>The quick brown fox jumps over the lazy dog</p-headline>
+ <p-heading>The quick brown fox jumps over the lazy dog</p-heading>
```

##### Link Social:

- Component is deprecated and will be removed with the next major release. Please use the **[Link](components/link)**
  component instead.

#### 🤖 Property deprecations 🤖

All deprecated properties are still present without any effect, therefor it's technically not breaking, but we highly
recommend to migrate and remove the deprecated props since those ones will be removed with next major version.

##### Button Pure:

- Prop `weight` is deprecated, only regular font weight will be applied.

```diff
- <p-button-pure weight="thin">Some label</p-button-pure>
- <p-button-pure weight="regular">Some label</p-button-pure>
- <p-button-pure weight="semibold">Some label</p-button-pure>
- <p-button-pure weight="bold">Some label</p-button-pure>
+ <p-button-pure>Some label</p-button-pure>
```

##### Content Wrapper (deprecated):

- Prop `theme` and `background-color` are deprecated.

```diff
- <p-content-wrapper theme="dark" background-color="default">Some content</p-content-wrapper>
+ <p-content-wrapper>Some content</p-content-wrapper>
```

##### Grid (deprecated):

- The `gutter` property is deprecated and has no effect anymore. Instead, a fluid gutter depending on the viewport width
  is used.

```diff
- <p-grid gutter="16">Some content</p-grid>
- <p-grid gutter="24">Some content</p-grid>
- <p-grid gutter="36">Some content</p-grid>
+ <p-grid>Some content</p-grid>
```

##### Icon:

- Prop `lazy` is deprecated.

```diff
- <p-icon lazy="true"></p-icon>
+ <p-icon></p-icon>
```

##### Link Pure:

- Prop `weight` is deprecated, only regular font weight will be applied.

```diff
- <p-link-pure href="#" weight="thin">Some label</p-link-pure>
- <p-link-pure href="#" weight="regular">Some label</p-link-pure>
- <p-link-pure href="#" weight="semibold">Some label</p-link-pure>
- <p-link-pure href="#" weight="bold">Some label</p-link-pure>
+ <p-link-pure href="#">Some label</p-link-pure>
```

##### Segmented Control:

- Prop `background-color` is deprecated.

```diff
- <p-segmented-control background-color="background-surface">
   <p-segmented-control-item value="xs">XS</p-segmented-control-item>
   <p-segmented-control-item value="s">S</p-segmented-control-item>
 </p-segmented-control>
+ <p-segmented-control>
   <p-segmented-control-item value="xs">XS</p-segmented-control-item>
   <p-segmented-control-item value="s">S</p-segmented-control-item>
 </p-segmented-control>
```

#### 👾 Property value deprecations 👾

All deprecated values are mapped to new ones, therefor it's technically not breaking, but we highly recommend to migrate
to the new values since those ones will be removed with next major version.

##### Banner:

- Prop value `fluid` of `width` prop is deprecated.

```diff
- <p-banner width="fluid"></p-banner>
+ <p-banner></p-banner>
```

- Prop value `neutral` of `state` prop is deprecated.

```diff
- <p-banner state="neutral">
  <span slot="title">Some banner title</span>
  <span slot="description">Some banner description. You can also add inline <a href="https://porsche.com">links</a> to route to another page.</span>
 </p-banner>
+ <p-banner state="info">
  <span slot="title">Some banner title</span>
  <span slot="description">Some banner description. You can also add inline <a href="https://porsche.com">links</a> to route to another page.</span>
 </p-banner>
```

##### Content Wrapper:

- Prop value `fluid` of `width` prop is deprecated.

```diff
- <p-content-wrapper width="fluid">Some content</p-content-wrapper>
+ <p-content-wrapper>Some content</p-content-wrapper>
```

##### Icon:

- Prop values
  `brand | default | neutral-contrast-low | neutral-contrast-medium | neutral-contrast-high | notification-neutral` of
  `color` prop are deprecated.

```diff
- <p-icon color="brand"></p-icon>
+ <p-icon color="primary"></p-icon>

- <p-icon color="default"></p-icon>
+ <p-icon color="primary"></p-icon>

- <p-icon color="neutral-contrast-low"></p-icon>
+ <p-icon color="contrast-low"></p-icon>

- <p-icon color="neutral-contrast-medium"></p-icon>
+ <p-icon color="contrast-medium"></p-icon>

- <p-icon color="neutral-contrast-high"></p-icon>
+ <p-icon color="contrast-high"></p-icon>

- <p-icon color="neutral-contrast-neutral"></p-icon>
+ <p-icon color="contrast-info"></p-icon>
```

##### Inline Notification:

- Prop value `neutral` of `state` prop is deprecated.

```diff
- <p-inline-notification state="neutral"></p-inline-notification>
+ <p-inline-notification state="info"></p-inline-notification>
```

##### Tag:

- Prop value `notification-neutral | neutral-contrast-high | background-default` of `color` prop is deprecated.

```diff
- <p-tag color="notification-neutral">Color label</p-tag>
+ <p-tag color="notification-info">Color label</p-tag>

- <p-tag color="neutral-contrast-high">Color label</p-tag>
+ <p-tag color="primary">Color label</p-tag>

- <p-tag color="background-default">Color label</p-tag>
+ <p-tag color="background-base">Color label</p-tag>
```

##### Tag Dismissible:

- Prop value `background-default` of `color` prop is deprecated.

```diff
- <p-tag-dismissible color="background-default">Color label</p-tag-dismissible>
+ <p-tag-dismissible color="background-base">Color label</p-tag-dismissible>
```

##### Text:

- Prop value `thin | semibold` of `weight` prop is deprecated.

```diff
- <p-text weight="thin">Some text</p-text>
+ <p-text>Some text</p-text>

- <p-text weight="semibold">Some text</p-text>
+ <p-text weight="semi-bold">Some text</p-text>
```

- Prop value
  `brand | default | neutral-contrast-low | neutral-contrast-medium | neutral-contrast-high | notification-neutral` of
  `color` prop is deprecated.

```diff
- <p-text color="brand">Some text</p-text>
+ <p-text>Some text</p-text>

- <p-text color="default">Some text</p-text>
+ <p-text>Some text</p-text>

- <p-text color="neutral-contrast-low">Some text</p-text>
+ <p-text color="contrast-low">Some text</p-text>

- <p-text color="neutral-contrast-medium">Some text</p-text>
+ <p-text color="contrast-medium">Some text</p-text>

- <p-text color="neutral-contrast-high">Some text</p-text>
+ <p-text color="contrast-high">Some text</p-text>

- <p-text color="notification-neutral">Some text</p-text>
+ <p-text color="notification-info">Some text</p-text>
```

##### ToastManager:

- Prop value `neutral` of `state` parameter is deprecated.

```diff
- …addMessage({ text: `Some message`, state: 'neutral' })
+ …addMessage({ text: `Some message`, state: 'info' })
```

#### Added

- `Display` component
- `Heading` component
- Prop `underline` for `Link Pure`
- Prop `theme` for `Checkbox Wrapper`, `Radio Button Wrapper`, `Popover`, `Tag Dismissible`, `Textarea Wrapper`,
  `Text Field Wrapper` and `Fieldset Wrapper`
- Prop `size` for `Icon` supports `x-small` and `x-large`
- Prop `size` for `Accordion` `compact="true"` supports `medium`

#### Changed

- `Spinner`, `Icon`, `Link Pure`, `Button Pure`, `Link`, `Link Social`, `Button`, `Checkbox Wrapper`,
  `Radio Button Wrapper`, `Popover`, `Modal`, `Select Wrapper`, `Tag`, `Tag Dismissible`, `Textarea Wrapper`,
  `Inline Notification`, `Banner`, `Toast`, `Grid`, `Flex`, `Pagination`, `Scroller`, `Accordion`, `Text`,
  `Text Field Wrapper`, `Content Wrapper`, `Segmented Control`, `Tabs`, `Tabs Bar`, `Headline` and `Fieldset Wrapper`
  match new design language
- `Icon` supports
  `primary | contrast-low | contrast-medium | contrast-high | notification-success | notification-warning | notification-error | notification-info | inherit`
  for `color` prop
- Default value of prop `width` of `Banner` has changed from `basic` to `extended`
- Default value of prop `action-icon` of `Inline Notification` has changed from `arrow-head-right` to `arrow-right`
- Default value of prop `name` of `Icon` has changed from `arrow-head-right` to `arrow-right`
- Default value of prop `variant` of `Link` and `Button` has changed from `secondary` to `primary`

#### Removed

- Custom slotted CSS for mostly all components. Equivalent styles are now provided by `getInitialStyles()` partial
  instead.
- `applyNormalizeStyles` option from `getInitialStyles()` partial which is applied by default now.

### [2.20.0] - 2023-02-06

### [2.20.0-rc.1] - 2023-02-06

### [2.20.0-rc.0] - 2023-01-30

#### Added

- `applyNormalizeStyles` option for `getInitialStyles()` partial which includes basic css styles for Light DOM

### [2.19.1-rc.1] - 2023-01-18

#### Added

- `jsdom-polyfill` subpackage is available at `@porsche-design-system/components-{js|angular|react|vue}/jsdom-polyfill`
  and can be used to have working web components in jsdom based tests (e.g. jest)
- `testing` subpackage is available at `@porsche-design-system/components-{js|angular|react|vue}/testing` to provide
  `getByRoleShadowed`, `getByLabelTextShadowed` and `getByTextShadowed` utilities which use `@testing-library/dom`
  queries internally to support Shadow DOM
- Validation if `prefix` is already reserved by a different version upon initialization of the Porsche Design System

#### Fixed

- `componentsReady()` waits for Porsche Design System being initialized before checking components which can happen in
  certain test scenarios without partials

### [2.19.1-rc.0] - 2023-01-18

#### Fixed

- Bug in `@porsche-design-system/components-react/ssr` where in some cases during SSG an error was thrown when
  components render their children conditionally

### [2.19.0] - 2022-12-22

### [2.19.0-rc.2] - 2022-12-22

### [2.19.0-rc.1] - 2022-12-22

#### Fixed

- `Stepper Horizontal` calculation of scroll position when used within any parent that has a margin or padding

### [2.19.0-rc.0] - 2022-12-21

#### Added

- Vue: typed components are available via the `@porsche-design-system/components-vue` package

#### Fixed

- `Modal` focus cycle when pressing Shift Tab right after it was opened

### [2.18.0] - 2022-12-15

### [2.18.0-rc.2] - 2022-12-14

#### Added

- Validation to ensure crucial partials are used.  
  **Disclaimer:** The Porsche Design System will **not** inject its initial styles anymore. Please use the
  `getInitialStyles()` partial to reduce flash of unstyled content (FOUC) as described here:
  [getInitialStyles() documentation](https://designsystem.porsche.com/latest/partials/initial-styles)

#### Changed

- `line-height` calculation for all components is handled CSS only now by using `ex`-unit in combination with `calc()`
  which gives the best performance, the easiest possible integration and respects UI best practices in having **larger**
  `line-height` values for **small** `font-size` definitions and **smaller** `line-height` values for **larger**
  `font-size` definitions. The calculated values by CSS slightly differ compared to the ones calculated by JavaScript,
  which might result in minor visual changes.

#### Fixed

- Screen reader announcements of `Textfield` and `Textarea` in `counter` mode
- Screen reader announcements in `Select Wrapper`

### [2.18.0-rc.1] - 2022-11-24

#### Added

- `Carousel` now has a `rewind` property, better prev/next icons, a `max-width` for `heading` and `description` and
  support for slotted `description`

#### Fixed

- `Select Wrapper` height if text is zoomed up to 200%

### [2.18.0-rc.0] - 2022-11-17

#### Added

- SSR/SSG ready components using Declarative Shadow DOM for Next JS are shipped via
  `@porsche-design-system/components-react/ssr`. To use it simply change your imports.

**Important:** make sure to apply the new `getDSRPonyfill()` partial right before your closing `</body>` tag. More
information can be found here:
[getDSRPonyfill() documentation](https://designsystem.porsche.com/latest/partials/dsr-ponyfill)

```diff
- import { PorscheDesignSystemProvider, PButton, ... } from '@porsche-design-system/components-react';
+ import { PorscheDesignSystemProvider, PButton, ... } from '@porsche-design-system/components-react/ssr';
+ import { getDSRPonyfill } from '@porsche-design-system/components-react/partials';
```

#### Changed

- Improve height calculation for `Accordion`
- Slotted anchor support for `Link Pure` is stricter (In case slotted `<a>` is used it must be a direct child of
  `Link Pure`)
- `getFontLinks()` partial now has `{ weights: ['regular', 'semi-bold'] }` for a default

### [2.17.0] - 2022-10-31

### [2.17.0-rc.0] - 2022-10-31

#### Added

- `Link Tile`

#### Fixed

- `Scroller` bug where scrollable content was not fully hidden by the gradient, when zoomed into the page.

#### Changed

- Removed `!important` keyword from css property `display` of `Link Pure` and `Button Pure`

### [2.16.3] - 2022-10-21

### [2.16.3-rc.0] - 2022-10-21

#### Fixed

- `Button Pure` and `Link Pure` error when using `size="inherit"` and `icon="none"`

#### Changed

- Replaced all internal usage of `Text` and `Headline` components

### [2.16.2] - 2022-09-15

### [2.16.2-rc.0] - 2022-09-15

#### Fixed

- Issue with `Popover` where drop-shadow is not shown correctly in Chrome >= 105
- Issue with `Carousel` and `wrap-content="true"` where the layout was out of sync with `Content Wrapper` for
  viewports >= 1760px.
- `Select Wrapper` with custom dropdown keeps attribute changes of native select options in sync if changed
  programmatically

### [2.16.1] - 2022-09-09

#### Fixed

- Issue with `Options` typing import for `Carousel`

### [2.16.0] - 2022-09-08

### [2.15.1-rc.1] - 2022-09-08

#### Added

- `Carousel`
- `Scroller`

#### Changed

- `Stepper Horizontal` now has `size` property
- `Stepper Horizontal` uses improved focus behavior in case it becomes scrollable and scroll indicators are centered
  correctly.
- `Tabs Bar` uses improved focus behavior in case it becomes scrollable and scroll indicators are centered correctly.

### [2.15.1-rc.0] - 2022-08-24

#### Fixed

- `Radio Button Wrapper` visual selection change bug in Safari >= 15.5

### [2.15.0] - 2022-08-22

### [2.15.0-rc.1] - 2022-08-18

#### Changed

- Downgraded `@angular` to `v13` to ensure backwards compatibility of `@porsche-design-system/components-angular`

### [2.15.0-rc.0] - 2022-08-16

#### Fixed

- `Popover` visual shadow bug in Safari
- `Stepper Horizontal Item` bug where pseudo styles of the counter element were overridable

### [2.15.0-beta.0] - 2022-08-05

#### Fixed

- `Tabs` & `Tabs Bar` `size` property when using `BreakpointCustomizable`

#### Changed

- `Modal` uses poly fluid sizing for outer spacing
- `Banner` uses poly fluid sizing for outer spacing
- `Content Wrapper` uses poly fluid sizing for inner spacing
- `Modal` min-width is slightly updated to perfectly fit into content area of `Content Wrapper` at 320px viewport width

#### Added

- Validation of properties for all components
- `Text Field Wrapper` with `input type="search"` is clearable via Escape key and custom clear button across browsers
- `Text Field Wrapper` with `input type="search"` shows a "Locate me" button when `actionIcon="locate"` is set, emits
  the `action` event on click and can be put into a loading state via `actionLoading="true"`

### [2.14.0] - 2022-07-11

### [2.14.0-rc.1] - 2022-07-11

### [2.14.0-rc.0] - 2022-07-11

#### Added

- `getBrowserSupportFallbackScript()` partial supporting `cdn` and `format` options as replacement for
  `includeOverlay()` of `@porsche-design-system/browser-notification` npm package
- `getCookiesFallbackScript()` partial supporting `cdn` and `format` options as replacement for `includeCookieOverlay()`
  of `@porsche-design-system/browser-notification` npm package

#### Changed

- `getMetaTagsAndIconLinks()` partial to return `theme-color` meta tags with `prefers-color-scheme: {light|dark}` media
  query

### [2.13.0] - 2022-06-23

### [2.13.0-rc.5] - 2022-06-23

#### Fixed

- `Stepper Horizontal Item` `state` validation
- `Button` and `Link` with `theme="dark" variant="tertiary"` and `Tag Dismissible` bug on Safari < v15.5 where wrong
  colors on hover were shown

### [2.13.0-rc.4] - 2022-06-22

#### Added

- `Stepper Horizontal`

### [2.13.0-rc.3] - 2022-06-22

#### Added

- `Segmented Control`

### [2.13.0-rc.2] - 2022-06-21

### [2.13.0-rc.1] - 2022-06-21

### [2.13.0-rc.0] - 2022-06-21

#### Changed

- `Button`, `Button Pure` and `Switch` apply `aria-disabled="true"` instead of `disabled` attribute to native button
  internally in case `disabled` and/or `loading` property is set

### [2.12.1] - 2022-05-25

### [2.12.1-rc.0] - 2022-05-25

#### Fixed

- Issue with `JssStyle` typing import

### [2.12.0] - 2022-05-19

#### Changed

- npm package is prepared for public release on [npmjs.org](https://npmjs.com)

### [2.12.0-rc.2] - 2022-05-12

### [2.12.0-rc.1] - 2022-05-11

### [2.12.0-rc.0] - 2022-05-04

#### Added

- `Table Head Cell` now has a `multiline` property

#### Changed

- `Headline` has no `hypens` / `overflow-wrap` style by default
- Partials now throw an exception if they are executed in browser

#### Fixed

- Exception in `Headline`, `Select Wrapper`, `Text` and `Text List` when changing `theme` prop from `dark` to `light`
- `getInitialStyles()` partial now returns `.hydrated` styles, too

### [2.11.0-skeletons] - 2022-04-21

### [2.11.0] - 2022-04-21

### [2.11.0-rc.0] - 2022-04-20

#### Added

- `Tag`
- `Tag Dismissible`

### [2.10.0-skeletons] - 2022-04-13

### [2.10.0] - 2022-04-13

### [2.9.3-rc.1] - 2022-04-06

#### Added

- `Text Field Wrapper` now has a `showCharacterCount` property which can be used to hide the character count when a
  `maxLength` attribute is set on the wrapped `input`.
- `Textarea Wrapper` now has a `showCharacterCount` property which can be used to hide the character count when a
  `maxLength` attribute is set on the wrapped `textarea`.

### [2.9.3-rc.0-skeletons] - 2022-03-29

### [2.9.3-rc.0] - 2022-03-28

#### Added

- `Text Field Wrapper` supports `unit` property on `input type="text"`
- `Marque` optional configurable clickable/focusable area by defining padding on host element

#### Fixed

- `Tabs Item` improved accessibility
- Angular: circular dependency in development mode in `2.9.2-skeletons`

### [2.9.2-skeletons] - 2022-03-24

#### Added

- **[EXPERIMENTAL]** `getInitialStyles` partial now accepts a `skeletonTagNames` array of component names that will
  initially have skeleton styles while the Porsche Design System is loading
- **[EXPERIMENTAL]** `Button`, `Button Pure`, `Checkbox Wrapper`, `Fieldset Wrapper`, `Link`, `Link Pure`,
  `Link Social`, `Radio Button Wrapper`, `Select Wrapper`, `Text Field Wrapper`, `Textarea Wrapper` can now have initial
  skeleton styles when passed as `skeletonTagNames` to the `getInitialStyles` partial

### [2.9.2] - 2022-03-24

### [2.9.2-rc.1] - 2022-03-23

#### Fixed

- Bug caused by Chrome where hover styles of `Link Pure` are not displayed correctly

### [2.9.2-rc.0] - 2022-03-22

#### Added

- Normalized font behavior (`hyphen`, `overflow-wrap` and `text-size-adjust`) across components

#### Fixed

- `Modal` scrolling and pinch to zoom on iOS
- `Modal` initial position if scrollable
- `Table Head Cell` sort icon `asc` + `desc`

### [2.9.1] - 2022-03-10

### [2.9.1-rc.0] - 2022-03-09

#### Added

- Styles for slotted `<button>` in `Text`

#### Changed

- `Modal` heading and aria validation happens only when open

#### Fixed

- React: bundling format of partials

### [2.9.0] - 2022-02-28

### [2.9.0-rc.1] - 2022-02-25

#### Fixed

- `Modal` focus trap respecting elements in shadow DOM and dynamically added/removed elements on first level
- `Tabs Item` focus outline on click in Safari
- Error while using partials in Vanilla JS and Angular

### [2.9.0-rc.0] - 2022-02-16

#### Added

- `getFontFaceStylesheet` returns additional `<link>` tags with `rel="preconnect"` and `rel="dns-prefetch"`
- Option `format` to partials `getFontFaceStylesheet`, `getComponentChunkLinks()`, `getFontLinks()`, `getIconLinks()`,
  `getInitialStyles()`, `getLoaderScript()` and `getMetaTagsAndIconLinks()`

#### Deprecated

- The option `withoutTags` of partials `getFontFaceStylesheet`, `getComponentChunkLinks()`, `getFontLinks()`,
  `getIconLinks()`, `getInitialStyles()`, `getLoaderScript()` and `getMetaTagsAndIconLinks()` is deprecated and will be
  removed in `v3.0.0`. Please use `format: 'jsx'` instead.

```diff
- <link rel="stylesheet" href={getFontFaceStylesheet({ withoutTags: true })} crossOrigin="true" />
+ {getFontFaceStylesheet({ format: 'jsx' })}
```

### [2.9.0-beta.1] - 2022-01-27

#### Added

- `:focus-visible` content of selected Tab in `Tabs` component gets focus styling
- Improved accessibility of `Text Field Wrapper` and `Textarea Wrapper` when `maxlength` attribute is set
- `Modal` aria property
- `Modal` class for slotted elements to make content full-width

#### Changed

- `Button Pure` and `Link Pure` removed `position: relative` imposition, make sure to **not** override it with
  `position: static`

#### Fixed

- `Modal` close button styles when no heading is passed

### [2.9.0-beta.0] - 2022-01-18

#### Added

- React: `getByRoleShadowed`, `getByLabelTextShadowed` and `getByTextShadowed` utilities which uses
  `@testing-library/dom` queries internally to support Shadow DOM

#### Fixed

- React: `UnhandledPromiseRejectionWarning` when using `skipPorscheDesignSystemCDNRequestsDuringTests()`

### [2.8.0] - 2022-01-17

#### Fixed

- Accessibility issue of `Icon` component in Windows High Contrast Mode in Chromium Browser

### [2.8.0-rc.0] - 2022-01-14

#### Added

- Support for `tabindex` attribute on `Button`, `Button Pure`, `Switch`, `Link`, `Link Pure` and `Link Social`

#### Changed

- `:focus-visible` style matches outline color of `Button` while hovered

#### Deprecated

- The `tabbable` property of `Button`, `Button Pure` and `Switch` is deprecated and will be removed in `v3.0.0`. Please
  use `tabindex` instead.

```diff
- <p-button tabbable="false">Some button</p-button>
+ <p-button tabindex="-1">Some button</p-button>
```

### [2.8.0-beta.3] - 2021-12-22

#### Added

**Disclaimer:** The provided themes `light-electric` and `dark-electric` are just a proof of concept, it's **not**
accessible regarding its color contrast and might even be removed in an upcoming major release again.

- `light-electric` theme for `Switch`
- `dark-electric` theme for `Button Pure` and `Link Pure`
- Character counter to `Text Field Wrapper` and `Textarea Wrapper` if `maxlength` is present on `input type="text"` and
  `textarea`

#### Changed

- `:focus-visible` style matches outline color of `Switch` while hovered

#### Fixed

- Box model of `Button Pure`

### [2.8.0-beta.2] - 2021-12-22

#### Fixed

- `Content Wrapper` regression for `!important` style

#### Added

- Usage validation for `Link`, `Link Pure` and `Link Social`

### [2.8.0-beta.1] - 2021-12-16

#### Fixed

- `Select Wrapper` validation of select element

### [2.8.0-beta.0] - 2021-12-15

#### Changed

- Angular: increased peer dependency to `>=12.0.0 <14.0.0`

### [2.7.0] - 2021-12-14

### [2.7.0-rc.0] - 2021-12-14

#### Removed

- `offset-bottom` prop of `Toast` (use `--p-toast-position-bottom` CSS variable instead)

### [2.7.0-beta.6] - 2021-12-08

#### Added

- `Popover`

### [2.7.0-beta.5] - 2021-12-07

#### Added

**Disclaimer:** The provided theme `light-electric` is just a proof of concept, it's **not** accessible regarding its
color contrast and might even be removed in an upcoming major release again.

- `light-electric` theme for `Accordion`, `Link`, `Link Pure`, `Button`, `Button Pure`, `Tabs`, `Tabs Bar`

### [2.7.0-beta.4] - 2021-12-02

### [2.7.0-beta.3] - 2021-11-30

#### Added

- `Accordion` uses `MutationObserver` fallback when no `ResizeObserver` is available in older browsers

#### Fixed

- `Link` and `Link Social` not adapting slotted anchor to the width of the element

### [2.7.0-beta.2] - 2021-11-24

#### Added

- `Toast`

#### Fixed

- `Banner` animations respect offset correctly

### [2.7.0-beta.1] - 2021-11-16

#### Fixed

- `Headline` applies `align` and `ellipsis` prop correctly

### [2.7.0-beta.0] - 2021-11-11

#### Added

- New `aria` property for `ARIA` attribute handling for: `Button`, `Button Pure`, `Icon`, `Link`, `Link Pure`, `Marque`,
  `Spinner`

#### Fixed

- React: warnings about `useLayoutEffect` in SSR context

### [2.6.1] - 2021-11-05

#### Fixed

- Prevent breaking entire Porsche Design System due to lacking support of `ResizeObserver`, however `Accordion` still
  requires it

### [2.6.0] - 2021-11-04

#### Added

- `unit` and `unitPosition` properties to `Text Field Wrapper`

### [2.6.0-beta.0] - 2021-10-29

#### Changed

- Use `Heiti SC` (pre-installed on iOS/macOS) and `SimHei` (pre-installed on Windows) as Chinese fallback font

#### Added

- `Marque` uses `webp` images for browsers that support it
- `Inline Notification`
- `Icon` now supports `success` for `name` property

#### Fixed

- Colors of `Banner` for dark theme
- Replaced CSS `inset` property with `top`, `left`, `right` and `bottom` for browser compatibility
- Opening and closing transition of `Modal`

### [2.5.1-beta.0] - 2021-10-11

#### Fixed

- Possible exceptions when components get unmounted directly

### [2.5.0] - 2021-10-04

#### Added

- `SimHei` and `黑体` as fallback for all components' `font-family`

### [2.5.0-beta.1] - 2021-09-28

#### Changed

- React: improved render behavior of components

### [2.5.0-beta.0] - 2021-09-22

#### Added

- React: utility function `skipPorscheDesignSystemCDNRequestsDuringTests`

### [2.4.0] - 2021-09-21

### [2.4.0-beta.2] - 2021-09-21

#### Added

- `Link Social` and `Icon` now support `kakaotalk`, `naver`, `reddit` and `tiktok`
- JSS caching mechanism to improve style performance

#### Changed

- Alignment of `linkedin` icon
- Improved accessibility of `Select Wrapper`
- `Icon` loading behaviour to non-blocking, components using the `Icon` will no longer wait for it to load
- Validation messages of `Fieldset Wrapper` have now an additional icon representing the validation state

#### Fixed

- Box model of `Link Pure`
- Focus of `Link Pure` with slotted anchor and hidden label
- Focus cycling of `Modal` without focusable children
- Suppress CORS error

### [2.4.0-beta.1] - 2021-08-26

#### Added

- `active` property to `Button Pure`

### [2.4.0-beta.0] - 2021-08-26

#### Added

- `icon` property of `Button Pure` and `Link Pure` was extended by `none` value
- `alignLabel` and `stretch` property to `Button Pure` and `Link Pure`

#### Changed

- Improved `:focus-visible` and `:hover:focus-visible` colors for `Link Social` and `Link`
- Improved slotted `<a>` coloring in dark theme for `Link Social` and `Link`
- Validation messages of `Checkbox Wrapper`, `Radio Button Wrapper`, `Select Wrapper`, `Textarea Wrapper` and
  `Text Field Wrapper` have now an additional icon representing the validation state
- `Modal` backdrop behavior to close modal on mouse-down

#### Fixed

- Slotted `<a>` coloring in dark theme for `Text`, `Headline`, `Text List`, `Banner`, `Select Wrapper` and `Link Pure`
- Wrong background color of scrollable `Modal`'s backdrop in Safari

### [2.3.0] - 2021-07-28

### [2.3.0-beta.3] - 2021-07-28

#### Changed

- `Accordion` reduce paddings, vertically align carets to the first heading row, adjust border color and hover styles

#### Fixed

- `Text Field Wrapper` accessibility of type password and search

### [2.3.0-beta.2] - 2021-07-15

#### Added

- `Checkbox Wrapper`, `Radio Button Wrapper`, `Select Wrapper`, `Textarea Wrapper` and `Text Field Wrapper` now reflect
  changes of the `required` attribute on their child component
- `multiline` property to `Table Cell`
- Partial function `getLoaderScript()` to initialize Porsche Design System as early as possible

#### Fixed

- `Table Head Cell` uses semi bold instead of bold as font weight
- Transition of `Modal`

### [2.3.0-beta.1] - 2021-07-08

#### Added

- `Accordion`

#### Changed

- Removed initial delay of `Banner`

### [2.3.0-beta.0] - 2021-07-01

#### Added

- `Table`
- Angular: export types from package root
- Accessibility icon

#### Changed

- `Button`, `Button Pure` and `Switch` are now focusable while in `loading` state
- `Text` and `Headline` inherits white-space CSS property
- React: sync component props via property instead of attribute

#### Fixed

- Angular: support `"strictTemplates": true` option in `tsconfig.json`
- Use correct icon for `arrow-last` and `arrow-first` in `Icon`, `Button` and `Link` components

### [2.2.1] - 2021-06-08

#### Changed

- Optimize vertical alignment of `Modal`

#### Fixed

- URL in inject global style warning

### [2.2.1-beta.1] - 2021-06-02

#### Fixed

- Margin of `Tabs Bar` within `Tabs` for Firefox and Safari
- SVG of `Icon` is not removed after prop change, e.g. on color change
- Fullscreen behavior of `Modal` on screens larger than 1760px

### [2.2.0] - 2021-05-19

#### Fixed

- `Text` inside `Button` now has the proper size on iOS Safari when changing to and from landscape mode
- `Banner` can now be re-opened after closing
- Closing one `Banner` will not close other `Banners` on the site

### [2.2.0-beta.2] - 2021-05-12

#### Fixed

- `Select Wrapper` value changes are now reflected correctly
- `Select Wrapper` dark theme background color if used with `filter` prop

### [2.2.0-beta.1] - 2021-05-05

#### Added

- Partial function `getIconLinks()` to preload Porsche Design System Icons

#### Fixed

- `Text Field Wrapper` spacing in Safari

### [2.2.0-beta.0] - 2021-05-05

#### Added

- Partial function `getMetaTagsAndIconLinks()` to simplify cross device fav and meta icons

### [2.1.0] - 2021-05-03

### [2.1.0-beta.0] - 2021-05-03

#### Added

- `Switch`

#### Changed

- `Text` automatically breaks words/strings into new line being too long to fit inside their container
- `Headline` automatically breaks words/strings into new line being too long to fit inside their container
- Extended `Fieldset Wrapper` with `labelSize`, `required`, `state` and `message` properties. If the `Fieldset Wrapper`
  is set to required only the label of the **Fieldset Wrapper** gets an asterisk. It is removed from all wrapped child
  components, as long as they are Porsche Design System form elements.

### [2.0.3] - 2021-04-28

### [2.0.3-beta] - 2021-04-28

#### Fixed

- Angular: events firing twice in `Pagination`, `Modal`, `Tabs`, `Tabs Bar` and `Banner` component

### [2.0.2] - 2021-04-21

### [2.0.2-beta.0] - 2021-04-20

#### Fixed

- TypeScript build errors due to duplicate declarations in `types.d.ts`

### [2.0.1] - 2021-04-16

#### Fixed

- Visual appearance of `Checkbox Wrapper` in iOS Safari
- A bug where `Text Field Wrapper` would throw an error when reattaching to DOM too quickly
- Visual bug in Firefox when zooming out `Text Field Wrapper`, `Checkbox Wrapper` and `Textarea Wrapper`
- Angular: streamline component styles in dark theme

#### Changed

- Aligned focus states of `Checkbox Wrapper` and `Radio Button Wrapper` across browsers

### [2.0.0] - 2021-04-13

In keeping with [Semver](https://semver.org), Porsche Design System v2.0.0 was released due to changes in the API,
fundamental changes in loading behavior and others. With our new major version `v2.0.0` there are some important changes
that you should watch out for. To make the migration from `v1.5.x` to our current `v2.0.0` easier, we offer a few
guidelines.

## General changes / improvements:

#### All components, icons, fonts, styles and marque of the Porsche Design System are loaded versioned and chunked from a central CDN

This way all web based digital Porsche products share and use the cached and versioned assets regardless of the JS
framework used to improve loading performance across the Porsche group. Only a tiny (1.4kb sized) Porsche Design System
loader script gets bundled into your application code. Everything else gets loaded versioned, cached and chunked from a
central CDN ([read more](https://designsystem.porsche.com/latest/performance/cdn)). However, this also means that you
will need an **Internet connection** to render the components in a browser (possibly relevant for development stage or
intranet applications).

#### Enabling Micro Frontend Architecture

In case of a micro-frontend architecture, multiple instances and versions of the Porsche Design System can be combined
in a final application by configurable prefixing technique of the Porsche Design System components during runtime.
Please refer to our framework specific guidelines
[Vanilla JS](https://designsystem.porsche.com/latest/start-coding/vanilla-js),
[Angular](https://designsystem.porsche.com/latest/start-coding/angular) and
[React](https://designsystem.porsche.com/latest/start-coding/react).

#### Prevent Flash of Unstyled Content (FOUC) and Flash of Unstyled Text (FOUT)

To prevent FOUC/FOUT, the Porsche Design System offers various partials as part of the
`@porsche-design-system/components-{js|angular|react}` package to ensure all necessary Porsche Design System fonts and
components are fully loaded. If you've used the `@porsche-design-system/partials` package previously, stop using it and
replace the integration with the partials provided by `@porsche-design-system/components-{js|angular|react}` package.
Have a look at our [FOUC/FOUT guidelines](https://designsystem.porsche.com/latest/performance/loading-behaviour).

```diff
- <%= require('@porsche-design-system/partials').getPorscheDesignSystemCoreStyles() %>
+ <%= require('@porsche-design-system/components-{js|angular|react}/partials').getInitialStyles() %>

- <%= require('@porsche-design-system/partials').getFontFaceCSS() %>
+ <%= require('@porsche-design-system/components-{js|angular|react}/partials').getFontFaceStylesheet() %>

- <link rel="preload" href="path/to/webfont/nameOfWebFontFile" as="font" type="font/woff2" crossorigin />
+ <%= require('@porsche-design-system/components-{js|angular|react}/partials').getFontLinks({ weights: ['regular', 'semi-bold'] }) %>
```

#### Added support for China CDN

Our CDN is configured to forward requests to Chinese CDN automatically when necessary. So you're good to go without any
configuration or multiple region specific builds of your application. However, if you are aiming for the maximum
possible performance in China, you can configure which CDN the Porsche Design System must use. Please follow our
[CDN guidelines](https://designsystem.porsche.com/latest/performance/cdn) for more information.

#### New/optimized components

- **Tabs**
- **Tabs Bar**
- **Banner**
- **Modal**
- Headline
- Select
- Pagination
- Button
- Button Pure
- Link
- Link Pure
- Spinner
- Checkbox
- Radio Button

#### Improved TypeScript support for Angular and React

To ensure the best possible typing support, we have refactored our Angular and React wrappers which integrate the native
web components of the Porsche Design System.

#### componentsReady() works reliable

Because the Porsche Design System components get loaded async at the time they are needed, it might be relevant within
your application or test automation to know when those have been initialized. Therefore, we provide in all three
`@porsche-design-system/components-{js|angular|react}')` packages a reliable helper function `componentsReady()`.
[Read more about it](https://designsystem.porsche.com/latest/helpers/components-ready).

#### Removed "blur on focus"

Now focus styling is only applied when you navigate through keyboard and ignored by mouse interaction for browsers
supporting `:focus-visible` otherwise it will fallback to `:focus` CSS implementation.

#### Changed focus styling for a better compromise between accessibility and visual appearance

Color and outline of general focus styling has changed to `currentColor` for light/dark theme with an outline of 1px
width/offset. If you have custom components build with the usage of our `@porsche-design-system/utilities` package then
update it to the latest version.

#### Improved geometry of Porsche Next font

For better alignment and readability we've changed the geometry of the Porsche Next font which results in a visual
change of font size and spacing.

#### Dropped support for IE11 and EdgeHTML according to Porsche's official browser strategy 2021

If you still need to support these browsers, you have to stick to `v1.5.x`. We offer a Browser Notification package
`@porsche-design-system/browser-notification` to alert users that these browsers are no longer supported. It supports a
blocking layer (to be used with Porsche Design System `v2.x`), or a dismissible banner (to be used with Porsche Design
System `v1.x`). Please refer to our
[Browser compatibility guidelines](https://designsystem.porsche.com/latest/help/browser-compatibility).

#### Changed default type of Button and Button Pure

To be in sync with native `<button>` behavior we've changed the default `type` of **Button** and **Button Pure**
component. Those components will render a button within their Shadow DOM as `<button type="submit">` ( previously
`<button type="button">`).

- `submit`: The button submits the form data to the server. This is the default if the attribute is not specified for
  buttons associated with a `<form>`, or if the attribute is an empty or invalid value.
- `button`: The button has no default behavior, and does nothing when pressed by default. It can have client-side
  scripts listen to the element's events, which are triggered when the events occur.

#### Changed support for wrapped links around Link, Link Pure and Link Social component

Due to the support for setting links (`<a href="#">`) in our **Link**, **Link Pure** and **Link Social** components as
child, we've removed support for styling the anchor tag (`<a>`) when it surrounds the component. So we recommend
changing the position of the `<a>` tag from wrapping the component to a direct slot (child) of it.

```diff
- <a href="#"><p-link>Some label</p-link></a>
+ <p-link><a href="#">Some label</a></p-link>

- <a href="#"><p-link-pure>Some label</p-link-pure></a>
+ <p-link-pure><a href="#">Some label</a></p-link-pure>

- <a href="#"><p-link-social>Some label</p-link-social></a>
+ <p-link-social><a href="#">Some label</a></p-link-social>
```

#### Automatic \* asterisk symbol to form field labels

We added an automatic generated _ asterisk symbol to form field labels which have the required attribute. This might
lead to a doubled _ symbol if you set one by yourself.

```diff
- <p-text-field-wrapper label="Some label *"><input type="text" name="some-name" required /></p-text-field-wrapper>
+ <p-text-field-wrapper label="Some label"><input type="text" name="some-name" required /></p-text-field-wrapper>

- <p-checkbox-wrapper label="Some label *"><input type="checkbox" name="some-name" required /></p-checkbox-wrapper>
+ <p-checkbox-wrapper label="Some label"><input type="checkbox" name="some-name" required /></p-checkbox-wrapper>

- <p-radio-button-wrapper label="Some label *"><input type="radio" name="some-name" required /></p-radio-button-wrapper>
+ <p-radio-button-wrapper label="Some label"><input type="radio" name="some-name" required /></p-radio-button-wrapper>

- <p-radio-button-wrapper label="Some label *"><input type="radio" name="some-name" required /></p-radio-button-wrapper>
+ <p-radio-button-wrapper label="Some label"><input type="radio" name="some-name" required /></p-radio-button-wrapper>

- <p-textarea-wrapper label="Some label *"><textarea name="some-name" required></textarea></p-textarea-wrapper>
+ <p-textarea-wrapper label="Some label"><textarea name="some-name" required></textarea></p-textarea-wrapper>

- <p-select-wrapper label="Some label *"><select name="some-name" required><option>A</option></select></p-select-wrapper>
+ <p-select-wrapper label="Some label"><select name="some-name" required><option>A</option></select></p-select-wrapper>
```

#### Shadow DOM

`Flex`, `Flex Item`, `Grid` and `Grid Item` now use Shadow DOM, thus you are not able to overwrite styles defined by
these components any longer.

---

## Angular

#### Integration of Angular components

In the past it was possible to provide a token called `PREVENT_WEB_COMPONENTS_REGISTRATION` which prevented the
registration of the Porsche Design System components and loading of polyfills. Due to the fact that we no longer provide
/ need poly filling, we have completely removed the token. For advanced usage please
[read further](https://designsystem.porsche.com/latest/start-coding/angular).

---

## React

#### Integration of React components

In the past `@porsche-design-system/components-react` components have initialized the **Porsche Design System Loader**
automatically as soon as a component was imported. With `v2.x` you have to import the `PorscheDesignSystemProvider` once
in your `index.tsx` which then initializes the **Porsche Design System Loader**, e.g. like:

```diff
  // index.tsx

  import ReactDOM from 'react-dom';
  import { PorscheDesignSystemProvider } from '@porsche-design-system/components-react';
  import { App } from './App';

  ReactDOM.render(
    <React.StrictMode>
+     <PorscheDesignSystemProvider>
        <App />
+     </PorscheDesignSystemProvider>
    </React.StrictMode>,
    document.getElementById('root')
  );
```

For advanced usage please [read further](https://designsystem.porsche.com/latest/start-coding/react).

#### Jsdom Polyfill for React / Jest / jsdom test automation

We removed test mocks for React / Jest / jsdom as Shadow DOM is supported since jsdom v12.2.0. Instead, we provide a
Jsdom Polyfill (exclusivly for `@porsche-design-system/components-react` package) fixing missing implementation of jsdom
which the Porsche Design System relies on. **Note:** If your test includes Porsche Design System components, make sure
to wrap the component you want to test with a PorscheDesignSystemProvider in order to avoid exceptions. For more
information please [read further](https://designsystem.porsche.com/latest/start-coding/react).

---

## Vanilla JS

#### Integration of Vanilla JS components

With `v1.x` of the Porsche Design System you've had to copy all needed JS files of
`@porsche-design-system/components-js` into your target directory and include the ES5 and ESM loader snippet. Now you
only need to copy one `index.js` file and initialize the Porsche Design System like in the example below:

```diff
  <!DOCTYPE html>
  <html lang="en">
    <head>
      <meta charset="utf-8">
      <meta name="viewport" content="width=device-width,initial-scale=1.0">
      <title>Porsche Design System</title>
-     <script nomodule src="PATH/TO/PACKAGE/@porsche-design-system/components-js/dist/porsche-design-system/porsche-design-system.js"></script>
-     <script type="module" src="PATH/TO/PACKAGE/@porsche-design-system/components-js/dist/porsche-design-system/porsche-design-system.esm.js"></script>
+     <script src="PATH/TO/PACKAGE/@porsche-design-system/components-js/index.js"></script>
    </head>
    <body>
+     <script type="text/javascript">
+       porscheDesignSystem.load();
+     </script>
      <p-headline variant="headline-1">Some text</p-headline>
    </body>
  </html>
```

For advanced usage please [read further](https://designsystem.porsche.com/latest/start-coding/vanilla-js).

---

### [2.0.0-rc.10] - 2021-04-12

#### Changed

- `Tabs` and `Tabs Bar` now respect dynamic additions / removals of `p-tabs-item`, `a` and `button` elements. Make sure
  to update the `activeTabIndex` when mutating elements
- Improved performance of `Text`, `Button Pure` and `Link Pure` when `size` is not `inherit`

#### Added

- `Grid` now has a `wrap` and `gutter` property
- Components (`Grid Item`, `Flex Item`, `Tabs Item` and `Text List Item`) that require a specific parent (`Grid`,
  `Flex`, `Tabs` and `Text List`) will now throw an error if used without that parent

#### Fixed

- Visual appearance of `Checkbox Wrapper` and `Radio Button Wrapper` reflect the state of the wrapped `input` element

### [2.0.0-rc.9] - 2021-03-26

#### Added

- `Button Group` component
- Fullscreen property for `Modal` on mobile

#### Changed

- Spacings, heading and sizes of `Modal`

#### Fixed

- Prevent duplicate loading of `porsche-design-system.v2.x.HASH.js` chunk when using `getComponentChunkLinks()` partial

### [2.0.0-rc.8] - 2021-03-17

#### Added

- Support for full height `Content Wrapper` with flex
- `Tabs Bar` now supports `undefined` as `activeTabIndex`

#### Changed

- `Tabs Bar` has a new default `activeTabIndex`, which is `undefined`
- `Tabs Bar` does not work by itself anymore. The `activeTabIndex` needs to be controlled from the outside
  ([read more](https://designsystem.porsche.com/latest/components/tabs-bar/examples))
- Background Color of `Select Wrapper` in `dark` theme to meet accessibility criteria

### [2.0.0-rc.7] - 2021-03-15

#### Fixed

- Make shadowed `Flex` and `Grid` work in Firefox + Safari

### [2.0.0-rc.6] - 2021-03-11

#### Changed

- Make `Grid` and `Grid Item` use Shadow DOM
- Make `Flex` and `Flex Item` use Shadow DOM

### [2.0.0-rc.5] - 2021-03-09

#### Added

- Configurable background color of `Content Wrapper`
- `italic` font-style in `Text` is now overridden with `normal`

#### Fixed

- Usage of `Select Wrapper` within custom elements
- A bug that caused `Spinner` to be displayed in a wrong size

### [2.0.0-rc.4] - 2021-03-01

#### Changed

- Filter of `Select Wrapper` supports substring search

#### Fixed

- Build error in SSR

### [2.0.0-rc.3] - 2021-02-17

#### Added

- React: utility function `skipCheckForPorscheDesignSystemProviderDuringTests`
- React: tree shaking for component wrappers

#### Fixed

- Angular: error in `Checkbox Wrapper`, `Radio Button Wrapper` and `Text Field Wrapper` when `input[type]` is bound

### [2.0.0-rc.2] - 2021-02-12

#### Added

- Validate usage of `Checkbox Wrapper`, `Radio Button Wrapper`, `Select Wrapper`, `Text Field Wrapper` and
  `Textarea Wrapper`

### [2.0.0-rc.1] - 2021-02-04

#### Added

- Partial function `getComponentChunkLinks()` to preload Porsche Design System Components

#### Changed

- Added a space before asterisk (`*`) when `input`, `textarea` or `select` have `required` attribute within form wrapper
  components
- Renamed partial `getFontLinks()` option from `weight` to `weights`

#### Fixed

- A bug in `Tabs Bar` where the nextButton was mistakenly rendered.
- A bug where `Icon` was not rendered when using `lazy` property.
- A bug in `Text Field Wrapper` with input type password where characters would overlap the icon.

### [2.0.0-rc.0] - 2021-01-29

#### Added

- Link support for `Marque`
- Sizing options `'responsive' | 'small' | 'medium'` for `Marque`

#### Changed

- Angular: added static `load()` function `PorscheDesignSystemModule` for custom prefix
- Hide up/down spin button when using **Text Field** with `type="number"` in Firefox

#### Fixed

- Angular: typings
- React: correct handling of `ref` property
- Unhandled exception in `Select Wrapper` if `selected` and `disabled` attributes are set on the same option
- A bug in `Tabs Bar` where scrolling was broken when a tab was selected
- A bug in `Tabs Bar` where the `nextButton` was always rendered

### [2.0.0-alpha.13] - 2021-01-26

#### Added

- Partial function `getFontLinks()` to prevent **Flash of Unstyled Text** (FOUT)

#### Fixed

- React: correct handling of `className` property

### [2.0.0-alpha.12] - 2021-01-20

#### Added

- Partial function `getInitialStyles()` to prevent **Flash of Unstyled Content** (FOUC)
- Partial function `getFontFaceStylesheet()` to prevent **Flash of Unstyled Text** (FOUT)

#### Changed

- React: `PorscheDesignSystemProvider` needs to wrap application
- React: component props have to be camelCase
- React: `PorscheDesignSystemProvider` is needed while testing components

#### Fixed

- React: typings
- React: support of objects for property values

#### Removed

- React: `getPrefixedComponents`, prefixing is handled by `PorscheDesignSystemProvider`

### [2.0.0-alpha.11] - 2021-01-08

#### Changed

- Precision of relative line height
- Changed color of `neutral contrast low`

### [2.0.0-alpha.10] - 2020-12-14

#### Added

- `native` property to `Select Wrapper` to force rendering of native Browser select dropdown
- Extended flexibility of `Headline`

#### Changed

- Some styling improvements of `Select Wrapper`

#### Fixed

- Jsdom Polyfill `fetch` error

### [2.0.0-alpha.9] - 2020-12-09

### Fixed

- Improved reliability of `componentsReady()`

#### Changed

- Jsdom Polyfill `console.warn` behaviour

### [2.0.0-alpha.8] - 2020-12-03

### Fixed

- A bug where `Modal` did not remove `overflow=hidden` on document body.

### [2.0.0-alpha.7] - 2020-11-26

#### Added

- Jsdom Polyfill

#### Removed

- Jsdom Mocks
- Global "blur on focus" script

#### Changed

- Default dropdown direction of `SelectWrapper` from `down` to `auto`
- Made API of `Tabs` consistent with `Tabs Bar`
- Removed transition for focus styling
- Use `:focus-visible` as default and `:focus` as fallback for focusable elements

#### Fixed

- The Selected element of `SelectWrapper` dropdown keeps now in sync with native selection if changed programmatically
- Invalid search results get cleared if `SelectWrapper` becomes focus state
- Some bugs in `TabsBar`
- Minification of dynamic slotted content styles
- An issue where `Pagination` throws console errors if disconnected from dom.

### [2.0.0-alpha.6] - 2020-10-28

#### Changed

- default `type` of `Button` and `Button Pure` to `submit`

#### Fixed

- Typings

### [2.0.0-alpha.5] - 2020-10-26

#### Added

- `Modal` component

#### Fixed

- Typing for `pageChange` event of `Pagination` component
- Typings

#### Changed

- Focus styling

### [2.0.0-alpha.4] - 2020-10-14

#### Added

- Custom filter to `Select Wrapper` component
- DropDown direction property to `Select Wrapper` component
- Display `*` after label when `input`, `textarea` or `select` have `required` attribute within form wrapper components
- `Tabs` component
- `Tabs Bar` component
- `Banner` component

#### Removed

- Default `position: relative;` style of `Link Pure` and `Button Pure`

#### Fixed

- `Spinner` zooming bug on Safari

### [2.0.0-alpha.3] - 2020-09-11

#### Added

- Support to load assets from China CDN directly via browser flag: `PORSCHE_DESIGN_SYSTEM_CDN = 'cn';`

#### Removed

- Support for `<a>` wrapped `Link` and `Link Pure`

### [2.0.0-alpha.2] - 2020-08-20

### [2.0.0-alpha.1] - 2020-08-17

#### Changed

- Removed classnames dependency
- Stencil Core `taskQueue` from `congestionAsync` to `async` for more performant component rendering

#### Fixed

- Focus input on label click of `Checkbox Wrapper` and `Radio Button Wrapper`

### [1.5.6] - 2020-10-15

### [1.5.6-rc.0] - 2020-10-13

### Fixed

- `Spinner` zooming bug on Safari

### [1.5.5] - 2020-09-11

### [1.5.5-rc.0] - 2020-09-07

### Changed

- Deprecated stencil lifecycle-method `componentDidUnload` to `disconnectedCallback` to fix "`selectObserver` is
  undefined" bug in `Select Wrapper` and `Pagination`

### [1.5.4] - 2020-08-25

### [1.5.4-rc.0] - 2020-08-17

#### Changed

- Removed classnames dependency
- Stencil Core `taskQueue` from `congestionAsync` to `async` for more performant component rendering

#### Fixed

- Focus input on label click of `Checkbox Wrapper` and `Radio Button Wrapper`
- Fix typings for `orientation` of `Divider` component

### [2.0.0-alpha.0] - 2020-08-06

#### Added

- **Experimental:** Optional web component scoping mechanism during runtime to enable micro service architecture

#### Changed

- Web components get lazy loaded from central CDN to improve caching strategy across Porsche's digital eco system

#### Removed

- Stop browser support for **IE11** and **EdgeHTML**

#### Fixed

- Mix of `Optgroups` and `Options` on same level in `Select Wrapper` component
- Fix typings for `orientation` of `Divider` component

### [1.5.3] - 2020-08-10

### [1.5.3-rc.0] - 2020-08-10

#### Fixed

- Mix of `Optgroups` and `Options` on same level in `Select Wrapper` component

### [1.5.2] - 2020-07-22

#### Fixed

- Dispatch change event in `Select Wrapper`
- Stencil react-output-target SSR Bug

### [1.5.1] - 2020-07-20

#### Fixed

- SVGO settings for icons
- Angular bug which causes `ngcc` to fail

### [1.5.0] - 2020-07-16

#### Added

- Icons (active-cabin-ventilation, battery-full, bell, bookmark, car-battery, charging-active, charging-state, climate,
  climate-control, garage, horn, key, map, parking-brake, parking-light, preheating, send, shopping-bag, sidelights,
  user-manual, wrenches)

#### Changed

- Icons (arrow-first, arrow-last, battery-empty, car, card, charging-station, question)

#### Fixed

- Porsche Marque images

### [1.5.0-rc.2] - 2020-07-06

### [1.5.0-rc.1] - 2020-07-06

#### Added

- **Notification Neutral** color to `color` property of `p-text` and `p-icon`

### [1.5.0-rc.0] - 2020-06-25

#### Added

- `Fieldset Wrapper` component
- Improved SEO of `p-headline` and `p-text`: Added possibility to write semantic HTML tags (e.g. `<h1>-<h6>` or `<p>`,
  `<blockquote>`, etc.) directly as slotted content.
- Possibility to include anchor tags directly as slots of `Link`, `Link Pure` and `Link Social`
- `Text` new `weight` property `semibold`
- `Button Pure` label with subline pattern as slot
- `Link Pure` label with subline pattern as slot

#### Changed

- `Select Wrapper` is now ready for the catwalk. It is dressed now with a custom drop down list box and gets naked by
  default on touch devices.

#### Fixed

- Minor accessibility improvements of `icons` and `Text Field`
- Remove native number spinner buttons of `Text Field` with type text for Firefox
- An issue with `Button` and `Button Pure` and their `disabled` attribute

### [1.4.0] - 2020-05-14

### [1.4.0-rc.3] - 2020-05-08

#### Added

- `Text List`

#### Changed

- Improve caching strategy for fonts by content-based hash
- Improve caching strategy for marque by content-based hash
- Dimensions and sharpness of marque
- Props for `Content Wrapper`

### [1.4.0-rc.2] - 2020-05-06

#### Added

- `Content Wrapper`
- Description property to `p-text-field-wrapper`, `p-textarea-wrapper` and `p-select-wrapper`
- `Link Social`

#### Changed

- Improve accessibility of error and success states of form elements
- Aria-invalid attribute of form elements if they are in error state is now managed by component
- Rename icon name `configure` to `configurate` (prevents breaking change compared to stable v1.3.0)
- Improve `p-icon` loading behavior

#### Fixed

- Display of wrong icons

#### Removed

- `safe-zone` property of `p-grid` (`Content Wrapper` should be used instead)

### [1.4.0-rc.1] - 2020-04-27

#### Added

- Add `safe-zone` property to `p-grid` for outer grid margin, max-width and centering
- Submit button with search icon to `p-textfield-wrapper` type search

#### Changed

- Background color of readonly state in components `p-textfield-wrapper` and `p-textarea-wrapper`
- Visual appearance of icons
- Improve caching strategy for icons by content-based hash
- Cursor of Radio, Checkbox and Select
- Fixed naming of Mock from `p-textfield-wrapper` to `p-text-field-wrapper`

#### Fixed

- Icon loading mechanism

### [1.4.0-rc.0] - 2020-04-09

#### Added

- SSR support

### [1.3.0] - 2020-04-08

#### Added

- New headline size `headline-5` to `p-headline`
- Test Mocks

#### Fixed

- Text styling of Select component on focus in IE11 and Chrome on Windows 10

### [1.3.0-rc.0] - 2020-04-03

#### Fixed

- Improve form elements

### [1.2.0] - 2020-03-25

#### Added

- `Divider`
- Hover state for form elements

#### Fixed

- Support label text of form elements for Screen readers

### [1.1.2] - 2020-03-17

#### Changed

- Notification colors

### [1.1.1] - 2020-03-13

#### Changed

- Icon of `Checkbox` indeterminate state

### [1.1.0] - 2020-03-11

#### Fixed

- Minor improvements

### [1.1.0-rc.0] - 2020-03-02

#### Added

- `Select Wrapper`
- `Checkbox Wrapper`
- `Radio Button Wrapper`
- `Textarea Wrapper`

#### Fixed

- `Text Field Wrapper` toggle password visibility

### [1.0.3] - 2020-02-13

#### Fixed

- JS framework compatibility

### [1.1.0-0] - 2020-02-06

#### Added

- `Text Field Wrapper`

#### Changed

- Add proper cursor for disabled state for `Button` and `Button Pure`

### [1.0.2] - 2020-02-04

#### Fixed

- Inheritable styling of slotted content

### [1.0.1] - 2020-01-30

#### Added

- Clickable area of `Link Pure` and `Button Pure` is optionally configurable by defining padding on host element

### [1.0.0] - 2020-01-28

#### Added

- Cursor pointer on hover for `Button` and `Button Pure`
- Line-height gets calculated based on Porsche type-scaling formula automatically for `Text`, `Link Pure` and
  `Button Pure`
- Test helper function `componentsReady()` which indicates when lazy loaded components fully have loaded

#### Changed

- Update CDN asset paths
- Improve font-weight definitions
- Rename and optimize neutral colors for `Icon` and `Text`

### [1.0.0-rc.1] - 2019-12-13

#### Added

- `Headline`
- `Text`
- `Marque`
- `Button`
- `Button Pure`
- `Spinner`
- `Icon`
- `Flex`
- `Grid`
- `Link`
- `Link Pure`
- `Pagination`
- "Blur on focus"<|MERGE_RESOLUTION|>--- conflicted
+++ resolved
@@ -14,7 +14,6 @@
 
 ### [Unreleased]
 
-<<<<<<< HEAD
 ### [3.17.0-rc.1] - 2024-07-31
 
 #### Added
@@ -23,12 +22,11 @@
   - Prop `variant` extended by value `ghost`
     ([#3423](https://github.com/porsche-design-system/porsche-design-system/pull/3423))
   - Prop `compact` ([#3423](https://github.com/porsche-design-system/porsche-design-system/pull/3423))
-=======
+
 #### Fixed
 
 - `Tabs Bar`: fixed tabindex issue when `Tabs Bar` is rendered with the `Scroller` component
   ([#3421](https://github.com/porsche-design-system/porsche-design-system/pull/3421))
->>>>>>> bef99966
 
 ### [3.17.0-rc.0] - 2024-07-29
 
