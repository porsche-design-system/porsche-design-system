# Changelog

## Porsche Design System - Components
All notable changes to this project will be documented in this file.

The format is based on [Keep a Changelog](https://keepachangelog.com/en/1.0.0/),
and this project adheres to [Semantic Versioning](https://semver.org/spec/v2.0.0.html).

### [Unreleased]

#### Added
<<<<<<< HEAD
- `Accordion` component
=======
- Angular: export types from package root
>>>>>>> 9683c68c

#### Changed
- `Button`, `Button Pure` and `Switch` are now focusable while in `loading` state

### [2.2.1] - 2021-06-08

#### Changed
- Optimize vertical alignment of `Modal`

#### Fixed
- URL of inject global styles warning

### [2.2.1-beta.1] - 2021-06-02

#### Fixed
- Margin of `Tabs Bar` within `Tabs` for Firefox and Safari
- SVG of `Icon` is not removed after prop change, e.g. on color change
- Fullscreen behavior of `Modal` on screens larger than 1760px

### [2.2.0] - 2021-05-19

#### Fixed
- `Text` inside `Button` now has the proper size on iOS Safari when changing to and from landscape mode
- `Banner` can now be re-opened after closing
- Closing one `Banner` will not close other `Banners` on the site

### [2.2.0-beta.2] - 2021-05-12

#### Fixed
- `Select Wrapper` value changes are now reflected correctly
- `Select Wrapper` dark theme background color if used with `filter` prop

### [2.2.0-beta.1] - 2021-05-05

#### Added
- Partial function `getIconLinks()` to preload Porsche Design System Icons

#### Fixed
- `Text Field Wrapper` spacing in Safari

### [2.2.0-beta.0] - 2021-05-05

#### Added
- Partial function `getMetaTagsAndIconLinks()` to simplify cross device fav and meta icons

### [2.1.0] - 2021-05-03

### [2.1.0-beta.0] - 2021-05-03

#### Added
- `Switch`

#### Changed
- `Text` automatically breaks words/strings into new line being too long to fit inside their container
- `Headline` automatically breaks words/strings into new line being too long to fit inside their container
- Extended `Fieldset Wrapper` with `labelSize`, `required`, `state` and `message` properties. If the `Fieldset Wrapper` is set to required 
  only the label of the **Fieldset Wrapper** gets an asterisk. It is removed from all wrapped child components, as long as they are Porsche Design System form elements.

### [2.0.3] - 2021-04-28

### [2.0.3-beta] - 2021-04-28

#### Fixed
- Angular: Events firing twice in `Pagination`, `Modal`, `Tabs`, `Tabs Bar` and `Banner` component

### [2.0.2] - 2021-04-21

### [2.0.2-beta.0] - 2021-04-20

#### Fixed
- TypeScript build errors due to duplicate declarations in `types.d.ts`

### [2.0.1] - 2021-04-16

#### Fixed
- Visual appearance of `Checkbox Wrapper` in iOS Safari
- A bug where `Text Field Wrapper` would throw an error when reattaching to DOM too quickly
- Visual bug in Firefox when zooming out `Text Field Wrapper`, `Checkbox Wrapper` and `Textarea Wrapper`
- Angular: Streamline component styles in dark theme 

#### Changed
- Aligned focus states of `Checkbox Wrapper` and `Radio Button Wrapper` across browsers

### [2.0.0] - 2021-04-13

In keeping with [Semver](https://semver.org/), Porsche Design System v2.0.0 was released due to changes in the API, fundamental changes in loading behavior and others.
With our new major version `v2.0.0` there are some important changes that you should watch out for.
To make the migration from `v1.5.x` to our current `v2.0.0` easier, we offer a few guidelines.

## General changes / improvements:

#### All components, icons, fonts, styles and marque of the Porsche Design System are loaded versioned and chunked from a central CDN
This way all web based digital Porsche products share and use the cached and versioned assets regardless of the JS framework used to improve loading performance across the Porsche group.
Only a tiny (1.4kb sized) Porsche Design System loader script gets bundled into your application code.
Everything else gets loaded versioned, cached and chunked from a central CDN ([read more](https://designsystem.porsche.com/latest/performance/cdn)).
However, this also means that you will need an **Internet connection** to render the components in a browser (possibly relevant for development stage or intranet applications).

#### Enabling Micro Frontend Architecture
In case of a micro-frontend architecture, multiple instances and versions of the Porsche Design System can be combined in a final application by configurable prefixing technique of the Porsche Design System components during runtime.
Please refer to our framework specific guidelines [Vanilla JS](https://designsystem.porsche.com/latest/start-coding/vanilla-js), [Angular](https://designsystem.porsche.com/latest/start-coding/angular) and [React](https://designsystem.porsche.com/latest/start-coding/react).

#### Prevent Flash of Unstyled Content (FOUC) and Flash of Unstyled Text (FOUT)
To prevent FOUC/FOUT, the Porsche Design System offers various partials as part of the `@porsche-design-system/components-{js|angular|react}` package to ensure all necessary Porsche Design System fonts and components are fully loaded.
If you've used the `@porsche-design-system/partials` package previously, stop using it and replace the integration with the partials provided by `@porsche-design-system/components-{js|angular|react}` package.
Have a look at our [FOUC/FOUT guidelines](https://designsystem.porsche.com/latest/performance/loading-behaviour).

```diff
- <%= require('@porsche-design-system/partials').getPorscheDesignSystemCoreStyles() %>
+ <%= require('@porsche-design-system/components-{js|angular|react}/partials').getInitialStyles() %>

- <%= require('@porsche-design-system/partials').getFontFaceCSS() %>
+ <%= require('@porsche-design-system/components-{js|angular|react}/partials').getFontFaceStylesheet() %>

- <link rel="preload" href="path/to/webfont/nameOfWebFontFile" as="font" type="font/woff2" crossorigin />
+ <%= require('@porsche-design-system/components-{js|angular|react}/partials').getFontLinks({ weights: ['regular', 'semi-bold'] }) %>
```

#### Added support for China CDN
Our CDN is configured to forward requests to Chinese CDN automatically when necessary.
So you're good to go without any configuration or multiple region specific builds of your application.
However, if you are aiming for the maximum possible performance in China, you can configure which CDN the Porsche Design System must use.
Please follow our [CDN guidelines](https://designsystem.porsche.com/latest/performance/cdn) for more information.

#### New/optimized components
- **Tabs**
- **Tabs Bar**
- **Banner**
- **Modal**
- Headline
- Select
- Pagination
- Button
- Button Pure
- Link
- Link Pure
- Spinner
- Checkbox
- Radio Button

#### Improved TypeScript support for Angular and React
To ensure the best possible typing support, we have refactored our Angular and React wrappers which integrate the native web components of the Porsche Design System.

#### componentsReady() works reliable
Because the Porsche Design System components get loaded async at the time they are needed, it might be relevant within your application or test automation to know when those have been initialized.
Therefore, we provide in all three `@porsche-design-system/components-{js|angular|react}')` packages a reliable helper function `componentsReady()`.
[Read more about it](https://designsystem.porsche.com/latest/helpers/components-ready).

#### Removed "blur on focus"
Now focus styling is only applied when you navigate through keyboard and ignored by mouse interaction for browsers supporting `:focus-visible` otherwise it will fallback to `:focus` CSS implementation.

#### Changed focus styling for a better compromise between accessibility and visual appearance
Color and outline of general focus styling has changed to `currentColor` for light/dark theme with an outline of 1px width/offset.
If you have custom components build with the usage of our `@porsche-design-system/utilities` package then update it to the latest version (we also provide a focus [SCSS mixin](https://designsystem.porsche.com/latest/utilities/scss/functions) and [JS function](https://designsystem.porsche.com/latest/utilities/js/functions)).

#### Improved geometry of Porsche Next font
For better alignment and readability we've changed the geometry of the Porsche Next font which results in a visual change of font size and spacing.

#### Dropped support for IE11 and EdgeHTML according to Porsche's official browser strategy 2021
If you still need to support these browsers, you have to stick to `v1.5.x`.
We offer a Browser Notification package `@porsche-design-system/browser-notification` to alert users that these browsers are no longer supported.
It supports a blocking layer (to be used with Porsche Design System `v2.x`), or a dismissible banner (to be used with Porsche Design System `v1.x`).
Please refer to our [Browser compatibility guidelines](https://designsystem.porsche.com/latest/help/browser-compatibility).

#### Changed default type of Button and Button Pure
To be in sync with native `<button>` behavior we've changed the default `type` of **Button** and **Button Pure** component.
Those components will render a button within their Shadow DOM as `<button type="submit">` (previously `<button type="button">`).

- `submit`: The button submits the form data to the server. This is the default if the attribute is not specified for buttons associated with a `<form>`, or if the attribute is an empty or invalid value.
- `button`: The button has no default behavior, and does nothing when pressed by default. It can have client-side scripts listen to the element's events, which are triggered when the events occur.

#### Changed support for wrapped links around Link, Link Pure and Link Social component
Due to the support for setting links (`<a href="#">`) in our **Link**, **Link Pure** and **Link Social** components as child, we've removed support for styling the anchor tag (`<a>`) when it surrounds the component.
So we recommend changing the position of the `<a>` tag from wrapping the component to a direct slot (child) of it.

```diff
- <a href="#"><p-link>Some label</p-link></a>
+ <p-link><a href="#">Some label</a></p-link>

- <a href="#"><p-link-pure>Some label</p-link-pure></a>
+ <p-link-pure><a href="#">Some label</a></p-link-pure>

- <a href="#"><p-link-social>Some label</p-link-social></a>
+ <p-link-social><a href="#">Some label</a></p-link-social>
```

#### Automatic * asterisk symbol to form field labels
We added an automatic generated * asterisk symbol to form field labels which have the required attribute.
This might lead to a doubled * symbol if you set one by yourself.

```diff
- <p-text-field-wrapper label="Some label *"><input type="text" name="some-name" required /></p-text-field-wrapper>
+ <p-text-field-wrapper label="Some label"><input type="text" name="some-name" required /></p-text-field-wrapper>

- <p-checkbox-wrapper label="Some label *"><input type="checkbox" name="some-name" required /></p-checkbox-wrapper>
+ <p-checkbox-wrapper label="Some label"><input type="checkbox" name="some-name" required /></p-checkbox-wrapper>

- <p-radio-button-wrapper label="Some label *"><input type="radio" name="some-name" required /></p-radio-button-wrapper>
+ <p-radio-button-wrapper label="Some label"><input type="radio" name="some-name" required /></p-radio-button-wrapper>

- <p-radio-button-wrapper label="Some label *"><input type="radio" name="some-name" required /></p-radio-button-wrapper>
+ <p-radio-button-wrapper label="Some label"><input type="radio" name="some-name" required /></p-radio-button-wrapper>

- <p-textarea-wrapper label="Some label *"><textarea name="some-name" required></textarea></p-textarea-wrapper>
+ <p-textarea-wrapper label="Some label"><textarea name="some-name" required></textarea></p-textarea-wrapper>

- <p-select-wrapper label="Some label *"><select name="some-name" required><option>A</option></select></p-select-wrapper>
+ <p-select-wrapper label="Some label"><select name="some-name" required><option>A</option></select></p-select-wrapper>
```

#### Shadow DOM
`Flex`, `Flex Item`, `Grid` and `Grid Item` now use Shadow DOM, thus you are not able to overwrite styles defined by these components any longer.

---

## Angular

#### Integration of Angular components
In the past it was possible to provide a token called `PREVENT_WEB_COMPONENTS_REGISTRATION` which prevented the registration of the Porsche Design System components and loading of polyfills.
Due to the fact that we no longer provide / need poly filling, we have completely removed the token.
For advanced usage please [read further](https://designsystem.porsche.com/latest/start-coding/angular).

---

## React

#### Integration of React components
In the past `@porsche-design-system/components-react` components have initialized the **Porsche Design System Loader** automatically as soon as a component was imported.
With `v2.x` you have to import the `PorscheDesignSystemProvider` once in your `index.tsx` which then initializes the **Porsche Design System Loader**, e.g. like:
```diff
  // index.tsx
    
  import ReactDOM from 'react-dom';
  import { PorscheDesignSystemProvider } from '@porsche-design-system/components-react';
  import { App } from './App';
    
  ReactDOM.render(
    <React.StrictMode>
+     <PorscheDesignSystemProvider>
        <App />
+     </PorscheDesignSystemProvider>
    </React.StrictMode>,
    document.getElementById('root')
  );
```
For advanced usage please [read further](https://designsystem.porsche.com/latest/start-coding/react).


#### Jsdom Polyfill for React / Jest / jsdom test automation
We removed test mocks for React / Jest / jsdom as Shadow DOM is supported since jsdom v12.2.0.
Instead, we provide a Jsdom Polyfill (exclusivly for `@porsche-design-system/components-react` package) fixing missing implementation of jsdom which the Porsche Design System relies on.
**Note:** If your test includes Porsche Design System components, make sure to wrap the component you want to test with a PorscheDesignSystemProvider in order to avoid exceptions.
For more information please [read further](https://designsystem.porsche.com/latest/start-coding/react).

---

## Vanilla JS

#### Integration of Vanilla JS components
With `v1.x` of the Porsche Design System you've had to copy all needed JS files of `@porsche-design-system/components-js` into your target directory and include the ES5 and ESM loader snippet.
Now you only need to copy one `index.js` file and initialize the Porsche Design System like in the example below:

```diff
  <!DOCTYPE html>
  <html lang="en">
    <head>
      <meta charset="utf-8">
      <meta name="viewport" content="width=device-width,initial-scale=1.0">
      <title>Porsche Design System</title>
-     <script nomodule src="PATH/TO/PACKAGE/@porsche-design-system/components-js/dist/porsche-design-system/porsche-design-system.js"></script>
-     <script type="module" src="PATH/TO/PACKAGE/@porsche-design-system/components-js/dist/porsche-design-system/porsche-design-system.esm.js"></script>
+     <script src="PATH/TO/PACKAGE/@porsche-design-system/components-js/index.js"></script>
    </head>
    <body>
+     <script type="text/javascript">
+       porscheDesignSystem.load();
+     </script>
      <p-headline variant="headline-1">Some text</p-headline>
    </body>
  </html>
```
For advanced usage please [read further](https://designsystem.porsche.com/latest/start-coding/vanilla-js).

---

### [2.0.0-rc.10] - 2021-04-12

#### Changed
- `Tabs` and `Tabs Bar` now respect dynamic additions / removals of `p-tabs-item`, `a` and `button` elements. Make sure to update the `activeTabIndex` when mutating elements
- Improved performance of `Text`, `Button Pure` and `Link Pure` when `size` is not `inherit`

#### Added
- `Grid` now has a `wrap` and `gutter` property
- Components (`Grid Item`, `Flex Item`, `Tabs Item` and `Text List Item`) that require a specific parent (`Grid`, `Flex`, `Tabs` and `Text List`) will now throw an error if used without that parent

#### Fixed
- Visual appearance of `Checkbox Wrapper` and `Radio Button Wrapper` reflect the state of the wrapped `input` element

### [2.0.0-rc.9] - 2021-03-26

#### Added
- `Button Group` component
- Fullscreen property for `Modal` on mobile

#### Changed
- Spacings, heading and sizes of `Modal`

#### Fixed
- Prevent duplicate loading of `porsche-design-system.v2.x.HASH.js` chunk when using `getComponentChunkLinks()` partial

### [2.0.0-rc.8] - 2021-03-17

#### Added
- Support for full height `Content Wrapper` with flex 
- `Tabs Bar` now supports `undefined` as `activeTabIndex`

#### Changed
- `Tabs Bar` has a new default `activeTabIndex`, which is `undefined`
- `Tabs Bar` does not work by itself anymore. The `activeTabIndex` needs to be controlled from the outside ([read more](https://designsystem.porsche.com/latest/components/tabs-bar/examples))
- Background Color of `Select Wrapper` in `dark` theme to meet accessibility criteria

### [2.0.0-rc.7] - 2021-03-15

#### Fixed
- Make shadowed `Flex` and `Grid` work in Firefox + Safari

### [2.0.0-rc.6] - 2021-03-11

#### Changed
- Make `Grid` and `Grid Item` use Shadow DOM
- Make `Flex` and `Flex Item` use Shadow DOM

### [2.0.0-rc.5] - 2021-03-09

#### Added
- Configurable background color of `Content Wrapper`
- `italic` font-style in `Text` is now overridden with `normal`

#### Fixed
- Usage of `Select Wrapper` within custom elements
- A bug that caused `Spinner` to be displayed in a wrong size

### [2.0.0-rc.4] - 2021-03-01

#### Changed
- Filter of `Select Wrapper` supports substring search

#### Fixed
- Build error in SSR

### [2.0.0-rc.3] - 2021-02-17

#### Added
- React: utility function `skipCheckForPorscheDesignSystemProviderDuringTests`
- React: tree shaking for component wrappers

#### Fixed
- Angular: error in `Checkbox Wrapper`, `Radio Button Wrapper` and `Text Field Wrapper` when `input[type]` is bound

### [2.0.0-rc.2] - 2021-02-12

#### Added
- Validate usage of `Checkbox Wrapper`, `Radio Button Wrapper`, `Select Wrapper`, `Text Field Wrapper` and `Textarea Wrapper`

### [2.0.0-rc.1] - 2021-02-04

#### Added
- Partial function `getComponentChunkLinks()` to preload Porsche Design System Components

#### Changed
- Added a space before asterisk (`*`) when `input`, `textarea` or `select` have `required` attribute within form wrapper components
- Renamed partial `getFontLinks()` option from `weight` to `weights`

#### Fixed
- A bug in `Tabs Bar` where the nextButton was mistakenly rendered.
- A bug where `Icon` was not rendered when using `lazy` property.
- A bug in `Text Field Wrapper` with input type password where characters would overlap the icon.

### [2.0.0-rc.0] - 2021-01-29

#### Added
- Link support for `Marque`
- Sizing options `'responsive' | 'small' | 'medium'` for `Marque`

#### Changed
- Angular: added static `load()` function `PorscheDesignSystemModule` for custom prefix
- Hide up/down spin button when using **Text Field** with `type="number"` in Firefox

#### Fixed
- Angular: typings 
- React: correct handling of `ref` property
- Unhandled exception in `Select Wrapper` if `selected` and `disabled` attributes are set on the same option
- A bug in `Tabs Bar` where scrolling was broken when a tab was selected
- A bug in `Tabs Bar` where the `nextButton` was always rendered

### [2.0.0-alpha.13] - 2021-01-26

#### Added
- Partial function `getFontLinks()` to prevent **Flash of Unstyled Text** (FOUT)

#### Fixed
- React: correct handling of `className` property

### [2.0.0-alpha.12] - 2021-01-20

#### Added
- Partial function `getInitialStyles()` to prevent **Flash of Unstyled Content** (FOUC)
- Partial function `getFontFaceStylesheet()` to prevent **Flash of Unstyled Text** (FOUT)

#### Changed
- React: `PorscheDesignSystemProvider` needs to wrap application
- React: component props have to be camelCase
- React: `PorscheDesignSystemProvider` is needed while testing components

#### Fixed
- React: typings
- React: support of objects for property values

#### Removed
- React: `getPrefixedComponents`, prefixing is handled by `PorscheDesignSystemProvider`

### [2.0.0-alpha.11] - 2021-01-08

#### Changed
- Precision of relative line height
- Changed color of `neutral contrast low`

### [2.0.0-alpha.10] - 2020-12-14

#### Added
- `native` property to `Select Wrapper` to force rendering of native Browser select dropdown
- Extended flexibility of `Headline`

#### Changed
- Some styling improvements of `Select Wrapper`

#### Fixed
- Jsdom Polyfill `fetch` error

### [2.0.0-alpha.9] - 2020-12-09

### Fixed
- Improved reliability of `componentsReady()`

#### Changed
- Jsdom Polyfill `console.warn` behaviour

### [2.0.0-alpha.8] - 2020-12-03

### Fixed
- A bug where `Modal` did not remove `overflow=hidden` on document body.

### [2.0.0-alpha.7] - 2020-11-26

#### Added
- Jsdom Polyfill

#### Removed
- Jsdom Mocks
- Global "blur on focus" script

#### Changed
- Default dropdown direction of `SelectWrapper` from `down` to `auto`
- Made API of `Tabs` consistent with `Tabs Bar`
- Removed transition for focus styling
- Use `:focus-visible` as default and `:focus` as fallback for focusable elements

#### Fixed
- The Selected element of `SelectWrapper` dropdown keeps now in sync with native selection if changed programmatically
- Invalid search results get cleared if `SelectWrapper` becomes focus state
- Some bugs in `TabsBar`
- Minification of dynamic slotted content styles
- An issue where `Pagination` throws console errors if disconnected from dom.

### [2.0.0-alpha.6] - 2020-10-28

#### Changed
- default `type` of `Button` and `Button Pure` to `submit`

#### Fixed
- Typings

### [2.0.0-alpha.5] - 2020-10-26

#### Added
- `Modal` component

#### Fixed
- Typing for `pageChange` event of `Pagination` component
- Typings

#### Changed
- Focus styling

### [2.0.0-alpha.4] - 2020-10-14

#### Added
- Custom filter to `Select Wrapper` component
- DropDown direction property to `Select Wrapper` component
- Display `*` after label when `input`, `textarea` or `select` have `required` attribute within form wrapper components
- `Tabs` component
- `Tabs Bar` component
- `Banner` component

#### Removed
- Default `position: relative;` style of `Link Pure` and `Button Pure` 

#### Fixed
- `Spinner` zooming bug on Safari

### [2.0.0-alpha.3] - 2020-09-11

#### Added
- Support to load assets from China CDN directly via browser flag: `PORSCHE_DESIGN_SYSTEM_CDN = 'cn';`

#### Removed
- Support for `<a>` wrapped `Link` and `Link Pure`

### [2.0.0-alpha.2] - 2020-08-20

### [2.0.0-alpha.1] - 2020-08-17

#### Changed
- Removed classnames dependency
- Stencil Core `taskQueue` from `congestionAsync` to `async` for more performant component rendering

#### Fixed
- Focus input on label click of `Checkbox Wrapper` and `Radio Button Wrapper`

### [1.5.6] - 2020-10-15

### [1.5.6-rc.0] - 2020-10-13

### Fixed
- `Spinner` zooming bug on Safari

### [1.5.5] - 2020-09-11

### [1.5.5-rc.0] - 2020-09-07

### Changed
- Deprecated stencil lifecycle-method `componentDidUnload` to `disconnectedCallback` to fix "`selectObserver` is undefined" bug in `Select Wrapper` and `Pagination`

### [1.5.4] - 2020-08-25

### [1.5.4-rc.0] - 2020-08-17

#### Changed
- Removed classnames dependency
- Stencil Core `taskQueue` from `congestionAsync` to `async` for more performant component rendering

#### Fixed
- Focus input on label click of `Checkbox Wrapper` and `Radio Button Wrapper`
- Fix typings for `orientation` of `Divider` component

### [2.0.0-alpha.0] - 2020-08-06

#### Added
- **Experimental:** Optional web component scoping mechanism during runtime to enable micro service architecture

#### Changed
- Web components get lazy loaded from central CDN to improve caching strategy across Porsche's digital eco system

#### Removed
- Stop browser support for **IE11** and **EdgeHTML**

#### Fixed
- Mix of `Optgroups` and `Options` on same level in `Select Wrapper` component
- Fix typings for `orientation` of `Divider` component

### [1.5.3] - 2020-08-10

### [1.5.3-rc.0] - 2020-08-10

#### Fixed
- Mix of `Optgroups` and `Options` on same level in `Select Wrapper` component

### [1.5.2] - 2020-07-22

#### Fixed
- Dispatch change event in `Select Wrapper`
- Stencil react-output-target SSR Bug

### [1.5.1] - 2020-07-20

#### Fixed
- SVGO settings for icons
- Angular bug which causes `ngcc` to fail

### [1.5.0] - 2020-07-16

#### Added
- Icons (active-cabin-ventilation, battery-full, bell, bookmark, car-battery, charging-active, charging-state, climate, climate-control, garage, horn, key, map, parking-brake, parking-light, preheating, send, shopping-bag, sidelights, user-manual, wrenches)

#### Changed
- Icons (arrow-first, arrow-last, battery-empty, car, card, charging-station, question)

#### Fixed
- Porsche Marque images

### [1.5.0-rc.2] - 2020-07-06

### [1.5.0-rc.1] - 2020-07-06

#### Added
- **Notification Neutral** color to `color` property of `p-text` and `p-icon`

### [1.5.0-rc.0] - 2020-06-25

#### Added
- `Fieldset Wrapper` component
- Improved SEO of `p-headline` and `p-text`: Added possibility to write semantic HTML tags (e.g. `<h1>-<h6>` or `<p>`, `<blockquote>`, etc.) directly as slotted content.
- Possibility to include anchor tags directly as slots of `Link`, `Link Pure` and `Link Social` 
- `Text` new `weight` property `semibold`
- `Button Pure` label with subline pattern as slot
- `Link Pure` label with subline pattern as slot

#### Changed
- `Select Wrapper` is now ready for the catwalk. It is dressed now with a custom drop down list box and gets naked by default on touch devices. 

#### Fixed
- Minor accessibility improvements of `icons` and `Text Field`
- Remove native number spinner buttons of `Text Field` with type text for Firefox
- An issue with `Button` and `Button Pure` and their `disabled` attribute

### [1.4.0] - 2020-05-14

### [1.4.0-rc.3] - 2020-05-08

#### Added
- `Text List`

#### Changed
- Improve caching strategy for fonts by content-based hash
- Improve caching strategy for marque by content-based hash
- Dimensions and sharpness of marque
- Props for `Content Wrapper`

### [1.4.0-rc.2] - 2020-05-06

#### Added
- `Content Wrapper`
- Description property to `p-text-field-wrapper`, `p-textarea-wrapper` and `p-select-wrapper`
- `Link Social`

#### Changed
- Improve accessibility of error and success states of form elements
- Aria-invalid attribute of form elements if they are in error state is now managed by component
- Rename icon name `configure` to `configurate` (prevents breaking change compared to stable v1.3.0)
- Improve `p-icon` loading behavior

#### Fixed
- Display of wrong icons

#### Removed
- `safe-zone` property of `p-grid` (`Content Wrapper` should be used instead)

### [1.4.0-rc.1] - 2020-04-27

#### Added
- Add `safe-zone` property to `p-grid` for outer grid margin, max-width and centering
- Submit button with search icon to `p-textfield-wrapper` type search
- Test-Projects React, Angular, Gatsby and NextJS

#### Changed
- Background color of readonly state in components `p-textfield-wrapper` and `p-textarea-wrapper`
- Visual appearance of icons
- Improve caching strategy for icons by content-based hash
- Cursor of Radio, Checkbox and Select
- Fixed naming of Mock from `p-textfield-wrapper` to `p-text-field-wrapper`

#### Fixed
- Icon loading mechanism

### [1.4.0-rc.0] - 2020-04-09

#### Added
- SSR support

### [1.3.0] - 2020-04-08

#### Added
- New headline size `headline-5` to `p-headline`
- Test Mocks

#### Fixed
- Text styling of Select component on focus in IE11 and Chrome on Windows 10

### [1.3.0-rc.0] - 2020-04-03

#### Fixed
- Improve form elements

### [1.2.0] - 2020-03-25

#### Added
- `Divider`
- Hover state for form elements

#### Fixed
- Support label text of form elements for Screen readers

### [1.1.2] - 2020-03-17

#### Changed
- Notification colors

### [1.1.1] - 2020-03-13

#### Changed
- Icon of `Checkbox` indeterminate state

### [1.1.0] - 2020-03-11

#### Fixed
- Minor improvements

### [1.1.0-rc.0] - 2020-03-02

#### Added
- `Select Wrapper`
- `Checkbox Wrapper`
- `Radio Button Wrapper`
- `Textarea Wrapper`

#### Fixed
- `Text Field Wrapper` toggle password visibility

### [1.0.3] - 2020-02-13

#### Fixed
- JS framework compatibility

### [1.1.0-0] - 2020-02-06

#### Added
- `Text Field Wrapper`

#### Changed
- Add proper cursor for disabled state for `Button` and `Button Pure`

### [1.0.2] - 2020-02-04

#### Fixed
- Inheritable styling of slotted content

### [1.0.1] - 2020-01-30

#### Added
- Clickable area of `Link Pure` and `Button Pure` is optionally configurable by defining padding on host element

### [1.0.0] - 2020-01-28

#### Added
- Cursor pointer on hover for `Button` and `Button Pure`
- Line-height gets calculated based on Porsche type-scaling formula automatically for `Text`, `Link Pure` and `Button Pure`
- Test helper function `componentsReady()` which indicates when lazy loaded components fully have loaded

#### Changed
- Update CDN asset paths
- Improve font-weight definitions
- Rename and optimize neutral colors for `Icon` and `Text`

### [1.0.0-rc.1] - 2019-12-13

#### Added
- `Headline`
- `Text`
- `Marque`
- `Button`
- `Button Pure`
- `Spinner`
- `Icon`
- `Flex`
- `Grid`
- `Link`
- `Link Pure`
- `Pagination`
- "Blur on focus"<|MERGE_RESOLUTION|>--- conflicted
+++ resolved
@@ -9,11 +9,8 @@
 ### [Unreleased]
 
 #### Added
-<<<<<<< HEAD
 - `Accordion` component
-=======
 - Angular: export types from package root
->>>>>>> 9683c68c
 
 #### Changed
 - `Button`, `Button Pure` and `Switch` are now focusable while in `loading` state
