# Changelog

## Porsche Design System - Components
All notable changes to this project will be documented in this file.

The format is based on [Keep a Changelog](https://keepachangelog.com/en/1.0.0/),
and this project adheres to [Semantic Versioning](https://semver.org/spec/v2.0.0.html).

### [Unreleased]

<<<<<<< HEAD
### [2.9.2-rc.1] - 2022-03-23
=======
#### Fixed
- Bug caused by Chrome where hover styles of `Link Pure` are not displayed correctly
>>>>>>> 54b88cc4

### [2.9.2-rc.0] - 2022-03-22

#### Added
- Normalized font behavior (`hyphen`, `overflow-wrap` and `text-size-adjust`) across components 

#### Fixed
- `Modal` scrolling and pinch to zoom on iOS
- `Modal` initial position if scrollable
- `Table Head Cell` sort icon `asc` + `desc`

### [2.9.1] - 2022-03-10

### [2.9.1-rc.0] - 2022-03-09

#### Added
- Styles for slotted `<button>` in `Text`

#### Changed
- `Modal` heading and aria validation happens only when open

#### Fixed
- React: bundling format of partials

### [2.9.0] - 2022-02-28

### [2.9.0-rc.1] - 2022-02-25

#### Fixed
- `Modal` focus trap respecting elements in shadow DOM and dynamically added/removed elements on first level
- `TabsItem` focus outline on click in Safari
- Error while using partials in Vanilla JS and Angular

### [2.9.0-rc.0] - 2022-02-16

#### Added
- `getFontFaceStylesheet` returns additional `<link>` tags with `rel="preconnect"` and `rel="dns-prefetch"`
- Option `format` to partials `getFontFaceStylesheet`, `getComponentChunkLinks()`, `getFontLinks()`, `getIconLinks()`, `getInitialStyles()`, `getLoaderScript()` and `getMetaTagsAndIconLinks()`

#### Deprecated
- The option `withoutTags` of partials `getFontFaceStylesheet`, `getComponentChunkLinks()`, `getFontLinks()`, `getIconLinks()`, `getInitialStyles()`, `getLoaderScript()` and `getMetaTagsAndIconLinks()`
  is deprecated and will be removed in `v3.0.0`. Please use `format: 'jsx'` instead.
```diff
- <link rel="stylesheet" href={getFontFaceStylesheet({ withoutTags: true })} crossOrigin="true" />
+ {getFontFaceStylesheet({ format: 'jsx' })}
```

### [2.9.0-beta.1] - 2022-01-27

#### Added
- `:focus-visible` content of selected Tab in `Tabs` component gets focus styling
- Improved accessibility of `Text Field Wrapper` and `Textarea Wrapper` when `maxlength` attribute is set
- `Modal` aria property
- `Modal` class for slotted elements to make content full-width

#### Changed
- `Button Pure` and `Link Pure` removed `position: relative` imposition, make sure to **not** override it with `position: static`

#### Fixed
- `Modal` close button styles when no heading is passed

### [2.9.0-beta.0] - 2022-01-18

#### Added
- React: `getByRoleShadowed`, `getByLabelTextShadowed` and `getByTextShadowed` utilities which uses `@testing-library/dom` queries internally to support Shadow DOM  

#### Fixed
- React: `UnhandledPromiseRejectionWarning` when using `skipPorscheDesignSystemCDNRequestsDuringTests()`

### [2.8.0] - 2022-01-17

#### Fixed
- Accessibility issue of `Icon` component in Windows High Contrast Mode in Chromium Browser

### [2.8.0-rc.0] - 2022-01-14

#### Added
- Support for `tabindex` attribute on `Button`, `Button Pure`, `Switch`, `Link`, `Link Pure` and `Link Social`

#### Changed
- `:focus-visible` style matches outline color of `Button` while hovered

#### Deprecated
- The `tabbable` property of `Button`, `Button Pure` and `Switch` is deprecated and will be removed in `v3.0.0`. Please use `tabindex` instead.
```diff
- <p-button tabbable="false">Some button</p-button>
+ <p-button tabindex="-1">Some button</p-button>
```

### [2.8.0-beta.3] - 2021-12-22

#### Added
**Disclaimer:** The provided themes `light-electric` and `dark-electric` are just a proof of concept, it's **not** accessible regarding its color contrast and might even be removed in an upcoming major release again.
- `light-electric` theme for `Switch`
- `dark-electric` theme for `Button Pure` and `Link Pure`
- Character counter to `Text Field Wrapper` and `Textarea Wrapper` if `maxlength` is present on `input type="text"` and `textarea`

#### Changed
- `:focus-visible` style matches outline color of `Switch` while hovered

#### Fixed
- Box model of `Button Pure`

### [2.8.0-beta.2] - 2021-12-22

#### Fixed
- `Content Wrapper` regression for `!important` style

#### Added
- Usage validation for `Link`, `Link Pure` and `Link Social`

### [2.8.0-beta.1] - 2021-12-16

#### Fixed
- `Select Wrapper` validation of select element

### [2.8.0-beta.0] - 2021-12-15

#### Changed
- Angular: Increased peer dependency to `>=12.0.0 <14.0.0`

### [2.7.0] - 2021-12-14

### [2.7.0-rc.0] - 2021-12-14

#### Removed
- `offset-bottom` prop of `Toast` (use `--p-toast-position-bottom` CSS variable instead)

### [2.7.0-beta.6] - 2021-12-08

#### Added
- `Popover`

### [2.7.0-beta.5] - 2021-12-07

#### Added
**Disclaimer:** The provided theme `light-electric` is just a proof of concept, it's **not** accessible regarding its color contrast and might even be removed in an upcoming major release again.
- `light-electric` theme for `Accordion`, `Link`, `Link Pure`, `Button`, `Button Pure`, `Tabs`, `Tabs Bar`

### [2.7.0-beta.4] - 2021-12-02

### [2.7.0-beta.3] - 2021-11-30

#### Added
- `Accordion` uses `MutationObserver` fallback when no `ResizeObserver` is available in older browsers

#### Fixed
- `Link` and `Link Social` not adapting slotted anchor to the width of the element 

### [2.7.0-beta.2] - 2021-11-24

#### Added
- `Toast`

#### Fixed
- `Banner` animations respect offset correctly

### [2.7.0-beta.1] - 2021-11-16

#### Fixed
- `Headline` applies `align` and `ellipsis` prop correctly

### [2.7.0-beta.0] - 2021-11-11

#### Added
- New `aria` property for `ARIA` attribute handling for: `Button`, `Button Pure`, `Icon`, `Link`, `Link Pure`, `Marque`, `Spinner`

#### Fixed
- React: warnings about `useLayoutEffect` in SSR context

### [2.6.1] - 2021-11-05

#### Fixed
- Prevent breaking entire Porsche Design System due to lacking support of `ResizeObserver`, however `Accordion` still requires it 

### [2.6.0] - 2021-11-04

#### Added
- `unit` and `unitPosition` properties to `Text Field Wrapper`

### [2.6.0-beta.0] - 2021-10-29

#### Changed
- Use `Heiti SC` (pre-installed on iOS/macOS) and `SimHei` (pre-installed on Windows) as Chinese fallback font

#### Added
- `Marque` uses `webp` images for browsers that support it
- `Inline Notification`
- `Icon` now supports `success` for `name` property

#### Fixed
- Colors of `Banner` for dark theme
- Replaced CSS `inset` property with `top`, `left`, `right` and `bottom` for browser compatibility 
- Opening and closing transition of `Modal`

### [2.5.1-beta.0] - 2021-10-11

#### Fixed
- Possible exceptions when components get unmounted directly

### [2.5.0] - 2021-10-04

#### Added
- `SimHei` and `黑体` as fallback for all components' `font-family`

### [2.5.0-beta.1] - 2021-09-28

#### Changed
- React: improved render behavior of components

### [2.5.0-beta.0] - 2021-09-22

#### Added
- React: utility function `skipPorscheDesignSystemCDNRequestsDuringTests`

### [2.4.0] - 2021-09-21

### [2.4.0-beta.2] - 2021-09-21

#### Added
- `Link Social` and `Icon` now support `kakaotalk`, `naver`, `reddit` and `tiktok`
- JSS caching mechanism to improve style performance

#### Changed
- Alignment of `linkedin` icon
- Improved accessibility of `Select Wrapper`
- `Icon` loading behaviour to non-blocking, components using the `Icon` will no longer wait for it to load
- Validation messages of `Fieldset Wrapper` have now an additional icon representing the validation state

#### Fixed
- Box model of `Link Pure`
- Focus of `Link Pure` with slotted anchor and hidden label
- Focus cycling of `Modal` without focusable children
- Suppress CORS error

### [2.4.0-beta.1] - 2021-08-26

#### Added
- `active` property to `Button Pure`

### [2.4.0-beta.0] - 2021-08-26

#### Added
- `icon` property of `Button Pure` and `Link Pure` was extended by `none` value
- `alignLabel` and `stretch` property to `Button Pure` and `Link Pure`

#### Changed
- Improved `:focus-visible` and `:hover:focus-visible` colors for `Link Social` and `Link`
- Improved slotted `<a>` coloring in dark theme for `Link Social` and `Link`
- Validation messages of `Checkbox Wrapper`, `Radio Button Wrapper`, `Select Wrapper`, `Textarea Wrapper` and `Text Field Wrapper` have now an additional icon representing the validation state
- `Modal` backdrop behavior to close modal on mouse-down

#### Fixed
- Slotted `<a>` coloring in dark theme for `Text`, `Headline`, `Text List`, `Banner`, `Select Wrapper` and `Link Pure`
- Wrong background color of scrollable `Modal`'s backdrop in Safari

### [2.3.0] - 2021-07-28

### [2.3.0-beta.3] - 2021-07-28

#### Changed
- `Accordion` reduce paddings, vertically align carets to the first heading row, adjust border color and hover styles

#### Fixed
- `Text Field Wrapper` accessibility of type password and search

### [2.3.0-beta.2] - 2021-07-15

#### Added
- `Checkbox Wrapper`, `Radio Button Wrapper`, `Select Wrapper`, `Textarea Wrapper` and `Text Field Wrapper` now reflect changes of the `required` attribute on their child component
- `multiline` property to `Table Cell`
- Partial function `getLoaderScript()` to initialize Porsche Design System as early as possible

#### Fixed
- `Table Head Cell` uses semi bold instead of bold as font weight
- Transition of `Modal`

### [2.3.0-beta.1] - 2021-07-08

#### Added
- `Accordion`

#### Changed
- Removed initial delay of `Banner`

### [2.3.0-beta.0] - 2021-07-01

#### Added
- `Table`
- Angular: export types from package root
- Accessibility icon

#### Changed
- `Button`, `Button Pure` and `Switch` are now focusable while in `loading` state
- `Text` and `Headline` inherits white-space CSS property
- React: sync component props via property instead of attribute 

#### Fixed
- Angular: support `"strictTemplates": true` option in `tsconfig.json`
- Use correct icon for `arrow-last` and `arrow-first` in `Icon`, `Button` and `Link` components

### [2.2.1] - 2021-06-08

#### Changed
- Optimize vertical alignment of `Modal`

#### Fixed
- URL in inject global style warning

### [2.2.1-beta.1] - 2021-06-02

#### Fixed
- Margin of `Tabs Bar` within `Tabs` for Firefox and Safari
- SVG of `Icon` is not removed after prop change, e.g. on color change
- Fullscreen behavior of `Modal` on screens larger than 1760px

### [2.2.0] - 2021-05-19

#### Fixed
- `Text` inside `Button` now has the proper size on iOS Safari when changing to and from landscape mode
- `Banner` can now be re-opened after closing
- Closing one `Banner` will not close other `Banners` on the site

### [2.2.0-beta.2] - 2021-05-12

#### Fixed
- `Select Wrapper` value changes are now reflected correctly
- `Select Wrapper` dark theme background color if used with `filter` prop

### [2.2.0-beta.1] - 2021-05-05

#### Added
- Partial function `getIconLinks()` to preload Porsche Design System Icons

#### Fixed
- `Text Field Wrapper` spacing in Safari

### [2.2.0-beta.0] - 2021-05-05

#### Added
- Partial function `getMetaTagsAndIconLinks()` to simplify cross device fav and meta icons

### [2.1.0] - 2021-05-03

### [2.1.0-beta.0] - 2021-05-03

#### Added
- `Switch`

#### Changed
- `Text` automatically breaks words/strings into new line being too long to fit inside their container
- `Headline` automatically breaks words/strings into new line being too long to fit inside their container
- Extended `Fieldset Wrapper` with `labelSize`, `required`, `state` and `message` properties. If the `Fieldset Wrapper` is set to required 
  only the label of the **Fieldset Wrapper** gets an asterisk. It is removed from all wrapped child components, as long as they are Porsche Design System form elements.

### [2.0.3] - 2021-04-28

### [2.0.3-beta] - 2021-04-28

#### Fixed
- Angular: Events firing twice in `Pagination`, `Modal`, `Tabs`, `Tabs Bar` and `Banner` component

### [2.0.2] - 2021-04-21

### [2.0.2-beta.0] - 2021-04-20

#### Fixed
- TypeScript build errors due to duplicate declarations in `types.d.ts`

### [2.0.1] - 2021-04-16

#### Fixed
- Visual appearance of `Checkbox Wrapper` in iOS Safari
- A bug where `Text Field Wrapper` would throw an error when reattaching to DOM too quickly
- Visual bug in Firefox when zooming out `Text Field Wrapper`, `Checkbox Wrapper` and `Textarea Wrapper`
- Angular: Streamline component styles in dark theme 

#### Changed
- Aligned focus states of `Checkbox Wrapper` and `Radio Button Wrapper` across browsers

### [2.0.0] - 2021-04-13

In keeping with [Semver](https://semver.org/), Porsche Design System v2.0.0 was released due to changes in the API, fundamental changes in loading behavior and others.
With our new major version `v2.0.0` there are some important changes that you should watch out for.
To make the migration from `v1.5.x` to our current `v2.0.0` easier, we offer a few guidelines.

## General changes / improvements:

#### All components, icons, fonts, styles and marque of the Porsche Design System are loaded versioned and chunked from a central CDN
This way all web based digital Porsche products share and use the cached and versioned assets regardless of the JS framework used to improve loading performance across the Porsche group.
Only a tiny (1.4kb sized) Porsche Design System loader script gets bundled into your application code.
Everything else gets loaded versioned, cached and chunked from a central CDN ([read more](https://designsystem.porsche.com/latest/performance/cdn)).
However, this also means that you will need an **Internet connection** to render the components in a browser (possibly relevant for development stage or intranet applications).

#### Enabling Micro Frontend Architecture
In case of a micro-frontend architecture, multiple instances and versions of the Porsche Design System can be combined in a final application by configurable prefixing technique of the Porsche Design System components during runtime.
Please refer to our framework specific guidelines [Vanilla JS](https://designsystem.porsche.com/latest/start-coding/vanilla-js), [Angular](https://designsystem.porsche.com/latest/start-coding/angular) and [React](https://designsystem.porsche.com/latest/start-coding/react).

#### Prevent Flash of Unstyled Content (FOUC) and Flash of Unstyled Text (FOUT)
To prevent FOUC/FOUT, the Porsche Design System offers various partials as part of the `@porsche-design-system/components-{js|angular|react}` package to ensure all necessary Porsche Design System fonts and components are fully loaded.
If you've used the `@porsche-design-system/partials` package previously, stop using it and replace the integration with the partials provided by `@porsche-design-system/components-{js|angular|react}` package.
Have a look at our [FOUC/FOUT guidelines](https://designsystem.porsche.com/latest/performance/loading-behaviour).

```diff
- <%= require('@porsche-design-system/partials').getPorscheDesignSystemCoreStyles() %>
+ <%= require('@porsche-design-system/components-{js|angular|react}/partials').getInitialStyles() %>

- <%= require('@porsche-design-system/partials').getFontFaceCSS() %>
+ <%= require('@porsche-design-system/components-{js|angular|react}/partials').getFontFaceStylesheet() %>

- <link rel="preload" href="path/to/webfont/nameOfWebFontFile" as="font" type="font/woff2" crossorigin />
+ <%= require('@porsche-design-system/components-{js|angular|react}/partials').getFontLinks({ weights: ['regular', 'semi-bold'] }) %>
```

#### Added support for China CDN
Our CDN is configured to forward requests to Chinese CDN automatically when necessary.
So you're good to go without any configuration or multiple region specific builds of your application.
However, if you are aiming for the maximum possible performance in China, you can configure which CDN the Porsche Design System must use.
Please follow our [CDN guidelines](https://designsystem.porsche.com/latest/performance/cdn) for more information.

#### New/optimized components
- **Tabs**
- **Tabs Bar**
- **Banner**
- **Modal**
- Headline
- Select
- Pagination
- Button
- Button Pure
- Link
- Link Pure
- Spinner
- Checkbox
- Radio Button

#### Improved TypeScript support for Angular and React
To ensure the best possible typing support, we have refactored our Angular and React wrappers which integrate the native web components of the Porsche Design System.

#### componentsReady() works reliable
Because the Porsche Design System components get loaded async at the time they are needed, it might be relevant within your application or test automation to know when those have been initialized.
Therefore, we provide in all three `@porsche-design-system/components-{js|angular|react}')` packages a reliable helper function `componentsReady()`.
[Read more about it](https://designsystem.porsche.com/latest/helpers/components-ready).

#### Removed "blur on focus"
Now focus styling is only applied when you navigate through keyboard and ignored by mouse interaction for browsers supporting `:focus-visible` otherwise it will fallback to `:focus` CSS implementation.

#### Changed focus styling for a better compromise between accessibility and visual appearance
Color and outline of general focus styling has changed to `currentColor` for light/dark theme with an outline of 1px width/offset.
If you have custom components build with the usage of our `@porsche-design-system/utilities` package then update it to the latest version (we also provide a focus [SCSS mixin](https://designsystem.porsche.com/latest/utilities/scss/functions) and [JS function](https://designsystem.porsche.com/latest/utilities/js/functions)).

#### Improved geometry of Porsche Next font
For better alignment and readability we've changed the geometry of the Porsche Next font which results in a visual change of font size and spacing.

#### Dropped support for IE11 and EdgeHTML according to Porsche's official browser strategy 2021
If you still need to support these browsers, you have to stick to `v1.5.x`.
We offer a Browser Notification package `@porsche-design-system/browser-notification` to alert users that these browsers are no longer supported.
It supports a blocking layer (to be used with Porsche Design System `v2.x`), or a dismissible banner (to be used with Porsche Design System `v1.x`).
Please refer to our [Browser compatibility guidelines](https://designsystem.porsche.com/latest/help/browser-compatibility).

#### Changed default type of Button and Button Pure
To be in sync with native `<button>` behavior we've changed the default `type` of **Button** and **Button Pure** component.
Those components will render a button within their Shadow DOM as `<button type="submit">` (previously `<button type="button">`).

- `submit`: The button submits the form data to the server. This is the default if the attribute is not specified for buttons associated with a `<form>`, or if the attribute is an empty or invalid value.
- `button`: The button has no default behavior, and does nothing when pressed by default. It can have client-side scripts listen to the element's events, which are triggered when the events occur.

#### Changed support for wrapped links around Link, Link Pure and Link Social component
Due to the support for setting links (`<a href="#">`) in our **Link**, **Link Pure** and **Link Social** components as child, we've removed support for styling the anchor tag (`<a>`) when it surrounds the component.
So we recommend changing the position of the `<a>` tag from wrapping the component to a direct slot (child) of it.

```diff
- <a href="#"><p-link>Some label</p-link></a>
+ <p-link><a href="#">Some label</a></p-link>

- <a href="#"><p-link-pure>Some label</p-link-pure></a>
+ <p-link-pure><a href="#">Some label</a></p-link-pure>

- <a href="#"><p-link-social>Some label</p-link-social></a>
+ <p-link-social><a href="#">Some label</a></p-link-social>
```

#### Automatic * asterisk symbol to form field labels
We added an automatic generated * asterisk symbol to form field labels which have the required attribute.
This might lead to a doubled * symbol if you set one by yourself.

```diff
- <p-text-field-wrapper label="Some label *"><input type="text" name="some-name" required /></p-text-field-wrapper>
+ <p-text-field-wrapper label="Some label"><input type="text" name="some-name" required /></p-text-field-wrapper>

- <p-checkbox-wrapper label="Some label *"><input type="checkbox" name="some-name" required /></p-checkbox-wrapper>
+ <p-checkbox-wrapper label="Some label"><input type="checkbox" name="some-name" required /></p-checkbox-wrapper>

- <p-radio-button-wrapper label="Some label *"><input type="radio" name="some-name" required /></p-radio-button-wrapper>
+ <p-radio-button-wrapper label="Some label"><input type="radio" name="some-name" required /></p-radio-button-wrapper>

- <p-radio-button-wrapper label="Some label *"><input type="radio" name="some-name" required /></p-radio-button-wrapper>
+ <p-radio-button-wrapper label="Some label"><input type="radio" name="some-name" required /></p-radio-button-wrapper>

- <p-textarea-wrapper label="Some label *"><textarea name="some-name" required></textarea></p-textarea-wrapper>
+ <p-textarea-wrapper label="Some label"><textarea name="some-name" required></textarea></p-textarea-wrapper>

- <p-select-wrapper label="Some label *"><select name="some-name" required><option>A</option></select></p-select-wrapper>
+ <p-select-wrapper label="Some label"><select name="some-name" required><option>A</option></select></p-select-wrapper>
```

#### Shadow DOM
`Flex`, `Flex Item`, `Grid` and `Grid Item` now use Shadow DOM, thus you are not able to overwrite styles defined by these components any longer.

---

## Angular

#### Integration of Angular components
In the past it was possible to provide a token called `PREVENT_WEB_COMPONENTS_REGISTRATION` which prevented the registration of the Porsche Design System components and loading of polyfills.
Due to the fact that we no longer provide / need poly filling, we have completely removed the token.
For advanced usage please [read further](https://designsystem.porsche.com/latest/start-coding/angular).

---

## React

#### Integration of React components
In the past `@porsche-design-system/components-react` components have initialized the **Porsche Design System Loader** automatically as soon as a component was imported.
With `v2.x` you have to import the `PorscheDesignSystemProvider` once in your `index.tsx` which then initializes the **Porsche Design System Loader**, e.g. like:
```diff
  // index.tsx
    
  import ReactDOM from 'react-dom';
  import { PorscheDesignSystemProvider } from '@porsche-design-system/components-react';
  import { App } from './App';
    
  ReactDOM.render(
    <React.StrictMode>
+     <PorscheDesignSystemProvider>
        <App />
+     </PorscheDesignSystemProvider>
    </React.StrictMode>,
    document.getElementById('root')
  );
```
For advanced usage please [read further](https://designsystem.porsche.com/latest/start-coding/react).


#### Jsdom Polyfill for React / Jest / jsdom test automation
We removed test mocks for React / Jest / jsdom as Shadow DOM is supported since jsdom v12.2.0.
Instead, we provide a Jsdom Polyfill (exclusivly for `@porsche-design-system/components-react` package) fixing missing implementation of jsdom which the Porsche Design System relies on.
**Note:** If your test includes Porsche Design System components, make sure to wrap the component you want to test with a PorscheDesignSystemProvider in order to avoid exceptions.
For more information please [read further](https://designsystem.porsche.com/latest/start-coding/react).

---

## Vanilla JS

#### Integration of Vanilla JS components
With `v1.x` of the Porsche Design System you've had to copy all needed JS files of `@porsche-design-system/components-js` into your target directory and include the ES5 and ESM loader snippet.
Now you only need to copy one `index.js` file and initialize the Porsche Design System like in the example below:

```diff
  <!DOCTYPE html>
  <html lang="en">
    <head>
      <meta charset="utf-8">
      <meta name="viewport" content="width=device-width,initial-scale=1.0">
      <title>Porsche Design System</title>
-     <script nomodule src="PATH/TO/PACKAGE/@porsche-design-system/components-js/dist/porsche-design-system/porsche-design-system.js"></script>
-     <script type="module" src="PATH/TO/PACKAGE/@porsche-design-system/components-js/dist/porsche-design-system/porsche-design-system.esm.js"></script>
+     <script src="PATH/TO/PACKAGE/@porsche-design-system/components-js/index.js"></script>
    </head>
    <body>
+     <script type="text/javascript">
+       porscheDesignSystem.load();
+     </script>
      <p-headline variant="headline-1">Some text</p-headline>
    </body>
  </html>
```
For advanced usage please [read further](https://designsystem.porsche.com/latest/start-coding/vanilla-js).

---

### [2.0.0-rc.10] - 2021-04-12

#### Changed
- `Tabs` and `Tabs Bar` now respect dynamic additions / removals of `p-tabs-item`, `a` and `button` elements. Make sure to update the `activeTabIndex` when mutating elements
- Improved performance of `Text`, `Button Pure` and `Link Pure` when `size` is not `inherit`

#### Added
- `Grid` now has a `wrap` and `gutter` property
- Components (`Grid Item`, `Flex Item`, `Tabs Item` and `Text List Item`) that require a specific parent (`Grid`, `Flex`, `Tabs` and `Text List`) will now throw an error if used without that parent

#### Fixed
- Visual appearance of `Checkbox Wrapper` and `Radio Button Wrapper` reflect the state of the wrapped `input` element

### [2.0.0-rc.9] - 2021-03-26

#### Added
- `Button Group` component
- Fullscreen property for `Modal` on mobile

#### Changed
- Spacings, heading and sizes of `Modal`

#### Fixed
- Prevent duplicate loading of `porsche-design-system.v2.x.HASH.js` chunk when using `getComponentChunkLinks()` partial

### [2.0.0-rc.8] - 2021-03-17

#### Added
- Support for full height `Content Wrapper` with flex 
- `Tabs Bar` now supports `undefined` as `activeTabIndex`

#### Changed
- `Tabs Bar` has a new default `activeTabIndex`, which is `undefined`
- `Tabs Bar` does not work by itself anymore. The `activeTabIndex` needs to be controlled from the outside ([read more](https://designsystem.porsche.com/latest/components/tabs-bar/examples))
- Background Color of `Select Wrapper` in `dark` theme to meet accessibility criteria

### [2.0.0-rc.7] - 2021-03-15

#### Fixed
- Make shadowed `Flex` and `Grid` work in Firefox + Safari

### [2.0.0-rc.6] - 2021-03-11

#### Changed
- Make `Grid` and `Grid Item` use Shadow DOM
- Make `Flex` and `Flex Item` use Shadow DOM

### [2.0.0-rc.5] - 2021-03-09

#### Added
- Configurable background color of `Content Wrapper`
- `italic` font-style in `Text` is now overridden with `normal`

#### Fixed
- Usage of `Select Wrapper` within custom elements
- A bug that caused `Spinner` to be displayed in a wrong size

### [2.0.0-rc.4] - 2021-03-01

#### Changed
- Filter of `Select Wrapper` supports substring search

#### Fixed
- Build error in SSR

### [2.0.0-rc.3] - 2021-02-17

#### Added
- React: utility function `skipCheckForPorscheDesignSystemProviderDuringTests`
- React: tree shaking for component wrappers

#### Fixed
- Angular: error in `Checkbox Wrapper`, `Radio Button Wrapper` and `Text Field Wrapper` when `input[type]` is bound

### [2.0.0-rc.2] - 2021-02-12

#### Added
- Validate usage of `Checkbox Wrapper`, `Radio Button Wrapper`, `Select Wrapper`, `Text Field Wrapper` and `Textarea Wrapper`

### [2.0.0-rc.1] - 2021-02-04

#### Added
- Partial function `getComponentChunkLinks()` to preload Porsche Design System Components

#### Changed
- Added a space before asterisk (`*`) when `input`, `textarea` or `select` have `required` attribute within form wrapper components
- Renamed partial `getFontLinks()` option from `weight` to `weights`

#### Fixed
- A bug in `Tabs Bar` where the nextButton was mistakenly rendered.
- A bug where `Icon` was not rendered when using `lazy` property.
- A bug in `Text Field Wrapper` with input type password where characters would overlap the icon.

### [2.0.0-rc.0] - 2021-01-29

#### Added
- Link support for `Marque`
- Sizing options `'responsive' | 'small' | 'medium'` for `Marque`

#### Changed
- Angular: added static `load()` function `PorscheDesignSystemModule` for custom prefix
- Hide up/down spin button when using **Text Field** with `type="number"` in Firefox

#### Fixed
- Angular: typings 
- React: correct handling of `ref` property
- Unhandled exception in `Select Wrapper` if `selected` and `disabled` attributes are set on the same option
- A bug in `Tabs Bar` where scrolling was broken when a tab was selected
- A bug in `Tabs Bar` where the `nextButton` was always rendered

### [2.0.0-alpha.13] - 2021-01-26

#### Added
- Partial function `getFontLinks()` to prevent **Flash of Unstyled Text** (FOUT)

#### Fixed
- React: correct handling of `className` property

### [2.0.0-alpha.12] - 2021-01-20

#### Added
- Partial function `getInitialStyles()` to prevent **Flash of Unstyled Content** (FOUC)
- Partial function `getFontFaceStylesheet()` to prevent **Flash of Unstyled Text** (FOUT)

#### Changed
- React: `PorscheDesignSystemProvider` needs to wrap application
- React: component props have to be camelCase
- React: `PorscheDesignSystemProvider` is needed while testing components

#### Fixed
- React: typings
- React: support of objects for property values

#### Removed
- React: `getPrefixedComponents`, prefixing is handled by `PorscheDesignSystemProvider`

### [2.0.0-alpha.11] - 2021-01-08

#### Changed
- Precision of relative line height
- Changed color of `neutral contrast low`

### [2.0.0-alpha.10] - 2020-12-14

#### Added
- `native` property to `Select Wrapper` to force rendering of native Browser select dropdown
- Extended flexibility of `Headline`

#### Changed
- Some styling improvements of `Select Wrapper`

#### Fixed
- Jsdom Polyfill `fetch` error

### [2.0.0-alpha.9] - 2020-12-09

### Fixed
- Improved reliability of `componentsReady()`

#### Changed
- Jsdom Polyfill `console.warn` behaviour

### [2.0.0-alpha.8] - 2020-12-03

### Fixed
- A bug where `Modal` did not remove `overflow=hidden` on document body.

### [2.0.0-alpha.7] - 2020-11-26

#### Added
- Jsdom Polyfill

#### Removed
- Jsdom Mocks
- Global "blur on focus" script

#### Changed
- Default dropdown direction of `SelectWrapper` from `down` to `auto`
- Made API of `Tabs` consistent with `Tabs Bar`
- Removed transition for focus styling
- Use `:focus-visible` as default and `:focus` as fallback for focusable elements

#### Fixed
- The Selected element of `SelectWrapper` dropdown keeps now in sync with native selection if changed programmatically
- Invalid search results get cleared if `SelectWrapper` becomes focus state
- Some bugs in `TabsBar`
- Minification of dynamic slotted content styles
- An issue where `Pagination` throws console errors if disconnected from dom.

### [2.0.0-alpha.6] - 2020-10-28

#### Changed
- default `type` of `Button` and `Button Pure` to `submit`

#### Fixed
- Typings

### [2.0.0-alpha.5] - 2020-10-26

#### Added
- `Modal` component

#### Fixed
- Typing for `pageChange` event of `Pagination` component
- Typings

#### Changed
- Focus styling

### [2.0.0-alpha.4] - 2020-10-14

#### Added
- Custom filter to `Select Wrapper` component
- DropDown direction property to `Select Wrapper` component
- Display `*` after label when `input`, `textarea` or `select` have `required` attribute within form wrapper components
- `Tabs` component
- `Tabs Bar` component
- `Banner` component

#### Removed
- Default `position: relative;` style of `Link Pure` and `Button Pure` 

#### Fixed
- `Spinner` zooming bug on Safari

### [2.0.0-alpha.3] - 2020-09-11

#### Added
- Support to load assets from China CDN directly via browser flag: `PORSCHE_DESIGN_SYSTEM_CDN = 'cn';`

#### Removed
- Support for `<a>` wrapped `Link` and `Link Pure`

### [2.0.0-alpha.2] - 2020-08-20

### [2.0.0-alpha.1] - 2020-08-17

#### Changed
- Removed classnames dependency
- Stencil Core `taskQueue` from `congestionAsync` to `async` for more performant component rendering

#### Fixed
- Focus input on label click of `Checkbox Wrapper` and `Radio Button Wrapper`

### [1.5.6] - 2020-10-15

### [1.5.6-rc.0] - 2020-10-13

### Fixed
- `Spinner` zooming bug on Safari

### [1.5.5] - 2020-09-11

### [1.5.5-rc.0] - 2020-09-07

### Changed
- Deprecated stencil lifecycle-method `componentDidUnload` to `disconnectedCallback` to fix "`selectObserver` is undefined" bug in `Select Wrapper` and `Pagination`

### [1.5.4] - 2020-08-25

### [1.5.4-rc.0] - 2020-08-17

#### Changed
- Removed classnames dependency
- Stencil Core `taskQueue` from `congestionAsync` to `async` for more performant component rendering

#### Fixed
- Focus input on label click of `Checkbox Wrapper` and `Radio Button Wrapper`
- Fix typings for `orientation` of `Divider` component

### [2.0.0-alpha.0] - 2020-08-06

#### Added
- **Experimental:** Optional web component scoping mechanism during runtime to enable micro service architecture

#### Changed
- Web components get lazy loaded from central CDN to improve caching strategy across Porsche's digital eco system

#### Removed
- Stop browser support for **IE11** and **EdgeHTML**

#### Fixed
- Mix of `Optgroups` and `Options` on same level in `Select Wrapper` component
- Fix typings for `orientation` of `Divider` component

### [1.5.3] - 2020-08-10

### [1.5.3-rc.0] - 2020-08-10

#### Fixed
- Mix of `Optgroups` and `Options` on same level in `Select Wrapper` component

### [1.5.2] - 2020-07-22

#### Fixed
- Dispatch change event in `Select Wrapper`
- Stencil react-output-target SSR Bug

### [1.5.1] - 2020-07-20

#### Fixed
- SVGO settings for icons
- Angular bug which causes `ngcc` to fail

### [1.5.0] - 2020-07-16

#### Added
- Icons (active-cabin-ventilation, battery-full, bell, bookmark, car-battery, charging-active, charging-state, climate, climate-control, garage, horn, key, map, parking-brake, parking-light, preheating, send, shopping-bag, sidelights, user-manual, wrenches)

#### Changed
- Icons (arrow-first, arrow-last, battery-empty, car, card, charging-station, question)

#### Fixed
- Porsche Marque images

### [1.5.0-rc.2] - 2020-07-06

### [1.5.0-rc.1] - 2020-07-06

#### Added
- **Notification Neutral** color to `color` property of `p-text` and `p-icon`

### [1.5.0-rc.0] - 2020-06-25

#### Added
- `Fieldset Wrapper` component
- Improved SEO of `p-headline` and `p-text`: Added possibility to write semantic HTML tags (e.g. `<h1>-<h6>` or `<p>`, `<blockquote>`, etc.) directly as slotted content.
- Possibility to include anchor tags directly as slots of `Link`, `Link Pure` and `Link Social` 
- `Text` new `weight` property `semibold`
- `Button Pure` label with subline pattern as slot
- `Link Pure` label with subline pattern as slot

#### Changed
- `Select Wrapper` is now ready for the catwalk. It is dressed now with a custom drop down list box and gets naked by default on touch devices. 

#### Fixed
- Minor accessibility improvements of `icons` and `Text Field`
- Remove native number spinner buttons of `Text Field` with type text for Firefox
- An issue with `Button` and `Button Pure` and their `disabled` attribute

### [1.4.0] - 2020-05-14

### [1.4.0-rc.3] - 2020-05-08

#### Added
- `Text List`

#### Changed
- Improve caching strategy for fonts by content-based hash
- Improve caching strategy for marque by content-based hash
- Dimensions and sharpness of marque
- Props for `Content Wrapper`

### [1.4.0-rc.2] - 2020-05-06

#### Added
- `Content Wrapper`
- Description property to `p-text-field-wrapper`, `p-textarea-wrapper` and `p-select-wrapper`
- `Link Social`

#### Changed
- Improve accessibility of error and success states of form elements
- Aria-invalid attribute of form elements if they are in error state is now managed by component
- Rename icon name `configure` to `configurate` (prevents breaking change compared to stable v1.3.0)
- Improve `p-icon` loading behavior

#### Fixed
- Display of wrong icons

#### Removed
- `safe-zone` property of `p-grid` (`Content Wrapper` should be used instead)

### [1.4.0-rc.1] - 2020-04-27

#### Added
- Add `safe-zone` property to `p-grid` for outer grid margin, max-width and centering
- Submit button with search icon to `p-textfield-wrapper` type search
- Test-Projects React, Angular, Gatsby and NextJS

#### Changed
- Background color of readonly state in components `p-textfield-wrapper` and `p-textarea-wrapper`
- Visual appearance of icons
- Improve caching strategy for icons by content-based hash
- Cursor of Radio, Checkbox and Select
- Fixed naming of Mock from `p-textfield-wrapper` to `p-text-field-wrapper`

#### Fixed
- Icon loading mechanism

### [1.4.0-rc.0] - 2020-04-09

#### Added
- SSR support

### [1.3.0] - 2020-04-08

#### Added
- New headline size `headline-5` to `p-headline`
- Test Mocks

#### Fixed
- Text styling of Select component on focus in IE11 and Chrome on Windows 10

### [1.3.0-rc.0] - 2020-04-03

#### Fixed
- Improve form elements

### [1.2.0] - 2020-03-25

#### Added
- `Divider`
- Hover state for form elements

#### Fixed
- Support label text of form elements for Screen readers

### [1.1.2] - 2020-03-17

#### Changed
- Notification colors

### [1.1.1] - 2020-03-13

#### Changed
- Icon of `Checkbox` indeterminate state

### [1.1.0] - 2020-03-11

#### Fixed
- Minor improvements

### [1.1.0-rc.0] - 2020-03-02

#### Added
- `Select Wrapper`
- `Checkbox Wrapper`
- `Radio Button Wrapper`
- `Textarea Wrapper`

#### Fixed
- `Text Field Wrapper` toggle password visibility

### [1.0.3] - 2020-02-13

#### Fixed
- JS framework compatibility

### [1.1.0-0] - 2020-02-06

#### Added
- `Text Field Wrapper`

#### Changed
- Add proper cursor for disabled state for `Button` and `Button Pure`

### [1.0.2] - 2020-02-04

#### Fixed
- Inheritable styling of slotted content

### [1.0.1] - 2020-01-30

#### Added
- Clickable area of `Link Pure` and `Button Pure` is optionally configurable by defining padding on host element

### [1.0.0] - 2020-01-28

#### Added
- Cursor pointer on hover for `Button` and `Button Pure`
- Line-height gets calculated based on Porsche type-scaling formula automatically for `Text`, `Link Pure` and `Button Pure`
- Test helper function `componentsReady()` which indicates when lazy loaded components fully have loaded

#### Changed
- Update CDN asset paths
- Improve font-weight definitions
- Rename and optimize neutral colors for `Icon` and `Text`

### [1.0.0-rc.1] - 2019-12-13

#### Added
- `Headline`
- `Text`
- `Marque`
- `Button`
- `Button Pure`
- `Spinner`
- `Icon`
- `Flex`
- `Grid`
- `Link`
- `Link Pure`
- `Pagination`
- "Blur on focus"<|MERGE_RESOLUTION|>--- conflicted
+++ resolved
@@ -8,12 +8,10 @@
 
 ### [Unreleased]
 
-<<<<<<< HEAD
 ### [2.9.2-rc.1] - 2022-03-23
-=======
+
 #### Fixed
 - Bug caused by Chrome where hover styles of `Link Pure` are not displayed correctly
->>>>>>> 54b88cc4
 
 ### [2.9.2-rc.0] - 2022-03-22
 
