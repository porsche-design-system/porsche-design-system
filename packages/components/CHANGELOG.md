--- conflicted
+++ resolved
@@ -11,18 +11,9 @@
 
 #### Note to the new `v3` major release of the Porsche Design System
 
-<<<<<<< HEAD
-- `Display` component
-- Prop `underline` for `Link Pure`
-- Prop `theme` for `Checkbox Wrapper`, `Radio Button Wrapper`, `Popover`, `Tag Dismissible`, `Textarea Wrapper`, `Text Field Wrapper` and `Fieldset Wrapper`
-- Prop `size` for `Icon` supports `x-small` and `x-large`
-- Prop `size` for `Accordion` `compact="true"` supports `medium`
-- Component `Heading` which replaces the component `Headline` with next major release
-=======
 With the new **Porsche Design Language** comes a lot of changes regarding layout and design principles. To keep
 refactoring efforts as low as possible when upgrading from `v2` to `v3`, **breaking changes** were avoided as far as
 possible. Nevertheless, there are a few breaking changes and some more deprecations which should receive attention.
->>>>>>> 8f57b825
 
 #### 👹 Breaking Changes 👹
 
@@ -126,17 +117,9 @@
 + require('@porsche-design-system/components-js/partials').getIconLinks({ icons: ['arrow-right'] })
 ```
 
-<<<<<<< HEAD
-- `Spinner`, `Icon`, `Link Pure`, `Button Pure`, `Link`, `Link Social`, `Button`, `Checkbox Wrapper`,
-  `Radio Button Wrapper`, `Popover`, `Modal`, `Select Wrapper`, `Tag`, `Tag Dismissible`, `Textarea Wrapper`,
-  `Inline Notification`, `Banner`, `Toast`, `Grid`, `Flex`, `Pagination`, `Scroller`, `Accordion`, `Text`, `Text Field Wrapper`, `Content Wrapper`, `Headline` and `Fieldset Wrapper` matches new design
-  language
-- CSS global variables names
-=======
 ##### CSS global scope:
 
 - Changed naming of CSS global variables names.
->>>>>>> 8f57b825
 
 ```diff
 - --p-animation-duration__spinner
@@ -309,19 +292,7 @@
 + <p-icon color="contrast-info"></p-icon>
 ```
 
-<<<<<<< HEAD
-- Component `Headline` is deprecated now:
-
-```diff
-- <p-headline variant="headline-1">The quick brown fox jumps over the lazy dog</p-headline>
-
-+ <p-heading size="xx-large">The quick brown fox jumps over the lazy dog</p-heading>
-```
-
-#### Removed
-=======
 ##### Inline Notification:
->>>>>>> 8f57b825
 
 - Prop value `neutral` of `state` prop is deprecated.
 
