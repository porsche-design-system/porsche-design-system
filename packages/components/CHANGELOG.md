# Changelog

## Porsche Design System

All notable changes to this project will be documented in this file and published as following npm packages:

- `@porsche-design-system/components-js`
- `@porsche-design-system/components-angular`
- `@porsche-design-system/components-react`
- `@porsche-design-system/components-vue`

The format is based on [Keep a Changelog](https://keepachangelog.com/en/1.0.0), and this project adheres to
[Semantic Versioning](https://semver.org/spec/v2.0.0.html).

## [Unreleased]

<<<<<<< HEAD
#### Fixed

- `Multi Select`: enable full a11y compliance
  ([#3819](https://github.com/porsche-design-system/porsche-design-system/pull/3819))

### [3.28.0-rc.1] - 2025-04-14
=======
## [3.28.0-rc.2] - 2025-04-23
>>>>>>> 560fcb5d

### Fixed

- `Canvas`: stealing focus from `Text Field Wrapper`
  ([#3843](https://github.com/porsche-design-system/porsche-design-system/pull/3843))

## [3.28.0-rc.1] - 2025-04-14

### Fixed

- `Drilldown`, `Drilldown Item`: visibility for slotted content (experimental)
  ([#3833](https://github.com/porsche-design-system/porsche-design-system/pull/3833))

## [3.28.0-rc.0] - 2025-04-11

### Added

- `Input Password`: ([#3763](https://github.com/porsche-design-system/porsche-design-system/pull/3763))
- `Drilldown`, `Drilldown Item`: CSS variable `--p-drilldown-grid-template` and `--p-drilldown-gap` (experimental)
  ([#3822](https://github.com/porsche-design-system/porsche-design-system/pull/3822))
- `Drilldown Item`: named slot `button` and `header` (experimental)
  ([#3822](https://github.com/porsche-design-system/porsche-design-system/pull/3822))
- `Drilldown Link`: (experimental) ([#3822](https://github.com/porsche-design-system/porsche-design-system/pull/3822))

### Changed

- **Breaking Change** `Flyout Multilevel`, `Flyout Multilevel Item`: renamed (experimental) component to `Drilldown` and
  `Drilldown Item` ([#3822](https://github.com/porsche-design-system/porsche-design-system/pull/3822))
- **Breaking Change** `Drilldown Item` doesn't style slotted `<a>` tags anymore, instead use `Drilldown Link` or a
  custom link ([#3822](https://github.com/porsche-design-system/porsche-design-system/pull/3822))

### Fixed

- `aria` prop now supports a colon inside a value, e.g. `aria="{ 'aria-label': 'Always remember: yes you can!' }"`
  ([#3680](https://github.com/porsche-design-system/porsche-design-system/pull/3680))

## [3.27.3] - 2025-03-21

## [3.27.2] - 2025-03-20

## [3.27.2-rc.0] - 2025-03-18

### Changed

- `Table`: add border-bottom styles to `Table Head` to support both, empty and missing `Table Body`
  ([#3788](https://github.com/porsche-design-system/porsche-design-system/pull/3788))

### Fixed

- `Styles`: change `Gradient` color values from `rgba` to `hsla` to fix Chrome rendering bug
  ([#3793](https://github.com/porsche-design-system/porsche-design-system/pull/3793))

## [3.27.1] - 2025-03-05

## [3.27.1-rc.0] - 2025-03-05

### Fixed

- `Carousel`: `auto` value of `slides-per-page` prop is breakpoint customizable
  ([#3783](https://github.com/porsche-design-system/porsche-design-system/pull/3783))
- `Select`, `Multi Select`, `Select Wrapper`: remove positioning with native anchor positioning due to a Chrome bug
  ([#3780](https://github.com/porsche-design-system/porsche-design-system/pull/3780))

## [3.27.0] - 2025-02-28

## [3.27.0-rc.6] - 2025-02-28

### Added

- `Table`: `compact` prop to enable a smaller, space-saving version for compact layouts
  ([#3758](https://github.com/porsche-design-system/porsche-design-system/pull/3758))
- `Table`: `layout` prop to render table with `table-layout: fixed` css for manual control of column widths
  ([#3758](https://github.com/porsche-design-system/porsche-design-system/pull/3758))
- `Carousel`: `align-controls` prop to align the controls slot to the left or center (overwrites auto-alignment)
  ([#3766](https://github.com/porsche-design-system/porsche-design-system/pull/3766))

### Changed

- `Select`, `Multi Select`, `Select Wrapper`:
  - gets rendered on `#top-layer` which enables it to be shown correctly even when used e.g. within a scroll container
    or overflow context ([#3754](https://github.com/porsche-design-system/porsche-design-system/pull/3754))
  - gets positioned by [CSS Anchor Positioning](https://developer.mozilla.org/en-US/docs/Web/CSS/CSS_anchor_positioning)
    or [Floating UI](https://floating-ui.com) as fallback for browsers not supporting it yet
    ([#3754](https://github.com/porsche-design-system/porsche-design-system/pull/3754))
  - modernized visual appearance, dynamic max-height based on viewport and fade in animation of option list
    ([#3754](https://github.com/porsche-design-system/porsche-design-system/pull/3754))
- `Select`, `Select Wrapper`:
  - focus outline becomes default focus style when no filter is used
    ([#3754](https://github.com/porsche-design-system/porsche-design-system/pull/3754))
- `Carousel`: Center layout of Carousel on mobile view
  ([#3765](https://github.com/porsche-design-system/porsche-design-system/pull/3765))
- `Carousel`: `auto` value of `slides-per-page` prop is breakpoint customizable
  ([#3771](https://github.com/porsche-design-system/porsche-design-system/pull/3771))

## [3.27.0-rc.5] - 2025-02-20

### Fixed

- `AG Grid`: error on reload in next.js.
  ([#3759](https://github.com/porsche-design-system/porsche-design-system/pull/3759))

## [3.27.0-rc.4] - 2025-02-20

### Fixed

- `AG Grid`: not accessing cdn base url correctly.
  ([#3759](https://github.com/porsche-design-system/porsche-design-system/pull/3759))

## [3.27.0-rc.3] - 2025-02-18

### Fixed

- `AG Grid`: not resolving dependencies correctly.
  ([#3757](https://github.com/porsche-design-system/porsche-design-system/pull/3757))

## [3.27.0-rc.2] - 2025-02-18

### Fixed

- `AG Grid`: not resolving dependencies correctly.
  ([#3756](https://github.com/porsche-design-system/porsche-design-system/pull/3756))

## [3.27.0-rc.1] - 2025-02-17

### Changed

- **Breaking Change** `AG Grid`: Updated from v32 to v33, which introduced a new Theming API. AG Grid migrated from a
  CSS-based theming approach to a JavaScript object-based theming system. As a result, our custom theme also had to be
  adjusted accordingly. ([#3740](https://github.com/porsche-design-system/porsche-design-system/pull/3740))

### Fixed

- Styles: `vanilla-extract` returns `getMediaQueryMax`, `getMediaQueryMin`, `getMediaQueryMinMax` & `getSkeletonStyle`
  in wrong format ([#3753](https://github.com/porsche-design-system/porsche-design-system/pull/3753))

## [3.27.0-rc.0] - 2025-02-13

### Added

- `@font-face` supports Thai language
  ([#3750](https://github.com/porsche-design-system/porsche-design-system/pull/3750))
- Partials: `getFontLinks` supports preloading `thai` subset
  ([#3750](https://github.com/porsche-design-system/porsche-design-system/pull/3750))

### Changed

- `Popover`: gets rendered on `#top-layer` which enables it to be shown correctly even when used e.g. within a scroll
  container ([#3732](https://github.com/porsche-design-system/porsche-design-system/pull/3732))

#### Removed

- `Popover`: default styling for slotted anchors
  ([#3732](https://github.com/porsche-design-system/porsche-design-system/pull/3732))

## [3.26.0] - 2025-02-07

## [3.26.0-rc.0] - 2025-02-06

### Added

- `Switch`: `compact` prop to enable a smaller, space-saving version for compact layouts
  ([#3728](https://github.com/porsche-design-system/porsche-design-system/pull/3728))
- `Select`: `compact` prop to enable a smaller, space-saving version for compact layouts
  ([#3731](https://github.com/porsche-design-system/porsche-design-system/pull/3731))
- `Canvas`: named slot `sidebar-end-header`
  ([#3736](https://github.com/porsche-design-system/porsche-design-system/pull/3736))
- `Icon`: `4-wheel-drive`, `aggregation`, `arrow-compact-down`, `arrow-compact-left`, `arrow-compact-right`,
  `arrow-compact-up`, `arrows`, `battery-half`, `battery-one-quarter`, `battery-three-quarters`, `brain`, `cabriolet`,
  `charging-network`, `cloud`, `color-picker`, `compass`, `coupe`, `cut`, `door`, `drag`, `ear`, `error`,
  `exclamation-filled`, `fast-backward`, `fast-forward`, `file-csv`, `file-excel`, `flag`, `genuine-parts`,
  `geo-localization`, `grip`, `group`, `hand`, `highway-filled`, `history`, `laptop`, `limousine`, `linked`,
  `logo-apple-carplay`, `logo-apple-music`, `logo-kununu`, `logo-snapchat`, `microphone`, `news`, `north-arrow`,
  `online-search`, `paste`, `pivot`, `price-tag`, `qr-off`, `question-filled`, `radar`, `radio`, `return`, `road`,
  `seat`, `service-technician`, `skip-backward`, `skip-forward`, `stop`, `suv`, `theme`, `turismo`, `trigger-finger`,
  `unlinked` and `weather` ([#3737](https://github.com/porsche-design-system/porsche-design-system/pull/3737))

## [3.25.1] - 2025-01-23

## [3.25.1-rc.0] - 2025-01-23

### Fixed

- `Carousel`: throws error when object-like string is passed by `pagination`
  ([#3715](https://github.com/porsche-design-system/porsche-design-system/pull/3715))

## [3.25.0] - 2025-01-23

## [3.25.0-rc.1] - 2025-01-22

### Fixed

- `Carousel`: throws error when object-like string is passed by `slides-per-page`
  ([#3710](https://github.com/porsche-design-system/porsche-design-system/pull/3710))

## [3.25.0-rc.0] - 2025-01-21

### Added

- `Sheet` ([#3704](https://github.com/porsche-design-system/porsche-design-system/pull/3704))
- `Button`, `Button-Pure`: Add `form` prop to explicitly associate the component with a form, even when it's not
  directly nested within it. ([#3648](https://github.com/porsche-design-system/porsche-design-system/pull/3648))

### Changed

- `Table`: Enable `Table Head Cell` to be used within `Table Row` in addition to `Table Head Row` to further align with
  table structure defined by W3C ([#3701](https://github.com/porsche-design-system/porsche-design-system/pull/3701))

### Fixed

- `Textarea`, `Textarea Wrapper`, `Textfield Wrapper`: color contrast of `unit` prop and counter in `readonly` mode
  meets WCAG 2.2 AA standard ([#3693](https://github.com/porsche-design-system/porsche-design-system/pull/3693))

## [3.24.0] - 2025-01-08

## [3.24.0-rc.1] - 2025-01-08

## [3.24.0-rc.0] - 2025-01-07

### Added

- Styles: support for `vanilla-extract` available under
  `import { … } from '@porsche-design-system/components-{js|angular|react|vue}/styles/vanilla-extract';`
  ([#3666](https://github.com/porsche-design-system/porsche-design-system/pull/3666))

### Changed

- React: updated peer dependency to `>=19.0.0 <20.0.0`

## [3.23.0] - 2024-12-12

## [3.23.0-rc.0] - 2024-12-12

### Changed

- `Select`: Slotted image of selected option now visible in combobox
  ([#3651](https://github.com/porsche-design-system/porsche-design-system/pull/3651))

### Fixed

- `Flyout`: transition bug in Safari ([3674](https://github.com/porsche-design-system/porsche-design-system/pull/3674))
- `Styles`: dart sass deprecation warnings in `SCSS` variant
  ([3664](https://github.com/porsche-design-system/porsche-design-system/pull/3664))

## [3.22.1] - 2024-12-09

## [3.22.1-rc.0] - 2024-12-09

### Fixed

- `Flyout Multilevel`: Secondary scroll area not shown in iOS Safari (iPhone only)
  ([3663](https://github.com/porsche-design-system/porsche-design-system/pull/3663))

## [3.22.0] - 2024-12-06

## [3.22.0-rc.1] - 2024-12-06

### Added

- `Flyout Multilevel`: Supports infinite layers
  ([3647](https://github.com/porsche-design-system/porsche-design-system/pull/3647))

### Fixed

- Partials: error when using in projects without `react/jsx-runtime` as dependency
  ([#3660](https://github.com/porsche-design-system/porsche-design-system/pull/3660))
- `Textfield Wrapper`: text alignment of type `email` and `tel` values in RTL mode
  ([3655](https://github.com/porsche-design-system/porsche-design-system/pull/3655))
- `Popover`:
  - Rendering bug of drop-shadow in Safari 18.x
    ([3622](https://github.com/porsche-design-system/porsche-design-system/pull/3622))
  - Positioning in RTL mode if rendered inside a table (in #top-layer)
    ([3658](https://github.com/porsche-design-system/porsche-design-system/pull/3658))

## [3.22.0-rc.0] - 2024-11-19

### Added

- `Modal`, `Flyout`:
  - `aria-label` is generated from slotted header contents if `aria` prop is not provided
  - ARIA `role` to `aria` prop of `Modal` component to support setting `alertdialog` role
    ([3618](https://github.com/porsche-design-system/porsche-design-system/pull/3618))
- `Pin-Code`: Add `form` prop to explicitly associate the component with a form, even when it's not directly nested
  within it. ([#3588](https://github.com/porsche-design-system/porsche-design-system/pull/3588))
- `Segmented-Control`: Use ElementInternals API and add `form` prop to explicitly associate the component with a form,
  even when it's not directly nested within it.
  ([#3614](https://github.com/porsche-design-system/porsche-design-system/pull/3614))

### Changed

- Angular: updated peer dependency to `>=19.0.0 <20.0.0`
- `Pin-Code`:
  - Remove native input and use ElementInternals API
  - **Breaking Change**: `Pin-Code` component no longer support native validation due to the removal of the underlying
    native `<input>` element. ([#3588](https://github.com/porsche-design-system/porsche-design-system/pull/3588))
- `Styles`: `SCSS` variant uses `@forward/@use` internally to replace deprecated `@import`
  ([#3623](https://github.com/porsche-design-system/porsche-design-system/pull/3623))

### Fixed

- Partials: removed bundled `react/jsx-runtime` due to React 18/19 incompatibilities. When using `jsx` in the `format`
  option, it is necessary to have `react/jsx-runtime` as a dependency in the project included.
  ([#3613](https://github.com/porsche-design-system/porsche-design-system/pull/3613))
- `Select`, `Multi-Select`: Ensure that dynamically changing the `disabled` property via `optgroups` persists the
  `disabled` state for individual options within the group.
  ([#3614](https://github.com/porsche-design-system/porsche-design-system/pull/3614))

## [3.21.0] - 2024-11-12

## [3.21.0-rc.0] - 2024-11-11

### Added

- `Flyout`: Prop `footerBehavior` to always make footer fixed
  ([3590](https://github.com/porsche-design-system/porsche-design-system/pull/3590))
- `Checkbox`, `Textarea`: `formDisabledCallback` and `formStateRestoreCallback` from ElementInternals API and sync
  validity with form element. ([#3528](https://github.com/porsche-design-system/porsche-design-system/pull/3528))
- `Link`, `Link Pure`, `Link Tile`: `aria-haspopup` is now supported for `aria` prop
  ([#3589](https://github.com/porsche-design-system/porsche-design-system/pull/3589))
- `Button`, `Link`: `compact` prop is breakpoint customizable
  ([#3580](https://github.com/porsche-design-system/porsche-design-system/pull/3580))
- `Select`, `Multi-Select`: Add `form` prop to explicitly associate these components with a specific form when they are
  not directly nested within it. ([#3542](https://github.com/porsche-design-system/porsche-design-system/pull/3542))

### Changed

- `Select`, `Multi-Select`:
  - Remove native select and use ElementInternals API
    ([#3542](https://github.com/porsche-design-system/porsche-design-system/pull/3542))
  - **Breaking Change**: `Select` and `Multi-Select` components no longer support native validation due to the removal
    of the underlying native `<select>` element.

### Fixed

- `Flyout`: overlapping of scrollbar in iOS/iPadOS Safari when sticky header/footer is used
  ([#3607](https://github.com/porsche-design-system/porsche-design-system/pull/3607))
- `Carousel`: dynamic change in `slidesPerPages` when using `focusOnCenterSlide` prop breaks pagination
  ([#3592](https://github.com/porsche-design-system/porsche-design-system/pull/3592))
- `Flyout`, `Modal`:
  - transition not working correctly when using conditionally rendered content
    ([#3590](https://github.com/porsche-design-system/porsche-design-system/pull/3590))
  - dismiss button not sticky in case header slot is not present
    ([#3574](https://github.com/porsche-design-system/porsche-design-system/pull/3574))
  - dismiss button overlaps content area
    ([#3574](https://github.com/porsche-design-system/porsche-design-system/pull/3574))
- `jsdom-polyfill`: errors from included polyfill packages
  ([3543](https://github.com/porsche-design-system/porsche-design-system/pull/3543))
- React: global `hidden` attribute with value `false` not working
  ([#3555](https://github.com/porsche-design-system/porsche-design-system/pull/3555))

## [3.20.0] - 2024-10-24

## [3.20.0-rc.1] - 2024-10-24

### Added

- React: better tree-shaking for `@porsche-design-system/components-react`
  ([#3554](https://github.com/porsche-design-system/porsche-design-system/pull/3554))
- `Icon`: `sidebar` ([#3556](https://github.com/porsche-design-system/porsche-design-system/pull/3556))

### Changed

- `Canvas`: Improve UI and UX behaviour in Safari
  ([#3556](https://github.com/porsche-design-system/porsche-design-system/pull/3556))

### Fixed

- `Flyout`: transition animation in Chrome Browser if `Flyout` has scrollable content
  ([#3550](https://github.com/porsche-design-system/porsche-design-system/pull/3550))

## [3.20.0-rc.0] - 2024-10-18

### Added

- `Icon`: `attachment`, `dislike`, `dislike-filled`, `like`, `like-filled`, `new-chat`
  ([#3515](https://github.com/porsche-design-system/porsche-design-system/pull/3515))

### Changed

- `Canvas`: Improve UI and UX behaviour
  ([#3515](https://github.com/porsche-design-system/porsche-design-system/pull/3515))
- `Flyout`, `Modal`: Removed default styling for slotted anchors
  ([#3515](https://github.com/porsche-design-system/porsche-design-system/pull/3515))

## [3.19.0] - 2024-10-14

## [3.19.0-rc.4] - 2024-10-14

### Added

- `AG Grid`: custom theme ([#3517](https://github.com/porsche-design-system/porsche-design-system/pull/3517))
- `Checkbox`: Added a `compact` prop to enable a smaller, space-saving version of the checkbox for compact layouts.
  ([#3504](https://github.com/porsche-design-system/porsche-design-system/pull/3504))
- `Text`, `Display`, `Heading` and `Headline`: introduce new option `inherit` to prop `align`
  ([#3520](https://github.com/porsche-design-system/porsche-design-system/pull/3520))

### Fixed

- `Pin Code`, `Select Wrapper`: programmatic focus
  ([#3527](https://github.com/porsche-design-system/porsche-design-system/pull/3527))
- `Select Wrapper`: native option dropdown has wrong colors in theme dark
  ([#3523](https://github.com/porsche-design-system/porsche-design-system/pull/3523))
- `Switch`: width/height calculation of the toggle element supports browser based text only zoom
  ([#3542](https://github.com/porsche-design-system/porsche-design-system/pull/3542))
- Angular, React, Vue: missing `@deprecated` annotations for deprecated components
  ([#3525](https://github.com/porsche-design-system/porsche-design-system/pull/3525))
- Partials: Replace meta tag `apple-mobile-web-app-capable` with `mobile-web-app-capable` in `getMetaTagsAndIconLinks`
  partial. ([#3519](https://github.com/porsche-design-system/porsche-design-system/pull/3519))

## [3.19.0-rc.3] - 2024-10-02

### Fixed

- `Carousel`: remove gradient styles for carousel if `gradientColor` is not defined
  ([#3518](https://github.com/porsche-design-system/porsche-design-system/pull/3518))

## [3.19.0-rc.2] - 2024-10-01

### Added

- `Carousel`: introduce `trimSpace` prop
  ([#3496](https://github.com/porsche-design-system/porsche-design-system/pull/3496))
- `Checkbox`: ([#3498](https://github.com/porsche-design-system/porsche-design-system/pull/3498))

### Fixed

- `Checkbox Wrapper`, `Radio Button Wrapper`: rendering of `checked` state in Blink based Browsers when component is
  rendered in high contrast mode ([#3488](https://github.com/porsche-design-system/porsche-design-system/pull/3488))

## [3.19.0-rc.1] - 2024-09-06

### Changed

- `Canvas`: Improve UX ([#3494](https://github.com/porsche-design-system/porsche-design-system/pull/3494))

## [3.19.0-rc.0] - 2024-09-03

### Added

- `componentsReady()`: Introduce optional `readyState` parameter
  ([#3460](https://github.com/porsche-design-system/porsche-design-system/pull/3460))
- `Carousel`: introduce `focusOnCenterSlide` & `gradientColor` props
  ([#3488](https://github.com/porsche-design-system/porsche-design-system/pull/3488))

### Changed

- `Text Field Wrapper`: width calculation of counter and unit element are now CSS based in relation to the number of
  characters ([#3472](https://github.com/porsche-design-system/porsche-design-system/pull/3472))

### Fixed

- `jsdom-polyfill`: errors from included polyfill packages
  ([3481](https://github.com/porsche-design-system/porsche-design-system/pull/3481))

## [3.18.0] - 2024-08-21

## [3.18.0-rc.0] - 2024-08-21

### Added

- `Button Tile`, `Link Tile`, `Link Tile Model Signature`: supports `<video/>` (the tile components automatically check
  for OS reduced motion setting to decide weather the video autoplay should be prevented or not to improve accessibility
  & UX) ([#3454](https://github.com/porsche-design-system/porsche-design-system/pull/3454))
- Extend deprecation console warnings by reference to causing DOM element
  ([#3439](https://github.com/porsche-design-system/porsche-design-system/pull/3439))
- `Textarea`: ([#3443](https://github.com/porsche-design-system/porsche-design-system/pull/3443))

### Changed

- Partials: `getInitialStyles` uses CSS `:defined` to determine the visibility of web components, as well as
  `[data-ssr]` attribute instead of `.ssr` class for Next JS and Remix
  ([#3466](https://github.com/porsche-design-system/porsche-design-system/pull/3466))
- Components: Use `:defined` & `[data-ssr]` to handle visibility of nested elements within Shadow DOM
  ([#3470](https://github.com/porsche-design-system/porsche-design-system/pull/3470))
- `Button`, `Link`: spacings adjusted for `compact` mode
- `Banner`, `Flyout`, `Inline Notification`, `Modal`, `Scroller`, `Toast`: button style
  ([#3435](https://github.com/porsche-design-system/porsche-design-system/pull/3435))
- `Select`: added `display: block` to host in order to be consistent with other form components
  ([#3462](https://github.com/porsche-design-system/porsche-design-system/pull/3462))

### Fixed

- `Select`, `Multi-Select`: programmatic focus
  ([#3462](https://github.com/porsche-design-system/porsche-design-system/pull/3462))
- `Button Tile`, `Link Tile`, `Link Tile Model Signature`: correct image position if custom css `position: absolute` is
  used on media element ([#3446](https://github.com/porsche-design-system/porsche-design-system/pull/3446))
- `Button`, `Link`: Safari rendering issue of `backdrop-filter` on border in variant `ghost`
  ([#3435](https://github.com/porsche-design-system/porsche-design-system/pull/3435))
- `Select`, `Select Wrapper`, `Multi Select`, `Textfield Wrapper`: `text-overflow` has now ellipsis behaviour and
  `min-width` is added to prevent text overlapping
  ([#3465](https://github.com/porsche-design-system/porsche-design-system/pull/3465))

## [3.17.0] - 2024-08-01

## [3.17.0-rc.2] - 2024-08-01

### Fixed

- `Optgoup`: hydration error in Next.js SSR context
  ([#3432](https://github.com/porsche-design-system/porsche-design-system/pull/3432))
- `Select`: ensure slotted image width
  ([#3432](https://github.com/porsche-design-system/porsche-design-system/pull/3432))

## [3.17.0-rc.1] - 2024-07-31

### Added

- `Button`, `Link`:
  - Prop `variant` extended by value `ghost`
    ([#3423](https://github.com/porsche-design-system/porsche-design-system/pull/3423))
  - Prop `compact` ([#3423](https://github.com/porsche-design-system/porsche-design-system/pull/3423))

### Fixed

- `Tabs Bar`: fixed tabindex issue when `Tabs Bar` is rendered with the `Scroller` component
  ([#3421](https://github.com/porsche-design-system/porsche-design-system/pull/3421))

## [3.17.0-rc.0] - 2024-07-29

### Added

- `Link Tile`, `Link Tile Model Signature`, `Button Tile`:
  - Named slot `header` ([#3419](https://github.com/porsche-design-system/porsche-design-system/pull/3419))
- `Link Tile`, `Button Tile`: Prop `size` extended by value `large`
  ([#3419](https://github.com/porsche-design-system/porsche-design-system/pull/3419))
- `Tag`:
  - Prop `compact` ([#3411](https://github.com/porsche-design-system/porsche-design-system/pull/3411))
  - Prop `color` extended by value `background-frosted`
    ([#3411](https://github.com/porsche-design-system/porsche-design-system/pull/3411))
- Styles: `theme{Light|Dark}BackgroundFrosted` and `$pds-theme-{light|dark}-background-frosted` color
  ([#3409](https://github.com/porsche-design-system/porsche-design-system/pull/3409))
- `Optgroup`: Usable in combination with `Select` and `Multi Select`
  ([#3410](https://github.com/porsche-design-system/porsche-design-system/pull/3410))
- `Flyout`, `Modal`: Add custom events `motionVisibleEnd` and `motionHiddenEnd` to notify when opening and closing
  transitions are complete ([#3418](https://github.com/porsche-design-system/porsche-design-system/pull/3418))

### Changed

- `Link Tile`, `Link Tile Model Signature`, `Button Tile`:
  - Layout behaviour is able to break out of its aspect ratio in case content overflows to be a11y compliant and/or to
    improve visual alignment in CSS Grid context
    ([#3419](https://github.com/porsche-design-system/porsche-design-system/pull/3419))
  - Values `1:1 | 4:3 | 3:4 | 16:9 | 9:16` of prop `aspect-ratio` are deprecated and mapped to new values
    `1/1 | 4/3 | 3/4 | 16/9 | 9/16` to be aligned with CSS spec
    ([#3419](https://github.com/porsche-design-system/porsche-design-system/pull/3419))

```diff
- <p-link-tile aspect-ratio="1:1 | 4:3 | 3:4 | 16:9 | 9:16"></p-link-tile>
+ <p-link-tile aspect-ratio="1/1 | 4/3 | 3/4 | 16/9 | 9/16"></p-link-tile>

- <p-button-tile aspect-ratio="1:1 | 4:3 | 3:4 | 16:9 | 9:16"></p-button-tile>
+ <p-button-tile aspect-ratio="1/1 | 4/3 | 3/4 | 16/9 | 9/16"></p-button-tile>

- <p-link-tile-model-signature aspect-ratio="1:1 | 4:3 | 3:4 | 16:9 | 9:16"></p-link-tile-model-signature>
+ <p-link-tile-model-signature aspect-ratio="1/1 | 4/3 | 3/4 | 16/9 | 9/16"></p-link-tile-model-signature>
```

- `Link Tile`, `Button Tile`: Value `default` of prop `size` is deprecated and mapped to new value `medium` to be in
  sync with typography sizing definition
  ([#3419](https://github.com/porsche-design-system/porsche-design-system/pull/3419))

```diff
- <p-link-tile size="default"></p-link-tile>
+ <p-link-tile size="medium"></p-link-tile>

- <p-button-tile size="default"></p-button-tile>
+ <p-button-tile size="medium"></p-button-tile>
```

- `Icon`: All icons are up-to-date with the One UI look
- Shorten asset filenames
- `Carousel`: Slides and `controls` slot are centered if `alignHeader` prop is set to `center` and amount of slides is
  less than `slidesPerPage` ([#3372](https://github.com/porsche-design-system/porsche-design-system/pull/3372))

### Fixed

- `Link Pure`: Broken with `alignLabel="start"`, hidden label & nested anchor
  ([#3379](https://github.com/porsche-design-system/porsche-design-system/pull/3379))
- `Textfield Wrapper`, `Textarea Wrapper`: Conditionally rendered component throws
  `TypeError: Cannot read properties of undefined (reading 'type')`
  ([#3383](https://github.com/porsche-design-system/porsche-design-system/pull/3383))
- `Link Tile`: Broken word-break & hyphens Safari
  ([#3397](https://github.com/porsche-design-system/porsche-design-system/pull/3397))
- `Select Wrapper`: `optgroup` styling and behavior
  ([#3410](https://github.com/porsche-design-system/porsche-design-system/pull/3410))

## [3.16.0] - 2024-07-02

## [3.16.0-rc.2] - 2024-07-02

### Added

- Partials: Added default `og:image` and related meta tags to the `getMetaTagsAndIconLinks` partial. Can be disabled by
  setting the `ogImage` option to `false`.
  ([#3357](https://github.com/porsche-design-system/porsche-design-system/pull/3357))

### Changed

- `Flyout Navigation`, `Flyout Navigation Item`: Renamed (experimental) component to `Flyout Multilevel` and
  `Flyout Multilevel Item` ([#3351](https://github.com/porsche-design-system/porsche-design-system/pull/3351))
- `Toast`: Renders fully on `#top-layer`, stacking behaviour has changed and follows W3C standards now, see
  https://developer.mozilla.org/en-US/docs/Glossary/Top_layer and
  https://developer.chrome.com/blog/what-is-the-top-layer
  ([#3356](https://github.com/porsche-design-system/porsche-design-system/pull/3356))

```diff
- <p-flyout-navigation><p-flyout-navigation-item></p-flyout-navigation-item></p-flyout-navigation>
+ <p-flyout-multilevel><p-flyout-multilevel-item></p-flyout-multilevel-item></p-flyout-multilevel>
```

### Fixed

- Types: `@porsche-design-system/components-vue` typings are not exposed
  ([#3355](https://github.com/porsche-design-system/porsche-design-system/pull/3355))

## [3.16.0-rc.1] - 2024-06-18

### Added

- `jsdom-polyfill` Added polyfills for `Popover API` and `ResizeObserver`
  ([#3334](https://github.com/porsche-design-system/porsche-design-system/pull/3334))
- `Segmented Control`: Prop `aria` added to `Segmented Control Item` to support ARIA attributes
  ([#3327](https://github.com/porsche-design-system/porsche-design-system/pull/3327))

### Changed

- Angular: updated peer dependency to `>=17.0.0 <19.0.0`
  ([#3346](https://github.com/porsche-design-system/porsche-design-system/pull/3346))
- React: Improve prop typings for all wrappers of `@porsche-design-system/components-react`
  ([#3336](https://github.com/porsche-design-system/porsche-design-system/pull/3336))

## [3.16.0-rc.0] - 2024-06-05

### Added

- `Flyout`:
  - CSS variable `--p-flyout-sticky-top` (experimental)
    ([#3191](https://github.com/porsche-design-system/porsche-design-system/pull/3191))
  - Prop `disableBackdropClick` ([#3191](https://github.com/porsche-design-system/porsche-design-system/pull/3191))
- `Modal`:
  - CSS variable `--p-modal-width` (experimental)
    ([#3191](https://github.com/porsche-design-system/porsche-design-system/pull/3191))
  - Named slot `header` ([#3191](https://github.com/porsche-design-system/porsche-design-system/pull/3191))

### Changed

- `Modal`, `Flyout`:
  - Sticky dismiss button ([#3191](https://github.com/porsche-design-system/porsche-design-system/pull/3191))
  - Aligned layout, spacing and UX behaviour
    ([#3191](https://github.com/porsche-design-system/porsche-design-system/pull/3191))
  - Renders fully on `#top-layer`, stacking behaviour has changed and follows W3C standards now, see
    https://developer.mozilla.org/en-US/docs/Glossary/Top_layer and
    https://developer.chrome.com/blog/what-is-the-top-layer
    ([#3191](https://github.com/porsche-design-system/porsche-design-system/pull/3191))
- `Modal`: `heading` prop and `slot="heading"` are deprecated. Use `slot="header"` instead.

### Fixed

- Types: Fixed incorrectly allowed type `string` in types `BreakpointCustomizable`, `SelectedAriaAttributes`,
  `CarouselInternationalization`, `PaginationInternationalization` and `ScrollToPosition`
- `Modal`, `Flyout`: Dynamically react to adding/removing named slots
  ([#3191](https://github.com/porsche-design-system/porsche-design-system/pull/3191))
- `Modal`: Uses native `<dialog />` element to resolve focus issues, focus trap
  ([#3191](https://github.com/porsche-design-system/porsche-design-system/pull/3191))

## [3.15.2] - 2024-05-29

### Fixed

- `aria`: Refactor `parseJSONAttribute` to support Safari < 16.4  
  ([#3314](https://github.com/porsche-design-system/porsche-design-system/pull/3314))

## [3.15.1] - 2024-05-23

### Fixed

- `Banner`: Fixed position on mobile ([#3307](https://github.com/porsche-design-system/porsche-design-system/pull/3307))

## [3.15.0] - 2024-05-16

## [3.15.0-rc.5] - 2024-05-16

### Added

- `Button Pure`: Prop `underline` to show an underline for the label
  ([#3212](https://github.com/porsche-design-system/porsche-design-system/pull/3212))
- Partials: Added new option `globalStyles` to `getInitialStyles` to disable global reset styles.  
  ([#3213](https://github.com/porsche-design-system/porsche-design-system/pull/3213))

### Changed

- `Banner`: Refactor Banner to use native `popover`
  ([#3196](https://github.com/porsche-design-system/porsche-design-system/pull/3196))
- Partials: `getInitialStyles` only contain hydration visibility and global styles. All other styles are handled by
  constructable stylesheets at component level.
  ([#3213](https://github.com/porsche-design-system/porsche-design-system/pull/3213))
- `Table`: Removed slotted image style `verticalAlign: 'middle'` from initialStyles
  ([#3213](https://github.com/porsche-design-system/porsche-design-system/pull/3213))
- `Tabs Bar`: Removed sibling tabpanel focus style from initialStyles
  ([#3213](https://github.com/porsche-design-system/porsche-design-system/pull/3213))

### Fixed

- `Carousel`: Accessible name of carousel region wrapper
  ([#3220](https://github.com/porsche-design-system/porsche-design-system/pull/3220))
- `aria` property now supports escaped single quotes inside JSON strings, e.g.
  `aria="{ 'aria-label': 'You can\'t do that? yes you can!' }"`
  ([#3217](https://github.com/porsche-design-system/porsche-design-system/pull/3217))

## [3.15.0-rc.4] - 2024-05-06

### Added

- Partials: Added new partial `getFontFaceStyles` which returns an inline style containing all font-face definitions.  
  ([#3188](https://github.com/porsche-design-system/porsche-design-system/pull/3188))

### Changed

- Partials: Partial `getFontFaceStylesheet` is deprecated and will be removed with the next major release. Use the
  `getFontFaceStyles` partial instead, which directly returns a `<style>` tag containing all font-face definitions and
  can be used in the same way. ([#3188](https://github.com/porsche-design-system/porsche-design-system/pull/3188))

```diff
- getFontFaceStylesheet()
+ getFontFaceStyles()
```

## [3.15.0-rc.3] - 2024-04-23

### Fixed

- `Pin Code`: Fixed several problems with IME keyboards
  ([#3197](https://github.com/porsche-design-system/porsche-design-system/pull/3197))

## [3.15.0-rc.2] - 2024-04-22

### Added

- `Accordion`: Add experimental property `sticky` for a fixed heading
  ([#3181](https://github.com/porsche-design-system/porsche-design-system/pull/3181))
- `Inline Notification`, `Banner`: heading hierarchy can now be customized with `headingTag` prop
  ([#3168](https://github.com/porsche-design-system/porsche-design-system/pull/3168))

### Changed

- `Accordion`: `tag` property is deprecated. Use `headingTag` property instead to specify heading hierarchy level.
  ([#3168](https://github.com/porsche-design-system/porsche-design-system/pull/3168))

```diff
- <p-accordion tag="h3"></p-accordion>
+ <p-accordion heading-tag="h3"></p-accordion>
```

### Fixed

- `Pin Code`: Input is entered twice in iOS
  ([#3192](https://github.com/porsche-design-system/porsche-design-system/pull/3192))

## [3.15.0-rc.1] - 2024-04-17

### Added

- Partials: `getMetaTagsAndIconLinks`, `getComponentChunkLinks`, `getIconLinks` and `getFontLinks` support new format
  option `js` ([#3179](https://github.com/porsche-design-system/porsche-design-system/pull/3179))

## [3.15.0-rc.0] - 2024-04-05

### Changed

- `Model Signature`: Enabling the use of hex colors, CSS gradients, CSS image and video masks. In addition, the size was
  slightly adjusted. ([#3153](https://github.com/porsche-design-system/porsche-design-system/pull/3153))

### Fixed

- `Modal`: Missing box-shadow on sticky footer when slotted content changes
  ([#3154](https://github.com/porsche-design-system/porsche-design-system/pull/3154))
- `Select`: Hydration error in Next.js when using slotted `img`
  ([#3162](https://github.com/porsche-design-system/porsche-design-system/pull/3162))
- `Text Field Wrapper`, `Textarea Wrapper`: Dynamic changes of `showCounter` and `maxLength` are reflected. The counter
  element dynamically adjusts to changes in the input value accurately.
  ([#3084](https://github.com/porsche-design-system/porsche-design-system/pull/3084))

## [3.14.0] - 2024-03-25

## [3.14.0-rc.0] - 2024-03-25

### Added

- `Icon`: `battery-empty-fuel` ([#3148](https://github.com/porsche-design-system/porsche-design-system/pull/3148))

### Changed

- `Icon`: `battery-empty-co2` and `co2-class`
  ([#3148](https://github.com/porsche-design-system/porsche-design-system/pull/3148))
- Angular: updated peer dependency to `>=17.0.0 <18.0.0`
  ([#3125](https://github.com/porsche-design-system/porsche-design-system/pull/3125))
- React: updated peer dependency to `>=18.0.0 <19.0.0`
  ([#3125](https://github.com/porsche-design-system/porsche-design-system/pull/3125))

## [3.13.1] - 2024-03-20

### Fixed

- `Modal`: Unexpected scrolling behavior on iOS >= 17.4
  ([#3128](https://github.com/porsche-design-system/porsche-design-system/pull/3128))
- `Select`, `Multi-Select`: Cropping issues of select dropdown when used inside `Table` component
  ([#3114](https://github.com/porsche-design-system/porsche-design-system/pull/3114))
- `Flyout`, `Flyout Navigation`: iOS Safari URL bar overlaying
  ([#3131](https://github.com/porsche-design-system/porsche-design-system/pull/3131))

## [3.13.0] - 2024-03-11

## [3.13.0-rc.2] - 2024-03-11

### Added

- `Icon`: `battery-empty-co2` and `co2-class`
  ([#3103](https://github.com/porsche-design-system/porsche-design-system/pull/3103))

## [3.13.0-rc.1] - 2024-03-08

### Added

- `Select` ([#3008](https://github.com/porsche-design-system/porsche-design-system/pull/3008))
- `Modal`: Prop `backdrop` ([#3082](https://github.com/porsche-design-system/porsche-design-system/pull/3082))
- `Modal`: CSS variables `--p-modal-spacing-top` and `--p-modal-spacing-bottom`
  ([#3082](https://github.com/porsche-design-system/porsche-design-system/pull/3082))

### Fixed

- `Flyout`: Refactor Flyout to use native Dialog element to resolve focus issues
  ([#2998](https://github.com/porsche-design-system/porsche-design-system/pull/2998))
- `Accordion`: Fix overflow scrollbar issues
  ([#3042](https://github.com/porsche-design-system/porsche-design-system/pull/3042))
- `Carousel`: Skip link is visible when it receives keyboard focus
  ([#3055](https://github.com/porsche-design-system/porsche-design-system/pull/3055))
- Placeholder color of `Text Field Wrapper` for `input type="date"` and `input type="time"` in Safari and alignment in
  Mobile Safari ([#3068](https://github.com/porsche-design-system/porsche-design-system/pull/3068))
- Counter overlap with long initial value in `Text Field Wrapper` for `input type="text"` with `maxlength`
  ([#3079](https://github.com/porsche-design-system/porsche-design-system/pull/3079))

### Changed

- Updated favicons output via `getMetaTagsAndIconLinks()` partial
  ([#3081](https://github.com/porsche-design-system/porsche-design-system/pull/3081))

## [3.13.0-rc.0] - 2024-02-19

### Added

- `Link Tile Product`: Prop `price-original` to be able to visualize sale and original price
  ([#3040](https://github.com/porsche-design-system/porsche-design-system/pull/3040))

### Changed

- Validation of `getInitialStyles()` partial is temporarily disabled
  ([#3049](https://github.com/porsche-design-system/porsche-design-system/pull/3049))

## [3.12.0] - 2024-02-12

## [3.12.0-rc.1] - 2024-02-08

### Fixed

- `Checkbox Wrapper`, `Radio Button Wrapper`: Safari visually reflects input status (checked/unchecked) when used in
  another Shadow DOM or changed programmatically
  ([#3028](https://github.com/porsche-design-system/porsche-design-system/pull/3028))

## [3.12.0-rc.0] - 2024-02-05

### Added

- `Icon`: `logo-x`, `bookmark-filled` and `star-filled`
  ([#3025](https://github.com/porsche-design-system/porsche-design-system/pull/3025))

### Changed

- `Icon`: Visual appearance of `information-filled`, `information`, `success-filled`, `success`, `bookmark`, `compare`,
  `configurate`, `heart-filled`, `heart`, `menu-lines`, `success`, `search`, `locate`, `star`, `shopping-bag-filled`,
  `shopping-bag`, `user-filled` and `user`
  ([#3025](https://github.com/porsche-design-system/porsche-design-system/pull/3025))
- All components (expect some form elements) have improved focus styling based on `:focus-visible`
  ([#3011](https://github.com/porsche-design-system/porsche-design-system/pull/3011))
- Several components are using CSS property `inset|inset-inline|inset-block` instead of `top|bottom|left|right` for
  better RTL (right-to-left) support ([#3011](https://github.com/porsche-design-system/porsche-design-system/pull/3011))
- `Switch`: Improve RTL (right-to-left) mode
  ([#3011](https://github.com/porsche-design-system/porsche-design-system/pull/3011))
- `Button`, `Button Pure`, `Switch`, `Checkbox Wrapper`, `Radio Button Wrapper`, `Pin Code`: optimized announcement of
  loading state for assistive technologies
  ([#3009](https://github.com/porsche-design-system/porsche-design-system/pull/3009))

### Fixed

- All components are supporting focus style in High Contrast Mode correctly
  ([#3011](https://github.com/porsche-design-system/porsche-design-system/pull/3011))

## [3.11.0] - 2024-01-30

## [3.11.0-rc.0] - 2024-01-30

### Fixed

- `Carousel`: Carousel does not work with single pointer event on smaller touch devices
  ([#3003](https://github.com/porsche-design-system/porsche-design-system/pull/3003))
- `Carousel`: `Each child in a list should have a unique "key" prop` warning in Next.js SSR context
  ([#3001](https://github.com/porsche-design-system/porsche-design-system/pull/3001))

### Changed

- Scroll-lock used in `Flyout`, `Flyout Navigation` and `Modal` is based on `body { overflow: hidden; }` for all devices
  ([#3013](https://github.com/porsche-design-system/porsche-design-system/pull/3013))
- `Toast`: Alignment reflects RTL (right-to-left) mode
  ([#3010](https://github.com/porsche-design-system/porsche-design-system/pull/3010))
- `Carousel`: Pagination can be used for navigation & pagination has more spacing on touch devices
  ([#3003](https://github.com/porsche-design-system/porsche-design-system/pull/3003))

## [3.10.0] - 2024-01-17

## [3.10.0-rc.5] - 2024-01-16

### Changed

- `visibility` css property can be overridden on all components, e.g. to make use of `visibility: hidden;`  
  ([#2988](https://github.com/porsche-design-system/porsche-design-system/pull/2988))
- `Carousel`: Named slot `header` renamed to `controls`
  ([#2992](https://github.com/porsche-design-system/porsche-design-system/pull/2992))

## [3.10.0-rc.4] - 2024-01-15

### Added

- `Icon`: Auto-flipping icons (certain ones only) in RTL (right-to-left) mode
  ([#2957](https://github.com/porsche-design-system/porsche-design-system/pull/2957))
- `Carousel`: Prop `heading-size`, named slot `header`
  ([#2915](https://github.com/porsche-design-system/porsche-design-system/pull/2915))
- `Accordion`: support for custom click area for `compact` variant
  ([#2920](https://github.com/porsche-design-system/porsche-design-system/pull/2920))
- `@font-face` supports Middle East languages
  ([#2946](https://github.com/porsche-design-system/porsche-design-system/pull/2946))
- Partials: `getFontLinks` supports preloading `arabic`, `pashto` and `urdu` subsets
  ([#2946](https://github.com/porsche-design-system/porsche-design-system/pull/2946))

### Changed

- `Flyout Navigation`: Improved validation and `activeIdentifier` isn't automatically updated anymore
  ([#2935](https://github.com/porsche-design-system/porsche-design-system/pull/2935))
- `Carousel`: Position and width of heading and description
  ([#2915](https://github.com/porsche-design-system/porsche-design-system/pull/2915))
- `Model Signature` asset for `model="macan"`
- Aligned naming of all `CustomEvent<T>` types and deprecated old ones since they are in fact typing the `detail: T`
  property of the event

```diff
- AccordionUpdateEvent
+ AccordionUpdateEventDetail
- CarouselUpdateEvent
+ CarouselUpdateEventDetail
- FlyoutNavigationUpdateEvent
+ FlyoutNavigationUpdateEventDetail
- LinkTileProductLikeEvent
+ LinkTileProductLikeEventDetail
- MultiSelectUpdateEvent
+ MultiSelectUpdateEventDetail
- PaginationUpdateEvent
+ PaginationUpdateEventDetail
- PinCodeUpdateEvent
+ PinCodeUpdateEventDetail
- SegmentedControlUpdateEvent
+ SegmentedControlUpdateEventDetail
- StepperHorizontalUpdateEvent
+ StepperHorizontalUpdateEventDetail
- SwitchUpdateEvent
+ SwitchUpdateEventDetail
- TableUpdateEvent
+ TableUpdateEventDetail
- TabsUpdateEvent
+ TabsUpdateEventDetail
- TabsBarUpdateEvent
+ TabsBarUpdateEventDetail
```

### Fixed

- `Pin Code`: Focus correct input when clicking on label
  ([#2985](https://github.com/porsche-design-system/porsche-design-system/pull/2985))
- `Flyout Navigation`: Focus dismiss button after opening
  ([#2935](https://github.com/porsche-design-system/porsche-design-system/pull/2935))
- `Accordion`: Alignment of slotted heading with custom padding
  ([#2920](https://github.com/porsche-design-system/porsche-design-system/pull/2920))
- `Modal`: Scrollbar is hidden ([#2907](https://github.com/porsche-design-system/porsche-design-system/pull/2907))
- `Toast`: `max-width` when used in scale mode
  ([#2960](https://github.com/porsche-design-system/porsche-design-system/pull/2960))

## [3.10.0-rc.3] - 2023-12-12

## [3.10.0-rc.2] - 2023-12-12

## [3.10.0-rc.1] - 2023-12-11

### Added

- **[EXPERIMENTAL]** `Link Tile Product`
  ([#2909](https://github.com/porsche-design-system/porsche-design-system/pull/2909))

### Fixed

- `Wordmark`, `Crest` and `Marque`: custom clickable area
  ([#2930](https://github.com/porsche-design-system/porsche-design-system/pull/2930))

## [3.10.0-rc.0] - 2023-12-07

### Added

- **[EXPERIMENTAL]** `Flyout Navigation`
  ([#2906](https://github.com/porsche-design-system/porsche-design-system/pull/2906))
- Prop `submit-button` to show/hide a submit button for `Text Field Wrapper` `type="search"` if wrapped inside a form
  ([#2908](https://github.com/porsche-design-system/porsche-design-system/pull/2908))

### Changed

- `Accordion`: removed `border-bottom` if used standalone
  ([#2911](https://github.com/porsche-design-system/porsche-design-system/pull/2911))
- `display` css property can be overridden on all components, e.g. to make use of `display: none;` within media
  queries  
  ([#2913](https://github.com/porsche-design-system/porsche-design-system/pull/2913))
- `Pagination`: Prop `maxNumberOfPageLinks` is deprecated and has no effect anymore, instead there is responsive
  behavior out of the box with full SSR support
  ([#2898](https://github.com/porsche-design-system/porsche-design-system/pull/2898))

## [3.9.0] - 2023-11-24

## [3.9.0-rc.0] - 2023-11-23

### Added

- Angular: `theme: 'light' | 'dark' | 'auto'` option to `PorscheDesignSystemModule.load()` to set `theme` on all child
  components  
  ([#2872](https://github.com/porsche-design-system/porsche-design-system/pull/2872))
- React: `theme: 'light' | 'dark' | 'auto'` prop to `PorscheDesignSystemProvider` to set `theme` on all child
  components  
  ([#2872](https://github.com/porsche-design-system/porsche-design-system/pull/2872))
- Vue: `theme: 'light' | 'dark' | 'auto'` prop to `PorscheDesignSystemProvider` to set `theme` on all child components  
  ([#2872](https://github.com/porsche-design-system/porsche-design-system/pull/2872))
- Validation for usage of different PDS versions
  ([#2867](https://github.com/porsche-design-system/porsche-design-system/pull/2867))

### Changed

- `Text Field Wrapper`, `Textarea Wrapper`, `Select Wrapper`, `Multi Select`, `Pin Code`, `Checkbox Wrapper` and
  `Radio Button Wrapper` have improved visual alignment
  ([#2854](https://github.com/porsche-design-system/porsche-design-system/pull/2854))
- `Text Field Wrapper` fully supports RTL (right-to-left) mode
  ([#2854](https://github.com/porsche-design-system/porsche-design-system/pull/2854))
- `Pin Code`: Prop values from `1` to `6` are now supported for `length` prop
  ([#2859](https://github.com/porsche-design-system/porsche-design-system/pull/2859))
- `Model Signature` asset for `model="macan"`
  ([#2857](https://github.com/porsche-design-system/porsche-design-system/pull/2857))
- Use motion tokens in all components
  ([#2834](https://github.com/porsche-design-system/porsche-design-system/pull/2834))

### Fixed

- `Select Wrapper`: Select dropdown is now visible if it overflows the `Table` component
  ([#2885](https://github.com/porsche-design-system/porsche-design-system/pull/2885))
- `Select Wrapper` keyboard and scroll behavior
  ([#2864](https://github.com/porsche-design-system/porsche-design-system/pull/2864))
- Safari 15 default margin of button elements in several components
  ([#2858](https://github.com/porsche-design-system/porsche-design-system/pull/2858))
- `Checkbox Wrapper` and `Radio Button Wrapper` border-color/background-color does not reset on hover
  ([#2852](https://github.com/porsche-design-system/porsche-design-system/pull/2852))
- `Tabs Bar` losing `activeTabIndex` and underline in certain framework scenarios
  ([#2896](https://github.com/porsche-design-system/porsche-design-system/pull/2896))
- `Modal` and `Flyout` body jumping in the background and scrolling back to the top in Next Js and Remix
  ([#2890](https://github.com/porsche-design-system/porsche-design-system/pull/2890))

## [3.8.0] - 2023-10-24

## [3.8.0-rc.0] - 2023-10-23

### Added

- RTL (right-to-left) support for all components
  ([#2819](https://github.com/porsche-design-system/porsche-design-system/pull/2819))
- `Popover` and `Modal` support theme dark and auto
  ([#2789](https://github.com/porsche-design-system/porsche-design-system/pull/2789))
- Styles: `getSkeletonStyle()` and `pds-skeleton()`
  ([#2796](https://github.com/porsche-design-system/porsche-design-system/pull/2796))
- Styles: `motionDuration{Short|Moderate|Long|VeryLong}`, `motionEasing{Base|In|Out}`, and
  `$pds-motion-duration-{short|moderate|long|very-long}`, `$pds-motion-easing-{base|in|out}`
  ([#2791](https://github.com/porsche-design-system/porsche-design-system/pull/2791))

### Changed

- Styles: `themeDarkBackgroundShading` and `$pds-theme-dark-background-shading` color
  ([#2789](https://github.com/porsche-design-system/porsche-design-system/pull/2789))
- `Spinner` animation was optimized to consume less CPU
  ([#2825](https://github.com/porsche-design-system/porsche-design-system/pull/2825))

- `Text`, `Display`, `Heading`, `Headline`: Prop values `left | right` of `align` prop are deprecated and mapped to new
  values `start | end` for correct RTL (right-to-left) support
  ([#2819](https://github.com/porsche-design-system/porsche-design-system/pull/2819))

```diff
- <p-text align="left"></p-text>
+ <p-text align="start"></p-text>

- <p-text align="right"></p-text>
+ <p-text align="end"></p-text>

- <p-display align="left"></p-display>
+ <p-display align="start"></p-display>

- <p-display align="right"></p-display>
+ <p-display align="end"></p-display>

- <p-heading align="left"></p-heading>
+ <p-heading align="start"></p-heading>

- <p-heading align="right"></p-heading>
+ <p-heading align="end"></p-heading>

- <p-headline align="left"></p-headline>
+ <p-headline align="start"></p-headline>

- <p-headline align="right"></p-headline>
+ <p-headline align="end"></p-headline>
```

- `Button Pure`, `Link Pure`, `Switch`: Prop values `left | right` of `align-label` prop are deprecated and mapped to
  new values `start | end` for correct RTL (right-to-left) support
  ([#2819](https://github.com/porsche-design-system/porsche-design-system/pull/2819))

```diff
- <p-button-pure align-label="left"></p-button-pure>
+ <p-button-pure align-label="start"></p-button-pure>

- <p-button-pure align-label="right"></p-button-pure>
+ <p-button-pure align-label="end"></p-button-pure>

- <p-link-pure align-label="left"></p-link-pure>
+ <p-link-pure align-label="start"></p-link-pure>

- <p-link-pure align-label="right"></p-link-pure>
+ <p-link-pure align-label="end"></p-link-pure>

- <p-switch align-label="left"></p-switch>
+ <p-switch align-label="start"></p-switch>

- <p-switch align-label="right"></p-switch>
+ <p-switch align-label="end"></p-switch>
```

- `Flyout`: Prop values `left | right` of `position` prop are deprecated and mapped to new values `start | end` for
  correct RTL (right-to-left) support
  ([#2819](https://github.com/porsche-design-system/porsche-design-system/pull/2819))

```diff
- <p-flyout position="left"></p-flyout>
+ <p-flyout-pure position="start"></p-flyout>

- <p-flyout-pure position="right"></p-flyout>
+ <p-flyout-pure position="end"></p-flyout>
```

- `Carousel`: Prop value `left` of `align-header` prop is deprecated and mapped to new value `start` for correct RTL
  (right-to-left) support ([#2819](https://github.com/porsche-design-system/porsche-design-system/pull/2819))

```diff
- <p-carousel align-header="left"></p-carousel>
+ <p-carousel-pure align-header="start"></p-carousel>
```

### Fixed

- `Popover` doesn't get cut off when used within the `Table` component
  ([#2814](https://github.com/porsche-design-system/porsche-design-system/pull/2814))
- `Flyout` and `Modal` with `open="false"` and nested `Accordion` with `open="true"` containing focusable elements like
  links can't be focused anymore ([#2818](https://github.com/porsche-design-system/porsche-design-system/pull/2818))
- Background for open `Flyout` and `Modal` on iOS Mobile Safari with collapsed address bar is no longer scrollable
  ([#2822](https://github.com/porsche-design-system/porsche-design-system/pull/2822))
- `Tabs Bar` works with translated page content
  ([#2847](https://github.com/porsche-design-system/porsche-design-system/pull/2847))

## [3.7.0] - 2023-10-04

## [3.7.0-rc.2] - 2023-10-04

### Added

- Styles: `gridStyles` and `pds-grid()` support basic usage inside `Flyout` component
  ([#2756](https://github.com/porsche-design-system/porsche-design-system/pull/2756))

### Fixed

- Overlay issues of header/footer in `Flyout` component
  ([#2786](https://github.com/porsche-design-system/porsche-design-system/pull/2786))

## [3.7.0-rc.1] - 2023-09-20

### Added

- **[EXPERIMENTAL]** Prop `loading` for `Radio Button Wrapper`
  ([#2774](https://github.com/porsche-design-system/porsche-design-system/pull/2774))
- Theme property supports `auto` for all themeable components, reflecting `prefers-color-scheme` based on OS system
  settings ([#2719](https://github.com/porsche-design-system/porsche-design-system/pull/2719))
- `hyphens` CSS property can now be overwritten in `Button Tile`, `Link Tile` and `Link Tile Model Signature` components
  ([#2758](https://github.com/porsche-design-system/porsche-design-system/pull/2758))
- Partials that produce innerHTML support `{ format: 'sha256' }` option for whitelisting in
  [Content-Security-Policy (CSP)](/must-know/security/content-security-policy/)
  ([#2773](https://github.com/porsche-design-system/porsche-design-system/pull/2773))
- `Pin Code` ([#2691](https://github.com/porsche-design-system/porsche-design-system/pull/2691))

### Fixed

- Dragging of `Carousel` can become stucked
  ([#2768](https://github.com/porsche-design-system/porsche-design-system/pull/2768))
- Color of `message` for `Fieldset`, `Fieldset Wrapper`, `Text Field Wrapper` and `Textarea Wrapper` in dark theme
  ([#2769](https://github.com/porsche-design-system/porsche-design-system/pull/2769))

### Changed

- Usage of `getInitialStyles()` partial is required and validated with an exception
  ([#2749](https://github.com/porsche-design-system/porsche-design-system/pull/2749))

## [3.7.0-rc.0] - 2023-09-05

### Added

- `Multi Select` ([#2658](https://github.com/porsche-design-system/porsche-design-system/pull/2658))

### Changed

- Partials: `Cdn` and `Format` types are exposed
  ([#2760](https://github.com/porsche-design-system/porsche-design-system/pull/2760))

## [3.6.1] - 2023-08-29

## [3.6.1-rc.0] - 2023-08-29

### Fixed

- Overlapping issues of `Accordion` contents when positioned outside of content area
  ([#2746](https://github.com/porsche-design-system/porsche-design-system/pull/2746))
- Backwards compatibility with previous versions of Porsche Design System
  ([#2752](https://github.com/porsche-design-system/porsche-design-system/pull/2752))

## [3.6.0] - 2023-08-28

## [3.6.0-rc.2] - 2023-08-28

### Fixed

- `Tabs Bar` losing `activeTabIndex` and underline
  ([#2748](https://github.com/porsche-design-system/porsche-design-system/pull/2748))

## [3.6.0-rc.1] - 2023-08-24

### Fixed

- Bundling format and name of `components-js` entrypoint for Vanilla JS integration
  ([#2745](https://github.com/porsche-design-system/porsche-design-system/pull/2745))

## [3.6.0-rc.0] - 2023-08-23

### Added

- New value `aria-current` for `aria` property for linked components (`Link`, `Link Pure`, `Link Tile`, `Crest`,
  `Marque`) ([#2696](https://github.com/porsche-design-system/porsche-design-system/pull/2696))
- Angular: `cdn: 'auto' | 'cn'` option to `PorscheDesignSystemModule.load()` as alternative to using
  `window.PORSCHE_DESIGN_SYSTEM_CDN` ([#2676](https://github.com/porsche-design-system/porsche-design-system/pull/2676))
- React: `cdn: 'auto' | 'cn'` prop to `PorscheDesignSystemProvider` as alternative to using
  `window.PORSCHE_DESIGN_SYSTEM_CDN` with SSR support
  ([#2676](https://github.com/porsche-design-system/porsche-design-system/pull/2676))
- Vue: `cdn: 'auto' | 'cn'` prop to `PorscheDesignSystemProvider` as alternative to using
  `window.PORSCHE_DESIGN_SYSTEM_CDN` ([#2676](https://github.com/porsche-design-system/porsche-design-system/pull/2676))
- Support for sticky footer to `Modal`
  ([#2723](https://github.com/porsche-design-system/porsche-design-system/pull/2723))

### Changed

- Update of Twitter icon ([#2731](https://github.com/porsche-design-system/porsche-design-system/pull/2731))
- Use China CDN and set `window.PORSCHE_DESIGN_SYSTEM_CDN` for backwards compatibility based on .cn top level domain
  before design system initialization
  ([#2676](https://github.com/porsche-design-system/porsche-design-system/pull/2676))

### Fixed

- `Flyout`: Overlapping of sticky header/footer if slotted content has different z-index
  ([#2736](https://github.com/porsche-design-system/porsche-design-system/pull/2736))
- Keyboard behavior and `aria` semantics if either `a` or `button` elements are used as slotted content in `Tabs Bar`
  component. ([#2713](https://github.com/porsche-design-system/porsche-design-system/pull/2713))
- React/SSR: compatibility with Next.js v13 app router
  ([#2687](https://github.com/porsche-design-system/porsche-design-system/pull/2687))
- Consistent `package.json` ECMAScript module exports with `.mjs` and `.cjs` file extensions for
  `components-{js|angular|react|vue}`
  ([#2739](https://github.com/porsche-design-system/porsche-design-system/pull/2739))

## [3.5.0] - 2023-07-25

## [3.5.0-rc.0] - 2023-07-21

### Added

- `background` property to `Button Tile` and `Link Tile` component to adapt the description and link/button theme when
  used on light background image ([#2669](https://github.com/porsche-design-system/porsche-design-system/pull/2669))
- Breakpoint customizable property `columns` to `Segmented Control` to set the amount of columns
  ([#2652](https://github.com/porsche-design-system/porsche-design-system/pull/2652))

### Fixed

- Alignment of `Icon` inside `Accordion` header
  ([#2673](https://github.com/porsche-design-system/porsche-design-system/pull/2673))
- Direction of `Select Wrapper` dropdown if `direction` property is set to `auto`
  ([#2677](https://github.com/porsche-design-system/porsche-design-system/pull/2677))

## [3.4.0] - 2023-07-14

## [3.4.0-rc.0] - 2023-07-13

### Added

- React: `'use client';` directive is applied on all components for main and `ssr` sub-package
  ([#2654](https://github.com/porsche-design-system/porsche-design-system/pull/2654))

### Fixed

- Regression in `observeChildren` that affected nested components (e.g. incorrect rendering of nested `Tabs`).
  ([#2649](https://github.com/porsche-design-system/porsche-design-system/pull/2649))
- Click behaviour of slotted interactive elements of `Carousel`
  ([#2663](https://github.com/porsche-design-system/porsche-design-system/pull/2663))

## [3.3.0] - 2023-07-07

## [3.3.0-rc.0] - 2023-07-06

### Added

- `Tabs` and `Tabs Bar` support SSR ([#2611](https://github.com/porsche-design-system/porsche-design-system/pull/2611))
- Contents of `Tag` component can now be wrapped in multiple lines
  ([#2625](https://github.com/porsche-design-system/porsche-design-system/pull/2625))
- `Carousel`: Possibility to set custom border-radius of slide items
  ([#2645](https://github.com/porsche-design-system/porsche-design-system/pull/2645))
- native lazy loading attribute to `img` tag of `Icon`
  ([#2644](https://github.com/porsche-design-system/porsche-design-system/pull/2644))

### Fixed

- `Stepper Horizontal` navigation between 2 pages is not working as expected in angular
  ([#2641](https://github.com/porsche-design-system/porsche-design-system/pull/2641))
- `Segmented Control` text is not centered / causing unintended line-breaks
  ([#2614](https://github.com/porsche-design-system/porsche-design-system/pull/2614))
- `jsdom-polyfill` fixes validation errors in unit tests during SSR hydration
  ([#2613](https://github.com/porsche-design-system/porsche-design-system/pull/2613))
- `Accordion` collapsable content is overflowing when used with multiple prefixes  
  ([#2612](https://github.com/porsche-design-system/porsche-design-system/pull/2612))
- `Tabs Bar` position of underline for fluid font-size with `size="medium` when resizing
  ([#2611](https://github.com/porsche-design-system/porsche-design-system/pull/2611))
- `Button Pure`, `Link Pure`: `:hover` bug on Firefox
  ([#2630](https://github.com/porsche-design-system/porsche-design-system/pull/2630))
- `Carousel`: Removed `overflow:hidden` of slide items
  ([#2645](https://github.com/porsche-design-system/porsche-design-system/pull/2645))

### Changed

- Improved bootstrapping behaviour of `Icon`
  ([#2644](https://github.com/porsche-design-system/porsche-design-system/pull/2644))

## [3.2.0] - 2023-06-19

## [3.2.0-rc.0] - 2023-06-19

### Added

- `skipLinkTarget` property to `Carousel` component to enhance keyboard functionality
  ([#2557](https://github.com/porsche-design-system/porsche-design-system/pull/2557))
- `showLastPage` property to `Pagination` component
  ([#2606](https://github.com/porsche-design-system/porsche-design-system/pull/2606))

### Fixed

- Partials: `getInitialStyles` supports `Flyout` component
  ([#2598](https://github.com/porsche-design-system/porsche-design-system/pull/2598))
- `Popover` content can be selected/highlighted
  ([#2599](https://github.com/porsche-design-system/porsche-design-system/pull/2599))

### Changed

- `Carousel` pagination now shows 5 "infinite bullets" when using more than 5 slides
  ([#2600](https://github.com/porsche-design-system/porsche-design-system/pull/2600))
- `Carousel` supports click events on non-active slides and changed keyboard navigation
  ([#2557](https://github.com/porsche-design-system/porsche-design-system/pull/2557))
- Unified wordings of all console warnings, errors and exceptions
  ([#2602](https://github.com/porsche-design-system/porsche-design-system/pull/2602))
- Angular: increased peer dependency to `>=15.0.0 <17.0.0`
  ([#2602](https://github.com/porsche-design-system/porsche-design-system/pull/2602))
- `Toast` allows line break markups within toast message
  ([#2584](https://github.com/porsche-design-system/porsche-design-system/pull/2584))
- `Toast` shows always the latest toast message and clears its queue immediately if a new message is added
  ([#2584](https://github.com/porsche-design-system/porsche-design-system/pull/2584))

## [3.1.0] - 2023-06-09

## [3.1.0-rc.2] - 2023-06-09

### Changed

- `Crest` updated assets ([#2595](https://github.com/porsche-design-system/porsche-design-system/pull/2595))
- Partials: `getMetaTagsAndIconLinks` updated assets
  ([#2595](https://github.com/porsche-design-system/porsche-design-system/pull/2595))

### Added

- `Flyout` ([#2547](https://github.com/porsche-design-system/porsche-design-system/pull/2547))

### Fixed

- Wrong validation during SSR hydration of `Link Tile` and `Select Wrapper`
  ([#2588](https://github.com/porsche-design-system/porsche-design-system/pull/2588))
- `Modal` scrollable modal does not jump to top on changes within dialog
  ([#2574](https://github.com/porsche-design-system/porsche-design-system/pull/2574))
- Unnecessary lifecycles are prevented when prop values do not change for complex values
  ([#2574](https://github.com/porsche-design-system/porsche-design-system/pull/2574))

## [3.1.0-rc.1] - 2023-06-02

### Added

- **[EXPERIMENTAL]** Prop `showPasswordToggle` for `Text Field Wrapper` with `input type="password"`
  ([#2586](https://github.com/porsche-design-system/porsche-design-system/pull/2586))
- Prop `name` for `Icon` supports `heart`, `heart-filled`, `copy`, `fingerprint`, `tire`, `roof-open` and `roof-closed`
  ([#2589](https://github.com/porsche-design-system/porsche-design-system/pull/2589))

### Fixed

- `Select Wrapper` missing border on touch devices
  ([#2579](https://github.com/porsche-design-system/porsche-design-system/pull/2579))
- `Tabs Item` text content can be selected/highlighted
  ([#2582](https://github.com/porsche-design-system/porsche-design-system/pull/2582))

## [3.1.0-rc.0] - 2023-05-24

### Added

- `Marque` now has a `variant` property, including 75 years variant
  ([#2575](https://github.com/porsche-design-system/porsche-design-system/pull/2575))

## [3.0.0] - 2023-05-11

## [3.0.0-rc.3] - 2023-05-10

### Fixed

- `Tabs Bar` focus behavior via keyboard navigation
  ([#2546](https://github.com/porsche-design-system/porsche-design-system/pull/2546))
- Rendering of `Wordmark` in Safari ([#2542](https://github.com/porsche-design-system/porsche-design-system/pull/2542))
- Disabled dragging/ghosting of icons
  ([#2536](https://github.com/porsche-design-system/porsche-design-system/pull/2536))

### Changed

- Styles: `dropShadow{Low|Medium|High}Style`s use `box-shadow` instead of `filter: drop-shadow()` to fix glitches
  together with `frostedGlassStyle` in Firefox
  ([#2545](https://github.com/porsche-design-system/porsche-design-system/pull/2545))
- Size of icon and height of `Accordion`
  ([#2536](https://github.com/porsche-design-system/porsche-design-system/pull/2536))

## [3.0.0-rc.2] - 2023-05-09

### Fixed

- `Checkbox Wrapper` Safari visual state change while hovering
  ([#2508](https://github.com/porsche-design-system/porsche-design-system/pull/2508))
- `Checkbox Wrapper` keyboard arrow navigation
  ([#2508](https://github.com/porsche-design-system/porsche-design-system/pull/2508))
- `Modal` fix hover state of dismiss button
  ([#2510](https://github.com/porsche-design-system/porsche-design-system/pull/2510))
- `Link Pure`, `Button Pure`: adjust offset of `:hover` and `active` styles
  ([#2511](https://github.com/porsche-design-system/porsche-design-system/pull/2511))
- `Tabs Bar`, `Tabs` ([#2521](https://github.com/porsche-design-system/porsche-design-system/pull/2521)):
  - `focus` state of tabpanel
  - Indicator bar height
- Optimize icon/text alignment of `Link Pure` and `Button Pure` in Safari
- `Select Wrapper` multiline option height and scaling behavior
  ([#2524](https://github.com/porsche-design-system/porsche-design-system/pull/2524))
- Fixed accessibility issues of `Tabs`, `Tabs Bar` and `Stepper Horizontal` to comply with v.4.7.0 of `axe-core`
  ([#2530](https://github.com/porsche-design-system/porsche-design-system/pull/2530))
- React: `patchRemixRunProcessBrowserGlobalIdentifier` binary now supports Remix 1.16.0
  ([#2537](https://github.com/porsche-design-system/porsche-design-system/pull/2537))
- Angular: added optional modifier to optional properties for better type checking in strict mode
  ([#2544](https://github.com/porsche-design-system/porsche-design-system/pull/2544))

### Added

- Deprecation warning to `Icon` component if `lazy` prop is used
  ([#2521](https://github.com/porsche-design-system/porsche-design-system/pull/2521))
- `aria` prop to `Scroller` component
  ([#2530](https://github.com/porsche-design-system/porsche-design-system/pull/2530))

### Changed

- Model signature asset of 718 model ([#2532](https://github.com/porsche-design-system/porsche-design-system/pull/2532))

## [3.0.0-rc.1] - 2023-04-19

### Added

- Prop `name` for `Icon` supports `push-pin`, `push-pin-off`, `qr`, `pin-filled`, `shopping-cart-filled`,
  `shopping-bag-filled`, `logo-apple-podcast`, `logo-spotify` and `user-filled`
  ([#2471](https://github.com/porsche-design-system/porsche-design-system/pull/2471)).
- **[EXPERIMENTAL]** Prop `loading` for `Checkbox Wrapper`
  ([#2483](https://github.com/porsche-design-system/porsche-design-system/pull/2483))

### Fixed

- `Wordmark`, `Crest` and `Model Signature` respect parent width/height
  ([#2479](https://github.com/porsche-design-system/porsche-design-system/pull/2479))
- `Button Tile`, `Link Tile` and `Link Tile Model Signature` are using correct border radius of
  `$pds-border-radius-large` ([#2473](https://github.com/porsche-design-system/porsche-design-system/pull/2473))
- `Text Field Wrapper` with `input type="search"` has better accessibility for clear button
  ([#2476](https://github.com/porsche-design-system/porsche-design-system/pull/2476))
- `Accordion` layout shift with nested accordions
  ([#2465](https://github.com/porsche-design-system/porsche-design-system/pull/2465))
- Color Contrast issues and rendering in Windows High Contrast Mode
  ([#2420](https://github.com/porsche-design-system/porsche-design-system/pull/2420))

## [3.0.0-rc.0] - 2023-04-11

### Fixed

- Styles: `borderRadiusLarge` and `$pds-border-radius-large` are exposing correct value
  ([#2463](https://github.com/porsche-design-system/porsche-design-system/pull/2463))

## [3.0.0-alpha.6] - 2023-04-06

### Added

- `xxl` breakpoint for all breakpoint customizable component values
  ([#2454](https://github.com/porsche-design-system/porsche-design-system/pull/2454))

### Fixed

- Disabled color of `Icon` component ([#2446](https://github.com/porsche-design-system/porsche-design-system/pull/2446))
- Support of `Radio Button Wrapper` for name value with non-alphanumeric characters
  ([#2443](https://github.com/porsche-design-system/porsche-design-system/pull/2443))

### Changed

- `Banner` is a controlled component now and its visibility has to be controlled via the `open` prop
  ([#2447](https://github.com/porsche-design-system/porsche-design-system/pull/2447))

```diff
- <p-banner></p-banner>
+ <p-banner open="true"></p-banner>
```

- Renamed all custom `change` events to `update` because of bad event emissions with native `change` events, e.g. with
  nested `select` or `input` elements

#### 🤖 Property deprecations 🤖

##### Accordion:

- Event `accordionChange` is deprecated, use `update` event instead.

```diff
- <PAccordion onAccordionChange={(e: CustomEvent<AccordionChangeEvent>) => {}} />
+ <PAccordion onUpdate={(e: CustomEvent<AccordionUpdateEvent>) => {}} />
```

##### Banner:

- Prop `persistent` is deprecated, use `dismissButton` instead.

```diff
- <p-banner persistent="true"></p-banner>
+ <p-banner dismiss-button="false"></p-banner>
```

##### Carousel:

- Event `carouselChange` is deprecated, use `update` event instead.

```diff
- <PCarousel onCarouselChange={(e: CustomEvent<CarouselChangeEvent>) => {}} />
+ <PCarousel onUpdate={(e: CustomEvent<CarouselUpdateEvent>) => {}} />
```

##### Inline Notification:

- Prop `persistent` is deprecated, use `dismissButton` instead.

```diff
- <p-inline-notification persistent="true"></p-inline-notification>
+ <p-inline-notification dismiss-button="false"></p-inline-notification>
```

##### Pagination:

- Event `pageChange` is deprecated, use `update` event instead.

```diff
- <PPagination onPageChange={(e: CustomEvent<PageChangeEvent>) => {}} />
+ <PPagination onUpdate={(e: CustomEvent<PaginationUpdateEvent>) => {}} />
```

##### Segmented Control:

- Event `segmentedControlChange` is deprecated, use `update` event instead.

```diff
- <PSegmentedControl onSegmentedControlChange={(e: CustomEvent<SegmentedControlChangeEvent>) => {}} />
+ <PSegmentedControl onUpdate={(e: CustomEvent<SegmentedControlUpdateEvent>) => {}} />
```

##### Stepper Horizontal:

- Event `stepChange` is deprecated, use `update` event instead.

```diff
- <PStepperHorizontal onStepChange={(e: CustomEvent<StepChangeEvent>) => {}} />
+ <PStepperHorizontal onUpdate={(e: CustomEvent<StepperHorizontalUpdateEvent>) => {}} />
```

##### Switch:

- Event `switchChange` is deprecated, use `update` event instead.

```diff
- <PSwitch onSwitchChange={(e: CustomEvent<SwitchChangeEvent>) => {}} />
+ <PSwitch onUpdate={(e: CustomEvent<SwitchUpdateEvent>) => {}} />
```

##### Table:

- Event `sortingChange` is deprecated, use `update` event instead.

```diff
- <PTable onSortingChange={(e: CustomEvent<SortingChangeEvent>) => {}} />
+ <PTable onUpdate={(e: CustomEvent<TableUpdateEvent>) => {}} />
```

##### Tabs:

- Event `tabChange` is deprecated, use `update` event instead.

```diff
- <PTabs onTabChange={(e: CustomEvent<TabChangeEvent>) => {}} />
+ <PTabs onUpdate={(e: CustomEvent<TabsUpdateEvent>) => {}} />
```

##### Tabs Bar:

- Event `tabChange` is deprecated, use `update` event instead.

```diff
- <PTabsBar onTabChange={(e: CustomEvent<TabChangeEvent>) => {}} />
+ <PTabsBar onUpdate={(e: CustomEvent<TabsUpdateEvent>) => {}} />
```

## [3.0.0-alpha.5] - 2023-03-30

### Added

- `Wordmark` ([#2418](https://github.com/porsche-design-system/porsche-design-system/pull/2418))
- `Crest` ([#2437](https://github.com/porsche-design-system/porsche-design-system/pull/2437))

### Changed

- Styles: changed color values of `theme[Light|Dark]ContrastMedium` and `theme[Light|Dark]Notification[*]` color tokens
  of `Styles` subpackage ([#2436](https://github.com/porsche-design-system/porsche-design-system/pull/2436))

## [3.0.0-alpha.4] - 2023-03-28

### Changed

- `Table` matches new design language
  ([#2364](https://github.com/porsche-design-system/porsche-design-system/pull/2364/))

### Added

- Styles: ([#2422](https://github.com/porsche-design-system/porsche-design-system/pull/2422))
  - `gridWide`
  - `gridWideColumnStart` and `$pds-grid-wide-column-start`
  - `gridWideColumnEnd` and `$pds-grid-wide-column-end`
  - `gridNarrowOffset`, `gridNarrowOffsetBase`, `gridNarrowOffsetS`, `gridNarrowOffsetXXL` and
    `$pds-grid-narrow-offset-base`, `$pds-grid-narrow-offset-s`, `$pds-grid-narrow-offset-xxl`
  - `gridBasicOffset`, `gridBasicOffsetBase`, `gridBasicOffsetS`, `gridBasicOffsetXXL` and
    `$pds-grid-basic-offset-base`, `$pds-grid-basic-offset-s`, `$pds-grid-basic-offset-xxl`
  - `gridExtendedOffset`, `gridExtendedOffsetBase`, `gridExtendedOffsetS`, `gridExtendedOffsetXXL` and
    `$pds-grid-extended-offset-base`, `$pds-grid-extended-offset-s`, `$pds-grid-extended-offset-xxl`
  - `gridWideOffset`, `gridWideOffsetBase`, `gridWideOffsetS`, `gridWideOffsetXXL` and `$pds-grid-wide-offset-base`,
    `$pds-grid-wide-offset-s`, `$pds-grid-wide-offset-xxl`
  - `gridFullOffset` and `$pds-grid-full-offset`
- `Button Tile` ([#2381](https://github.com/porsche-design-system/porsche-design-system/pull/2381))
- `Fieldset` ([#2404](https://github.com/porsche-design-system/porsche-design-system/pull/2404))
- `Link Tile Model Signature` ([#2388](https://github.com/porsche-design-system/porsche-design-system/pull/2388))
- Prop `activeSlideIndex` to `Carousel`
  ([#2421](https://github.com/porsche-design-system/porsche-design-system/pull/2421))
- Prop `slidesPerPage` supports value `auto` of `Carousel`
  ([#2421](https://github.com/porsche-design-system/porsche-design-system/pull/2421))
- Prop `scrollbar` for `Scroller` ([#2364](https://github.com/porsche-design-system/porsche-design-system/pull/2364/))
- Prop `theme` for `Table` ([#2364](https://github.com/porsche-design-system/porsche-design-system/pull/2364/))

### Fixed

- React: missing animation of `Carousel` in certain scenarios

### Changed

- Styles: `gridStyles` and `pds-grid()` are supporting an additional column range called `wide`
  ([#2422](https://github.com/porsche-design-system/porsche-design-system/pull/2422))
- Styles: SCSS version needs to be imported by `@porsche-design-system/components-js/styles` instead of
  `@porsche-design-system/components-js/styles/scss`
  ([#2422](https://github.com/porsche-design-system/porsche-design-system/pull/2422))

#### Removed

- `Banner`: CSS variable `--p-banner-position-type`
  ([#2422](https://github.com/porsche-design-system/porsche-design-system/pull/2422))
- Styles: `gridSafeZone`, `gridSafeZoneBase`, `gridSafeZoneXXL` and `$pds-grid-safe-zone-base`,
  `$pds-grid-safe-zone-xxl` ([#2422](https://github.com/porsche-design-system/porsche-design-system/pull/2422))
- Styles: `gridWidth`, `gridWidthMin`, `gridWidthMax` and `$pds-grid-width-min`, `$pds-grid-width-max`
  ([#2422](https://github.com/porsche-design-system/porsche-design-system/pull/2422))

#### 🤖 Property deprecations 🤖

##### Banner:

- Prop `width` has no effect anymore, instead the component is aligned with Porsche Grid "extended" by default.
  ([#2422](https://github.com/porsche-design-system/porsche-design-system/pull/2422))

#### 🤡 Component deprecations 🤡

##### Marque: ([#2418](https://github.com/porsche-design-system/porsche-design-system/pull/2418))

```diff
- <p-marque></p-marque>
+ <p-wordmark></p-wordmark>
```

##### Fieldset Wrapper: ([#2404](https://github.com/porsche-design-system/porsche-design-system/pull/2404))

```diff
- <p-fieldset-wrapper label="Some legend label">
+ <p-fieldset label="Some legend label">
  <p-text-field-wrapper label="Some label">
    <input type="text" name="some-name" />
  </p-text-field-wrapper>
- </p-fieldset-wrapper>
+ </p-fieldset>
```

## [3.0.0-alpha.3] - 2023-03-17

#### 🤖 Property deprecations 🤖

##### Accordion:

- Event `accordionChange` is deprecated, use `change` event instead.

```diff
- <PAccordion onAccordionChange={(e: CustomEvent<AccordionChangeEvent>) => {}} />
+ <PAccordion onChange={(e: CustomEvent<AccordionChangeEvent>) => {}} />
```

##### Banner:

- Named `slot="title"` is deprecated, use `heading` prop or `slot="heading"` instead.

```diff
<p-banner>
-  <span slot="title">Some heading</span>
+  <span slot="heading">Some heading</span>
   <span slot="description">Some notification description.</span>
</p-banner>

-<p-banner>
+<p-banner heading="Some heading" description="Some notification description.">
-  <span slot="title">Some heading</span>
-  <span slot="description">Some notification description.</span>
</p-banner>
```

##### Carousel:

- Prop `disablePagination` is deprecated, use `pagination` instead.
- Event `carouselChange` is deprecated, use `change` event instead.

```diff
- <p-carousel disable-pagination="true"></p-carousel>
+ <p-carousel pagination="false"></p-carousel>

- <PCarousel onCarouselChange={(e: CustomEvent<CarouselChangeEvent>) => {}} />
+ <PCarousel onChange={(e: CustomEvent<CarouselChangeEvent>) => {}} />
```

##### Divider:

- Prop `orientation` is deprecated, use `direction` instead.

```diff
- <p-divider orientation="horizontal"></p-divider>
+ <p-divider direction="horizontal"></p-divider>
```

##### Icon:

- Prop `colors`'s value `disabled` is removed, use `state-disabled` instead.

```diff
- <p-icon color="disabled"></p-icon>
+ <p-icon color="state-disabled"></p-icon>
```

##### Link Tile:

- Prop `weight`'s value `semibold` is deprecated, use `semi-bold` instead.

```diff
- <p-link-tile weight="semibold"></p-link-tile>
+ <p-link-tile weight="semi-bold"></p-link-tile>
```

##### Modal:

- Prop `disableCloseButton` is deprecated, use `dismissButton` instead.
- Event `close` is deprecated, use `dismiss` event instead.

```diff
- <p-modal disable-close-button="true"></p-modal>
+ <p-modal dismiss-button="false"></p-modal>

- <PModal onClose={(e: CustomEvent<void>) => {}} />
+ <PModal onDismiss={(e: CustomEvent<void>) => {}} />
```

##### Pagination:

- Props `allyLabelNext`, `allyLabelPage`, `allyLabelPrev` and `allyLabel` are deprecated.
- Event `pageChange` is deprecated, use `change` event instead.

```diff
- <p-pagination ally-label="Paginierung" ally-label-prev="Vorherige Seite" ally-label-next="Nächste Seite" ally-label-page="Seite"></p-pagination>
+ <p-pagination intl="{root: 'Paginierung', prev: 'Vorherige Seite', next: 'Nächste Seite', page: 'Seite'}"></p-pagination>

- <PPagination onPageChange={(e: CustomEvent<PageChangeEvent>) => {}} />
+ <PPagination onChange={(e: CustomEvent<PaginationChangeEvent>) => {}} />
```

##### Scroller:

- Prop `gradientColorScheme` is deprecated, use `gradientColor` instead.
- Prop `scrollIndicatorPosition` is deprecated, use `alignScrollIndicator` instead.

```diff
- <p-scroller gradient-color-scheme="surface"></p-scroller>
+ <p-scroller gradient-color="background-surface"></p-scroller>

- <p-scroller scroll-indicator-position="top"></p-scroller>
+ <p-scroller align-scroll-indicator="top"></p-scroller>
```

##### Segmented Control:

- Event `segmentedControlChange` is deprecated, use `change` event instead.

```diff
- <PSegmentedControl onSegmentedControlChange={(e: CustomEvent<SegmentedControlChangeEvent>) => {}} />
+ <PSegmentedControl onChange={(e: CustomEvent<SegmentedControlChangeEvent>) => {}} />
```

##### Stepper Horizontal:

- Event `stepChange` is deprecated, use `change` event instead.

```diff
- <PStepperHorizontal onStepChange={(e: CustomEvent<StepChangeEvent>) => {}} />
+ <PStepperHorizontal onChange={(e: CustomEvent<StepperHorizontalChangeEvent>) => {}} />
```

##### Switch:

- Event `switchChange` is deprecated, use `change` event instead.

```diff
- <PSwitch onSwitchChange={(e: CustomEvent<SwitchChangeEvent>) => {}} />
+ <PSwitch onChange={(e: CustomEvent<SwitchChangeEvent>) => {}} />
```

##### Table:

- Event `sortingChange` is deprecated, use `change` event instead.

```diff
- <PTable onSortingChange={(e: CustomEvent<SortingChangeEvent>) => {}} />
+ <PTable onChange={(e: CustomEvent<TableChangeEvent>) => {}} />
```

##### Tabs:

- Prop `gradientColorScheme` is deprecated, use `gradientColor` instead.
- Prop `weight`'s value `semibold` is deprecated, use `semi-bold` instead.
- Event `tabChange` is deprecated, use `change` event instead.

```diff
- <p-tabs gradient-color-scheme="surface"></p-tabs>
+ <p-tabs gradient-color="background-surface"></p-tabs>

- <p-tabs weight="semibold"></p-tabs>
+ <p-tabs weight="semi-bold"></p-tabs>

- <PTabs onTabChange={(e: CustomEvent<TabChangeEvent>) => {}} />
+ <PTabs onChange={(e: CustomEvent<TabsChangeEvent>) => {}} />
```

##### Tabs Bar:

- Prop `gradientColorScheme` is deprecated, use `gradientColor` instead.
- Prop `weight`'s value `semibold` is deprecated, use `semi-bold` instead.
- Event `tabChange` is deprecated, use `change` event instead.

```diff
- <p-tabs-bar gradient-color-scheme="surface"></p-tabs-bar>
+ <p-tabs-bar gradient-color="background-surface"></p-tabs-bar>

- <p-tabs-bar weight="semibold"></p-tabs>
+ <p-tabs-bar weight="semi-bold"></p-tabs>

- <PTabsBar onTabChange={(e: CustomEvent<TabChangeEvent>) => {}} />
+ <PTabsBar onChange={(e: CustomEvent<TabsChangeEvent>) => {}} />
```

##### Tag:

- Prop `color`'s value `notification-warning`, `notification-success` and `notification-error` are deprecated, use
  `notification-warning-soft`, `notification-success-soft` and `notification-error-soft` instead.

```diff
- <p-tag color="notification-warning"></p-tag>
+ <p-tag color="notification-warning-soft"></p-tag>

- <p-tag color="notification-success"></p-tag>
+ <p-tag color="notification-success-soft"></p-tag>

- <p-tag color="notification-error"></p-tag>
+ <p-tag color="notification-error-soft"></p-tag>
```

##### Text Field Wrapper:

- Prop `showCharacterCount` is deprecated, use `showCounter` instead.

```diff
- <p-text-field-wrapper show-character-count="false">
+ <p-text-field-wrapper show-counter="false">
    <input type="text" maxlength="20" />
</p-text-field-wrapper>
```

##### Textarea Wrapper:

- Prop `showCharacterCount` is deprecated, use `showCounter` instead.

```diff
- <p-textarea-wrapper show-character-count="false">
+ <p-textarea-wrapper show-counter="false">
    <textarea maxlength="80"></textarea>
</p-textarea-wrapper>
```

##### Text List

- Props `listType` and `orderType` are deprecated, use `type` instead.

```diff
- <p-text-list list-type="unordered"></p-text-list>
+ <p-text-list type="unordered"></p-text-list>

- <p-text-list list-type="ordered" order-type="numbered"></p-text-list>
+ <p-text-list type="numbered"></p-text-list>

- <p-text-list list-type="ordered" order-type="alphabetically"></p-text-list>
+ <p-text-list type="alphabetically"></p-text-list>
```

### Added

- `Text`, `Icon`, `Button Pure` and `Link Pure` support value `xx-small` for prop `size`
- `Display` supports value `small` for prop `size`
- Partials: `getInitialStyles` supports multi prefix, e.g.
  `getInitialStyles({ prefix: ['', 'some-prefix', 'another-prefix'] });`
- Styles: `displaySmallStyle` and `$pds-display-small`
- Styles: `textXXSmallStyle` and `$pds-text-xx-small`
- Styles: `fontSizeDisplaySmall` and `$pds-font-size-display-small`
- Styles: `fontSizeTextXXSmall` and `$pds-font-size-text-xx-small`
- Styles: `getHoverStyle` and `pds-hover()`
- `Banner` has `heading` and `description` prop as well as `slot="heading"` and deprecated `slot="title"`
- Custom events have consistent names across components and deprecated old event names
  - `Accordion` emits `change` and deprecated `accordionChange` event
  - `Carousel` emits `change` and deprecated `carouselChange` event
  - `Modal` emits `dismiss` and deprecated `close` event
  - `Pagination` emits `change` and deprecated `pageChange` event
  - `Segmented Control` emits `change` and deprecated `segmentedControlChange` event
  - `Stepper Horizontal` emits `change` and deprecated `stepChange` event
  - `Switch` emits `change` and deprecated `switchChange` event
  - `Table` emits `change` and deprecated `sortingChange` event
  - `Tabs` emits `change` and deprecated `tabChange` event
  - `Tabs Bar` emits `change` and deprecated `tabChange` event
- Props have consistent names across components and deprecated old props
  - `Carousel` got `pagination` prop and deprecated `disablePagination` prop
  - `Divider` got `direction` prop and deprecated `orientation` prop
  - `Modal` got `dismissButton` prop and deprecated `disableCloseButton` prop
  - `Pagination` got `intl` prop and deprecated `allyLabelNext`, `allyLabelPage`, `allyLabelPrev` and `allyLabel` props
  - `Scroller` got `gradientColor` prop and deprecated `gradientColorScheme` prop
  - `Scroller` got `alignScrollIndicator` prop and deprecated `scrollIndicatorPosition` prop
  - `Tabs` got `gradientColor` prop and deprecated `gradientColorScheme` prop
  - `Tabs Bar` got `gradientColor` prop and deprecated `gradientColorScheme` prop
  - `Text Field Wrapper` got `showCounter` prop and deprecated `showCharacterCount` prop
  - `Textarea Wrapper` got `showCounter` prop and deprecated `showCharacterCount` prop
  - `Text List` got `type` prop and deprecated `listType` and `orderType` prop
- Props have consistent values across components and deprecated old values
  - `Icon` prop `color` got value `state-disabled` and removed `disabled` value
  - `Link Tile` prop `weight` got value `semi-bold` and deprecated `semibold` value
  - `Tabs Bar` and `Tabs` prop `weight` got value `semi-bold` and deprecated `semibold` value
  - `Tag` prop `color` got values `notification-info-soft`, `notification-warning-soft`, `notification-success-soft`,
    `notification-error-soft` and deprecated `notification-warning`, `notification-success`, `notification-error` values

### Changed

- `Display` uses font-weight regular and font-style normal
- Partials: `getInitialStyles` matches new design language
- Partials: All component related, slotted Light DOM styles have been moved to `getInitialStyles`
- Styles: `getFocusStyle` and `pds-focus()` doesn't need `theme` parameter anymore
- Styles: `breakpoint{Base|XS|S|M|L|XL|XXL}` and `$pds-breakpoint-{base|xs|s|m|l|xl|xxl}` are provided as number without
  unit (px)
- `Link Tile` matches new design language
- Typings for all component props start with the component name, e.g. `SwitchAlignLabel`, `TabsBarGradientColor` or
  `LinkPureIcon`
- `Icon` prop `color` value `disabled` is renamed to `state-disabled`
- `Tag` prop `color` value `notification-info` is renamed to `notification-info-soft`

### Fixed

- `Text Field Wrapper` calendar and time indicator icons respect color definition in dark theme
- `Text Field Wrapper` has correct height when type date or time is used
- Partials: Typings of return value with and without options parameter
- `Modal` scrolling behavior on mouse drag

#### Removed

- `Heading`: value `xxx-large` for prop `size`
- Styles: `headingXXXLargeStyle` and `$pds-heading-xxx-large`
- Styles: `fontSizeHeadingXXLarge` and `$pds-font-size-heading-xx-large`

## [3.0.0-alpha.2] - 2023-02-27

#### 🤖 Property deprecations 🤖

##### Carousel:

- Prop `wrap-content` is deprecated.

```diff
- <p-carousel wrap-content="true"></p-carousel>
+ <p-carousel></p-carousel>
```

##### Divider:

- Prop values `neutral-contrast-low | neutral-contrast-medium | neutral-contrast-high` of `color` prop are deprecated.

```diff
- <p-divider color="neutral-contrast-low"></p-divider>
+ <p-divider color="contrast-low"></p-divider>

- <p-divider color="neutral-contrast-medium"></p-divider>
+ <p-divider color="contrast-medium"></p-divider>

- <p-divider color="neutral-contrast-high"></p-divider>
+ <p-divider color="contrast-high"></p-divider>
```

### Changed

- `Divider`, `Button Group`, `Carousel` and `Text List` match new design language
- Background color of `Scroller`'s `prev` and `next` buttons in dark theme
- Partials: Removed deprecated `withoutTags` option for all partials, please use `format: 'jsx'` instead
- `Content Wrapper` default value of prop `width` has changed from `basic` to `extended`

### Added

- `Model Signature`
- Props `align-header` and `width` for `Carousel`
- Vue: plugin functions `createPorscheDesignSystem` and `usePorscheDesignSystemPlugin`

### Fixed

- `Radio Button Wrapper` keyboard arrow navigation
- `Button Pure` and `Link Pure` lagging active state background when scrolling on iOS

## [3.0.0-alpha.1] - 2023-02-16

### Added

- Porsche Next font supports Vietnamese charset
- Prop `color` of `Icon` supports `disabled`
- React: `patchRemixRunProcessBrowserGlobalIdentifier` binary to support SSR components with Remix

### Changed

- `Stepper Horizontal` matches new design language
- Styles: Optimize design tokens "spacing", "typography" and "theme" provided by styles sub-package
  `@porsche-design-system/components-{js|angular|react|vue}/styles`
- Styles: Use calc() instead of max() to calculate padding for `gridStyle` (JS) and `pds-grid()` (SCSS)
- Styles: `gridStyle` (JS) and `pds-grid()` (SCSS) uses optimized grid gap

## [3.0.0-alpha.0] - 2023-02-08

#### Note to the new `v3` major release of the Porsche Design System

With the new **Porsche Design Language** comes a lot of changes regarding layout and design principles. To keep
refactoring efforts as low as possible when upgrading from `v2` to `v3`, **breaking changes** were avoided as far as
possible. Nevertheless, there are a few breaking changes and some more deprecations which should receive attention.

#### 👹 Breaking Changes 👹

##### Button:

- Removed deprecated prop `tabbable`.

```diff
- <p-button tabbable="false">Some label</p-button>
+ <p-button tabindex="-1">Some label</p-button>
```

- Default value of prop `icon` has changed from `arrow-head-right` to `none`. Therefore, the `icon` property **must** be
  set if the component has the `hide-label` property.

```diff
- <p-button hide-label="true">Some label</p-button>
+ <p-button hide-label="true" icon="arrow-right">Some label</p-button>

- <p-button hide-label="{ base: true, m: false }">Some label</p-button>
+ <p-button hide-label="{ base: true, m: false }" icon="arrow-right">Some label</p-button>
```

##### Button Pure:

- Removed `subline` slot (visually not intended anymore).

```diff
<p-button-pure>
  Some label
-   <p slot="subline">Some Subline</p>
</p-button-pure>
```

- Removed deprecated prop `tabbable`.

```diff
- <p-button-pure tabbable="false">Some label</p-button-pure>
+ <p-button-pure tabindex="-1">Some label</p-button-pure>
```

##### Icon:

- Value `inherit` for prop `color` works slightly different to the previous major version. A CSS filter is required to
  apply custom coloring to take advantage of using an SVG embedded in an `<img/>` for better SSR support and loading
  performance in general.

```diff
- <p-icon color="inherit" style="color: white;"></p-icon>
+ <p-icon color="inherit" style="filter: invert(100%);"></p-icon>
```

- Camel case syntax for `name` prop isn't supported, please use param case syntax instead (TypeScript typings have been
  updated too).

```diff
- <p-icon name="arrowRight"></p-icon>
+ <p-icon name="arrow-right"></p-icon>
```

##### Link:

- Default value of prop `icon` has changed from `arrow-head-right` to `none`. Therefore, the `icon` property **must** be
  set if the component has the `hide-label` property.

```diff
- <p-link href="#" hide-label="true">Some label</p-link>
+ <p-link href="#" hide-label="true" icon="arrow-right">Some label</p-link>

- <p-link href="#" hide-label="{ base: true, m: false }">Some label</p-link>
+ <p-link href="#" hide-label="{ base: true, m: false }" icon="arrow-right">Some label</p-link>
```

##### Link Pure:

- Removed `subline` slot (visually not intended anymore).

```diff
<p-link-pure href="#">
  Some label
-   <p slot="subline">Some Subline</p>
</p-link-pure>
```

##### Marque:

- Removed `variant` property.

```diff
- <p-marque variant="75-years"></p-marque>
+ <p-marque></p-marque>
// or even better, replace component by wordmark
+ <p-wordmark></p-wordmark>
```

##### Switch:

- Removed deprecated prop `tabbable`.

```diff
- <p-switch tabbable="false">Some label</p-switch>
+ <p-switch tabindex="-1">Some label</p-switch>
```

##### Partials:

- `getIconLinks()` partial accepts only param-cased icon names.

```diff
- require('@porsche-design-system/components-js/partials').getIconLinks({ icons: ['arrowRight'] })

+ require('@porsche-design-system/components-js/partials').getIconLinks({ icons: ['arrow-right'] })
```

##### CSS global scope:

- Changed naming of CSS global variables names.

```diff
- --p-animation-duration__spinner
- --p-animation-duration__banner
+ --p-animation-duration
```

#### 🤡 Component deprecations 🤡

All deprecated components are refactored to match the new design language, therefor it's technically not breaking, but
we highly recommend to migrate to the mentioned alternative, since those deprecated components will be removed with next
major version.

##### Content Wrapper:

- Component is deprecated and will be removed with the next major release. Please use **[Porsche Grid](/styles/grid/)**
  instead, which is based on [CSS Grid](https://css-tricks.com/snippets/css/complete-guide-grid) covering the specific
  layout needs for a harmonic appearance across all digital Porsche touch-points.

##### Flex:

- Component is deprecated and will be removed with the next major release. In general, please use native
  [CSS Flex](https://css-tricks.com/snippets/css/a-guide-to-flexbox) instead for better performance and more
  standardized layout technique.

##### Grid:

- Component is deprecated and will be removed with the next major release. In general, please use native
  [CSS Grid](https://css-tricks.com/snippets/css/complete-guide-grid) in combination with
  **[Porsche Grid](/styles/grid/)** instead for better performance and more standardized layout technique.

##### Headline:

```diff
- <p-headline>The quick brown fox jumps over the lazy dog</p-headline>
+ <p-heading>The quick brown fox jumps over the lazy dog</p-heading>
```

##### Link Social:

- Component is deprecated and will be removed with the next major release. Please use the **[Link](/components/link/)**
  component instead.

#### 🤖 Property deprecations 🤖

All deprecated properties are still present without any effect, therefor it's technically not breaking, but we highly
recommend to migrate and remove the deprecated props since those ones will be removed with next major version.

##### Button Pure:

- Prop `weight` is deprecated, only regular font weight will be applied.

```diff
- <p-button-pure weight="thin">Some label</p-button-pure>
- <p-button-pure weight="regular">Some label</p-button-pure>
- <p-button-pure weight="semibold">Some label</p-button-pure>
- <p-button-pure weight="bold">Some label</p-button-pure>
+ <p-button-pure>Some label</p-button-pure>
```

##### Content Wrapper (deprecated):

- Prop `theme` and `background-color` are deprecated.

```diff
- <p-content-wrapper theme="dark" background-color="default">Some content</p-content-wrapper>
+ <p-content-wrapper>Some content</p-content-wrapper>
```

##### Grid (deprecated):

- The `gutter` property is deprecated and has no effect anymore. Instead, a fluid gutter depending on the viewport width
  is used.

```diff
- <p-grid gutter="16">Some content</p-grid>
- <p-grid gutter="24">Some content</p-grid>
- <p-grid gutter="36">Some content</p-grid>
+ <p-grid>Some content</p-grid>
```

##### Icon:

- Prop `lazy` is deprecated.

```diff
- <p-icon lazy="true"></p-icon>
+ <p-icon></p-icon>
```

##### Link Pure:

- Prop `weight` is deprecated, only regular font weight will be applied.

```diff
- <p-link-pure href="#" weight="thin">Some label</p-link-pure>
- <p-link-pure href="#" weight="regular">Some label</p-link-pure>
- <p-link-pure href="#" weight="semibold">Some label</p-link-pure>
- <p-link-pure href="#" weight="bold">Some label</p-link-pure>
+ <p-link-pure href="#">Some label</p-link-pure>
```

##### Segmented Control:

- Prop `background-color` is deprecated.

```diff
- <p-segmented-control background-color="background-surface">
   <p-segmented-control-item value="xs">XS</p-segmented-control-item>
   <p-segmented-control-item value="s">S</p-segmented-control-item>
 </p-segmented-control>
+ <p-segmented-control>
   <p-segmented-control-item value="xs">XS</p-segmented-control-item>
   <p-segmented-control-item value="s">S</p-segmented-control-item>
 </p-segmented-control>
```

#### 👾 Property value deprecations 👾

All deprecated values are mapped to new ones, therefor it's technically not breaking, but we highly recommend to migrate
to the new values since those ones will be removed with next major version.

##### Banner:

- Prop value `fluid` of `width` prop is deprecated.

```diff
- <p-banner width="fluid"></p-banner>
+ <p-banner></p-banner>
```

- Prop value `neutral` of `state` prop is deprecated.

```diff
- <p-banner state="neutral">
  <span slot="title">Some banner title</span>
  <span slot="description">Some banner description. You can also add inline <a href="https://porsche.com">links</a> to route to another page.</span>
 </p-banner>
+ <p-banner state="info">
  <span slot="title">Some banner title</span>
  <span slot="description">Some banner description. You can also add inline <a href="https://porsche.com">links</a> to route to another page.</span>
 </p-banner>
```

##### Content Wrapper:

- Prop value `fluid` of `width` prop is deprecated.

```diff
- <p-content-wrapper width="fluid">Some content</p-content-wrapper>
+ <p-content-wrapper>Some content</p-content-wrapper>
```

##### Icon:

- Prop values
  `brand | default | neutral-contrast-low | neutral-contrast-medium | neutral-contrast-high | notification-neutral` of
  `color` prop are deprecated.

```diff
- <p-icon color="brand"></p-icon>
+ <p-icon color="primary"></p-icon>

- <p-icon color="default"></p-icon>
+ <p-icon color="primary"></p-icon>

- <p-icon color="neutral-contrast-low"></p-icon>
+ <p-icon color="contrast-low"></p-icon>

- <p-icon color="neutral-contrast-medium"></p-icon>
+ <p-icon color="contrast-medium"></p-icon>

- <p-icon color="neutral-contrast-high"></p-icon>
+ <p-icon color="contrast-high"></p-icon>

- <p-icon color="neutral-contrast-neutral"></p-icon>
+ <p-icon color="contrast-info"></p-icon>
```

##### Inline Notification:

- Prop value `neutral` of `state` prop is deprecated.

```diff
- <p-inline-notification state="neutral"></p-inline-notification>
+ <p-inline-notification state="info"></p-inline-notification>
```

##### Tag:

- Prop value `notification-neutral | neutral-contrast-high | background-default` of `color` prop is deprecated.

```diff
- <p-tag color="notification-neutral">Color label</p-tag>
+ <p-tag color="notification-info">Color label</p-tag>

- <p-tag color="neutral-contrast-high">Color label</p-tag>
+ <p-tag color="primary">Color label</p-tag>

- <p-tag color="background-default">Color label</p-tag>
+ <p-tag color="background-base">Color label</p-tag>
```

##### Tag Dismissible:

- Prop value `background-default` of `color` prop is deprecated.

```diff
- <p-tag-dismissible color="background-default">Color label</p-tag-dismissible>
+ <p-tag-dismissible color="background-base">Color label</p-tag-dismissible>
```

##### Text:

- Prop value `thin | semibold` of `weight` prop is deprecated.

```diff
- <p-text weight="thin">Some text</p-text>
+ <p-text>Some text</p-text>

- <p-text weight="semibold">Some text</p-text>
+ <p-text weight="semi-bold">Some text</p-text>
```

- Prop value
  `brand | default | neutral-contrast-low | neutral-contrast-medium | neutral-contrast-high | notification-neutral` of
  `color` prop is deprecated.

```diff
- <p-text color="brand">Some text</p-text>
+ <p-text>Some text</p-text>

- <p-text color="default">Some text</p-text>
+ <p-text>Some text</p-text>

- <p-text color="neutral-contrast-low">Some text</p-text>
+ <p-text color="contrast-low">Some text</p-text>

- <p-text color="neutral-contrast-medium">Some text</p-text>
+ <p-text color="contrast-medium">Some text</p-text>

- <p-text color="neutral-contrast-high">Some text</p-text>
+ <p-text color="contrast-high">Some text</p-text>

- <p-text color="notification-neutral">Some text</p-text>
+ <p-text color="notification-info">Some text</p-text>
```

##### ToastManager:

- Prop value `neutral` of `state` parameter is deprecated.

```diff
- …addMessage({ text: `Some message`, state: 'neutral' })
+ …addMessage({ text: `Some message`, state: 'info' })
```

### Added

- `Display` component
- `Heading` component
- Prop `underline` for `Link Pure`
- Prop `theme` for `Checkbox Wrapper`, `Radio Button Wrapper`, `Popover`, `Tag Dismissible`, `Textarea Wrapper`,
  `Text Field Wrapper` and `Fieldset Wrapper`
- Prop `size` for `Icon` supports `x-small` and `x-large`
- Prop `size` for `Accordion` `compact="true"` supports `medium`

### Changed

- `Spinner`, `Icon`, `Link Pure`, `Button Pure`, `Link`, `Link Social`, `Button`, `Checkbox Wrapper`,
  `Radio Button Wrapper`, `Popover`, `Modal`, `Select Wrapper`, `Tag`, `Tag Dismissible`, `Textarea Wrapper`,
  `Inline Notification`, `Banner`, `Toast`, `Grid`, `Flex`, `Pagination`, `Scroller`, `Accordion`, `Text`,
  `Text Field Wrapper`, `Content Wrapper`, `Segmented Control`, `Tabs`, `Tabs Bar`, `Headline` and `Fieldset Wrapper`
  match new design language
- `Icon` supports
  `primary | contrast-low | contrast-medium | contrast-high | notification-success | notification-warning | notification-error | notification-info | inherit`
  for `color` prop
- Default value of prop `width` of `Banner` has changed from `basic` to `extended`
- Default value of prop `action-icon` of `Inline Notification` has changed from `arrow-head-right` to `arrow-right`
- Default value of prop `name` of `Icon` has changed from `arrow-head-right` to `arrow-right`
- Default value of prop `variant` of `Link` and `Button` has changed from `secondary` to `primary`

#### Removed

- Custom slotted CSS for mostly all components. Equivalent styles are now provided by `getInitialStyles()` partial
  instead.
- `applyNormalizeStyles` option from `getInitialStyles()` partial which is applied by default now.

## [2.20.0] - 2023-02-06

## [2.20.0-rc.1] - 2023-02-06

## [2.20.0-rc.0] - 2023-01-30

### Added

- `applyNormalizeStyles` option for `getInitialStyles()` partial which includes basic css styles for Light DOM

## [2.19.1-rc.1] - 2023-01-18

### Added

- `jsdom-polyfill` subpackage is available at `@porsche-design-system/components-{js|angular|react|vue}/jsdom-polyfill`
  and can be used to have working web components in jsdom based tests (e.g. jest)
- `testing` subpackage is available at `@porsche-design-system/components-{js|angular|react|vue}/testing` to provide
  `getByRoleShadowed`, `getByLabelTextShadowed` and `getByTextShadowed` utilities which use `@testing-library/dom`
  queries internally to support Shadow DOM
- Validation if `prefix` is already reserved by a different version upon initialization of the Porsche Design System

### Fixed

- `componentsReady()` waits for Porsche Design System being initialized before checking components which can happen in
  certain test scenarios without partials

## [2.19.1-rc.0] - 2023-01-18

### Fixed

- Bug in `@porsche-design-system/components-react/ssr` where in some cases during SSG an error was thrown when
  components render their children conditionally

## [2.19.0] - 2022-12-22

## [2.19.0-rc.2] - 2022-12-22

## [2.19.0-rc.1] - 2022-12-22

### Fixed

- `Stepper Horizontal` calculation of scroll position when used within any parent that has a margin or padding

## [2.19.0-rc.0] - 2022-12-21

### Added

- Vue: typed components are available via the `@porsche-design-system/components-vue` package

### Fixed

- `Modal` focus cycle when pressing Shift Tab right after it was opened

## [2.18.0] - 2022-12-15

## [2.18.0-rc.2] - 2022-12-14

### Added

- Validation to ensure crucial partials are used.  
  **Disclaimer:** The Porsche Design System will **not** inject its initial styles anymore. Please use the
  `getInitialStyles()` partial to reduce flash of unstyled content (FOUC) as described here:
  [getInitialStyles() documentation](https://designsystem.porsche.com/v2/partials/initial-styles)

### Changed

- `line-height` calculation for all components is handled CSS only now by using `ex`-unit in combination with `calc()`
  which gives the best performance, the easiest possible integration and respects UI best practices in having **larger**
  `line-height` values for **small** `font-size` definitions and **smaller** `line-height` values for **larger**
  `font-size` definitions. The calculated values by CSS slightly differ compared to the ones calculated by JavaScript,
  which might result in minor visual changes.

### Fixed

- Screen reader announcements of `Textfield` and `Textarea` in `counter` mode
- Screen reader announcements in `Select Wrapper`

## [2.18.0-rc.1] - 2022-11-24

### Added

- `Carousel` now has a `rewind` property, better prev/next icons, a `max-width` for `heading` and `description` and
  support for slotted `description`

### Fixed

- `Select Wrapper` height if text is zoomed up to 200%

## [2.18.0-rc.0] - 2022-11-17

### Added

- SSR/SSG ready components using Declarative Shadow DOM for Next JS are shipped via
  `@porsche-design-system/components-react/ssr`. To use it simply change your imports.

**Important:** make sure to apply the new `getDSRPonyfill()` partial right before your closing `</body>` tag. More
information can be found here:
[getDSRPonyfill() documentation](https://designsystem.porsche.com/v2/partials/dsr-ponyfill)

```diff
- import { PorscheDesignSystemProvider, PButton, ... } from '@porsche-design-system/components-react';
+ import { PorscheDesignSystemProvider, PButton, ... } from '@porsche-design-system/components-react/ssr';
+ import { getDSRPonyfill } from '@porsche-design-system/components-react/partials';
```

### Changed

- Improve height calculation for `Accordion`
- Slotted anchor support for `Link Pure` is stricter (In case slotted `<a>` is used it must be a direct child of
  `Link Pure`)
- `getFontLinks()` partial now has `{ weights: ['regular', 'semi-bold'] }` for a default

## [2.17.0] - 2022-10-31

## [2.17.0-rc.0] - 2022-10-31

### Added

- `Link Tile`

### Fixed

- `Scroller` bug where scrollable content was not fully hidden by the gradient, when zoomed into the page.

### Changed

- Removed `!important` keyword from css property `display` of `Link Pure` and `Button Pure`

## [2.16.3] - 2022-10-21

## [2.16.3-rc.0] - 2022-10-21

### Fixed

- `Button Pure` and `Link Pure` error when using `size="inherit"` and `icon="none"`

### Changed

- Replaced all internal usage of `Text` and `Headline` components

## [2.16.2] - 2022-09-15

## [2.16.2-rc.0] - 2022-09-15

### Fixed

- Issue with `Popover` where drop-shadow is not shown correctly in Chrome >= 105
- Issue with `Carousel` and `wrap-content="true"` where the layout was out of sync with `Content Wrapper` for
  viewports >= 1760px.
- `Select Wrapper` with custom dropdown keeps attribute changes of native select options in sync if changed
  programmatically

## [2.16.1] - 2022-09-09

### Fixed

- Issue with `Options` typing import for `Carousel`

## [2.16.0] - 2022-09-08

## [2.15.1-rc.1] - 2022-09-08

### Added

- `Carousel`
- `Scroller`

### Changed

- `Stepper Horizontal` now has `size` property
- `Stepper Horizontal` uses improved focus behavior in case it becomes scrollable and scroll indicators are centered
  correctly.
- `Tabs Bar` uses improved focus behavior in case it becomes scrollable and scroll indicators are centered correctly.

## [2.15.1-rc.0] - 2022-08-24

### Fixed

- `Radio Button Wrapper` visual selection change bug in Safari >= 15.5

## [2.15.0] - 2022-08-22

## [2.15.0-rc.1] - 2022-08-18

### Changed

- Downgraded `@angular` to `v13` to ensure backwards compatibility of `@porsche-design-system/components-angular`

## [2.15.0-rc.0] - 2022-08-16

### Fixed

- `Popover` visual shadow bug in Safari
- `Stepper Horizontal Item` bug where pseudo styles of the counter element were overridable

## [2.15.0-beta.0] - 2022-08-05

### Fixed

- `Tabs` & `Tabs Bar` `size` property when using `BreakpointCustomizable`

### Changed

- `Modal` uses poly fluid sizing for outer spacing
- `Banner` uses poly fluid sizing for outer spacing
- `Content Wrapper` uses poly fluid sizing for inner spacing
- `Modal` min-width is slightly updated to perfectly fit into content area of `Content Wrapper` at 320px viewport width

### Added

- Validation of properties for all components
- `Text Field Wrapper` with `input type="search"` is clearable via Escape key and custom clear button across browsers
- `Text Field Wrapper` with `input type="search"` shows a "Locate me" button when `actionIcon="locate"` is set, emits
  the `action` event on click and can be put into a loading state via `actionLoading="true"`

## [2.14.0] - 2022-07-11

## [2.14.0-rc.1] - 2022-07-11

## [2.14.0-rc.0] - 2022-07-11

### Added

- `getBrowserSupportFallbackScript()` partial supporting `cdn` and `format` options as replacement for
  `includeOverlay()` of `@porsche-design-system/browser-notification` npm package
- `getCookiesFallbackScript()` partial supporting `cdn` and `format` options as replacement for `includeCookieOverlay()`
  of `@porsche-design-system/browser-notification` npm package

### Changed

- `getMetaTagsAndIconLinks()` partial to return `theme-color` meta tags with `prefers-color-scheme: {light|dark}` media
  query

## [2.13.0] - 2022-06-23

## [2.13.0-rc.5] - 2022-06-23

### Fixed

- `Stepper Horizontal Item` `state` validation
- `Button` and `Link` with `theme="dark" variant="tertiary"` and `Tag Dismissible` bug on Safari < v15.5 where wrong
  colors on hover were shown

## [2.13.0-rc.4] - 2022-06-22

### Added

- `Stepper Horizontal`

## [2.13.0-rc.3] - 2022-06-22

### Added

- `Segmented Control`

## [2.13.0-rc.2] - 2022-06-21

## [2.13.0-rc.1] - 2022-06-21

## [2.13.0-rc.0] - 2022-06-21

### Changed

- `Button`, `Button Pure` and `Switch` apply `aria-disabled="true"` instead of `disabled` attribute to native button
  internally in case `disabled` and/or `loading` property is set

## [2.12.1] - 2022-05-25

## [2.12.1-rc.0] - 2022-05-25

### Fixed

- Issue with `JssStyle` typing import

## [2.12.0] - 2022-05-19

### Changed

- npm package is prepared for public release on [npmjs.org](https://npmjs.com)

## [2.12.0-rc.2] - 2022-05-12

## [2.12.0-rc.1] - 2022-05-11

## [2.12.0-rc.0] - 2022-05-04

### Added

- `Table Head Cell` now has a `multiline` property

### Changed

- `Headline` has no `hypens` / `overflow-wrap` style by default
- Partials now throw an exception if they are executed in browser

### Fixed

- Exception in `Headline`, `Select Wrapper`, `Text` and `Text List` when changing `theme` prop from `dark` to `light`
- `getInitialStyles()` partial now returns `.hydrated` styles, too

## [2.11.0-skeletons] - 2022-04-21

## [2.11.0] - 2022-04-21

## [2.11.0-rc.0] - 2022-04-20

### Added

- `Tag`
- `Tag Dismissible`

## [2.10.0-skeletons] - 2022-04-13

## [2.10.0] - 2022-04-13

## [2.9.3-rc.1] - 2022-04-06

### Added

- `Text Field Wrapper` now has a `showCharacterCount` property which can be used to hide the character count when a
  `maxLength` attribute is set on the wrapped `input`.
- `Textarea Wrapper` now has a `showCharacterCount` property which can be used to hide the character count when a
  `maxLength` attribute is set on the wrapped `textarea`.

## [2.9.3-rc.0-skeletons] - 2022-03-29

## [2.9.3-rc.0] - 2022-03-28

### Added

- `Text Field Wrapper` supports `unit` property on `input type="text"`
- `Marque` optional configurable clickable/focusable area by defining padding on host element

### Fixed

- `Tabs Item` improved accessibility
- Angular: circular dependency in development mode in `2.9.2-skeletons`

## [2.9.2-skeletons] - 2022-03-24

### Added

- **[EXPERIMENTAL]** `getInitialStyles` partial now accepts a `skeletonTagNames` array of component names that will
  initially have skeleton styles while the Porsche Design System is loading
- **[EXPERIMENTAL]** `Button`, `Button Pure`, `Checkbox Wrapper`, `Fieldset Wrapper`, `Link`, `Link Pure`,
  `Link Social`, `Radio Button Wrapper`, `Select Wrapper`, `Text Field Wrapper`, `Textarea Wrapper` can now have initial
  skeleton styles when passed as `skeletonTagNames` to the `getInitialStyles` partial

## [2.9.2] - 2022-03-24

## [2.9.2-rc.1] - 2022-03-23

### Fixed

- Bug caused by Chrome where hover styles of `Link Pure` are not displayed correctly

## [2.9.2-rc.0] - 2022-03-22

### Added

- Normalized font behavior (`hyphen`, `overflow-wrap` and `text-size-adjust`) across components

### Fixed

- `Modal` scrolling and pinch to zoom on iOS
- `Modal` initial position if scrollable
- `Table Head Cell` sort icon `asc` + `desc`

## [2.9.1] - 2022-03-10

## [2.9.1-rc.0] - 2022-03-09

### Added

- Styles for slotted `<button>` in `Text`

### Changed

- `Modal` heading and aria validation happens only when open

### Fixed

- React: bundling format of partials

## [2.9.0] - 2022-02-28

## [2.9.0-rc.1] - 2022-02-25

### Fixed

- `Modal` focus trap respecting elements in shadow DOM and dynamically added/removed elements on first level
- `Tabs Item` focus outline on click in Safari
- Error while using partials in Vanilla JS and Angular

## [2.9.0-rc.0] - 2022-02-16

### Added

- `getFontFaceStylesheet` returns additional `<link>` tags with `rel="preconnect"` and `rel="dns-prefetch"`
- Option `format` to partials `getFontFaceStylesheet`, `getComponentChunkLinks()`, `getFontLinks()`, `getIconLinks()`,
  `getInitialStyles()`, `getLoaderScript()` and `getMetaTagsAndIconLinks()`

#### Deprecated

- The option `withoutTags` of partials `getFontFaceStylesheet`, `getComponentChunkLinks()`, `getFontLinks()`,
  `getIconLinks()`, `getInitialStyles()`, `getLoaderScript()` and `getMetaTagsAndIconLinks()` is deprecated and will be
  removed in `v3.0.0`. Please use `format: 'jsx'` instead.

```diff
- <link rel="stylesheet" href={getFontFaceStylesheet({ withoutTags: true })} crossOrigin="true" />
+ {getFontFaceStylesheet({ format: 'jsx' })}
```

## [2.9.0-beta.1] - 2022-01-27

### Added

- `:focus-visible` content of selected Tab in `Tabs` component gets focus styling
- Improved accessibility of `Text Field Wrapper` and `Textarea Wrapper` when `maxlength` attribute is set
- `Modal` aria property
- `Modal` class for slotted elements to make content full-width

### Changed

- `Button Pure` and `Link Pure` removed `position: relative` imposition, make sure to **not** override it with
  `position: static`

### Fixed

- `Modal` close button styles when no heading is passed

## [2.9.0-beta.0] - 2022-01-18

### Added

- React: `getByRoleShadowed`, `getByLabelTextShadowed` and `getByTextShadowed` utilities which uses
  `@testing-library/dom` queries internally to support Shadow DOM

### Fixed

- React: `UnhandledPromiseRejectionWarning` when using `skipPorscheDesignSystemCDNRequestsDuringTests()`

## [2.8.0] - 2022-01-17

### Fixed

- Accessibility issue of `Icon` component in Windows High Contrast Mode in Chromium Browser

## [2.8.0-rc.0] - 2022-01-14

### Added

- Support for `tabindex` attribute on `Button`, `Button Pure`, `Switch`, `Link`, `Link Pure` and `Link Social`

### Changed

- `:focus-visible` style matches outline color of `Button` while hovered

#### Deprecated

- The `tabbable` property of `Button`, `Button Pure` and `Switch` is deprecated and will be removed in `v3.0.0`. Please
  use `tabindex` instead.

```diff
- <p-button tabbable="false">Some button</p-button>
+ <p-button tabindex="-1">Some button</p-button>
```

## [2.8.0-beta.3] - 2021-12-22

### Added

**Disclaimer:** The provided themes `light-electric` and `dark-electric` are just a proof of concept, it's **not**
accessible regarding its color contrast and might even be removed in an upcoming major release again.

- `light-electric` theme for `Switch`
- `dark-electric` theme for `Button Pure` and `Link Pure`
- Character counter to `Text Field Wrapper` and `Textarea Wrapper` if `maxlength` is present on `input type="text"` and
  `textarea`

### Changed

- `:focus-visible` style matches outline color of `Switch` while hovered

### Fixed

- Box model of `Button Pure`

## [2.8.0-beta.2] - 2021-12-22

### Fixed

- `Content Wrapper` regression for `!important` style

### Added

- Usage validation for `Link`, `Link Pure` and `Link Social`

## [2.8.0-beta.1] - 2021-12-16

### Fixed

- `Select Wrapper` validation of select element

## [2.8.0-beta.0] - 2021-12-15

### Changed

- Angular: increased peer dependency to `>=12.0.0 <14.0.0`

## [2.7.0] - 2021-12-14

## [2.7.0-rc.0] - 2021-12-14

#### Removed

- `offset-bottom` prop of `Toast` (use `--p-toast-position-bottom` CSS variable instead)

## [2.7.0-beta.6] - 2021-12-08

### Added

- `Popover`

## [2.7.0-beta.5] - 2021-12-07

### Added

**Disclaimer:** The provided theme `light-electric` is just a proof of concept, it's **not** accessible regarding its
color contrast and might even be removed in an upcoming major release again.

- `light-electric` theme for `Accordion`, `Link`, `Link Pure`, `Button`, `Button Pure`, `Tabs`, `Tabs Bar`

## [2.7.0-beta.4] - 2021-12-02

## [2.7.0-beta.3] - 2021-11-30

### Added

- `Accordion` uses `MutationObserver` fallback when no `ResizeObserver` is available in older browsers

### Fixed

- `Link` and `Link Social` not adapting slotted anchor to the width of the element

## [2.7.0-beta.2] - 2021-11-24

### Added

- `Toast`

### Fixed

- `Banner` animations respect offset correctly

## [2.7.0-beta.1] - 2021-11-16

### Fixed

- `Headline` applies `align` and `ellipsis` prop correctly

## [2.7.0-beta.0] - 2021-11-11

### Added

- New `aria` property for `ARIA` attribute handling for: `Button`, `Button Pure`, `Icon`, `Link`, `Link Pure`, `Marque`,
  `Spinner`

### Fixed

- React: warnings about `useLayoutEffect` in SSR context

## [2.6.1] - 2021-11-05

### Fixed

- Prevent breaking entire Porsche Design System due to lacking support of `ResizeObserver`, however `Accordion` still
  requires it

## [2.6.0] - 2021-11-04

### Added

- `unit` and `unitPosition` properties to `Text Field Wrapper`

## [2.6.0-beta.0] - 2021-10-29

### Changed

- Use `Heiti SC` (pre-installed on iOS/macOS) and `SimHei` (pre-installed on Windows) as Chinese fallback font

### Added

- `Marque` uses `webp` images for browsers that support it
- `Inline Notification`
- `Icon` now supports `success` for `name` property

### Fixed

- Colors of `Banner` for dark theme
- Replaced CSS `inset` property with `top`, `left`, `right` and `bottom` for browser compatibility
- Opening and closing transition of `Modal`

## [2.5.1-beta.0] - 2021-10-11

### Fixed

- Possible exceptions when components get unmounted directly

## [2.5.0] - 2021-10-04

### Added

- `SimHei` and `黑体` as fallback for all components' `font-family`

## [2.5.0-beta.1] - 2021-09-28

### Changed

- React: improved render behavior of components

## [2.5.0-beta.0] - 2021-09-22

### Added

- React: utility function `skipPorscheDesignSystemCDNRequestsDuringTests`

## [2.4.0] - 2021-09-21

## [2.4.0-beta.2] - 2021-09-21

### Added

- `Link Social` and `Icon` now support `kakaotalk`, `naver`, `reddit` and `tiktok`
- JSS caching mechanism to improve style performance

### Changed

- Alignment of `linkedin` icon
- Improved accessibility of `Select Wrapper`
- `Icon` loading behaviour to non-blocking, components using the `Icon` will no longer wait for it to load
- Validation messages of `Fieldset Wrapper` have now an additional icon representing the validation state

### Fixed

- Box model of `Link Pure`
- Focus of `Link Pure` with slotted anchor and hidden label
- Focus cycling of `Modal` without focusable children
- Suppress CORS error

## [2.4.0-beta.1] - 2021-08-26

### Added

- `active` property to `Button Pure`

## [2.4.0-beta.0] - 2021-08-26

### Added

- `icon` property of `Button Pure` and `Link Pure` was extended by `none` value
- `alignLabel` and `stretch` property to `Button Pure` and `Link Pure`

### Changed

- Improved `:focus-visible` and `:hover:focus-visible` colors for `Link Social` and `Link`
- Improved slotted `<a>` coloring in dark theme for `Link Social` and `Link`
- Validation messages of `Checkbox Wrapper`, `Radio Button Wrapper`, `Select Wrapper`, `Textarea Wrapper` and
  `Text Field Wrapper` have now an additional icon representing the validation state
- `Modal` backdrop behavior to close modal on mouse-down

### Fixed

- Slotted `<a>` coloring in dark theme for `Text`, `Headline`, `Text List`, `Banner`, `Select Wrapper` and `Link Pure`
- Wrong background color of scrollable `Modal`'s backdrop in Safari

## [2.3.0] - 2021-07-28

## [2.3.0-beta.3] - 2021-07-28

### Changed

- `Accordion` reduce paddings, vertically align carets to the first heading row, adjust border color and hover styles

### Fixed

- `Text Field Wrapper` accessibility of type password and search

## [2.3.0-beta.2] - 2021-07-15

### Added

- `Checkbox Wrapper`, `Radio Button Wrapper`, `Select Wrapper`, `Textarea Wrapper` and `Text Field Wrapper` now reflect
  changes of the `required` attribute on their child component
- `multiline` property to `Table Cell`
- Partial function `getLoaderScript()` to initialize Porsche Design System as early as possible

### Fixed

- `Table Head Cell` uses semi bold instead of bold as font weight
- Transition of `Modal`

## [2.3.0-beta.1] - 2021-07-08

### Added

- `Accordion`

### Changed

- Removed initial delay of `Banner`

## [2.3.0-beta.0] - 2021-07-01

### Added

- `Table`
- Angular: export types from package root
- Accessibility icon

### Changed

- `Button`, `Button Pure` and `Switch` are now focusable while in `loading` state
- `Text` and `Headline` inherits white-space CSS property
- React: sync component props via property instead of attribute

### Fixed

- Angular: support `"strictTemplates": true` option in `tsconfig.json`
- Use correct icon for `arrow-last` and `arrow-first` in `Icon`, `Button` and `Link` components

## [2.2.1] - 2021-06-08

### Changed

- Optimize vertical alignment of `Modal`

### Fixed

- URL in inject global style warning

## [2.2.1-beta.1] - 2021-06-02

### Fixed

- Margin of `Tabs Bar` within `Tabs` for Firefox and Safari
- SVG of `Icon` is not removed after prop change, e.g. on color change
- Fullscreen behavior of `Modal` on screens larger than 1760px

## [2.2.0] - 2021-05-19

### Fixed

- `Text` inside `Button` now has the proper size on iOS Safari when changing to and from landscape mode
- `Banner` can now be re-opened after closing
- Closing one `Banner` will not close other `Banners` on the site

## [2.2.0-beta.2] - 2021-05-12

### Fixed

- `Select Wrapper` value changes are now reflected correctly
- `Select Wrapper` dark theme background color if used with `filter` prop

## [2.2.0-beta.1] - 2021-05-05

### Added

- Partial function `getIconLinks()` to preload Porsche Design System Icons

### Fixed

- `Text Field Wrapper` spacing in Safari

## [2.2.0-beta.0] - 2021-05-05

### Added

- Partial function `getMetaTagsAndIconLinks()` to simplify cross device fav and meta icons

## [2.1.0] - 2021-05-03

## [2.1.0-beta.0] - 2021-05-03

### Added

- `Switch`

### Changed

- `Text` automatically breaks words/strings into new line being too long to fit inside their container
- `Headline` automatically breaks words/strings into new line being too long to fit inside their container
- Extended `Fieldset Wrapper` with `labelSize`, `required`, `state` and `message` properties. If the `Fieldset Wrapper`
  is set to required only the label of the **Fieldset Wrapper** gets an asterisk. It is removed from all wrapped child
  components, as long as they are Porsche Design System form elements.

## [2.0.3] - 2021-04-28

## [2.0.3-beta] - 2021-04-28

### Fixed

- Angular: events firing twice in `Pagination`, `Modal`, `Tabs`, `Tabs Bar` and `Banner` component

## [2.0.2] - 2021-04-21

## [2.0.2-beta.0] - 2021-04-20

### Fixed

- TypeScript build errors due to duplicate declarations in `types.d.ts`

## [2.0.1] - 2021-04-16

### Fixed

- Visual appearance of `Checkbox Wrapper` in iOS Safari
- A bug where `Text Field Wrapper` would throw an error when reattaching to DOM too quickly
- Visual bug in Firefox when zooming out `Text Field Wrapper`, `Checkbox Wrapper` and `Textarea Wrapper`
- Angular: streamline component styles in dark theme

### Changed

- Aligned focus states of `Checkbox Wrapper` and `Radio Button Wrapper` across browsers

## [2.0.0] - 2021-04-13

In keeping with [Semver](https://semver.org), Porsche Design System v2.0.0 was released due to changes in the API,
fundamental changes in loading behavior and others. With our new major version `v2.0.0` there are some important changes
that you should watch out for. To make the migration from `v1.5.x` to our current `v2.0.0` easier, we offer a few
guidelines.

## General changes / improvements:

### All components, icons, fonts, styles and marque of the Porsche Design System are loaded versioned and chunked from a central CDN

This way all web based digital Porsche products share and use the cached and versioned assets regardless of the JS
framework used to improve loading performance across the Porsche group. Only a tiny (1.4kb sized) Porsche Design System
loader script gets bundled into your application code. Everything else gets loaded versioned, cached and chunked from a
central CDN ([read more](https://designsystem.porsche.com/v3/must-know/performance/cdn)). However, this also means that
you will need an **Internet connection** to render the components in a browser (possibly relevant for development stage
or intranet applications).

### Enabling Micro Frontend Architecture

In case of a micro-frontend architecture, multiple instances and versions of the Porsche Design System can be combined
in a final application by configurable prefixing technique of the Porsche Design System components during runtime.
Please refer to our framework specific guidelines
[Vanilla JS](https://designsystem.porsche.com/v2/start-coding/vanilla-js),
[Angular](https://designsystem.porsche.com/v2/start-coding/angular) and
[React](https://designsystem.porsche.com/v2/start-coding/react).

### Prevent Flash of Unstyled Content (FOUC) and Flash of Unstyled Text (FOUT)

To prevent FOUC/FOUT, the Porsche Design System offers various partials as part of the
`@porsche-design-system/components-{js|angular|react}` package to ensure all necessary Porsche Design System fonts and
components are fully loaded. If you've used the `@porsche-design-system/partials` package previously, stop using it and
replace the integration with the partials provided by `@porsche-design-system/components-{js|angular|react}` package.
Have a look at our [FOUC/FOUT guidelines](https://designsystem.porsche.com/v3/must-know/performance/loading-behaviour).

```diff
- <%= require('@porsche-design-system/partials').getPorscheDesignSystemCoreStyles() %>
+ <%= require('@porsche-design-system/components-{js|angular|react}/partials').getInitialStyles() %>

- <%= require('@porsche-design-system/partials').getFontFaceCSS() %>
+ <%= require('@porsche-design-system/components-{js|angular|react}/partials').getFontFaceStylesheet() %>

- <link rel="preload" href="path/to/webfont/nameOfWebFontFile" as="font" type="font/woff2" crossorigin />
+ <%= require('@porsche-design-system/components-{js|angular|react}/partials').getFontLinks({ weights: ['regular', 'semi-bold'] }) %>
```

### Added support for China CDN

Our CDN is configured to forward requests to Chinese CDN automatically when necessary. So you're good to go without any
configuration or multiple region specific builds of your application. However, if you are aiming for the maximum
possible performance in China, you can configure which CDN the Porsche Design System must use. Please follow our
[CDN guidelines](https://designsystem.porsche.com/v3/must-know/performance/cdn) for more information.

### New/optimized components

- **Tabs**
- **Tabs Bar**
- **Banner**
- **Modal**
- Headline
- Select
- Pagination
- Button
- Button Pure
- Link
- Link Pure
- Spinner
- Checkbox
- Radio Button

### Improved TypeScript support for Angular and React

To ensure the best possible typing support, we have refactored our Angular and React wrappers which integrate the native
web components of the Porsche Design System.

### componentsReady() works reliable

Because the Porsche Design System components get loaded async at the time they are needed, it might be relevant within
your application or test automation to know when those have been initialized. Therefore, we provide in all three
`@porsche-design-system/components-{js|angular|react}')` packages a reliable helper function `componentsReady()`.
[Read more about it](https://designsystem.porsche.com/v3/developing/components-ready).

### Removed "blur on focus"

Now focus styling is only applied when you navigate through keyboard and ignored by mouse interaction for browsers
supporting `:focus-visible` otherwise it will fallback to `:focus` CSS implementation.

### Changed focus styling for a better compromise between accessibility and visual appearance

Color and outline of general focus styling has changed to `currentColor` for light/dark theme with an outline of 1px
width/offset. If you have custom components build with the usage of our `@porsche-design-system/utilities` package then
update it to the latest version.

### Improved geometry of Porsche Next font

For better alignment and readability we've changed the geometry of the Porsche Next font which results in a visual
change of font size and spacing.

### Dropped support for IE11 and EdgeHTML according to Porsche's official browser strategy 2021

If you still need to support these browsers, you have to stick to `v1.5.x`. We offer a Browser Notification package
`@porsche-design-system/browser-notification` to alert users that these browsers are no longer supported. It supports a
blocking layer (to be used with Porsche Design System `v2.x`), or a dismissible banner (to be used with Porsche Design
System `v1.x`). Please refer to our
[Browser compatibility guidelines](https://designsystem.porsche.com/v3/must-know/browser-compatibility).

### Changed default type of Button and Button Pure

To be in sync with native `<button>` behavior we've changed the default `type` of **Button** and **Button Pure**
component. Those components will render a button within their Shadow DOM as `<button type="submit">` ( previously
`<button type="button">`).

- `submit`: The button submits the form data to the server. This is the default if the attribute is not specified for
  buttons associated with a `<form>`, or if the attribute is an empty or invalid value.
- `button`: The button has no default behavior, and does nothing when pressed by default. It can have client-side
  scripts listen to the element's events, which are triggered when the events occur.

### Changed support for wrapped links around Link, Link Pure and Link Social component

Due to the support for setting links (`<a href="#">`) in our **Link**, **Link Pure** and **Link Social** components as
child, we've removed support for styling the anchor tag (`<a>`) when it surrounds the component. So we recommend
changing the position of the `<a>` tag from wrapping the component to a direct slot (child) of it.

```diff
- <a href="#"><p-link>Some label</p-link></a>
+ <p-link><a href="#">Some label</a></p-link>

- <a href="#"><p-link-pure>Some label</p-link-pure></a>
+ <p-link-pure><a href="#">Some label</a></p-link-pure>

- <a href="#"><p-link-social>Some label</p-link-social></a>
+ <p-link-social><a href="#">Some label</a></p-link-social>
```

### Automatic \* asterisk symbol to form field labels

We added an automatic generated _ asterisk symbol to form field labels which have the required attribute. This might
lead to a doubled _ symbol if you set one by yourself.

```diff
- <p-text-field-wrapper label="Some label *"><input type="text" name="some-name" required /></p-text-field-wrapper>
+ <p-text-field-wrapper label="Some label"><input type="text" name="some-name" required /></p-text-field-wrapper>

- <p-checkbox-wrapper label="Some label *"><input type="checkbox" name="some-name" required /></p-checkbox-wrapper>
+ <p-checkbox-wrapper label="Some label"><input type="checkbox" name="some-name" required /></p-checkbox-wrapper>

- <p-radio-button-wrapper label="Some label *"><input type="radio" name="some-name" required /></p-radio-button-wrapper>
+ <p-radio-button-wrapper label="Some label"><input type="radio" name="some-name" required /></p-radio-button-wrapper>

- <p-radio-button-wrapper label="Some label *"><input type="radio" name="some-name" required /></p-radio-button-wrapper>
+ <p-radio-button-wrapper label="Some label"><input type="radio" name="some-name" required /></p-radio-button-wrapper>

- <p-textarea-wrapper label="Some label *"><textarea name="some-name" required></textarea></p-textarea-wrapper>
+ <p-textarea-wrapper label="Some label"><textarea name="some-name" required></textarea></p-textarea-wrapper>

- <p-select-wrapper label="Some label *"><select name="some-name" required><option>A</option></select></p-select-wrapper>
+ <p-select-wrapper label="Some label"><select name="some-name" required><option>A</option></select></p-select-wrapper>
```

### Shadow DOM

`Flex`, `Flex Item`, `Grid` and `Grid Item` now use Shadow DOM, thus you are not able to overwrite styles defined by
these components any longer.

---

## Angular

### Integration of Angular components

In the past it was possible to provide a token called `PREVENT_WEB_COMPONENTS_REGISTRATION` which prevented the
registration of the Porsche Design System components and loading of polyfills. Due to the fact that we no longer provide
/ need poly filling, we have completely removed the token. For advanced usage please
[read further](https://designsystem.porsche.com/v2/start-coding/angular).

---

## React

### Integration of React components

In the past `@porsche-design-system/components-react` components have initialized the **Porsche Design System Loader**
automatically as soon as a component was imported. With `v2.x` you have to import the `PorscheDesignSystemProvider` once
in your `index.tsx` which then initializes the **Porsche Design System Loader**, e.g. like:

```diff
  // index.tsx

  import ReactDOM from 'react-dom';
  import { PorscheDesignSystemProvider } from '@porsche-design-system/components-react';
  import { App } from './App';

  ReactDOM.render(
    <React.StrictMode>
+     <PorscheDesignSystemProvider>
        <App />
+     </PorscheDesignSystemProvider>
    </React.StrictMode>,
    document.getElementById('root')
  );
```

For advanced usage please [read further](https://designsystem.porsche.com/v2/start-coding/react).

#### Jsdom Polyfill for React / Jest / jsdom test automation

We removed test mocks for React / Jest / jsdom as Shadow DOM is supported since jsdom v12.2.0. Instead, we provide a
Jsdom Polyfill (exclusivly for `@porsche-design-system/components-react` package) fixing missing implementation of jsdom
which the Porsche Design System relies on. **Note:** If your test includes Porsche Design System components, make sure
to wrap the component you want to test with a PorscheDesignSystemProvider in order to avoid exceptions. For more
information please [read further](https://designsystem.porsche.com/v2/start-coding/react).

---

## Vanilla JS

### Integration of Vanilla JS components

With `v1.x` of the Porsche Design System you've had to copy all needed JS files of
`@porsche-design-system/components-js` into your target directory and include the ES5 and ESM loader snippet. Now you
only need to copy one `index.js` file and initialize the Porsche Design System like in the example below:

```diff
  <!DOCTYPE html>
  <html lang="en">
    <head>
      <meta charset="utf-8">
      <meta name="viewport" content="width=device-width,initial-scale=1.0">
      <title>Porsche Design System</title>
-     <script nomodule src="PATH/TO/PACKAGE/@porsche-design-system/components-js/dist/porsche-design-system/porsche-design-system.js"></script>
-     <script type="module" src="PATH/TO/PACKAGE/@porsche-design-system/components-js/dist/porsche-design-system/porsche-design-system.esm.js"></script>
+     <script src="PATH/TO/PACKAGE/@porsche-design-system/components-js/index.js"></script>
    </head>
    <body>
+     <script type="text/javascript">
+       porscheDesignSystem.load();
+     </script>
      <p-headline variant="headline-1">Some text</p-headline>
    </body>
  </html>
```

For advanced usage please [read further](https://designsystem.porsche.com/v2/start-coding/vanilla-js).

---

## [2.0.0-rc.10] - 2021-04-12

### Changed

- `Tabs` and `Tabs Bar` now respect dynamic additions / removals of `p-tabs-item`, `a` and `button` elements. Make sure
  to update the `activeTabIndex` when mutating elements
- Improved performance of `Text`, `Button Pure` and `Link Pure` when `size` is not `inherit`

### Added

- `Grid` now has a `wrap` and `gutter` property
- Components (`Grid Item`, `Flex Item`, `Tabs Item` and `Text List Item`) that require a specific parent (`Grid`,
  `Flex`, `Tabs` and `Text List`) will now throw an error if used without that parent

### Fixed

- Visual appearance of `Checkbox Wrapper` and `Radio Button Wrapper` reflect the state of the wrapped `input` element

## [2.0.0-rc.9] - 2021-03-26

### Added

- `Button Group` component
- Fullscreen property for `Modal` on mobile

### Changed

- Spacings, heading and sizes of `Modal`

### Fixed

- Prevent duplicate loading of `porsche-design-system.v2.x.HASH.js` chunk when using `getComponentChunkLinks()` partial

## [2.0.0-rc.8] - 2021-03-17

### Added

- Support for full height `Content Wrapper` with flex
- `Tabs Bar` now supports `undefined` as `activeTabIndex`

### Changed

- `Tabs Bar` has a new default `activeTabIndex`, which is `undefined`
- `Tabs Bar` does not work by itself anymore. The `activeTabIndex` needs to be controlled from the outside
  ([read more](https://designsystem.porsche.com/v2/components/tabs-bar/examples))
- Background Color of `Select Wrapper` in `dark` theme to meet accessibility criteria

## [2.0.0-rc.7] - 2021-03-15

### Fixed

- Make shadowed `Flex` and `Grid` work in Firefox + Safari

## [2.0.0-rc.6] - 2021-03-11

### Changed

- Make `Grid` and `Grid Item` use Shadow DOM
- Make `Flex` and `Flex Item` use Shadow DOM

## [2.0.0-rc.5] - 2021-03-09

### Added

- Configurable background color of `Content Wrapper`
- `italic` font-style in `Text` is now overridden with `normal`

### Fixed

- Usage of `Select Wrapper` within custom elements
- A bug that caused `Spinner` to be displayed in a wrong size

## [2.0.0-rc.4] - 2021-03-01

### Changed

- Filter of `Select Wrapper` supports substring search

### Fixed

- Build error in SSR

## [2.0.0-rc.3] - 2021-02-17

### Added

- React: utility function `skipCheckForPorscheDesignSystemProviderDuringTests`
- React: tree shaking for component wrappers

### Fixed

- Angular: error in `Checkbox Wrapper`, `Radio Button Wrapper` and `Text Field Wrapper` when `input[type]` is bound

## [2.0.0-rc.2] - 2021-02-12

### Added

- Validate usage of `Checkbox Wrapper`, `Radio Button Wrapper`, `Select Wrapper`, `Text Field Wrapper` and
  `Textarea Wrapper`

## [2.0.0-rc.1] - 2021-02-04

### Added

- Partial function `getComponentChunkLinks()` to preload Porsche Design System Components

### Changed

- Added a space before asterisk (`*`) when `input`, `textarea` or `select` have `required` attribute within form wrapper
  components
- Renamed partial `getFontLinks()` option from `weight` to `weights`

### Fixed

- A bug in `Tabs Bar` where the nextButton was mistakenly rendered.
- A bug where `Icon` was not rendered when using `lazy` property.
- A bug in `Text Field Wrapper` with input type password where characters would overlap the icon.

## [2.0.0-rc.0] - 2021-01-29

### Added

- Link support for `Marque`
- Sizing options `'responsive' | 'small' | 'medium'` for `Marque`

### Changed

- Angular: added static `load()` function `PorscheDesignSystemModule` for custom prefix
- Hide up/down spin button when using **Text Field** with `type="number"` in Firefox

### Fixed

- Angular: typings
- React: correct handling of `ref` property
- Unhandled exception in `Select Wrapper` if `selected` and `disabled` attributes are set on the same option
- A bug in `Tabs Bar` where scrolling was broken when a tab was selected
- A bug in `Tabs Bar` where the `nextButton` was always rendered

## [2.0.0-alpha.13] - 2021-01-26

### Added

- Partial function `getFontLinks()` to prevent **Flash of Unstyled Text** (FOUT)

### Fixed

- React: correct handling of `className` property

## [2.0.0-alpha.12] - 2021-01-20

### Added

- Partial function `getInitialStyles()` to prevent **Flash of Unstyled Content** (FOUC)
- Partial function `getFontFaceStylesheet()` to prevent **Flash of Unstyled Text** (FOUT)

### Changed

- React: `PorscheDesignSystemProvider` needs to wrap application
- React: component props have to be camelCase
- React: `PorscheDesignSystemProvider` is needed while testing components

### Fixed

- React: typings
- React: support of objects for property values

#### Removed

- React: `getPrefixedComponents`, prefixing is handled by `PorscheDesignSystemProvider`

## [2.0.0-alpha.11] - 2021-01-08

### Changed

- Precision of relative line height
- Changed color of `neutral contrast low`

## [2.0.0-alpha.10] - 2020-12-14

### Added

- `native` property to `Select Wrapper` to force rendering of native Browser select dropdown
- Extended flexibility of `Headline`

### Changed

- Some styling improvements of `Select Wrapper`

### Fixed

- Jsdom Polyfill `fetch` error

## [2.0.0-alpha.9] - 2020-12-09

### Fixed

- Improved reliability of `componentsReady()`

### Changed

- Jsdom Polyfill `console.warn` behaviour

## [2.0.0-alpha.8] - 2020-12-03

### Fixed

- A bug where `Modal` did not remove `overflow=hidden` on document body.

## [2.0.0-alpha.7] - 2020-11-26

### Added

- Jsdom Polyfill

#### Removed

- Jsdom Mocks
- Global "blur on focus" script

### Changed

- Default dropdown direction of `SelectWrapper` from `down` to `auto`
- Made API of `Tabs` consistent with `Tabs Bar`
- Removed transition for focus styling
- Use `:focus-visible` as default and `:focus` as fallback for focusable elements

### Fixed

- The Selected element of `SelectWrapper` dropdown keeps now in sync with native selection if changed programmatically
- Invalid search results get cleared if `SelectWrapper` becomes focus state
- Some bugs in `TabsBar`
- Minification of dynamic slotted content styles
- An issue where `Pagination` throws console errors if disconnected from dom.

## [2.0.0-alpha.6] - 2020-10-28

### Changed

- default `type` of `Button` and `Button Pure` to `submit`

### Fixed

- Typings

## [2.0.0-alpha.5] - 2020-10-26

### Added

- `Modal` component

### Fixed

- Typing for `pageChange` event of `Pagination` component
- Typings

### Changed

- Focus styling

## [2.0.0-alpha.4] - 2020-10-14

### Added

- Custom filter to `Select Wrapper` component
- DropDown direction property to `Select Wrapper` component
- Display `*` after label when `input`, `textarea` or `select` have `required` attribute within form wrapper components
- `Tabs` component
- `Tabs Bar` component
- `Banner` component

#### Removed

- Default `position: relative;` style of `Link Pure` and `Button Pure`

### Fixed

- `Spinner` zooming bug on Safari

## [2.0.0-alpha.3] - 2020-09-11

### Added

- Support to load assets from China CDN directly via browser flag: `PORSCHE_DESIGN_SYSTEM_CDN = 'cn';`

#### Removed

- Support for `<a>` wrapped `Link` and `Link Pure`

## [2.0.0-alpha.2] - 2020-08-20

## [2.0.0-alpha.1] - 2020-08-17

### Changed

- Removed classnames dependency
- Stencil Core `taskQueue` from `congestionAsync` to `async` for more performant component rendering

### Fixed

- Focus input on label click of `Checkbox Wrapper` and `Radio Button Wrapper`

## [1.5.6] - 2020-10-15

## [1.5.6-rc.0] - 2020-10-13

### Fixed

- `Spinner` zooming bug on Safari

## [1.5.5] - 2020-09-11

## [1.5.5-rc.0] - 2020-09-07

### Changed

- Deprecated stencil lifecycle-method `componentDidUnload` to `disconnectedCallback` to fix "`selectObserver` is
  undefined" bug in `Select Wrapper` and `Pagination`

## [1.5.4] - 2020-08-25

## [1.5.4-rc.0] - 2020-08-17

### Changed

- Removed classnames dependency
- Stencil Core `taskQueue` from `congestionAsync` to `async` for more performant component rendering

### Fixed

- Focus input on label click of `Checkbox Wrapper` and `Radio Button Wrapper`
- Fix typings for `orientation` of `Divider` component

## [2.0.0-alpha.0] - 2020-08-06

### Added

- **Experimental:** Optional web component scoping mechanism during runtime to enable micro service architecture

### Changed

- Web components get lazy loaded from central CDN to improve caching strategy across Porsche's digital eco system

#### Removed

- Stop browser support for **IE11** and **EdgeHTML**

### Fixed

- Mix of `Optgroups` and `Options` on same level in `Select Wrapper` component
- Fix typings for `orientation` of `Divider` component

## [1.5.3] - 2020-08-10

## [1.5.3-rc.0] - 2020-08-10

### Fixed

- Mix of `Optgroups` and `Options` on same level in `Select Wrapper` component

## [1.5.2] - 2020-07-22

### Fixed

- Dispatch change event in `Select Wrapper`
- Stencil react-output-target SSR Bug

## [1.5.1] - 2020-07-20

### Fixed

- SVGO settings for icons
- Angular bug which causes `ngcc` to fail

## [1.5.0] - 2020-07-16

### Added

- Icons (active-cabin-ventilation, battery-full, bell, bookmark, car-battery, charging-active, charging-state, climate,
  climate-control, garage, horn, key, map, parking-brake, parking-light, preheating, send, shopping-bag, sidelights,
  user-manual, wrenches)

### Changed

- Icons (arrow-first, arrow-last, battery-empty, car, card, charging-station, question)

### Fixed

- Porsche Marque images

## [1.5.0-rc.2] - 2020-07-06

## [1.5.0-rc.1] - 2020-07-06

### Added

- **Notification Neutral** color to `color` property of `p-text` and `p-icon`

## [1.5.0-rc.0] - 2020-06-25

### Added

- `Fieldset Wrapper` component
- Improved SEO of `p-headline` and `p-text`: Added possibility to write semantic HTML tags (e.g. `<h1>-<h6>` or `<p>`,
  `<blockquote>`, etc.) directly as slotted content.
- Possibility to include anchor tags directly as slots of `Link`, `Link Pure` and `Link Social`
- `Text` new `weight` property `semibold`
- `Button Pure` label with subline pattern as slot
- `Link Pure` label with subline pattern as slot

### Changed

- `Select Wrapper` is now ready for the catwalk. It is dressed now with a custom drop down list box and gets naked by
  default on touch devices.

### Fixed

- Minor accessibility improvements of `icons` and `Text Field`
- Remove native number spinner buttons of `Text Field` with type text for Firefox
- An issue with `Button` and `Button Pure` and their `disabled` attribute

## [1.4.0] - 2020-05-14

## [1.4.0-rc.3] - 2020-05-08

### Added

- `Text List`

### Changed

- Improve caching strategy for fonts by content-based hash
- Improve caching strategy for marque by content-based hash
- Dimensions and sharpness of marque
- Props for `Content Wrapper`

## [1.4.0-rc.2] - 2020-05-06

### Added

- `Content Wrapper`
- Description property to `p-text-field-wrapper`, `p-textarea-wrapper` and `p-select-wrapper`
- `Link Social`

### Changed

- Improve accessibility of error and success states of form elements
- Aria-invalid attribute of form elements if they are in error state is now managed by component
- Rename icon name `configure` to `configurate` (prevents breaking change compared to stable v1.3.0)
- Improve `p-icon` loading behavior

### Fixed

- Display of wrong icons

#### Removed

- `safe-zone` property of `p-grid` (`Content Wrapper` should be used instead)

## [1.4.0-rc.1] - 2020-04-27

### Added

- Add `safe-zone` property to `p-grid` for outer grid margin, max-width and centering
- Submit button with search icon to `p-textfield-wrapper` type search

### Changed

- Background color of readonly state in components `p-textfield-wrapper` and `p-textarea-wrapper`
- Visual appearance of icons
- Improve caching strategy for icons by content-based hash
- Cursor of Radio, Checkbox and Select
- Fixed naming of Mock from `p-textfield-wrapper` to `p-text-field-wrapper`

### Fixed

- Icon loading mechanism

## [1.4.0-rc.0] - 2020-04-09

### Added

- SSR support

## [1.3.0] - 2020-04-08

### Added

- New headline size `headline-5` to `p-headline`
- Test Mocks

### Fixed

- Text styling of Select component on focus in IE11 and Chrome on Windows 10

## [1.3.0-rc.0] - 2020-04-03

### Fixed

- Improve form elements

## [1.2.0] - 2020-03-25

### Added

- `Divider`
- Hover state for form elements

### Fixed

- Support label text of form elements for Screen readers

## [1.1.2] - 2020-03-17

### Changed

- Notification colors

## [1.1.1] - 2020-03-13

### Changed

- Icon of `Checkbox` indeterminate state

## [1.1.0] - 2020-03-11

### Fixed

- Minor improvements

## [1.1.0-rc.0] - 2020-03-02

### Added

- `Select Wrapper`
- `Checkbox Wrapper`
- `Radio Button Wrapper`
- `Textarea Wrapper`

### Fixed

- `Text Field Wrapper` toggle password visibility

## [1.0.3] - 2020-02-13

### Fixed

- JS framework compatibility

## [1.1.0-0] - 2020-02-06

### Added

- `Text Field Wrapper`

### Changed

- Add proper cursor for disabled state for `Button` and `Button Pure`

## [1.0.2] - 2020-02-04

### Fixed

- Inheritable styling of slotted content

## [1.0.1] - 2020-01-30

### Added

- Clickable area of `Link Pure` and `Button Pure` is optionally configurable by defining padding on host element

## [1.0.0] - 2020-01-28

### Added

- Cursor pointer on hover for `Button` and `Button Pure`
- Line-height gets calculated based on Porsche type-scaling formula automatically for `Text`, `Link Pure` and
  `Button Pure`
- Test helper function `componentsReady()` which indicates when lazy loaded components fully have loaded

### Changed

- Update CDN asset paths
- Improve font-weight definitions
- Rename and optimize neutral colors for `Icon` and `Text`

## [1.0.0-rc.1] - 2019-12-13

### Added

- `Headline`
- `Text`
- `Marque`
- `Button`
- `Button Pure`
- `Spinner`
- `Icon`
- `Flex`
- `Grid`
- `Link`
- `Link Pure`
- `Pagination`
- "Blur on focus"<|MERGE_RESOLUTION|>--- conflicted
+++ resolved
@@ -14,23 +14,21 @@
 
 ## [Unreleased]
 
-<<<<<<< HEAD
 #### Fixed
 
 - `Multi Select`: enable full a11y compliance
   ([#3819](https://github.com/porsche-design-system/porsche-design-system/pull/3819))
 
-### [3.28.0-rc.1] - 2025-04-14
-=======
+
 ## [3.28.0-rc.2] - 2025-04-23
->>>>>>> 560fcb5d
 
 ### Fixed
 
 - `Canvas`: stealing focus from `Text Field Wrapper`
   ([#3843](https://github.com/porsche-design-system/porsche-design-system/pull/3843))
 
-## [3.28.0-rc.1] - 2025-04-14
+
+### [3.28.0-rc.1] - 2025-04-14
 
 ### Fixed
 
