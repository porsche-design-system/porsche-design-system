# Changelog

## Porsche Design System - Components
All notable changes to this project will be documented in this file.

The format is based on [Keep a Changelog](https://keepachangelog.com/en/1.0.0/),
and this project adheres to [Semantic Versioning](https://semver.org/spec/v2.0.0.html).

### [Unreleased]

<<<<<<< HEAD
#### Migration path
With our new major release `v2.0.0` there comes some significant changes which you should take care of. 
To help you easily migrate from `v1.5.x` to our latest `v2.0.0` we provide some guidelines which should help to keep track of the (breaking) changes: 

##### Breaking changes
- Drop support of **IE11** and **Edge < 18**. If you still need to support these browsers, you have to stick on `v1.5.x`. We provide a Browser Notification Component to point out to the users that these Browsers are no longer supported. Please refer to our **[Browser compatibility guidelines](#/help/browser-compatibility)**. 
- Color and outline of general focus styling has changed to **black** (on light theme) and **white** (on dark theme) with an outline of **1px width/offset**. If you have build own components with the usage of our **[utilities package](#/utilities/introduction)**, update it to the latest version.
- Our PDS components are now loaded via an CDN which means that you need an internet connection to render the components in a Browser. 
- Due to the new Web Components Manager we use under the hood, the implementation of the Porsche Design System scripts changed if used in a **Vanilla-JS** environment. Please check our updated **[sample integration guidelines](#/start-coding/vanilla-js)**.
- We added an automatic generated `*` asteriks symbol to form field labels which have the `required` attribute. This might lead to a doubled `*` symbol if you set one by yourself.
- Due to the support of setting (router-)links (`<a href="#">`) inside of our `Link`, `LinkPure` and `LinkSocial` components, we have removed the support of styling the anchor tag (`<a>`) if it surrounds the component. So we recommend changing the position of the `<a>` tag from wrapping the component to a direct slot (child) of the component.

##### General improvements you should follow
- Now we provide **prefexing** support for most of our components. That means that you can build and deliver your code in a microfrontend architecture without the risk of interfering with others. Please refer to our **[framework specific guidelines](#/start-coding/introduction)**.
- To optimize FOUT (Flash of Unstyled Text) and FOUC (Flash of Unstyled Content) follow our **[loading guidelines](#/performance/loading-behaviour)**.
- We have also added support for **[China CDN](#/performance/cdn)** to optimize loading behavior of our assets and components.

#### Changed
- Focus styling
=======
#### Added
- `Modal` component

#### Fixed
- Typing for `pageChange` event of `Pagination` component
>>>>>>> 0a38d9db

### [2.0.0-alpha.4] - 2020-10-14

#### Added
- Custom filter to `Select Wrapper` component
- DropDown direction property to `Select Wrapper` component
- Display `*` after label when `input`, `textarea` or `select` have `required` attribute within form wrapper components
- `Tabs` component
- `Tabs Bar` component
- `Banner` component

#### Fixed
- `Spinner` zooming bug on Safari

### [2.0.0-alpha.3] - 2020-09-11

#### Added
- Support to load assets from China CDN directly via browser flag: `PORSCHE_DESIGN_SYSTEM_CDN = 'cn';`

#### Removed
- Support for `<a>` wrapped `Link` and `LinkPure`

### [2.0.0-alpha.2] - 2020-08-20

### [2.0.0-alpha.1] - 2020-08-17

#### Changed
- Removed classnames dependency
- Stencil Core `taskQueue` from `congestionAsync` to `async` for more performant component rendering

#### Fixed
- Focus input on label click of `Checkbox Wrapper` and `Radio Button Wrapper`

### [1.5.6] - 2020-10-15

### [1.5.6-rc.0] - 2020-10-13

### Fixed
- `Spinner` zooming bug on Safari

### [1.5.5] - 2020-09-11

### [1.5.5-rc.0] - 2020-09-07

### Changed
- Deprecated stencil lifecycle-method `componentDidUnload` to `disconnectedCallback` to fix "`selectObserver` is undefined" bug in `Select Wrapper` and `Pagination`

### [1.5.4] - 2020-08-25

### [1.5.4-rc.0] - 2020-08-17

#### Changed
- Removed classnames dependency
- Stencil Core `taskQueue` from `congestionAsync` to `async` for more performant component rendering

#### Fixed
- Focus input on label click of `Checkbox Wrapper` and `Radio Button Wrapper`
- Fix typings for `orientation` of `Divider` component

### [2.0.0-alpha.0] - 2020-08-06

#### Added
- **Experimental:** Optional web component scoping mechanism during runtime to enable micro service architecture

#### Changed
- Web components get lazy loaded from central CDN to improve caching strategy across Porsche's digital eco system

#### Removed
- Stop browser support for **IE11** and **EdgeHTML**

#### Fixed
- Mix of `Optgroups` and `Options` on same level in `Select Wrapper` component
- Fix typings for `orientation` of `Divider` component

### [1.5.3] - 2020-08-10

### [1.5.3-rc.0] - 2020-08-10

#### Fixed
- Mix of `Optgroups` and `Options` on same level in `Select Wrapper` component

### [1.5.2] - 2020-07-22

#### Fixed
- Dispatch change event in `Select Wrapper`
- Stencil react-output-target SSR Bug

### [1.5.1] - 2020-07-20

#### Fixed
- SVGO settings for icons
- Angular bug which causes `ngcc` to fail

### [1.5.0] - 2020-07-16

#### Added
- Icons (active-cabin-ventilation, battery-full, bell, bookmark, car-battery, charging-active, charging-state, climate, climate-control, garage, horn, key, map, parking-brake, parking-light, preheating, send, shopping-bag, sidelights, user-manual, wrenches)

#### Changed
- Icons (arrow-first, arrow-last, battery-empty, car, card, charging-station, question)

#### Fixed
- Porsche Marque images

### [1.5.0-rc.2] - 2020-07-06

### [1.5.0-rc.1] - 2020-07-06

#### Added
- **Notification Neutral** color to `color` property of `p-text` and `p-icon`

### [1.5.0-rc.0] - 2020-06-25

#### Added
- `Fieldset Wrapper` component
- Improved SEO of `p-headline` and `p-text`: Added possibility to write semantic HTML tags (e.g. `<h1>-<h6>` or `<p>`, `<blockquote>`, etc.) directly as slotted content.
- Possibility to include anchor tags directly as slots of `Link`, `Link Pure` and `Link Social` 
- `Text` new `weight` property `semibold`
- `Button Pure` label with subline pattern as slot
- `Link Pure` label with subline pattern as slot

#### Changed
- `Select Wrapper` is now ready for the catwalk. It is dressed now with a custom drop down list box and gets naked by default on touch devices. 

#### Fixed
- Minor accessibility improvements of `icons` and `Text Field`
- Remove native number spinner buttons of `Text Field` with type text for Firefox
- An issue with `Button` and `Button Pure` and their `disabled` attribute

### [1.4.0] - 2020-05-14

### [1.4.0-rc.3] - 2020-05-08

#### Added
- `Text List`

#### Changed
- Improve caching strategy for fonts by content-based hash
- Improve caching strategy for marque by content-based hash
- Dimensions and sharpness of marque
- Props for `Content Wrapper`

### [1.4.0-rc.2] - 2020-05-06

#### Added
- `Content Wrapper`
- Description property to `p-text-field-wrapper`, `p-textarea-wrapper` and `p-select-wrapper`
- `Link Social`

#### Changed
- Improve accessibility of error and success states of form elements
- Aria-invalid attribute of form elements if they are in error state is now managed by component
- Rename icon name `configure` to `configurate` (prevents breaking change compared to stable v1.3.0)
- Improve `p-icon` loading behavior

#### Fixed
- Display of wrong icons

#### Removed
- `safe-zone` property of `p-grid` (`Content Wrapper` should be used instead)

### [1.4.0-rc.1] - 2020-04-27

#### Added
- Add `safe-zone` property to `p-grid` for outer grid margin, max-width and centering
- Submit button with search icon to `p-textfield-wrapper` type search
- Test-Projects React, Angular, Gatsby and NextJS

#### Changed
- Background color of readonly state in components `p-textfield-wrapper` and `p-textarea-wrapper`
- Visual appearance of icons
- Improve caching strategy for icons by content-based hash
- Cursor of Radio, Checkbox and Select
- Fixed naming of Mock from `p-textfield-wrapper` to `p-text-field-wrapper`

#### Fixed
- Icon loading mechanism

### [1.4.0-rc.0] - 2020-04-09

#### Added
- SSR support

### [1.3.0] - 2020-04-08

#### Added
- New headline size `headline-5` to `p-headline`
- Test Mocks

#### Fixed
- Text styling of Select component on focus in IE11 and Chrome on Windows 10

### [1.3.0-rc.0] - 2020-04-03

#### Fixed
- Improve form elements

### [1.2.0] - 2020-03-25

#### Added
- `Divider`
- Hover state for form elements

#### Fixed
- Support label text of form elements for Screen readers

### [1.1.2] - 2020-03-17

#### Changed
- Notification colors

### [1.1.1] - 2020-03-13

#### Changed
- Icon of `Checkbox` indeterminate state

### [1.1.0] - 2020-03-11

#### Fixed
- Minor improvements

### [1.1.0-rc.0] - 2020-03-02

#### Added
- `Select Wrapper`
- `Checkbox Wrapper`
- `Radio Button Wrapper`
- `Textarea Wrapper`

#### Fixed
- `Text Field Wrapper` toggle password visibility

### [1.0.3] - 2020-02-13

#### Fixed
- JS framework compatibility

### [1.1.0-0] - 2020-02-06

#### Added
- `Text Field Wrapper`

#### Changed
- Add proper cursor for disabled state for `Button` and `Button Pure`

### [1.0.2] - 2020-02-04

#### Fixed
- Inheritable styling of slotted content

### [1.0.1] - 2020-01-30

#### Added
- Clickable area of `Link Pure` and `Button Pure` is optionally configurable by defining padding on host element

### [1.0.0] - 2020-01-28

#### Added
- Cursor pointer on hover for `Button` and `Button Pure`
- Line-height gets calculated based on Porsche type-scaling formula automatically for `Text`, `Link Pure` and `Button Pure`
- Test helper function `componentsReady()` which indicates when lazy loaded components fully have loaded

#### Changed
- Update CDN asset paths
- Improve font-weight definitions
- Rename and optimize neutral colors for `Icon` and `Text`

### [1.0.0-rc.1] - 2019-12-13

#### Added
- `Headline`
- `Text`
- `Marque`
- `Button`
- `Button Pure`
- `Spinner`
- `Icon`
- `Flex`
- `Grid`
- `Link`
- `Link Pure`
- `Pagination`
- "Blur on focus"<|MERGE_RESOLUTION|>--- conflicted
+++ resolved
@@ -8,7 +8,6 @@
 
 ### [Unreleased]
 
-<<<<<<< HEAD
 #### Migration path
 With our new major release `v2.0.0` there comes some significant changes which you should take care of. 
 To help you easily migrate from `v1.5.x` to our latest `v2.0.0` we provide some guidelines which should help to keep track of the (breaking) changes: 
@@ -26,15 +25,14 @@
 - To optimize FOUT (Flash of Unstyled Text) and FOUC (Flash of Unstyled Content) follow our **[loading guidelines](#/performance/loading-behaviour)**.
 - We have also added support for **[China CDN](#/performance/cdn)** to optimize loading behavior of our assets and components.
 
+#### Added
+- `Modal` component
+
 #### Changed
 - Focus styling
-=======
-#### Added
-- `Modal` component
 
 #### Fixed
 - Typing for `pageChange` event of `Pagination` component
->>>>>>> 0a38d9db
 
 ### [2.0.0-alpha.4] - 2020-10-14
 
