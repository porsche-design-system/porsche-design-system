# Changelog

## Porsche Design System - Components

All notable changes to this project will be documented in this file.

The format is based on [Keep a Changelog](https://keepachangelog.com/en/1.0.0/), and this project adheres to
[Semantic Versioning](https://semver.org/spec/v2.0.0.html).

### [Unreleased]

<<<<<<< HEAD
#### Changed

- `Banner` is a controlled component now and its visibility has to be controlled via the `open` prop
  ([#2447](https://github.com/porsche-design-system/porsche-design-system/pull/2447/))

```diff
- <p-banner></p-banner>
+ <p-banner open="true"></p-banner>
```

#### 🤖 Property deprecations 🤖

##### Banner:

- Prop `persistent` is deprecated, use `dismissButton` instead.

```diff
- <p-banner persistent="true"></p-banner>
+ <p-banner dismiss-button="false"></p-banner>
```

##### Inline Notification:

- Prop `persistent` is deprecated, use `dismissButton` instead.

```diff
- <p-inline-notification persistent="true"></p-inline-notification>
+ <p-inline-notification dismiss-button="false"></p-inline-notification>
=======
#### Added

- `xxl` breakpoint for all breakpoint customizable component values
  [PR](https://github.com/porsche-design-system/porsche-design-system/pull/2454)

#### Fixed

- Disabled color of `Icon` component [PR](https://github.com/porsche-design-system/porsche-design-system/pull/2446)
- Support of `Radio Button Wrapper` for name value with non-alphanumeric characters
  [PR](https://github.com/porsche-design-system/porsche-design-system/pull/2443)

#### Changed

- Renamed all custom `change` events to `update` because of bad event emissions with native `change` events, e.g. with
  nested `select` or `input` elements

#### 🤖 Property deprecations 🤖

##### Accordion:

- Event `accordionChange` is deprecated, use `update` event instead.

```diff
- <PAccordion onAccordionChange={(e: CustomEvent<AccordionChangeEvent>) => {}} />
+ <PAccordion onUpdate={(e: CustomEvent<AccordionUPdateEvent>) => {}} />
```

##### Carousel:

- Event `carouselChange` is deprecated, use `update` event instead.

```diff
- <PCarousel onCarouselChange={(e: CustomEvent<CarouselChangeEvent>) => {}} />
+ <PCarousel onUpdate={(e: CustomEvent<CarouselUpdateEvent>) => {}} />
```

##### Pagination:

- Event `pageChange` is deprecated, use `update` event instead.

```diff
- <PPagination onPageChange={(e: CustomEvent<PageChangeEvent>) => {}} />
+ <PPagination onUpdate={(e: CustomEvent<PaginationUpdateEvent>) => {}} />
```

#### Segmented Control:

- Event `segmentedControlChange` is deprecated, use `update` event instead.

```diff
- <PSegmentedControl onSegmentedControlChange={(e: CustomEvent<SegmentedControlChangeEvent>) => {}} />
+ <PSegmentedControl onUpdate={(e: CustomEvent<SegmentedControlUpdateEvent>) => {}} />
```

#### Stepper Horizontal:

- Event `stepChange` is deprecated, use `update` event instead.

```diff
- <PStepperHorizontal onStepChange={(e: CustomEvent<StepChangeEvent>) => {}} />
+ <PStepperHorizontal onUpdate={(e: CustomEvent<StepperHorizontalUpdateEvent>) => {}} />
```

#### Switch:

- Event `switchChange` is deprecated, use `update` event instead.

```diff
- <PSwitch onSwitchChange={(e: CustomEvent<SwitchChangeEvent>) => {}} />
+ <PSwitch onUpdate={(e: CustomEvent<SwitchUpdateEvent>) => {}} />
```

#### Table:

- Event `sortingChange` is deprecated, use `update` event instead.

```diff
- <PTable onSortingChange={(e: CustomEvent<SortingChangeEvent>) => {}} />
+ <PTable onUpdate={(e: CustomEvent<TableUpdateEvent>) => {}} />
```

##### Tabs:

- Event `tabChange` is deprecated, use `update` event instead.

```diff
- <PTabs onTabChange={(e: CustomEvent<TabChangeEvent>) => {}} />
+ <PTabs onUpdate={(e: CustomEvent<TabsUpdateEvent>) => {}} />
```

##### Tabs Bar:

- Event `tabChange` is deprecated, use `update` event instead.

```diff
- <PTabsBar onTabChange={(e: CustomEvent<TabChangeEvent>) => {}} />
+ <PTabsBar onUpdate={(e: CustomEvent<TabsUpdateEvent>) => {}} />
>>>>>>> 2acee672
```

### [3.0.0-alpha.5] - 2023-03-30

#### Added

- `Wordmark` ([#2418](https://github.com/porsche-design-system/porsche-design-system/pull/2418))
- `Crest` ([#2437](https://github.com/porsche-design-system/porsche-design-system/pull/2437))
- Styles: changed color values of `theme[Light|Dark]ContrastMedium` and `theme[Light|Dark]Notification[*]` color tokens
  of `Styles` subpackage ([#2436](https://github.com/porsche-design-system/porsche-design-system/pull/2436))

### [3.0.0-alpha.4] - 2023-03-28

#### Changed

- `Table` matches new design language
  ([#2364](https://github.com/porsche-design-system/porsche-design-system/pull/2364/))

#### Added

- Styles: ([#2422](https://github.com/porsche-design-system/porsche-design-system/pull/2422))
  - `gridWide`
  - `gridWideColumnStart` and `pds-grid-wide-column-start`
  - `gridWideColumnEnd` and `pds-grid-wide-column-end`
  - `gridNarrowOffset`, `gridNarrowOffsetBase`, `gridNarrowOffsetS`, `gridNarrowOffsetXXL` and
    `$pds-grid-narrow-offset-base`, `$pds-grid-narrow-offset-s`, `$pds-grid-narrow-offset-xxl`
  - `gridBasicOffset`, `gridBasicOffsetBase`, `gridBasicOffsetS`, `gridBasicOffsetXXL` and
    `$pds-grid-basic-offset-base`, `$pds-grid-basic-offset-s`, `$pds-grid-basic-offset-xxl`
  - `gridExtendedOffset`, `gridExtendedOffsetBase`, `gridExtendedOffsetS`, `gridExtendedOffsetXXL` and
    `$pds-grid-extended-offset-base`, `$pds-grid-extended-offset-s`, `$pds-grid-extended-offset-xxl`
  - `gridWideOffset`, `gridWideOffsetBase`, `gridWideOffsetS`, `gridWideOffsetXXL` and `$pds-grid-wide-offset-base`,
    `$pds-grid-wide-offset-s`, `$pds-grid-wide-offset-xxl`
  - `gridFullOffset` and `$pds-grid-full-offset`
- `Button Tile` ([#2381](https://github.com/porsche-design-system/porsche-design-system/pull/2381))
- `Fieldset` ([#2404](https://github.com/porsche-design-system/porsche-design-system/pull/2404))
- `Link Tile Model Signature` ([#2388](https://github.com/porsche-design-system/porsche-design-system/pull/2388))
- Prop `activeSlideIndex` to `Carousel`
  ([#2421](https://github.com/porsche-design-system/porsche-design-system/pull/2421))
- Prop `slidesPerPage` supports value `auto` of `Carousel`
  ([#2421](https://github.com/porsche-design-system/porsche-design-system/pull/2421))
- Prop `scrollbar` for `Scroller` ([#2364](https://github.com/porsche-design-system/porsche-design-system/pull/2364/))
- Prop `theme` for `Table` ([#2364](https://github.com/porsche-design-system/porsche-design-system/pull/2364/))

#### Fixed

- React: missing animation of `Carousel` in certain scenarios

#### Changed

- Styles: `gridStyles` and `pds-grid` are supporting an additional column range called `wide`
  ([#2422](https://github.com/porsche-design-system/porsche-design-system/pull/2422))
- Styles: SCSS version needs to be imported by `@porsche-design-system/components-js/styles` instead of
  `@porsche-design-system/components-js/styles/scss`
  ([#2422](https://github.com/porsche-design-system/porsche-design-system/pull/2422))

#### Removed

- `Banner`: CSS variable `--p-banner-position-type`
  ([#2422](https://github.com/porsche-design-system/porsche-design-system/pull/2422))
- `gridSafeZone`, `gridSafeZoneBase`, `gridSafeZoneXXL` and `pds-grid-safe-zone-base`, `pds-grid-safe-zone-xxl`
  ([#2422](https://github.com/porsche-design-system/porsche-design-system/pull/2422))
- `gridWidth`, `gridWidthMin`, `gridWidthMax` and `pds-grid-width-min`, `pds-grid-width-max`
  ([#2422](https://github.com/porsche-design-system/porsche-design-system/pull/2422))

#### 🤖 Property deprecations 🤖

##### Banner:

- Prop `width` has no effect anymore, instead the component is aligned with Porsche Grid "extended" by default.
  ([#2422](https://github.com/porsche-design-system/porsche-design-system/pull/2422))

#### 🤡 Component deprecations 🤡

##### Marque: ([#2418](https://github.com/porsche-design-system/porsche-design-system/pull/2418))

```diff
- <p-marque></p-marque>
+ <p-wordmark></p-wordmark>
```

##### Fieldset Wrapper: ([#2404](https://github.com/porsche-design-system/porsche-design-system/pull/2404))

```diff
- <p-fieldset-wrapper label="Some legend label">
+ <p-fieldset label="Some legend label">
  <p-text-field-wrapper label="Some label">
    <input type="text" name="some-name" />
  </p-text-field-wrapper>
- </p-fieldset-wrapper>
+ </p-fieldset>
```

### [3.0.0-alpha.3] - 2023-03-17

#### 🤖 Property deprecations 🤖

##### Accordion:

- Event `accordionChange` is deprecated, use `change` event instead.

```diff
- <PAccordion onAccordionChange={(e: CustomEvent<AccordionChangeEvent>) => {}} />
+ <PAccordion onChange={(e: CustomEvent<AccordionChangeEvent>) => {}} />
```

#### Banner:

- Named `slot="title"` is deprecated, use `heading` prop or `slot="heading"` instead.

```diff
<p-banner>
-  <span slot="title">Some heading</span>
+  <span slot="heading">Some heading</span>
   <span slot="description">Some notification description.</span>
</p-banner>

-<p-banner>
+<p-banner heading="Some heading" description="Some notification description.">
-  <span slot="title">Some heading</span>
-  <span slot="description">Some notification description.</span>
</p-banner>
```

##### Carousel:

- Prop `disablePagination` is deprecated, use `pagination` instead.
- Event `carouselChange` is deprecated, use `change` event instead.

```diff
- <p-carousel disable-pagination="true"></p-carousel>
+ <p-carousel pagination="false"></p-carousel>

- <PCarousel onCarouselChange={(e: CustomEvent<CarouselChangeEvent>) => {}} />
+ <PCarousel onChange={(e: CustomEvent<CarouselChangeEvent>) => {}} />
```

##### Divider:

- Prop `orientation` is deprecated, use `direction` instead.

```diff
- <p-divider orientation="horizontal"></p-divider>
+ <p-divider direction="horizontal"></p-divider>
```

##### Icon:

- Prop `colors`'s value `disabled` is removed, use `state-disabled` instead.

```diff
- <p-icon color="disabled"></p-icon>
+ <p-icon color="state-disabled"></p-icon>
```

##### Link Tile:

- Prop `weight`'s value `semibold` is deprecated, use `semi-bold` instead.

```diff
- <p-link-tile weight="semibold"></p-link-tile>
+ <p-link-tile weight="semi-bold"></p-link-tile>
```

#### Modal:

- Prop `disableCloseButton` is deprecated, use `dismissButton` instead.
- Event `close` is deprecated, use `dismiss` event instead.

```diff
- <p-modal disable-close-button="true"></p-modal>
+ <p-modal dismiss-button="false"></p-modal>

- <PModal onClose={(e: CustomEvent<void>) => {}} />
+ <PModal onDismiss={(e: CustomEvent<void>) => {}} />
```

##### Pagination:

- Props `allyLabelNext`, `allyLabelPage`, `allyLabelPrev` and `allyLabel` are deprecated.
- Event `pageChange` is deprecated, use `change` event instead.

```diff
- <p-pagination ally-label="Paginierung" ally-label-prev="Vorherige Seite" ally-label-next="Nächste Seite" ally-label-page="Seite"></p-pagination>
+ <p-pagination intl="{root: 'Paginierung', prev: 'Vorherige Seite', next: 'Nächste Seite', page: 'Seite'}"></p-pagination>

- <PPagination onPageChange={(e: CustomEvent<PageChangeEvent>) => {}} />
+ <PPagination onChange={(e: CustomEvent<PaginationChangeEvent>) => {}} />
```

##### Scroller:

- Prop `gradientColorScheme` is deprecated, use `gradientColor` instead.
- Prop `scrollIndicatorPosition` is deprecated, use `alignScrollIndicator` instead.

```diff
- <p-scroller gradient-color-scheme="surface"></p-scroller>
+ <p-scroller gradient-color="background-surface"></p-scroller>

- <p-scroller scroll-indicator-position="top"></p-scroller>
+ <p-scroller align-scroll-indicator="top"></p-scroller>
```

#### Segmented Control:

- Event `segmentedControlChange` is deprecated, use `change` event instead.

```diff
- <PSegmentedControl onSegmentedControlChange={(e: CustomEvent<SegmentedControlChangeEvent>) => {}} />
+ <PSegmentedControl onChange={(e: CustomEvent<SegmentedControlChangeEvent>) => {}} />
```

#### Stepper Horizontal:

- Event `stepChange` is deprecated, use `change` event instead.

```diff
- <PStepperHorizontal onStepChange={(e: CustomEvent<StepChangeEvent>) => {}} />
+ <PStepperHorizontal onChange={(e: CustomEvent<StepperHorizontalChangeEvent>) => {}} />
```

#### Switch:

- Event `switchChange` is deprecated, use `change` event instead.

```diff
- <PSwitch onSwitchChange={(e: CustomEvent<SwitchChangeEvent>) => {}} />
+ <PSwitch onChange={(e: CustomEvent<SwitchChangeEvent>) => {}} />
```

#### Table:

- Event `sortingChange` is deprecated, use `change` event instead.

```diff
- <PTable onSortingChange={(e: CustomEvent<SortingChangeEvent>) => {}} />
+ <PTable onChange={(e: CustomEvent<TableChangeEvent>) => {}} />
```

##### Tabs:

- Prop `gradientColorScheme` is deprecated, use `gradientColor` instead.
- Prop `weight`'s value `semibold` is deprecated, use `semi-bold` instead.
- Event `tabChange` is deprecated, use `change` event instead.

```diff
- <p-tabs gradient-color-scheme="surface"></p-tabs>
+ <p-tabs gradient-color="background-surface"></p-tabs>

- <p-tabs weight="semibold"></p-tabs>
+ <p-tabs weight="semi-bold"></p-tabs>

- <PTabs onTabChange={(e: CustomEvent<TabChangeEvent>) => {}} />
+ <PTabs onChange={(e: CustomEvent<TabsChangeEvent>) => {}} />
```

##### Tabs Bar:

- Prop `gradientColorScheme` is deprecated, use `gradientColor` instead.
- Prop `weight`'s value `semibold` is deprecated, use `semi-bold` instead.
- Event `tabChange` is deprecated, use `change` event instead.

```diff
- <p-tabs-bar gradient-color-scheme="surface"></p-tabs-bar>
+ <p-tabs-bar gradient-color="background-surface"></p-tabs-bar>

- <p-tabs-bar weight="semibold"></p-tabs>
+ <p-tabs-bar weight="semi-bold"></p-tabs>

- <PTabsBar onTabChange={(e: CustomEvent<TabChangeEvent>) => {}} />
+ <PTabsBar onChange={(e: CustomEvent<TabsChangeEvent>) => {}} />
```

##### Tag:

- Prop `color`'s value `notification-warning`, `notification-success` and `notification-error` are deprecated, use
  `notification-warning-soft`, `notification-success-soft` and `notification-error-soft` instead.

```diff
- <p-tag color="notification-warning"></p-tag>
+ <p-tag color="notification-warning-soft"></p-tag>

- <p-tag color="notification-success"></p-tag>
+ <p-tag color="notification-success-soft"></p-tag>

- <p-tag color="notification-error"></p-tag>
+ <p-tag color="notification-error-soft"></p-tag>
```

##### Text Field Wrapper:

- Prop `showCharacterCount` is deprecated, use `showCounter` instead.

```diff
-<p-text-field-wrapper show-character-count="false">
+<p-text-field-wrapper show-counter="false">
  <input type="text" maxlength="20" />
</p-text-field-wrapper>
```

##### Textarea Wrapper:

- Prop `showCharacterCount` is deprecated, use `showCounter` instead.

```diff
-<p-textarea-wrapper show-character-count="false">
+<p-textarea-wrapper show-counter="false">
  <textarea maxlength="80"></textarea>
</p-textarea-wrapper>
```

##### Text List

- Props `listType` and `orderType` are deprecated, use `type` instead.

```diff
- <p-text-list list-type="unordered"></p-text-list>
+ <p-text-list type="unordered"></p-text-list>

- <p-text-list list-type="ordered" order-type="numbered"></p-text-list>
+ <p-text-list type="numbered"></p-text-list>

- <p-text-list list-type="ordered" order-type="alphabetically"></p-text-list>
+ <p-text-list type="alphabetically"></p-text-list>
```

#### Added

- `Text`, `Icon`, `Button Pure` and `Link Pure` support value `xx-small` for prop `size`
- `Display` supports value `small` for prop `size`
- Partials: `getInitialStyles` supports multi prefix, e.g.
  `getInitialStyles({ prefix: ['', 'some-prefix', 'another-prefix'] });`
- Styles: `displaySmallStyle` and `pds-display-small`
- Styles: `textXXSmallStyle` and `pds-text-xx-small`
- Styles: `fontSizeDisplaySmall` and `$pds-font-size-display-small`
- Styles: `fontSizeTextXXSmall` and `$pds-font-size-text-xx-small`
- Styles: `getHoverStyle` and `pds-hover`
- `Banner` has `heading` and `description` prop as well as `slot="heading"` and deprecated `slot="title"`
- Custom events have consistent names across components and deprecated old event names
  - `Accordion` emits `change` and deprecated `accordionChange` event
  - `Carousel` emits `change` and deprecated `carouselChange` event
  - `Modal` emits `dismiss` and deprecated `close` event
  - `Pagination` emits `change` and deprecated `pageChange` event
  - `Segmented Control` emits `change` and deprecated `segmentedControlChange` event
  - `Stepper Horizontal` emits `change` and deprecated `stepChange` event
  - `Switch` emits `change`and deprecated `switchChange` event
  - `Table` emits `change`and deprecated `sortingChange` event
  - `Tabs` emits `change`and deprecated `tabChange` event
  - `Tabs Bar` emits `change`and deprecated `tabChange` event
- Props have consistent names across components and deprecated old props
  - `Carousel` got `pagination` prop and deprecated `disablePagination` prop
  - `Divider` got `direction` prop and deprecated `orientation` prop
  - `Modal` got `dismissButton` prop and deprecated `disableCloseButton` prop
  - `Pagination` got `intl` prop and deprecated `allyLabelNext`, `allyLabelPage`, `allyLabelPrev` and `allyLabel` props
  - `Scroller` got `gradientColor` prop and deprecated `gradientColorScheme` prop
  - `Scroller` got `alignScrollIndicator` prop and deprecated `scrollIndicatorPosition` prop
  - `Tabs` got `gradientColor` prop and deprecated `gradientColorScheme` prop
  - `Tabs Bar` got `gradientColor` prop and deprecated `gradientColorScheme` prop
  - `Text Field Wrapper` got `showCounter` prop and deprecated `showCharacterCount` prop
  - `Textarea Wrapper` got `showCounter` prop and deprecated `showCharacterCount` prop
  - `Text List` got `type` prop and deprecated `listType` and `orderType` prop
- Props have consistent values across components and deprecated old values
  - `Icon` prop `color` got value `state-disabled` and removed `disabled` value
  - `Link Tile` prop `weight` got value `semi-bold` and deprecated `semibold` value
  - `Tabs Bar` and `Tabs` prop `weight` got value `semi-bold` and deprecated `semibold` value
  - `Tag` prop `color` got values `notification-info-soft`, `notification-warning-soft`, `notification-success-soft`,
    `notification-error-soft` and deprecated `notification-warning`, `notification-success`, `notification-error` values

#### Changed

- `Display` uses font-weight regular and font-style normal
- Partials: `getInitialStyles` matches new design language
- Partials: All component related, slotted Light DOM styles have been moved to `getInitialStyles`
- Styles: `getFocusStyle` and `pds-focus` doesn't need `theme` parameter anymore
- Styles: `breakpoint{Base|XS|S|M|L|XL|XXL}` and `$pds-breakpoint-{base|xs|s|m|l|xl|xxl}` are provided as number without
  unit (px)
- `Link Tile` matches new design language
- Typings for all component props start with the component name, e.g. `SwitchAlignLabel`, `TabsBarGradientColor` or
  `LinkPureIcon`
- `Icon` prop `color` value `disabled` is renamed to `state-disabled`
- `Tag` prop `color` value `notification-info` is renamed to `notification-info-soft`

#### Fixed

- `Text Field Wrapper` calendar and time indicator icons respect color definition in dark theme
- `Text Field Wrapper` has correct height when type date or time is used
- Partials: Typings of return value with and without options parameter
- `Modal` scrolling behavior on mouse drag

#### Removed

- `Heading`: value `xxx-large` for prop `size`
- Styles: `headingXXXLargeStyle` and `pds-heading-xxx-large`
- Styles: `fontSizeHeadingXXLarge` and `$pds-font-size-heading-xx-large`

### [3.0.0-alpha.2] - 2023-02-27

#### 🤖 Property deprecations 🤖

##### Carousel:

- Prop `wrap-content` is deprecated.

```diff
- <p-carousel wrap-content="true"></p-carousel>
+ <p-carousel></p-carousel>
```

##### Divider:

- Prop values `neutral-contrast-low | neutral-contrast-medium | neutral-contrast-high` of `color` prop are deprecated.

```diff
- <p-divider color="neutral-contrast-low"></p-divider>
+ <p-divider color="contrast-low"></p-divider>

- <p-divider color="neutral-contrast-medium"></p-divider>
+ <p-divider color="contrast-medium"></p-divider>

- <p-divider color="neutral-contrast-high"></p-divider>
+ <p-divider color="contrast-high"></p-divider>
```

#### Changed

- `Divider`, `Button Group`, `Carousel` and `Text List` match new design language
- Background color of `Scroller`'s `prev` and `next` buttons in dark theme
- Partials: Removed deprecated `withoutTags` option for all partials, please use `format: 'jsx'` instead
- `Content Wrapper` default value of prop `width` has changed from `basic` to `extended`

#### Added

- `Model Signature`
- Props `align-header` and `width` for `Carousel`
- Vue: plugin functions `createPorscheDesignSystem` and `usePorscheDesignSystemPlugin`

#### Fixed

- `Radio Button Wrapper` keyboard arrow navigation
- `Button Pure` and `Link Pure` lagging active state background when scrolling on iOS

### [3.0.0-alpha.1] - 2023-02-16

#### Added

- Porsche Next font supports Vietnamese charset
- Prop `color` of `Icon` supports `disabled`
- React: `patchRemixRunProcessBrowserGlobalIdentifier` binary to support SSR components with Remix

#### Changed

- `Stepper Horizontal` matches new design language
- Styles: Optimize design tokens "spacing", "typography" and "theme" provided by styles sub-package
  `@porsche-design-system/components-{js|angular|react|vue}/styles`
- Styles: Use calc() instead of max() to calculate padding for `gridStyle` (JS) and `pds-grid` (SCSS)
- Styles: `gridStyle` (JS) and `pds-grid` (SCSS) uses optimized grid gap

### [3.0.0-alpha.0] - 2023-02-08

#### Note to the new `v3` major release of the Porsche Design System

With the new **Porsche Design Language** comes a lot of changes regarding layout and design principles. To keep
refactoring efforts as low as possible when upgrading from `v2` to `v3`, **breaking changes** were avoided as far as
possible. Nevertheless, there are a few breaking changes and some more deprecations which should receive attention.

#### 👹 Breaking Changes 👹

##### Button:

- Removed deprecated prop `tabbable`.

```diff
- <p-button tabbable="false">Some label</p-button>
+ <p-button tabindex="-1">Some label</p-button>
```

- Default value of prop `icon` has changed from `arrow-head-right` to `none`. Therefore, the `icon` property **must** be
  set if the component has the `hide-label` property.

```diff
- <p-button hide-label="true">Some label</p-button>
+ <p-button hide-label="true" icon="arrow-right">Some label</p-button>

- <p-button hide-label="{ base: true, m: false }">Some label</p-button>
+ <p-button hide-label="{ base: true, m: false }" icon="arrow-right">Some label</p-button>
```

##### Button Pure:

- Removed `subline` slot (visually not intended anymore).

```diff
<p-button-pure>
  Some label
-   <p slot="subline">Some Subline</p>
</p-button-pure>
```

- Removed deprecated prop `tabbable`.

```diff
- <p-button-pure tabbable="false">Some label</p-button-pure>
+ <p-button-pure tabindex="-1">Some label</p-button-pure>
```

##### Icon:

- Value `inherit` for prop `color` works slightly different to the previous major version. A CSS filter is required to
  apply custom coloring to take advantage of using an SVG embedded in an `<img/>` for better SSR support and loading
  performance in general.

```diff
- <p-icon color="inherit" style="color: white;"></p-icon>
+ <p-icon color="inherit" style="filter: invert(100%);"></p-icon>
```

- Camel case syntax for `name` prop isn't supported, please use param case syntax instead (TypeScript typings have been
  updated too).

```diff
- <p-icon name="arrowRight"></p-icon>
+ <p-icon name="arrow-right"></p-icon>
```

##### Link:

- Default value of prop `icon` has changed from `arrow-head-right` to `none`. Therefore, the `icon` property **must** be
  set if the component has the `hide-label` property.

```diff
- <p-link href="#" hide-label="true">Some label</p-link>
+ <p-link href="#" hide-label="true" icon="arrow-right">Some label</p-link>

- <p-link href="#" hide-label="{ base: true, m: false }">Some label</p-link>
+ <p-link href="#" hide-label="{ base: true, m: false }" icon="arrow-right">Some label</p-link>
```

##### Link Pure:

- Removed `subline` slot (visually not intended anymore).

```diff
<p-link-pure href="#">
  Some label
-   <p slot="subline">Some Subline</p>
</p-link-pure>
```

##### Marque:

- Removed `variant` property.

```diff
- <p-marque variant="75-years"></p-marque>
+ <p-marque></p-marque>
// or even better, replace component by wordmark
+ <p-wordmark></p-wordmark>
```

##### Switch:

- Removed deprecated prop `tabbable`.

```diff
- <p-switch tabbable="false">Some label</p-switch>
+ <p-switch tabindex="-1">Some label</p-switch>
```

##### Partials:

- `getIconLinks()` partial accepts only param-cased icon names.

```diff
- require('@porsche-design-system/components-js/partials').getIconLinks({ icons: ['arrowRight'] })

+ require('@porsche-design-system/components-js/partials').getIconLinks({ icons: ['arrow-right'] })
```

##### CSS global scope:

- Changed naming of CSS global variables names.

```diff
- --p-animation-duration__spinner
- --p-animation-duration__banner
+ --p-animation-duration
```

#### 🤡 Component deprecations 🤡

All deprecated components are refactored to match the new design language, therefor it's technically not breaking, but
we highly recommend to migrate to the mentioned alternative, since those deprecated components will be removed with next
major version.

##### Content Wrapper:

- Component is deprecated and will be removed with the next major release. Please use **[Porsche Grid](styles/grid)**
  instead, which is based on [CSS Grid](https://css-tricks.com/snippets/css/complete-guide-grid) covering the specific
  layout needs for a harmonic appearance across all digital Porsche touch-points.

##### Flex:

- Component is deprecated and will be removed with the next major release. In general, please use native
  [CSS Flex](https://css-tricks.com/snippets/css/a-guide-to-flexbox) instead for better performance and more
  standardized layout technique.

##### Grid:

- Component is deprecated and will be removed with the next major release. In general, please use native
  [CSS Grid](https://css-tricks.com/snippets/css/complete-guide-grid) in combination with
  **[Porsche Grid](styles/grid)** instead for better performance and more standardized layout technique.

##### Headline:

```diff
- <p-headline>The quick brown fox jumps over the lazy dog</p-headline>
+ <p-heading>The quick brown fox jumps over the lazy dog</p-heading>
```

##### Link Social:

- Component is deprecated and will be removed with the next major release. Please use the **[Link](components/link)**
  component instead.

#### 🤖 Property deprecations 🤖

All deprecated properties are still present without any effect, therefor it's technically not breaking, but we highly
recommend to migrate and remove the deprecated props since those ones will be removed with next major version.

##### Button Pure:

- Prop `weight` is deprecated, only regular font weight will be applied.

```diff
- <p-button-pure weight="thin">Some label</p-button-pure>
- <p-button-pure weight="regular">Some label</p-button-pure>
- <p-button-pure weight="semibold">Some label</p-button-pure>
- <p-button-pure weight="bold">Some label</p-button-pure>
+ <p-button-pure>Some label</p-button-pure>
```

##### Content Wrapper (deprecated):

- Prop `theme` and `background-color` are deprecated.

```diff
- <p-content-wrapper theme="dark" background-color="default">Some content</p-content-wrapper>
+ <p-content-wrapper>Some content</p-content-wrapper>
```

##### Grid (deprecated):

- The `gutter` property is deprecated and has no effect anymore. Instead, a fluid gutter depending on the viewport width
  is used.

```diff
- <p-grid gutter="16">Some content</p-grid>
- <p-grid gutter="24">Some content</p-grid>
- <p-grid gutter="36">Some content</p-grid>
+ <p-grid>Some content</p-grid>
```

##### Icon:

- Prop `lazy` is deprecated.

```diff
- <p-icon lazy="true"></p-icon>
+ <p-icon></p-icon>
```

##### Link Pure:

- Prop `weight` is deprecated, only regular font weight will be applied.

```diff
- <p-link-pure href="#" weight="thin">Some label</p-link-pure>
- <p-link-pure href="#" weight="regular">Some label</p-link-pure>
- <p-link-pure href="#" weight="semibold">Some label</p-link-pure>
- <p-link-pure href="#" weight="bold">Some label</p-link-pure>
+ <p-link-pure href="#">Some label</p-link-pure>
```

##### Segmented Control:

- Prop `background-color` is deprecated.

```diff
- <p-segmented-control background-color="background-surface">
   <p-segmented-control-item value="xs">XS</p-segmented-control-item>
   <p-segmented-control-item value="s">S</p-segmented-control-item>
 </p-segmented-control>
+ <p-segmented-control>
   <p-segmented-control-item value="xs">XS</p-segmented-control-item>
   <p-segmented-control-item value="s">S</p-segmented-control-item>
 </p-segmented-control>
```

#### 👾 Property value deprecations 👾

All deprecated values are mapped to new ones, therefor it's technically not breaking, but we highly recommend to migrate
to the new values since those ones will be removed with next major version.

##### Banner:

- Prop value `fluid` of `width` prop is deprecated.

```diff
- <p-banner width="fluid"></p-banner>
+ <p-banner></p-banner>
```

- Prop value `neutral` of `state` prop is deprecated.

```diff
- <p-banner state="neutral">
  <span slot="title">Some banner title</span>
  <span slot="description">Some banner description. You can also add inline <a href="https://porsche.com">links</a> to route to another page.</span>
 </p-banner>
+ <p-banner state="info">
  <span slot="title">Some banner title</span>
  <span slot="description">Some banner description. You can also add inline <a href="https://porsche.com">links</a> to route to another page.</span>
 </p-banner>
```

##### Content Wrapper:

- Prop value `fluid` of `width` prop is deprecated.

```diff
- <p-content-wrapper width="fluid">Some content</p-content-wrapper>
+ <p-content-wrapper>Some content</p-content-wrapper>
```

##### Icon:

- Prop values
  `brand | default | neutral-contrast-low | neutral-contrast-medium | neutral-contrast-high | notification-neutral` of
  `color` prop are deprecated.

```diff
- <p-icon color="brand"></p-icon>
+ <p-icon color="primary"></p-icon>

- <p-icon color="default"></p-icon>
+ <p-icon color="primary"></p-icon>

- <p-icon color="neutral-contrast-low"></p-icon>
+ <p-icon color="contrast-low"></p-icon>

- <p-icon color="neutral-contrast-medium"></p-icon>
+ <p-icon color="contrast-medium"></p-icon>

- <p-icon color="neutral-contrast-high"></p-icon>
+ <p-icon color="contrast-high"></p-icon>

- <p-icon color="neutral-contrast-neutral"></p-icon>
+ <p-icon color="contrast-info"></p-icon>
```

##### Inline Notification:

- Prop value `neutral` of `state` prop is deprecated.

```diff
- <p-inline-notification state="neutral"></p-inline-notification>
+ <p-inline-notification state="info"></p-inline-notification>
```

##### Tag:

- Prop value `notification-neutral | neutral-contrast-high | background-default` of `color` prop is deprecated.

```diff
- <p-tag color="notification-neutral">Color label</p-tag>
+ <p-tag color="notification-info">Color label</p-tag>

- <p-tag color="neutral-contrast-high">Color label</p-tag>
+ <p-tag color="primary">Color label</p-tag>

- <p-tag color="background-default">Color label</p-tag>
+ <p-tag color="background-base">Color label</p-tag>
```

##### Tag Dismissible:

- Prop value `background-default` of `color` prop is deprecated.

```diff
- <p-tag-dismissible color="background-default">Color label</p-tag-dismissible>
+ <p-tag-dismissible color="background-base">Color label</p-tag-dismissible>
```

##### Text:

- Prop value `thin | semibold` of `weight` prop is deprecated.

```diff
- <p-text weight="thin">Some text</p-text>
+ <p-text>Some text</p-text>

- <p-text weight="semibold">Some text</p-text>
+ <p-text weight="semi-bold">Some text</p-text>
```

- Prop value
  `brand | default | neutral-contrast-low | neutral-contrast-medium | neutral-contrast-high | notification-neutral` of
  `color` prop is deprecated.

```diff
- <p-text color="brand">Some text</p-text>
+ <p-text>Some text</p-text>

- <p-text color="default">Some text</p-text>
+ <p-text>Some text</p-text>

- <p-text color="neutral-contrast-low">Some text</p-text>
+ <p-text color="contrast-low">Some text</p-text>

- <p-text color="neutral-contrast-medium">Some text</p-text>
+ <p-text color="contrast-medium">Some text</p-text>

- <p-text color="neutral-contrast-high">Some text</p-text>
+ <p-text color="contrast-high">Some text</p-text>

- <p-text color="notification-neutral">Some text</p-text>
+ <p-text color="notification-info">Some text</p-text>
```

##### ToastManager:

- Prop value `neutral` of `state` parameter is deprecated.

```diff
- …addMessage({ text: `Some message`, state: 'neutral' })
+ …addMessage({ text: `Some message`, state: 'info' })
```

#### Added

- `Display` component
- `Heading` component
- Prop `underline` for `Link Pure`
- Prop `theme` for `Checkbox Wrapper`, `Radio Button Wrapper`, `Popover`, `Tag Dismissible`, `Textarea Wrapper`,
  `Text Field Wrapper` and `Fieldset Wrapper`
- Prop `size` for `Icon` supports `x-small` and `x-large`
- Prop `size` for `Accordion` `compact="true"` supports `medium`

#### Changed

- `Spinner`, `Icon`, `Link Pure`, `Button Pure`, `Link`, `Link Social`, `Button`, `Checkbox Wrapper`,
  `Radio Button Wrapper`, `Popover`, `Modal`, `Select Wrapper`, `Tag`, `Tag Dismissible`, `Textarea Wrapper`,
  `Inline Notification`, `Banner`, `Toast`, `Grid`, `Flex`, `Pagination`, `Scroller`, `Accordion`, `Text`,
  `Text Field Wrapper`, `Content Wrapper`, `Segmented Control`, `Tabs`, `Tabs Bar`, `Headline` and `Fieldset Wrapper`
  match new design language
- `Icon` supports
  `primary | contrast-low | contrast-medium | contrast-high | notification-success | notification-warning | notification-error | notification-info | inherit`
  for `color` prop
- Default value of prop `width` of `Banner` has changed from `basic` to `extended`
- Default value of prop `action-icon` of `Inline Notification` has changed from `arrow-head-right` to `arrow-right`
- Default value of prop `name` of `Icon` has changed from `arrow-head-right` to `arrow-right`
- Default value of prop `variant` of `Link` and `Button` has changed from `secondary` to `primary`

#### Removed

- Custom slotted CSS for mostly all components. Equivalent styles are now provided by `getInitialStyles()` partial
  instead.
- `applyNormalizeStyles` option from `getInitialStyles()` partial which is applied by default now.

### [2.20.0] - 2023-02-06

### [2.20.0-rc.1] - 2023-02-06

### [2.20.0-rc.0] - 2023-01-30

#### Added

- `applyNormalizeStyles` option for `getInitialStyles()` partial which includes basic css styles for Light DOM

### [2.19.1-rc.1] - 2023-01-18

#### Added

- `jsdom-polyfill` subpackage is available at `@porsche-design-system/components-{js|angular|react|vue}/jsdom-polyfill`
  and can be used to have working web components in jsdom based tests (e.g. jest)
- `testing` subpackage is available at `@porsche-design-system/components-{js|angular|react|vue}/testing` to provide
  `getByRoleShadowed`, `getByLabelTextShadowed` and `getByTextShadowed` utilities which use `@testing-library/dom`
  queries internally to support Shadow DOM
- Validation if `prefix` is already reserved by a different version upon initialization of the Porsche Design System

#### Fixed

- `componentsReady()` waits for Porsche Design System being initialized before checking components which can happen in
  certain test scenarios without partials

### [2.19.1-rc.0] - 2023-01-18

#### Fixed

- Bug in `@porsche-design-system/components-react/ssr` where in some cases during SSG an error was thrown when
  components render their children conditionally

### [2.19.0] - 2022-12-22

### [2.19.0-rc.2] - 2022-12-22

### [2.19.0-rc.1] - 2022-12-22

#### Fixed

- `Stepper Horizontal` calculation of scroll position when used within any parent that has a margin or padding

### [2.19.0-rc.0] - 2022-12-21

#### Added

- Vue: typed components are available via the `@porsche-design-system/components-vue` package

#### Fixed

- `Modal` focus cycle when pressing Shift Tab right after it was opened

### [2.18.0] - 2022-12-15

### [2.18.0-rc.2] - 2022-12-14

#### Added

- Validation to ensure crucial partials are used.  
  **Disclaimer:** The Porsche Design System will **not** inject its initial styles anymore. Please use the
  `getInitialStyles()` partial to reduce flash of unstyled content (FOUC) as described here:
  [getInitialStyles() documentation](https://designsystem.porsche.com/latest/partials/initial-styles)

#### Changed

- `line-height` calculation for all components is handled CSS only now by using `ex`-unit in combination with `calc()`
  which gives the best performance, the easiest possible integration and respects UI best practices in having **larger**
  `line-height` values for **small** `font-size` definitions and **smaller** `line-height` values for **larger**
  `font-size` definitions. The calculated values by CSS slightly differ compared to the ones calculated by JavaScript,
  which might result in minor visual changes.

#### Fixed

- Screen reader announcements of `Textfield` and `Textarea` in `counter` mode
- Screen reader announcements in `Select Wrapper`

### [2.18.0-rc.1] - 2022-11-24

#### Added

- `Carousel` now has a `rewind` property, better prev/next icons, a `max-width` for `heading` and `description` and
  support for slotted `description`

#### Fixed

- `Select Wrapper` height if text is zoomed up to 200%

### [2.18.0-rc.0] - 2022-11-17

#### Added

- SSR/SSG ready components using Declarative Shadow DOM for Next JS are shipped via
  `@porsche-design-system/components-react/ssr`. To use it simply change your imports.

**Important:** make sure to apply the new `getDSRPonyfill()` partial right before your closing `</body>` tag. More
information can be found here:
[getDSRPonyfill() documentation](https://designsystem.porsche.com/latest/partials/dsr-ponyfill)

```diff
- import { PorscheDesignSystemProvider, PButton, ... } from '@porsche-design-system/components-react';
+ import { PorscheDesignSystemProvider, PButton, ... } from '@porsche-design-system/components-react/ssr';
+ import { getDSRPonyfill } from '@porsche-design-system/components-react/partials';
```

#### Changed

- Improve height calculation for `Accordion`
- Slotted anchor support for `Link Pure` is stricter (In case slotted `<a>` is used it must be a direct child of
  `Link Pure`)
- `getFontLinks()` partial now has `{ weights: ['regular', 'semi-bold'] }` for a default

### [2.17.0] - 2022-10-31

### [2.17.0-rc.0] - 2022-10-31

#### Added

- `Link Tile`

#### Fixed

- `Scroller` bug where scrollable content was not fully hidden by the gradient, when zoomed into the page.

#### Changed

- Removed `!important` keyword from css property `display` of `Link Pure` and `Button Pure`

### [2.16.3] - 2022-10-21

### [2.16.3-rc.0] - 2022-10-21

#### Fixed

- `Button Pure` and `Link Pure` error when using `size="inherit"` and `icon="none"`

#### Changed

- Replaced all internal usage of `Text` and `Headline` components

### [2.16.2] - 2022-09-15

### [2.16.2-rc.0] - 2022-09-15

#### Fixed

- Issue with `Popover` where drop-shadow is not shown correctly in Chrome >= 105
- Issue with `Carousel` and `wrap-content="true"` where the layout was out of sync with `Content Wrapper` for
  viewports >= 1760px.
- `Select Wrapper` with custom dropdown keeps attribute changes of native select options in sync if changed
  programmatically

### [2.16.1] - 2022-09-09

#### Fixed

- Issue with `Options` typing import for `Carousel`

### [2.16.0] - 2022-09-08

### [2.15.1-rc.1] - 2022-09-08

#### Added

- `Carousel`
- `Scroller`

#### Changed

- `Stepper Horizontal` now has `size` property
- `Stepper Horizontal` uses improved focus behavior in case it becomes scrollable and scroll indicators are centered
  correctly.
- `Tabs Bar` uses improved focus behavior in case it becomes scrollable and scroll indicators are centered correctly.

### [2.15.1-rc.0] - 2022-08-24

#### Fixed

- `Radio Button Wrapper` visual selection change bug in Safari >= 15.5

### [2.15.0] - 2022-08-22

### [2.15.0-rc.1] - 2022-08-18

#### Changed

- Downgraded `@angular` to `v13` to ensure backwards compatibility of `@porsche-design-system/components-angular`

### [2.15.0-rc.0] - 2022-08-16

#### Fixed

- `Popover` visual shadow bug in Safari
- `Stepper Horizontal Item` bug where pseudo styles of the counter element were overridable

### [2.15.0-beta.0] - 2022-08-05

#### Fixed

- `Tabs` & `Tabs Bar` `size` property when using `BreakpointCustomizable`

#### Changed

- `Modal` uses poly fluid sizing for outer spacing
- `Banner` uses poly fluid sizing for outer spacing
- `Content Wrapper` uses poly fluid sizing for inner spacing
- `Modal` min-width is slightly updated to perfectly fit into content area of `Content Wrapper` at 320px viewport width

#### Added

- Validation of properties for all components
- `Text Field Wrapper` with `input type="search"` is clearable via Escape key and custom clear button across browsers
- `Text Field Wrapper` with `input type="search"` shows a "Locate me" button when `actionIcon="locate"` is set, emits
  the `action` event on click and can be put into a loading state via `actionLoading="true"`

### [2.14.0] - 2022-07-11

### [2.14.0-rc.1] - 2022-07-11

### [2.14.0-rc.0] - 2022-07-11

#### Added

- `getBrowserSupportFallbackScript()` partial supporting `cdn` and `format` options as replacement for
  `includeOverlay()` of `@porsche-design-system/browser-notification` npm package
- `getCookiesFallbackScript()` partial supporting `cdn` and `format` options as replacement for `includeCookieOverlay()`
  of `@porsche-design-system/browser-notification` npm package

#### Changed

- `getMetaTagsAndIconLinks()` partial to return `theme-color` meta tags with `prefers-color-scheme: {light|dark}` media
  query

### [2.13.0] - 2022-06-23

### [2.13.0-rc.5] - 2022-06-23

#### Fixed

- `Stepper Horizontal Item` `state` validation
- `Button` and `Link` with `theme="dark" variant="tertiary"` and `Tag Dismissible` bug on Safari < v15.5 where wrong
  colors on hover were shown

### [2.13.0-rc.4] - 2022-06-22

#### Added

- `Stepper Horizontal`

### [2.13.0-rc.3] - 2022-06-22

#### Added

- `Segmented Control`

### [2.13.0-rc.2] - 2022-06-21

### [2.13.0-rc.1] - 2022-06-21

### [2.13.0-rc.0] - 2022-06-21

#### Changed

- `Button`, `Button Pure` and `Switch` apply `aria-disabled="true"` instead of `disabled` attribute to native button
  internally in case `disabled` and/or `loading` property is set

### [2.12.1] - 2022-05-25

### [2.12.1-rc.0] - 2022-05-25

#### Fixed

- Issue with `JssStyle` typing import

### [2.12.0] - 2022-05-19

#### Changed

- npm package is prepared for public release on [npmjs.org](https://npmjs.com)

### [2.12.0-rc.2] - 2022-05-12

### [2.12.0-rc.1] - 2022-05-11

### [2.12.0-rc.0] - 2022-05-04

#### Added

- `Table Head Cell` now has a `multiline` property

#### Changed

- `Headline` has no `hypens` / `overflow-wrap` style by default
- Partials now throw an exception if they are executed in browser

#### Fixed

- Exception in `Headline`, `Select Wrapper`, `Text` and `Text List` when changing `theme` prop from `dark` to `light`
- `getInitialStyles()` partial now returns `.hydrated` styles, too

### [2.11.0-skeletons] - 2022-04-21

### [2.11.0] - 2022-04-21

### [2.11.0-rc.0] - 2022-04-20

#### Added

- `Tag`
- `Tag Dismissible`

### [2.10.0-skeletons] - 2022-04-13

### [2.10.0] - 2022-04-13

### [2.9.3-rc.1] - 2022-04-06

#### Added

- `Text Field Wrapper` now has a `showCharacterCount` property which can be used to hide the character count when a
  `maxLength` attribute is set on the wrapped `input`.
- `Textarea Wrapper` now has a `showCharacterCount` property which can be used to hide the character count when a
  `maxLength` attribute is set on the wrapped `textarea`.

### [2.9.3-rc.0-skeletons] - 2022-03-29

### [2.9.3-rc.0] - 2022-03-28

#### Added

- `Text Field Wrapper` supports `unit` property on `input type="text"`
- `Marque` optional configurable clickable/focusable area by defining padding on host element

#### Fixed

- `Tabs Item` improved accessibility
- Angular: circular dependency in development mode in `2.9.2-skeletons`

### [2.9.2-skeletons] - 2022-03-24

#### Added

- **[EXPERIMENTAL]** `getInitialStyles` partial now accepts a `skeletonTagNames` array of component names that will
  initially have skeleton styles while the Porsche Design System is loading
- **[EXPERIMENTAL]** `Button`, `Button Pure`, `Checkbox Wrapper`, `Fieldset Wrapper`, `Link`, `Link Pure`,
  `Link Social`, `Radio Button Wrapper`, `Select Wrapper`, `Text Field Wrapper`, `Textarea Wrapper` can now have initial
  skeleton styles when passed as `skeletonTagNames` to the `getInitialStyles` partial

### [2.9.2] - 2022-03-24

### [2.9.2-rc.1] - 2022-03-23

#### Fixed

- Bug caused by Chrome where hover styles of `Link Pure` are not displayed correctly

### [2.9.2-rc.0] - 2022-03-22

#### Added

- Normalized font behavior (`hyphen`, `overflow-wrap` and `text-size-adjust`) across components

#### Fixed

- `Modal` scrolling and pinch to zoom on iOS
- `Modal` initial position if scrollable
- `Table Head Cell` sort icon `asc` + `desc`

### [2.9.1] - 2022-03-10

### [2.9.1-rc.0] - 2022-03-09

#### Added

- Styles for slotted `<button>` in `Text`

#### Changed

- `Modal` heading and aria validation happens only when open

#### Fixed

- React: bundling format of partials

### [2.9.0] - 2022-02-28

### [2.9.0-rc.1] - 2022-02-25

#### Fixed

- `Modal` focus trap respecting elements in shadow DOM and dynamically added/removed elements on first level
- `Tabs Item` focus outline on click in Safari
- Error while using partials in Vanilla JS and Angular

### [2.9.0-rc.0] - 2022-02-16

#### Added

- `getFontFaceStylesheet` returns additional `<link>` tags with `rel="preconnect"` and `rel="dns-prefetch"`
- Option `format` to partials `getFontFaceStylesheet`, `getComponentChunkLinks()`, `getFontLinks()`, `getIconLinks()`,
  `getInitialStyles()`, `getLoaderScript()` and `getMetaTagsAndIconLinks()`

#### Deprecated

- The option `withoutTags` of partials `getFontFaceStylesheet`, `getComponentChunkLinks()`, `getFontLinks()`,
  `getIconLinks()`, `getInitialStyles()`, `getLoaderScript()` and `getMetaTagsAndIconLinks()` is deprecated and will be
  removed in `v3.0.0`. Please use `format: 'jsx'` instead.

```diff
- <link rel="stylesheet" href={getFontFaceStylesheet({ withoutTags: true })} crossOrigin="true" />
+ {getFontFaceStylesheet({ format: 'jsx' })}
```

### [2.9.0-beta.1] - 2022-01-27

#### Added

- `:focus-visible` content of selected Tab in `Tabs` component gets focus styling
- Improved accessibility of `Text Field Wrapper` and `Textarea Wrapper` when `maxlength` attribute is set
- `Modal` aria property
- `Modal` class for slotted elements to make content full-width

#### Changed

- `Button Pure` and `Link Pure` removed `position: relative` imposition, make sure to **not** override it with
  `position: static`

#### Fixed

- `Modal` close button styles when no heading is passed

### [2.9.0-beta.0] - 2022-01-18

#### Added

- React: `getByRoleShadowed`, `getByLabelTextShadowed` and `getByTextShadowed` utilities which uses
  `@testing-library/dom` queries internally to support Shadow DOM

#### Fixed

- React: `UnhandledPromiseRejectionWarning` when using `skipPorscheDesignSystemCDNRequestsDuringTests()`

### [2.8.0] - 2022-01-17

#### Fixed

- Accessibility issue of `Icon` component in Windows High Contrast Mode in Chromium Browser

### [2.8.0-rc.0] - 2022-01-14

#### Added

- Support for `tabindex` attribute on `Button`, `Button Pure`, `Switch`, `Link`, `Link Pure` and `Link Social`

#### Changed

- `:focus-visible` style matches outline color of `Button` while hovered

#### Deprecated

- The `tabbable` property of `Button`, `Button Pure` and `Switch` is deprecated and will be removed in `v3.0.0`. Please
  use `tabindex` instead.

```diff
- <p-button tabbable="false">Some button</p-button>
+ <p-button tabindex="-1">Some button</p-button>
```

### [2.8.0-beta.3] - 2021-12-22

#### Added

**Disclaimer:** The provided themes `light-electric` and `dark-electric` are just a proof of concept, it's **not**
accessible regarding its color contrast and might even be removed in an upcoming major release again.

- `light-electric` theme for `Switch`
- `dark-electric` theme for `Button Pure` and `Link Pure`
- Character counter to `Text Field Wrapper` and `Textarea Wrapper` if `maxlength` is present on `input type="text"` and
  `textarea`

#### Changed

- `:focus-visible` style matches outline color of `Switch` while hovered

#### Fixed

- Box model of `Button Pure`

### [2.8.0-beta.2] - 2021-12-22

#### Fixed

- `Content Wrapper` regression for `!important` style

#### Added

- Usage validation for `Link`, `Link Pure` and `Link Social`

### [2.8.0-beta.1] - 2021-12-16

#### Fixed

- `Select Wrapper` validation of select element

### [2.8.0-beta.0] - 2021-12-15

#### Changed

- Angular: Increased peer dependency to `>=12.0.0 <14.0.0`

### [2.7.0] - 2021-12-14

### [2.7.0-rc.0] - 2021-12-14

#### Removed

- `offset-bottom` prop of `Toast` (use `--p-toast-position-bottom` CSS variable instead)

### [2.7.0-beta.6] - 2021-12-08

#### Added

- `Popover`

### [2.7.0-beta.5] - 2021-12-07

#### Added

**Disclaimer:** The provided theme `light-electric` is just a proof of concept, it's **not** accessible regarding its
color contrast and might even be removed in an upcoming major release again.

- `light-electric` theme for `Accordion`, `Link`, `Link Pure`, `Button`, `Button Pure`, `Tabs`, `Tabs Bar`

### [2.7.0-beta.4] - 2021-12-02

### [2.7.0-beta.3] - 2021-11-30

#### Added

- `Accordion` uses `MutationObserver` fallback when no `ResizeObserver` is available in older browsers

#### Fixed

- `Link` and `Link Social` not adapting slotted anchor to the width of the element

### [2.7.0-beta.2] - 2021-11-24

#### Added

- `Toast`

#### Fixed

- `Banner` animations respect offset correctly

### [2.7.0-beta.1] - 2021-11-16

#### Fixed

- `Headline` applies `align` and `ellipsis` prop correctly

### [2.7.0-beta.0] - 2021-11-11

#### Added

- New `aria` property for `ARIA` attribute handling for: `Button`, `Button Pure`, `Icon`, `Link`, `Link Pure`, `Marque`,
  `Spinner`

#### Fixed

- React: warnings about `useLayoutEffect` in SSR context

### [2.6.1] - 2021-11-05

#### Fixed

- Prevent breaking entire Porsche Design System due to lacking support of `ResizeObserver`, however `Accordion` still
  requires it

### [2.6.0] - 2021-11-04

#### Added

- `unit` and `unitPosition` properties to `Text Field Wrapper`

### [2.6.0-beta.0] - 2021-10-29

#### Changed

- Use `Heiti SC` (pre-installed on iOS/macOS) and `SimHei` (pre-installed on Windows) as Chinese fallback font

#### Added

- `Marque` uses `webp` images for browsers that support it
- `Inline Notification`
- `Icon` now supports `success` for `name` property

#### Fixed

- Colors of `Banner` for dark theme
- Replaced CSS `inset` property with `top`, `left`, `right` and `bottom` for browser compatibility
- Opening and closing transition of `Modal`

### [2.5.1-beta.0] - 2021-10-11

#### Fixed

- Possible exceptions when components get unmounted directly

### [2.5.0] - 2021-10-04

#### Added

- `SimHei` and `黑体` as fallback for all components' `font-family`

### [2.5.0-beta.1] - 2021-09-28

#### Changed

- React: improved render behavior of components

### [2.5.0-beta.0] - 2021-09-22

#### Added

- React: utility function `skipPorscheDesignSystemCDNRequestsDuringTests`

### [2.4.0] - 2021-09-21

### [2.4.0-beta.2] - 2021-09-21

#### Added

- `Link Social` and `Icon` now support `kakaotalk`, `naver`, `reddit` and `tiktok`
- JSS caching mechanism to improve style performance

#### Changed

- Alignment of `linkedin` icon
- Improved accessibility of `Select Wrapper`
- `Icon` loading behaviour to non-blocking, components using the `Icon` will no longer wait for it to load
- Validation messages of `Fieldset Wrapper` have now an additional icon representing the validation state

#### Fixed

- Box model of `Link Pure`
- Focus of `Link Pure` with slotted anchor and hidden label
- Focus cycling of `Modal` without focusable children
- Suppress CORS error

### [2.4.0-beta.1] - 2021-08-26

#### Added

- `active` property to `Button Pure`

### [2.4.0-beta.0] - 2021-08-26

#### Added

- `icon` property of `Button Pure` and `Link Pure` was extended by `none` value
- `alignLabel` and `stretch` property to `Button Pure` and `Link Pure`

#### Changed

- Improved `:focus-visible` and `:hover:focus-visible` colors for `Link Social` and `Link`
- Improved slotted `<a>` coloring in dark theme for `Link Social` and `Link`
- Validation messages of `Checkbox Wrapper`, `Radio Button Wrapper`, `Select Wrapper`, `Textarea Wrapper` and
  `Text Field Wrapper` have now an additional icon representing the validation state
- `Modal` backdrop behavior to close modal on mouse-down

#### Fixed

- Slotted `<a>` coloring in dark theme for `Text`, `Headline`, `Text List`, `Banner`, `Select Wrapper` and `Link Pure`
- Wrong background color of scrollable `Modal`'s backdrop in Safari

### [2.3.0] - 2021-07-28

### [2.3.0-beta.3] - 2021-07-28

#### Changed

- `Accordion` reduce paddings, vertically align carets to the first heading row, adjust border color and hover styles

#### Fixed

- `Text Field Wrapper` accessibility of type password and search

### [2.3.0-beta.2] - 2021-07-15

#### Added

- `Checkbox Wrapper`, `Radio Button Wrapper`, `Select Wrapper`, `Textarea Wrapper` and `Text Field Wrapper` now reflect
  changes of the `required` attribute on their child component
- `multiline` property to `Table Cell`
- Partial function `getLoaderScript()` to initialize Porsche Design System as early as possible

#### Fixed

- `Table Head Cell` uses semi bold instead of bold as font weight
- Transition of `Modal`

### [2.3.0-beta.1] - 2021-07-08

#### Added

- `Accordion`

#### Changed

- Removed initial delay of `Banner`

### [2.3.0-beta.0] - 2021-07-01

#### Added

- `Table`
- Angular: export types from package root
- Accessibility icon

#### Changed

- `Button`, `Button Pure` and `Switch` are now focusable while in `loading` state
- `Text` and `Headline` inherits white-space CSS property
- React: sync component props via property instead of attribute

#### Fixed

- Angular: support `"strictTemplates": true` option in `tsconfig.json`
- Use correct icon for `arrow-last` and `arrow-first` in `Icon`, `Button` and `Link` components

### [2.2.1] - 2021-06-08

#### Changed

- Optimize vertical alignment of `Modal`

#### Fixed

- URL in inject global style warning

### [2.2.1-beta.1] - 2021-06-02

#### Fixed

- Margin of `Tabs Bar` within `Tabs` for Firefox and Safari
- SVG of `Icon` is not removed after prop change, e.g. on color change
- Fullscreen behavior of `Modal` on screens larger than 1760px

### [2.2.0] - 2021-05-19

#### Fixed

- `Text` inside `Button` now has the proper size on iOS Safari when changing to and from landscape mode
- `Banner` can now be re-opened after closing
- Closing one `Banner` will not close other `Banners` on the site

### [2.2.0-beta.2] - 2021-05-12

#### Fixed

- `Select Wrapper` value changes are now reflected correctly
- `Select Wrapper` dark theme background color if used with `filter` prop

### [2.2.0-beta.1] - 2021-05-05

#### Added

- Partial function `getIconLinks()` to preload Porsche Design System Icons

#### Fixed

- `Text Field Wrapper` spacing in Safari

### [2.2.0-beta.0] - 2021-05-05

#### Added

- Partial function `getMetaTagsAndIconLinks()` to simplify cross device fav and meta icons

### [2.1.0] - 2021-05-03

### [2.1.0-beta.0] - 2021-05-03

#### Added

- `Switch`

#### Changed

- `Text` automatically breaks words/strings into new line being too long to fit inside their container
- `Headline` automatically breaks words/strings into new line being too long to fit inside their container
- Extended `Fieldset Wrapper` with `labelSize`, `required`, `state` and `message` properties. If the `Fieldset Wrapper`
  is set to required only the label of the **Fieldset Wrapper** gets an asterisk. It is removed from all wrapped child
  components, as long as they are Porsche Design System form elements.

### [2.0.3] - 2021-04-28

### [2.0.3-beta] - 2021-04-28

#### Fixed

- Angular: Events firing twice in `Pagination`, `Modal`, `Tabs`, `Tabs Bar` and `Banner` component

### [2.0.2] - 2021-04-21

### [2.0.2-beta.0] - 2021-04-20

#### Fixed

- TypeScript build errors due to duplicate declarations in `types.d.ts`

### [2.0.1] - 2021-04-16

#### Fixed

- Visual appearance of `Checkbox Wrapper` in iOS Safari
- A bug where `Text Field Wrapper` would throw an error when reattaching to DOM too quickly
- Visual bug in Firefox when zooming out `Text Field Wrapper`, `Checkbox Wrapper` and `Textarea Wrapper`
- Angular: Streamline component styles in dark theme

#### Changed

- Aligned focus states of `Checkbox Wrapper` and `Radio Button Wrapper` across browsers

### [2.0.0] - 2021-04-13

In keeping with [Semver](https://semver.org/), Porsche Design System v2.0.0 was released due to changes in the API,
fundamental changes in loading behavior and others. With our new major version `v2.0.0` there are some important changes
that you should watch out for. To make the migration from `v1.5.x` to our current `v2.0.0` easier, we offer a few
guidelines.

## General changes / improvements:

#### All components, icons, fonts, styles and marque of the Porsche Design System are loaded versioned and chunked from a central CDN

This way all web based digital Porsche products share and use the cached and versioned assets regardless of the JS
framework used to improve loading performance across the Porsche group. Only a tiny (1.4kb sized) Porsche Design System
loader script gets bundled into your application code. Everything else gets loaded versioned, cached and chunked from a
central CDN ([read more](https://designsystem.porsche.com/latest/performance/cdn)). However, this also means that you
will need an **Internet connection** to render the components in a browser (possibly relevant for development stage or
intranet applications).

#### Enabling Micro Frontend Architecture

In case of a micro-frontend architecture, multiple instances and versions of the Porsche Design System can be combined
in a final application by configurable prefixing technique of the Porsche Design System components during runtime.
Please refer to our framework specific guidelines
[Vanilla JS](https://designsystem.porsche.com/latest/start-coding/vanilla-js),
[Angular](https://designsystem.porsche.com/latest/start-coding/angular) and
[React](https://designsystem.porsche.com/latest/start-coding/react).

#### Prevent Flash of Unstyled Content (FOUC) and Flash of Unstyled Text (FOUT)

To prevent FOUC/FOUT, the Porsche Design System offers various partials as part of the
`@porsche-design-system/components-{js|angular|react}` package to ensure all necessary Porsche Design System fonts and
components are fully loaded. If you've used the `@porsche-design-system/partials` package previously, stop using it and
replace the integration with the partials provided by `@porsche-design-system/components-{js|angular|react}` package.
Have a look at our [FOUC/FOUT guidelines](https://designsystem.porsche.com/latest/performance/loading-behaviour).

```diff
- <%= require('@porsche-design-system/partials').getPorscheDesignSystemCoreStyles() %>
+ <%= require('@porsche-design-system/components-{js|angular|react}/partials').getInitialStyles() %>

- <%= require('@porsche-design-system/partials').getFontFaceCSS() %>
+ <%= require('@porsche-design-system/components-{js|angular|react}/partials').getFontFaceStylesheet() %>

- <link rel="preload" href="path/to/webfont/nameOfWebFontFile" as="font" type="font/woff2" crossorigin />
+ <%= require('@porsche-design-system/components-{js|angular|react}/partials').getFontLinks({ weights: ['regular', 'semi-bold'] }) %>
```

#### Added support for China CDN

Our CDN is configured to forward requests to Chinese CDN automatically when necessary. So you're good to go without any
configuration or multiple region specific builds of your application. However, if you are aiming for the maximum
possible performance in China, you can configure which CDN the Porsche Design System must use. Please follow our
[CDN guidelines](https://designsystem.porsche.com/latest/performance/cdn) for more information.

#### New/optimized components

- **Tabs**
- **Tabs Bar**
- **Banner**
- **Modal**
- Headline
- Select
- Pagination
- Button
- Button Pure
- Link
- Link Pure
- Spinner
- Checkbox
- Radio Button

#### Improved TypeScript support for Angular and React

To ensure the best possible typing support, we have refactored our Angular and React wrappers which integrate the native
web components of the Porsche Design System.

#### componentsReady() works reliable

Because the Porsche Design System components get loaded async at the time they are needed, it might be relevant within
your application or test automation to know when those have been initialized. Therefore, we provide in all three
`@porsche-design-system/components-{js|angular|react}')` packages a reliable helper function `componentsReady()`.
[Read more about it](https://designsystem.porsche.com/latest/helpers/components-ready).

#### Removed "blur on focus"

Now focus styling is only applied when you navigate through keyboard and ignored by mouse interaction for browsers
supporting `:focus-visible` otherwise it will fallback to `:focus` CSS implementation.

#### Changed focus styling for a better compromise between accessibility and visual appearance

Color and outline of general focus styling has changed to `currentColor` for light/dark theme with an outline of 1px
width/offset. If you have custom components build with the usage of our `@porsche-design-system/utilities` package then
update it to the latest version.

#### Improved geometry of Porsche Next font

For better alignment and readability we've changed the geometry of the Porsche Next font which results in a visual
change of font size and spacing.

#### Dropped support for IE11 and EdgeHTML according to Porsche's official browser strategy 2021

If you still need to support these browsers, you have to stick to `v1.5.x`. We offer a Browser Notification package
`@porsche-design-system/browser-notification` to alert users that these browsers are no longer supported. It supports a
blocking layer (to be used with Porsche Design System `v2.x`), or a dismissible banner (to be used with Porsche Design
System `v1.x`). Please refer to our
[Browser compatibility guidelines](https://designsystem.porsche.com/latest/help/browser-compatibility).

#### Changed default type of Button and Button Pure

To be in sync with native `<button>` behavior we've changed the default `type` of **Button** and **Button Pure**
component. Those components will render a button within their Shadow DOM as `<button type="submit">` ( previously
`<button type="button">`).

- `submit`: The button submits the form data to the server. This is the default if the attribute is not specified for
  buttons associated with a `<form>`, or if the attribute is an empty or invalid value.
- `button`: The button has no default behavior, and does nothing when pressed by default. It can have client-side
  scripts listen to the element's events, which are triggered when the events occur.

#### Changed support for wrapped links around Link, Link Pure and Link Social component

Due to the support for setting links (`<a href="#">`) in our **Link**, **Link Pure** and **Link Social** components as
child, we've removed support for styling the anchor tag (`<a>`) when it surrounds the component. So we recommend
changing the position of the `<a>` tag from wrapping the component to a direct slot (child) of it.

```diff
- <a href="#"><p-link>Some label</p-link></a>
+ <p-link><a href="#">Some label</a></p-link>

- <a href="#"><p-link-pure>Some label</p-link-pure></a>
+ <p-link-pure><a href="#">Some label</a></p-link-pure>

- <a href="#"><p-link-social>Some label</p-link-social></a>
+ <p-link-social><a href="#">Some label</a></p-link-social>
```

#### Automatic \* asterisk symbol to form field labels

We added an automatic generated _ asterisk symbol to form field labels which have the required attribute. This might
lead to a doubled _ symbol if you set one by yourself.

```diff
- <p-text-field-wrapper label="Some label *"><input type="text" name="some-name" required /></p-text-field-wrapper>
+ <p-text-field-wrapper label="Some label"><input type="text" name="some-name" required /></p-text-field-wrapper>

- <p-checkbox-wrapper label="Some label *"><input type="checkbox" name="some-name" required /></p-checkbox-wrapper>
+ <p-checkbox-wrapper label="Some label"><input type="checkbox" name="some-name" required /></p-checkbox-wrapper>

- <p-radio-button-wrapper label="Some label *"><input type="radio" name="some-name" required /></p-radio-button-wrapper>
+ <p-radio-button-wrapper label="Some label"><input type="radio" name="some-name" required /></p-radio-button-wrapper>

- <p-radio-button-wrapper label="Some label *"><input type="radio" name="some-name" required /></p-radio-button-wrapper>
+ <p-radio-button-wrapper label="Some label"><input type="radio" name="some-name" required /></p-radio-button-wrapper>

- <p-textarea-wrapper label="Some label *"><textarea name="some-name" required></textarea></p-textarea-wrapper>
+ <p-textarea-wrapper label="Some label"><textarea name="some-name" required></textarea></p-textarea-wrapper>

- <p-select-wrapper label="Some label *"><select name="some-name" required><option>A</option></select></p-select-wrapper>
+ <p-select-wrapper label="Some label"><select name="some-name" required><option>A</option></select></p-select-wrapper>
```

#### Shadow DOM

`Flex`, `Flex Item`, `Grid` and `Grid Item` now use Shadow DOM, thus you are not able to overwrite styles defined by
these components any longer.

---

## Angular

#### Integration of Angular components

In the past it was possible to provide a token called `PREVENT_WEB_COMPONENTS_REGISTRATION` which prevented the
registration of the Porsche Design System components and loading of polyfills. Due to the fact that we no longer provide
/ need poly filling, we have completely removed the token. For advanced usage please
[read further](https://designsystem.porsche.com/latest/start-coding/angular).

---

## React

#### Integration of React components

In the past `@porsche-design-system/components-react` components have initialized the **Porsche Design System Loader**
automatically as soon as a component was imported. With `v2.x` you have to import the `PorscheDesignSystemProvider` once
in your `index.tsx` which then initializes the **Porsche Design System Loader**, e.g. like:

```diff
  // index.tsx

  import ReactDOM from 'react-dom';
  import { PorscheDesignSystemProvider } from '@porsche-design-system/components-react';
  import { App } from './App';

  ReactDOM.render(
    <React.StrictMode>
+     <PorscheDesignSystemProvider>
        <App />
+     </PorscheDesignSystemProvider>
    </React.StrictMode>,
    document.getElementById('root')
  );
```

For advanced usage please [read further](https://designsystem.porsche.com/latest/start-coding/react).

#### Jsdom Polyfill for React / Jest / jsdom test automation

We removed test mocks for React / Jest / jsdom as Shadow DOM is supported since jsdom v12.2.0. Instead, we provide a
Jsdom Polyfill (exclusivly for `@porsche-design-system/components-react` package) fixing missing implementation of jsdom
which the Porsche Design System relies on. **Note:** If your test includes Porsche Design System components, make sure
to wrap the component you want to test with a PorscheDesignSystemProvider in order to avoid exceptions. For more
information please [read further](https://designsystem.porsche.com/latest/start-coding/react).

---

## Vanilla JS

#### Integration of Vanilla JS components

With `v1.x` of the Porsche Design System you've had to copy all needed JS files of
`@porsche-design-system/components-js` into your target directory and include the ES5 and ESM loader snippet. Now you
only need to copy one `index.js` file and initialize the Porsche Design System like in the example below:

```diff
  <!DOCTYPE html>
  <html lang="en">
    <head>
      <meta charset="utf-8">
      <meta name="viewport" content="width=device-width,initial-scale=1.0">
      <title>Porsche Design System</title>
-     <script nomodule src="PATH/TO/PACKAGE/@porsche-design-system/components-js/dist/porsche-design-system/porsche-design-system.js"></script>
-     <script type="module" src="PATH/TO/PACKAGE/@porsche-design-system/components-js/dist/porsche-design-system/porsche-design-system.esm.js"></script>
+     <script src="PATH/TO/PACKAGE/@porsche-design-system/components-js/index.js"></script>
    </head>
    <body>
+     <script type="text/javascript">
+       porscheDesignSystem.load();
+     </script>
      <p-headline variant="headline-1">Some text</p-headline>
    </body>
  </html>
```

For advanced usage please [read further](https://designsystem.porsche.com/latest/start-coding/vanilla-js).

---

### [2.0.0-rc.10] - 2021-04-12

#### Changed

- `Tabs` and `Tabs Bar` now respect dynamic additions / removals of `p-tabs-item`, `a` and `button` elements. Make sure
  to update the `activeTabIndex` when mutating elements
- Improved performance of `Text`, `Button Pure` and `Link Pure` when `size` is not `inherit`

#### Added

- `Grid` now has a `wrap` and `gutter` property
- Components (`Grid Item`, `Flex Item`, `Tabs Item` and `Text List Item`) that require a specific parent (`Grid`,
  `Flex`, `Tabs` and `Text List`) will now throw an error if used without that parent

#### Fixed

- Visual appearance of `Checkbox Wrapper` and `Radio Button Wrapper` reflect the state of the wrapped `input` element

### [2.0.0-rc.9] - 2021-03-26

#### Added

- `Button Group` component
- Fullscreen property for `Modal` on mobile

#### Changed

- Spacings, heading and sizes of `Modal`

#### Fixed

- Prevent duplicate loading of `porsche-design-system.v2.x.HASH.js` chunk when using `getComponentChunkLinks()` partial

### [2.0.0-rc.8] - 2021-03-17

#### Added

- Support for full height `Content Wrapper` with flex
- `Tabs Bar` now supports `undefined` as `activeTabIndex`

#### Changed

- `Tabs Bar` has a new default `activeTabIndex`, which is `undefined`
- `Tabs Bar` does not work by itself anymore. The `activeTabIndex` needs to be controlled from the outside
  ([read more](https://designsystem.porsche.com/latest/components/tabs-bar/examples))
- Background Color of `Select Wrapper` in `dark` theme to meet accessibility criteria

### [2.0.0-rc.7] - 2021-03-15

#### Fixed

- Make shadowed `Flex` and `Grid` work in Firefox + Safari

### [2.0.0-rc.6] - 2021-03-11

#### Changed

- Make `Grid` and `Grid Item` use Shadow DOM
- Make `Flex` and `Flex Item` use Shadow DOM

### [2.0.0-rc.5] - 2021-03-09

#### Added

- Configurable background color of `Content Wrapper`
- `italic` font-style in `Text` is now overridden with `normal`

#### Fixed

- Usage of `Select Wrapper` within custom elements
- A bug that caused `Spinner` to be displayed in a wrong size

### [2.0.0-rc.4] - 2021-03-01

#### Changed

- Filter of `Select Wrapper` supports substring search

#### Fixed

- Build error in SSR

### [2.0.0-rc.3] - 2021-02-17

#### Added

- React: utility function `skipCheckForPorscheDesignSystemProviderDuringTests`
- React: tree shaking for component wrappers

#### Fixed

- Angular: error in `Checkbox Wrapper`, `Radio Button Wrapper` and `Text Field Wrapper` when `input[type]` is bound

### [2.0.0-rc.2] - 2021-02-12

#### Added

- Validate usage of `Checkbox Wrapper`, `Radio Button Wrapper`, `Select Wrapper`, `Text Field Wrapper` and
  `Textarea Wrapper`

### [2.0.0-rc.1] - 2021-02-04

#### Added

- Partial function `getComponentChunkLinks()` to preload Porsche Design System Components

#### Changed

- Added a space before asterisk (`*`) when `input`, `textarea` or `select` have `required` attribute within form wrapper
  components
- Renamed partial `getFontLinks()` option from `weight` to `weights`

#### Fixed

- A bug in `Tabs Bar` where the nextButton was mistakenly rendered.
- A bug where `Icon` was not rendered when using `lazy` property.
- A bug in `Text Field Wrapper` with input type password where characters would overlap the icon.

### [2.0.0-rc.0] - 2021-01-29

#### Added

- Link support for `Marque`
- Sizing options `'responsive' | 'small' | 'medium'` for `Marque`

#### Changed

- Angular: added static `load()` function `PorscheDesignSystemModule` for custom prefix
- Hide up/down spin button when using **Text Field** with `type="number"` in Firefox

#### Fixed

- Angular: typings
- React: correct handling of `ref` property
- Unhandled exception in `Select Wrapper` if `selected` and `disabled` attributes are set on the same option
- A bug in `Tabs Bar` where scrolling was broken when a tab was selected
- A bug in `Tabs Bar` where the `nextButton` was always rendered

### [2.0.0-alpha.13] - 2021-01-26

#### Added

- Partial function `getFontLinks()` to prevent **Flash of Unstyled Text** (FOUT)

#### Fixed

- React: correct handling of `className` property

### [2.0.0-alpha.12] - 2021-01-20

#### Added

- Partial function `getInitialStyles()` to prevent **Flash of Unstyled Content** (FOUC)
- Partial function `getFontFaceStylesheet()` to prevent **Flash of Unstyled Text** (FOUT)

#### Changed

- React: `PorscheDesignSystemProvider` needs to wrap application
- React: component props have to be camelCase
- React: `PorscheDesignSystemProvider` is needed while testing components

#### Fixed

- React: typings
- React: support of objects for property values

#### Removed

- React: `getPrefixedComponents`, prefixing is handled by `PorscheDesignSystemProvider`

### [2.0.0-alpha.11] - 2021-01-08

#### Changed

- Precision of relative line height
- Changed color of `neutral contrast low`

### [2.0.0-alpha.10] - 2020-12-14

#### Added

- `native` property to `Select Wrapper` to force rendering of native Browser select dropdown
- Extended flexibility of `Headline`

#### Changed

- Some styling improvements of `Select Wrapper`

#### Fixed

- Jsdom Polyfill `fetch` error

### [2.0.0-alpha.9] - 2020-12-09

### Fixed

- Improved reliability of `componentsReady()`

#### Changed

- Jsdom Polyfill `console.warn` behaviour

### [2.0.0-alpha.8] - 2020-12-03

### Fixed

- A bug where `Modal` did not remove `overflow=hidden` on document body.

### [2.0.0-alpha.7] - 2020-11-26

#### Added

- Jsdom Polyfill

#### Removed

- Jsdom Mocks
- Global "blur on focus" script

#### Changed

- Default dropdown direction of `SelectWrapper` from `down` to `auto`
- Made API of `Tabs` consistent with `Tabs Bar`
- Removed transition for focus styling
- Use `:focus-visible` as default and `:focus` as fallback for focusable elements

#### Fixed

- The Selected element of `SelectWrapper` dropdown keeps now in sync with native selection if changed programmatically
- Invalid search results get cleared if `SelectWrapper` becomes focus state
- Some bugs in `TabsBar`
- Minification of dynamic slotted content styles
- An issue where `Pagination` throws console errors if disconnected from dom.

### [2.0.0-alpha.6] - 2020-10-28

#### Changed

- default `type` of `Button` and `Button Pure` to `submit`

#### Fixed

- Typings

### [2.0.0-alpha.5] - 2020-10-26

#### Added

- `Modal` component

#### Fixed

- Typing for `pageChange` event of `Pagination` component
- Typings

#### Changed

- Focus styling

### [2.0.0-alpha.4] - 2020-10-14

#### Added

- Custom filter to `Select Wrapper` component
- DropDown direction property to `Select Wrapper` component
- Display `*` after label when `input`, `textarea` or `select` have `required` attribute within form wrapper components
- `Tabs` component
- `Tabs Bar` component
- `Banner` component

#### Removed

- Default `position: relative;` style of `Link Pure` and `Button Pure`

#### Fixed

- `Spinner` zooming bug on Safari

### [2.0.0-alpha.3] - 2020-09-11

#### Added

- Support to load assets from China CDN directly via browser flag: `PORSCHE_DESIGN_SYSTEM_CDN = 'cn';`

#### Removed

- Support for `<a>` wrapped `Link` and `Link Pure`

### [2.0.0-alpha.2] - 2020-08-20

### [2.0.0-alpha.1] - 2020-08-17

#### Changed

- Removed classnames dependency
- Stencil Core `taskQueue` from `congestionAsync` to `async` for more performant component rendering

#### Fixed

- Focus input on label click of `Checkbox Wrapper` and `Radio Button Wrapper`

### [1.5.6] - 2020-10-15

### [1.5.6-rc.0] - 2020-10-13

### Fixed

- `Spinner` zooming bug on Safari

### [1.5.5] - 2020-09-11

### [1.5.5-rc.0] - 2020-09-07

### Changed

- Deprecated stencil lifecycle-method `componentDidUnload` to `disconnectedCallback` to fix "`selectObserver` is
  undefined" bug in `Select Wrapper` and `Pagination`

### [1.5.4] - 2020-08-25

### [1.5.4-rc.0] - 2020-08-17

#### Changed

- Removed classnames dependency
- Stencil Core `taskQueue` from `congestionAsync` to `async` for more performant component rendering

#### Fixed

- Focus input on label click of `Checkbox Wrapper` and `Radio Button Wrapper`
- Fix typings for `orientation` of `Divider` component

### [2.0.0-alpha.0] - 2020-08-06

#### Added

- **Experimental:** Optional web component scoping mechanism during runtime to enable micro service architecture

#### Changed

- Web components get lazy loaded from central CDN to improve caching strategy across Porsche's digital eco system

#### Removed

- Stop browser support for **IE11** and **EdgeHTML**

#### Fixed

- Mix of `Optgroups` and `Options` on same level in `Select Wrapper` component
- Fix typings for `orientation` of `Divider` component

### [1.5.3] - 2020-08-10

### [1.5.3-rc.0] - 2020-08-10

#### Fixed

- Mix of `Optgroups` and `Options` on same level in `Select Wrapper` component

### [1.5.2] - 2020-07-22

#### Fixed

- Dispatch change event in `Select Wrapper`
- Stencil react-output-target SSR Bug

### [1.5.1] - 2020-07-20

#### Fixed

- SVGO settings for icons
- Angular bug which causes `ngcc` to fail

### [1.5.0] - 2020-07-16

#### Added

- Icons (active-cabin-ventilation, battery-full, bell, bookmark, car-battery, charging-active, charging-state, climate,
  climate-control, garage, horn, key, map, parking-brake, parking-light, preheating, send, shopping-bag, sidelights,
  user-manual, wrenches)

#### Changed

- Icons (arrow-first, arrow-last, battery-empty, car, card, charging-station, question)

#### Fixed

- Porsche Marque images

### [1.5.0-rc.2] - 2020-07-06

### [1.5.0-rc.1] - 2020-07-06

#### Added

- **Notification Neutral** color to `color` property of `p-text` and `p-icon`

### [1.5.0-rc.0] - 2020-06-25

#### Added

- `Fieldset Wrapper` component
- Improved SEO of `p-headline` and `p-text`: Added possibility to write semantic HTML tags (e.g. `<h1>-<h6>` or `<p>`,
  `<blockquote>`, etc.) directly as slotted content.
- Possibility to include anchor tags directly as slots of `Link`, `Link Pure` and `Link Social`
- `Text` new `weight` property `semibold`
- `Button Pure` label with subline pattern as slot
- `Link Pure` label with subline pattern as slot

#### Changed

- `Select Wrapper` is now ready for the catwalk. It is dressed now with a custom drop down list box and gets naked by
  default on touch devices.

#### Fixed

- Minor accessibility improvements of `icons` and `Text Field`
- Remove native number spinner buttons of `Text Field` with type text for Firefox
- An issue with `Button` and `Button Pure` and their `disabled` attribute

### [1.4.0] - 2020-05-14

### [1.4.0-rc.3] - 2020-05-08

#### Added

- `Text List`

#### Changed

- Improve caching strategy for fonts by content-based hash
- Improve caching strategy for marque by content-based hash
- Dimensions and sharpness of marque
- Props for `Content Wrapper`

### [1.4.0-rc.2] - 2020-05-06

#### Added

- `Content Wrapper`
- Description property to `p-text-field-wrapper`, `p-textarea-wrapper` and `p-select-wrapper`
- `Link Social`

#### Changed

- Improve accessibility of error and success states of form elements
- Aria-invalid attribute of form elements if they are in error state is now managed by component
- Rename icon name `configure` to `configurate` (prevents breaking change compared to stable v1.3.0)
- Improve `p-icon` loading behavior

#### Fixed

- Display of wrong icons

#### Removed

- `safe-zone` property of `p-grid` (`Content Wrapper` should be used instead)

### [1.4.0-rc.1] - 2020-04-27

#### Added

- Add `safe-zone` property to `p-grid` for outer grid margin, max-width and centering
- Submit button with search icon to `p-textfield-wrapper` type search

#### Changed

- Background color of readonly state in components `p-textfield-wrapper` and `p-textarea-wrapper`
- Visual appearance of icons
- Improve caching strategy for icons by content-based hash
- Cursor of Radio, Checkbox and Select
- Fixed naming of Mock from `p-textfield-wrapper` to `p-text-field-wrapper`

#### Fixed

- Icon loading mechanism

### [1.4.0-rc.0] - 2020-04-09

#### Added

- SSR support

### [1.3.0] - 2020-04-08

#### Added

- New headline size `headline-5` to `p-headline`
- Test Mocks

#### Fixed

- Text styling of Select component on focus in IE11 and Chrome on Windows 10

### [1.3.0-rc.0] - 2020-04-03

#### Fixed

- Improve form elements

### [1.2.0] - 2020-03-25

#### Added

- `Divider`
- Hover state for form elements

#### Fixed

- Support label text of form elements for Screen readers

### [1.1.2] - 2020-03-17

#### Changed

- Notification colors

### [1.1.1] - 2020-03-13

#### Changed

- Icon of `Checkbox` indeterminate state

### [1.1.0] - 2020-03-11

#### Fixed

- Minor improvements

### [1.1.0-rc.0] - 2020-03-02

#### Added

- `Select Wrapper`
- `Checkbox Wrapper`
- `Radio Button Wrapper`
- `Textarea Wrapper`

#### Fixed

- `Text Field Wrapper` toggle password visibility

### [1.0.3] - 2020-02-13

#### Fixed

- JS framework compatibility

### [1.1.0-0] - 2020-02-06

#### Added

- `Text Field Wrapper`

#### Changed

- Add proper cursor for disabled state for `Button` and `Button Pure`

### [1.0.2] - 2020-02-04

#### Fixed

- Inheritable styling of slotted content

### [1.0.1] - 2020-01-30

#### Added

- Clickable area of `Link Pure` and `Button Pure` is optionally configurable by defining padding on host element

### [1.0.0] - 2020-01-28

#### Added

- Cursor pointer on hover for `Button` and `Button Pure`
- Line-height gets calculated based on Porsche type-scaling formula automatically for `Text`, `Link Pure` and
  `Button Pure`
- Test helper function `componentsReady()` which indicates when lazy loaded components fully have loaded

#### Changed

- Update CDN asset paths
- Improve font-weight definitions
- Rename and optimize neutral colors for `Icon` and `Text`

### [1.0.0-rc.1] - 2019-12-13

#### Added

- `Headline`
- `Text`
- `Marque`
- `Button`
- `Button Pure`
- `Spinner`
- `Icon`
- `Flex`
- `Grid`
- `Link`
- `Link Pure`
- `Pagination`
- "Blur on focus"<|MERGE_RESOLUTION|>--- conflicted
+++ resolved
@@ -9,36 +9,6 @@
 
 ### [Unreleased]
 
-<<<<<<< HEAD
-#### Changed
-
-- `Banner` is a controlled component now and its visibility has to be controlled via the `open` prop
-  ([#2447](https://github.com/porsche-design-system/porsche-design-system/pull/2447/))
-
-```diff
-- <p-banner></p-banner>
-+ <p-banner open="true"></p-banner>
-```
-
-#### 🤖 Property deprecations 🤖
-
-##### Banner:
-
-- Prop `persistent` is deprecated, use `dismissButton` instead.
-
-```diff
-- <p-banner persistent="true"></p-banner>
-+ <p-banner dismiss-button="false"></p-banner>
-```
-
-##### Inline Notification:
-
-- Prop `persistent` is deprecated, use `dismissButton` instead.
-
-```diff
-- <p-inline-notification persistent="true"></p-inline-notification>
-+ <p-inline-notification dismiss-button="false"></p-inline-notification>
-=======
 #### Added
 
 - `xxl` breakpoint for all breakpoint customizable component values
@@ -52,6 +22,14 @@
 
 #### Changed
 
+- `Banner` is a controlled component now and its visibility has to be controlled via the `open` prop
+  ([#2447](https://github.com/porsche-design-system/porsche-design-system/pull/2447))
+
+```diff
+- <p-banner></p-banner>
++ <p-banner open="true"></p-banner>
+```
+
 - Renamed all custom `change` events to `update` because of bad event emissions with native `change` events, e.g. with
   nested `select` or `input` elements
 
@@ -66,6 +44,15 @@
 + <PAccordion onUpdate={(e: CustomEvent<AccordionUPdateEvent>) => {}} />
 ```
 
+##### Banner:
+
+- Prop `persistent` is deprecated, use `dismissButton` instead.
+
+```diff
+- <p-banner persistent="true"></p-banner>
++ <p-banner dismiss-button="false"></p-banner>
+```
+
 ##### Carousel:
 
 - Event `carouselChange` is deprecated, use `update` event instead.
@@ -75,6 +62,15 @@
 + <PCarousel onUpdate={(e: CustomEvent<CarouselUpdateEvent>) => {}} />
 ```
 
+##### Inline Notification:
+
+- Prop `persistent` is deprecated, use `dismissButton` instead.
+
+```diff
+- <p-inline-notification persistent="true"></p-inline-notification>
++ <p-inline-notification dismiss-button="false"></p-inline-notification>
+```
+
 ##### Pagination:
 
 - Event `pageChange` is deprecated, use `update` event instead.
@@ -136,7 +132,6 @@
 ```diff
 - <PTabsBar onTabChange={(e: CustomEvent<TabChangeEvent>) => {}} />
 + <PTabsBar onUpdate={(e: CustomEvent<TabsUpdateEvent>) => {}} />
->>>>>>> 2acee672
 ```
 
 ### [3.0.0-alpha.5] - 2023-03-30
