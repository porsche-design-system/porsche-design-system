--- conflicted
+++ resolved
@@ -8,15 +8,13 @@
 
 ### [Unreleased]
 
-<<<<<<< HEAD
 #### Changed
 - Angular: Increased peer dependency to `>=12.0.0 <14.0.0`
-=======
+
 ### [2.7.0-rc.0] - 2021-12-14
 
 #### Removed
 - `offset-bottom` prop of `Toast` (use `--p-toast-position-bottom` CSS variable instead)
->>>>>>> 0ba6e058
 
 ### [2.7.0-beta.6] - 2021-12-08
 
