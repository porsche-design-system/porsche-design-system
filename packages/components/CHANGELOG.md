--- conflicted
+++ resolved
@@ -12,9 +12,8 @@
 The format is based on [Keep a Changelog](https://keepachangelog.com/en/1.0.0), and this project adheres to
 [Semantic Versioning](https://semver.org/spec/v2.0.0.html).
 
-## [Unreleased]
-
-<<<<<<< HEAD
+## [v4]
+
 ### Removed (deprecated in v3 already)
 
 - Components:
@@ -155,7 +154,9 @@
   - `Select Wrapper` (use `Select` instead)
   - `Text Field Wrapper` (use `Input-{Date|Email|Number|Password|Search|Tel|Text|Time|Url}` instead)
   - `Textarea Wrapper` (use `Textarea` instead)
-=======
+
+## [Unreleased]
+
 ## [3.30.0] - 2025-10-31
 
 ## [3.30.0-rc.3] - 2025-10-30
@@ -165,7 +166,6 @@
 - `Input Date`, `Input Email`, `Input Number`, `Input Password`, `Input Search`, `Input Tel`, `Input Text`,
   `Input Time`, `Input Url`: implicit submit on `Enter` key press when used inside a form
   ([#4084](https://github.com/porsche-design-system/porsche-design-system/pull/4084))
->>>>>>> d7dafb30
 
 ## [3.30.0-rc.2] - 2025-10-24
 
