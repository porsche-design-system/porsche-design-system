# Changelog

## Porsche Design System - Components
All notable changes to this project will be documented in this file.

The format is based on [Keep a Changelog](https://keepachangelog.com/en/1.0.0/),
and this project adheres to [Semantic Versioning](https://semver.org/spec/v2.0.0.html).

### [Unreleased]

<<<<<<< HEAD
#### Changed
- Make `Grid` and `Grid Item` use ShadowDom
=======
#### Added
- Configurable background color of `Content Wrapper`
- `italic` font-style in `Text` is now overridden with `normal`

#### Fixed
- Usage of `Select Wrapper` within custom elements
- A bug that caused `Spinner` to be displayed in a wrong size
>>>>>>> 80bf1145

### [2.0.0-rc.4] - 2021-03-01

#### Changed
- Filter of `Select Wrapper` supports substring search

#### Fixed
- Build error in SSR

### [2.0.0-rc.3] - 2021-02-17

#### Added
- React: utility function `skipCheckForPorscheDesignSystemProviderDuringTests`
- React: tree shaking for component wrappers

#### Fixed
- Angular: error in `Checkbox Wrapper`, `Radio Button Wrapper` and `Text Field Wrapper` when `input[type]` is bound

### [2.0.0-rc.2] - 2021-02-12

#### Added
- Validate usage of `Checkbox Wrapper`, `Radio Button Wrapper`, `Select Wrapper`, `Text Field Wrapper` and `Textarea Wrapper`

### [2.0.0-rc.1] - 2021-02-04

#### Added
- Partial function `getComponentChunkLinks()` to preload Porsche Design System Components

#### Changed
- Added a space before asterisk (`*`) when `input`, `textarea` or `select` have `required` attribute within form wrapper components
- Renamed partial `getFontLinks()` option from `weight` to `weights`

#### Fixed
- A bug in `Tabs Bar` where the nextButton was mistakenly rendered.
- A bug where `Icon` was not rendered when using `lazy` property.
- A bug in `Text Field Wrapper` with input type password where characters would overlap the icon.

### [2.0.0-rc.0] - 2021-01-29

In keeping with [Semver](https://semver.org/), Porsche Design System v2.0.0 was released due to changes in the API, fundamental changes in loading behavior and others.
With our new major version `v2.0.0` there are some important changes that you should watch out for.
To make the migration from `v1.5.x` to our current `v2.0.0` easier, we offer a few guidelines.

---

## General changes / improvements:

#### All components, icons, fonts, styles and marque of the Porsche Design System are loaded versioned and chunked from a central CDN
This way all web based digital Porsche products share and use the cached and versioned assets regardless of the JS framework used to improve loading performance across the Porsche group.
Only a tiny (1.4kb sized) Porsche Design System loader script gets bundled into your application code.
Everything else gets loaded versioned, cached and chunked from a central CDN ([read more](https://designsystem.porsche.com/latest/#/performance/cdn)).
However, this also means that you will need an **Internet connection** to render the components in a browser (possibly relevant for development stage or intranet applications).

#### Enabling Micro Frontend Architecture
In case of a micro-frontend architecture, multiple instances and versions of the Porsche Design System can be combined in a final application by configurable prefixing technique of the Porsche Design System components during runtime.
Please refer to our framework specific guidelines [Vanilla JS](https://designsystem.porsche.com/latest/#/start-coding/vanilla-js), [Angular](https://designsystem.porsche.com/latest/#/start-coding/angular) and [React](https://designsystem.porsche.com/latest/#/start-coding/react).

#### Prevent Flash of Unstyled Content (FOUC) and Flash of Unstyled Text (FOUT)
To prevent FOUC/FOUT, the Porsche Design System offers various partials as part of the `@porsche-design-system/components-{js|angular|react}` package to ensure all necessary Porsche Design System fonts and components are fully loaded.
If you've used the `@porsche-design-system/partials` package previously, stop using it and replace the integration with the partials provided by `@porsche-design-system/components-{js|angular|react}` package.
Have a look at our [FOUC/FOUT guidelines](https://designsystem.porsche.com/latest/#/performance/loading-behaviour).

```diff
- <%= require('@porsche-design-system/partials').getPorscheDesignSystemCoreStyles() %>
+ <%= require('@porsche-design-system/components-{js|angular|react}/partials').getInitialStyles() %>

- <%= require('@porsche-design-system/partials').getFontFaceCSS() %>
+ <%= require('@porsche-design-system/components-{js|angular|react}/partials').getFontFaceStylesheet() %>

- <link rel="preload" href="path/to/webfont/nameOfWebFontFile" as="font" type="font/woff2" crossorigin />
+ <%= require('@porsche-design-system/components-{js|angular|react}/partials').getFontLinks({ weights: ['regular', 'semi-bold'] }) %>
```

#### Added support for China CDN
Our CDN is configured to forward requests to Chinese CDN automatically when necessary. 
So you're good to go without any configuration or multiple region specific builds of your application.
However, if you are aiming for the maximum possible performance in China, you can configure which CDN the Porsche Design System must use.
Please follow our [CDN guidelines](https://designsystem.porsche.com/latest/#/performance/cdn) for more information.

#### New/optimized components
- **Tabs**
- **Tabs Bar**
- **Banner**
- **Modal**
- Headline
- Select
- Pagination
- Button
- Button Pure
- Link
- Link Pure
- Spinner
- Checkbox
- Radio Button

#### Improved TypeScript support for Angular and React
To ensure the best possible typing support, we have refactored our Angular and React wrappers which integrate the native web components of the Porsche Design System.

#### componentsReady() works reliable
Because the Porsche Design System components get loaded async at the time they are needed, it might be relevant within your application or test automation to know when those have been initialized.
Therefore, we provide in all three `@porsche-design-system/components-{js|angular|react}')` packages a reliable helper function `componentsReady()`.
[Read more about it](https://designsystem.porsche.com/latest/#/helpers/components-ready).

#### Removed "blur on focus"
Now focus styling is only applied when you navigate through keyboard and ignored by mouse interaction for browsers supporting `:focus-visible` otherwise it will fallback to `:focus` CSS implementation.

#### Changed focus styling for a better compromise between accessibility and visual appearance
Color and outline of general focus styling has changed to `currentColor` for light/dark theme with an outline of 1px width/offset.
If you have custom components build with the usage of our `@porsche-design-system/utilities` package then update it to the latest version (we also provide a focus [SCSS mixin](https://designsystem.porsche.com/latest/#/utilities/scss#functions) and [JS function](https://designsystem.porsche.com/latest/#/utilities/js#functions)).

#### Improved geometry of Porsche Next font
For better alignment and readability we've changed the geometry of the Porsche Next font which results in a visual change of font size and spacing.

#### Dropped support for IE11 and EdgeHTML according to Porsche's official browser strategy 2021
If you still need to support these browsers, you have to stick to `v1.5.x`.
We offer a Browser Notification package `@porsche-design-system/browser-notification` to alert users that these browsers are no longer supported.
It supports a blocking layer (to be used with Porsche Design System `v2.x`), or a dismissible banner (to be used with Porsche Design System `v1.x`). 
Please refer to our [Browser compatibility guidelines](https://designsystem.porsche.com/latest/#/help/browser-compatibility).

#### Changed default type of Button and Button Pure
To be in sync with native `<button>` behavior we've changed the default `type` of **Button** and **Button Pure** component.
Those components will render a button within their Shadow DOM as `<button type="submit">` (previously `<button type="button">`).

- `submit`: The button submits the form data to the server. This is the default if the attribute is not specified for buttons associated with a `<form>`, or if the attribute is an empty or invalid value.
- `button`: The button has no default behavior, and does nothing when pressed by default. It can have client-side scripts listen to the element's events, which are triggered when the events occur.

#### Changed support for wrapped links around Link, Link Pure and Link Social component
Due to the support for setting links (`<a href="#">`) in our **Link**, **Link Pure** and **Link Social** components as child, we've removed support for styling the anchor tag (`<a>`) when it surrounds the component.
So we recommend changing the position of the `<a>` tag from wrapping the component to a direct slot (child) of it.

```diff
- <a href="#"><p-link>Some label</p-link></a>
+ <p-link><a href="#">Some label</a></p-link>

- <a href="#"><p-link-pure>Some label</p-link-pure></a>
+ <p-link-pure><a href="#">Some label</a></p-link-pure>

- <a href="#"><p-link-social>Some label</p-link-social></a>
+ <p-link-social><a href="#">Some label</a></p-link-social>
```

#### Automatic * asterisk symbol to form field labels
We added an automatic generated * asterisk symbol to form field labels which have the required attribute. 
This might lead to a doubled * symbol if you set one by yourself.

```diff
- <p-text-field-wrapper label="Some label *"><input type="text" name="some-name" required /></p-text-field-wrapper>
+ <p-text-field-wrapper label="Some label"><input type="text" name="some-name" required /></p-text-field-wrapper>

- <p-checkbox-wrapper label="Some label *"><input type="checkbox" name="some-name" required /></p-checkbox-wrapper>
+ <p-checkbox-wrapper label="Some label"><input type="checkbox" name="some-name" required /></p-checkbox-wrapper>

- <p-radio-button-wrapper label="Some label *"><input type="radio" name="some-name" required /></p-radio-button-wrapper>
+ <p-radio-button-wrapper label="Some label"><input type="radio" name="some-name" required /></p-radio-button-wrapper>

- <p-radio-button-wrapper label="Some label *"><input type="radio" name="some-name" required /></p-radio-button-wrapper>
+ <p-radio-button-wrapper label="Some label"><input type="radio" name="some-name" required /></p-radio-button-wrapper>

- <p-textarea-wrapper label="Some label *"><textarea name="some-name" required></textarea></p-textarea-wrapper>
+ <p-textarea-wrapper label="Some label"><textarea name="some-name" required></textarea></p-textarea-wrapper>

- <p-select-wrapper label="Some label *"><select name="some-name" required><option>A</option></select></p-select-wrapper>
+ <p-select-wrapper label="Some label"><select name="some-name" required><option>A</option></select></p-select-wrapper>
```

---

## Angular

#### Integration of Angular components
In the past it was possible to provide a token called `PREVENT_WEB_COMPONENTS_REGISTRATION` which prevented the registration of the Porsche Design System components and loading of polyfills.
Due to the fact that we no longer provide / need poly filling, we have completely removed the token.
For advanced usage please [read further](https://designsystem.porsche.com/latest/#/start-coding/angular).

---

## React

#### Integration of React components
In the past `@porsche-design-system/components-react` components have initialized the **Porsche Design System Loader** automatically as soon as a component was imported.
With `v2.x` you have to import the `PorscheDesignSystemProvider` once in your `index.tsx` which then initializes the **Porsche Design System Loader**, e.g. like:
```diff
  // index.tsx
    
  import ReactDOM from 'react-dom';
  import { PorscheDesignSystemProvider } from '@porsche-design-system/components-react';
  import { App } from './App';
    
  ReactDOM.render(
    <React.StrictMode>
+     <PorscheDesignSystemProvider>
        <App />
+     </PorscheDesignSystemProvider>
    </React.StrictMode>,
    document.getElementById('root')
  );
```
For advanced usage please [read further](https://designsystem.porsche.com/latest/#/start-coding/react).


#### Jsdom Polyfill for React / Jest / jsdom test automation
We removed test mocks for React / Jest / jsdom as ShadowDOM is supported since jsdom v12.2.0.
Instead, we provide a Jsdom Polyfill (exclusivly for `@porsche-design-system/components-react` package) fixing missing implementation of jsdom which the Porsche Design System relies on.
**Note:** If your test includes Porsche Design System components, make sure to wrap the component you want to test with a PorscheDesignSystemProvider in order to avoid exceptions.
For more information please [read further](https://designsystem.porsche.com/latest/#/start-coding/react).

---

## Vanilla JS

#### Integration of Vanilla JS components
With `v1.x` of the Porsche Design System you've had to copy all needed JS files of `@porsche-design-system/components-js` into your target directory and include the ES5 and ESM loader snippet.
Now you only need to copy one `index.js` file and initialize the Porsche Design System like in the example below:

```diff
  <!DOCTYPE html>
  <html lang="en">
    <head>
      <meta charset="utf-8">
      <meta name="viewport" content="width=device-width,initial-scale=1.0">
      <title>Porsche Design System</title>
-     <script nomodule src="PATH/TO/PACKAGE/@porsche-design-system/components-js/dist/porsche-design-system/porsche-design-system.js"></script>
-     <script type="module" src="PATH/TO/PACKAGE/@porsche-design-system/components-js/dist/porsche-design-system/porsche-design-system.esm.js"></script>
+     <script src="PATH/TO/PACKAGE/@porsche-design-system/components-js/index.js"></script>
    </head>
    <body>
+     <script type="text/javascript">
+       porscheDesignSystem.load();
+     </script>
      <p-headline variant="headline-1">Some text</p-headline>
    </body>
  </html>
```
For advanced usage please [read further](https://designsystem.porsche.com/latest/#/start-coding/vanilla-js).

---

## Next.js and Gatsby

With the current v2.0.0 release we do not support SSR and you need to stick to `v1.5.x`. 
SSR support can be expected with the next minor release.

---

#### Added
- Link support for `Marque`
- Sizing options `'responsive' | 'small' | 'medium'` for `Marque`

#### Changed
- Angular: added static `load()` function `PorscheDesignSystemModule` for custom prefix
- Hide up/down spin button when using **Text Field** with `type="number"` in Firefox

#### Fixed
- Angular: typings 
- React: correct handling of `ref` property
- Unhandled exception in `Select Wrapper` if `selected` and `disabled` attributes are set on the same option
- A bug in `Tabs Bar` where scrolling was broken when a tab was selected
- A bug in `Tabs Bar` where the `nextButton` was always rendered

### [2.0.0-alpha.13] - 2021-01-26

#### Added
- Partial function `getFontLinks()` to prevent **Flash of Unstyled Text** (FOUT)

#### Fixed
- React: correct handling of `className` property

### [2.0.0-alpha.12] - 2021-01-20

#### Added
- Partial function `getInitialStyles()` to prevent **Flash of Unstyled Content** (FOUC)
- Partial function `getFontFaceStylesheet()` to prevent **Flash of Unstyled Text** (FOUT)

#### Changed
- React: `PorscheDesignSystemProvider` needs to wrap application
- React: component props have to be camelCase
- React: `PorscheDesignSystemProvider` is needed while testing components

#### Fixed
- React: typings
- React: support of objects for property values

#### Removed
- React: `getPrefixedComponents`, prefixing is handled by `PorscheDesignSystemProvider`

### [2.0.0-alpha.11] - 2021-01-08

#### Changed
- Precision of relative line height
- Changed color of `neutral contrast low`

### [2.0.0-alpha.10] - 2020-12-14

#### Added
- `native` property to `Select Wrapper` to force rendering of native Browser select dropdown
- Extended flexibility of `Headline`

#### Changed
- Some styling improvements of `Select Wrapper`

#### Fixed
- Jsdom Polyfill `fetch` error

### [2.0.0-alpha.9] - 2020-12-09

### Fixed
- Improved reliability of `componentsReady()`

#### Changed
- Jsdom Polyfill `console.warn` behaviour

### [2.0.0-alpha.8] - 2020-12-03

### Fixed
- A bug where `Modal` did not remove `overflow=hidden` on document body.

### [2.0.0-alpha.7] - 2020-11-26

#### Added
- Jsdom Polyfill

#### Removed
- Jsdom Mocks
- Global "blur on focus" script

#### Changed
- Default dropdown direction of `SelectWrapper` from `down` to `auto`
- Made API of `Tabs` consistent with `Tabs Bar`
- Removed transition for focus styling
- Use `:focus-visible` as default and `:focus` as fallback for focusable elements

#### Fixed
- The Selected element of `SelectWrapper` dropdown keeps now in sync with native selection if changed programmatically
- Invalid search results get cleared if `SelectWrapper` becomes focus state
- Some bugs in `TabsBar`
- Minification of dynamic slotted content styles
- An issue where `Pagination` throws console errors if disconnected from dom.

### [2.0.0-alpha.6] - 2020-10-28

#### Changed
- default `type` of `Button` and `Button Pure` to `submit`

#### Fixed
- Typings

### [2.0.0-alpha.5] - 2020-10-26

#### Added
- `Modal` component

#### Fixed
- Typing for `pageChange` event of `Pagination` component
- Typings

#### Changed
- Focus styling

### [2.0.0-alpha.4] - 2020-10-14

#### Added
- Custom filter to `Select Wrapper` component
- DropDown direction property to `Select Wrapper` component
- Display `*` after label when `input`, `textarea` or `select` have `required` attribute within form wrapper components
- `Tabs` component
- `Tabs Bar` component
- `Banner` component

#### Removed
- Default `position: relative;` style of `Link Pure` and `Button Pure` 

#### Fixed
- `Spinner` zooming bug on Safari

### [2.0.0-alpha.3] - 2020-09-11

#### Added
- Support to load assets from China CDN directly via browser flag: `PORSCHE_DESIGN_SYSTEM_CDN = 'cn';`

#### Removed
- Support for `<a>` wrapped `Link` and `Link Pure`

### [2.0.0-alpha.2] - 2020-08-20

### [2.0.0-alpha.1] - 2020-08-17

#### Changed
- Removed classnames dependency
- Stencil Core `taskQueue` from `congestionAsync` to `async` for more performant component rendering

#### Fixed
- Focus input on label click of `Checkbox Wrapper` and `Radio Button Wrapper`

### [1.5.6] - 2020-10-15

### [1.5.6-rc.0] - 2020-10-13

### Fixed
- `Spinner` zooming bug on Safari

### [1.5.5] - 2020-09-11

### [1.5.5-rc.0] - 2020-09-07

### Changed
- Deprecated stencil lifecycle-method `componentDidUnload` to `disconnectedCallback` to fix "`selectObserver` is undefined" bug in `Select Wrapper` and `Pagination`

### [1.5.4] - 2020-08-25

### [1.5.4-rc.0] - 2020-08-17

#### Changed
- Removed classnames dependency
- Stencil Core `taskQueue` from `congestionAsync` to `async` for more performant component rendering

#### Fixed
- Focus input on label click of `Checkbox Wrapper` and `Radio Button Wrapper`
- Fix typings for `orientation` of `Divider` component

### [2.0.0-alpha.0] - 2020-08-06

#### Added
- **Experimental:** Optional web component scoping mechanism during runtime to enable micro service architecture

#### Changed
- Web components get lazy loaded from central CDN to improve caching strategy across Porsche's digital eco system

#### Removed
- Stop browser support for **IE11** and **EdgeHTML**

#### Fixed
- Mix of `Optgroups` and `Options` on same level in `Select Wrapper` component
- Fix typings for `orientation` of `Divider` component

### [1.5.3] - 2020-08-10

### [1.5.3-rc.0] - 2020-08-10

#### Fixed
- Mix of `Optgroups` and `Options` on same level in `Select Wrapper` component

### [1.5.2] - 2020-07-22

#### Fixed
- Dispatch change event in `Select Wrapper`
- Stencil react-output-target SSR Bug

### [1.5.1] - 2020-07-20

#### Fixed
- SVGO settings for icons
- Angular bug which causes `ngcc` to fail

### [1.5.0] - 2020-07-16

#### Added
- Icons (active-cabin-ventilation, battery-full, bell, bookmark, car-battery, charging-active, charging-state, climate, climate-control, garage, horn, key, map, parking-brake, parking-light, preheating, send, shopping-bag, sidelights, user-manual, wrenches)

#### Changed
- Icons (arrow-first, arrow-last, battery-empty, car, card, charging-station, question)

#### Fixed
- Porsche Marque images

### [1.5.0-rc.2] - 2020-07-06

### [1.5.0-rc.1] - 2020-07-06

#### Added
- **Notification Neutral** color to `color` property of `p-text` and `p-icon`

### [1.5.0-rc.0] - 2020-06-25

#### Added
- `Fieldset Wrapper` component
- Improved SEO of `p-headline` and `p-text`: Added possibility to write semantic HTML tags (e.g. `<h1>-<h6>` or `<p>`, `<blockquote>`, etc.) directly as slotted content.
- Possibility to include anchor tags directly as slots of `Link`, `Link Pure` and `Link Social` 
- `Text` new `weight` property `semibold`
- `Button Pure` label with subline pattern as slot
- `Link Pure` label with subline pattern as slot

#### Changed
- `Select Wrapper` is now ready for the catwalk. It is dressed now with a custom drop down list box and gets naked by default on touch devices. 

#### Fixed
- Minor accessibility improvements of `icons` and `Text Field`
- Remove native number spinner buttons of `Text Field` with type text for Firefox
- An issue with `Button` and `Button Pure` and their `disabled` attribute

### [1.4.0] - 2020-05-14

### [1.4.0-rc.3] - 2020-05-08

#### Added
- `Text List`

#### Changed
- Improve caching strategy for fonts by content-based hash
- Improve caching strategy for marque by content-based hash
- Dimensions and sharpness of marque
- Props for `Content Wrapper`

### [1.4.0-rc.2] - 2020-05-06

#### Added
- `Content Wrapper`
- Description property to `p-text-field-wrapper`, `p-textarea-wrapper` and `p-select-wrapper`
- `Link Social`

#### Changed
- Improve accessibility of error and success states of form elements
- Aria-invalid attribute of form elements if they are in error state is now managed by component
- Rename icon name `configure` to `configurate` (prevents breaking change compared to stable v1.3.0)
- Improve `p-icon` loading behavior

#### Fixed
- Display of wrong icons

#### Removed
- `safe-zone` property of `p-grid` (`Content Wrapper` should be used instead)

### [1.4.0-rc.1] - 2020-04-27

#### Added
- Add `safe-zone` property to `p-grid` for outer grid margin, max-width and centering
- Submit button with search icon to `p-textfield-wrapper` type search
- Test-Projects React, Angular, Gatsby and NextJS

#### Changed
- Background color of readonly state in components `p-textfield-wrapper` and `p-textarea-wrapper`
- Visual appearance of icons
- Improve caching strategy for icons by content-based hash
- Cursor of Radio, Checkbox and Select
- Fixed naming of Mock from `p-textfield-wrapper` to `p-text-field-wrapper`

#### Fixed
- Icon loading mechanism

### [1.4.0-rc.0] - 2020-04-09

#### Added
- SSR support

### [1.3.0] - 2020-04-08

#### Added
- New headline size `headline-5` to `p-headline`
- Test Mocks

#### Fixed
- Text styling of Select component on focus in IE11 and Chrome on Windows 10

### [1.3.0-rc.0] - 2020-04-03

#### Fixed
- Improve form elements

### [1.2.0] - 2020-03-25

#### Added
- `Divider`
- Hover state for form elements

#### Fixed
- Support label text of form elements for Screen readers

### [1.1.2] - 2020-03-17

#### Changed
- Notification colors

### [1.1.1] - 2020-03-13

#### Changed
- Icon of `Checkbox` indeterminate state

### [1.1.0] - 2020-03-11

#### Fixed
- Minor improvements

### [1.1.0-rc.0] - 2020-03-02

#### Added
- `Select Wrapper`
- `Checkbox Wrapper`
- `Radio Button Wrapper`
- `Textarea Wrapper`

#### Fixed
- `Text Field Wrapper` toggle password visibility

### [1.0.3] - 2020-02-13

#### Fixed
- JS framework compatibility

### [1.1.0-0] - 2020-02-06

#### Added
- `Text Field Wrapper`

#### Changed
- Add proper cursor for disabled state for `Button` and `Button Pure`

### [1.0.2] - 2020-02-04

#### Fixed
- Inheritable styling of slotted content

### [1.0.1] - 2020-01-30

#### Added
- Clickable area of `Link Pure` and `Button Pure` is optionally configurable by defining padding on host element

### [1.0.0] - 2020-01-28

#### Added
- Cursor pointer on hover for `Button` and `Button Pure`
- Line-height gets calculated based on Porsche type-scaling formula automatically for `Text`, `Link Pure` and `Button Pure`
- Test helper function `componentsReady()` which indicates when lazy loaded components fully have loaded

#### Changed
- Update CDN asset paths
- Improve font-weight definitions
- Rename and optimize neutral colors for `Icon` and `Text`

### [1.0.0-rc.1] - 2019-12-13

#### Added
- `Headline`
- `Text`
- `Marque`
- `Button`
- `Button Pure`
- `Spinner`
- `Icon`
- `Flex`
- `Grid`
- `Link`
- `Link Pure`
- `Pagination`
- "Blur on focus"<|MERGE_RESOLUTION|>--- conflicted
+++ resolved
@@ -8,18 +8,16 @@
 
 ### [Unreleased]
 
-<<<<<<< HEAD
-#### Changed
-- Make `Grid` and `Grid Item` use ShadowDom
-=======
 #### Added
 - Configurable background color of `Content Wrapper`
 - `italic` font-style in `Text` is now overridden with `normal`
 
+#### Changed
+- Make `Grid` and `Grid Item` use ShadowDom
+
 #### Fixed
 - Usage of `Select Wrapper` within custom elements
 - A bug that caused `Spinner` to be displayed in a wrong size
->>>>>>> 80bf1145
 
 ### [2.0.0-rc.4] - 2021-03-01
 
