# Changelog

## Porsche Design System - Components

All notable changes to this project will be documented in this file.

The format is based on [Keep a Changelog](https://keepachangelog.com/en/1.0.0/), and this project adheres to
[Semantic Versioning](https://semver.org/spec/v2.0.0.html).

### [Unreleased]

#### Added

- Prop `underline` for `Link Pure`
- Prop `theme` for `Checkbox Wrapper`, `Radio Button Wrapper`, `Popover` and `Tag Dismissible`
- Prop `size` for `Icon` supports `x-small` and `x-large`

#### Changed

- `Icon` supports
  `'primary' | 'contrast-low' | 'contrast-medium' | 'contrast-high' | 'notification-success' | 'notification-warning' | 'notification-error' | 'notification-info' | 'inherit'`
  for color prop while
  `'brand' | 'default' | 'neutral-contrast-low' | 'neutral-contrast-medium' | 'neutral-contrast-high' | 'notification-neutral'`
  is deprecated now.
- Value `inherit` for prop `color` of `Icon` works slightly different to the previous major version. A CSS filter is
  required to apply custom coloring to take advantage of using an SVG embedded in an `<img/>` for better SSR support and
  loading performance in general.

```diff
- <p-icon color="inherit" style="color: #fff"></p-icon>

+ <p-icon color="inherit" style="filter: invert(100%)"></p-icon>
```

- `getIconLinks()` partial accepts only param-cased icon names

```diff
- require('@porsche-design-system/components-js/partials').getIconLinks({ icons: ['arrowRight'] })

+ require('@porsche-design-system/components-js/partials').getIconLinks({ icons: ['arrow-right'] })
```

- Default value of prop `name` of `Icon` has changed from **"arrow-head-right"** to **"arrow-right"**
- Default value of prop `variant` of `Link` and `Button` has changed from **"secondary"** to **"primary"**
- Default value of prop `icon` of `Link` and `Button` has changed from **"arrow-head-right"** to **"none"**. Therefore,
  the `icon` property **must** be set if the `link` or `button` has the `hide-label` property:

```diff
- <p-link href="#" hide-label="true">Some label</p-link>
+ <p-link href="#" hide-label="true" icon="arrow-right">Some label</p-link>

- <p-link href="#" hide-label="{ base: true, m: false }">Some label</p-link>
+ <p-link href="#" hide-label="{ base: true, m: false }" icon="arrow-right">Some label</p-link>

- <p-button hide-label="true">Some label</p-button>
+ <p-button hide-label="true" icon="arrow-right">Some label</p-button>

- <p-button hide-label="{ base: true, m: false }">Some label</p-button>
+ <p-button hide-label="{ base: true, m: false }" icon="arrow-right">Some label</p-button>
```

- `Spinner`, `Icon`, `Link Pure`, `Button Pure`, `Link`, `Button`, `Checkbox Wrapper`, `Radio Button Wrapper`,
<<<<<<< HEAD
  `Popover`, `Tag Dismissible`, `Pagination` matches new design language
=======
  `Popover`, `Tag Dismissible` and `Text Field Wrapper` matches new design language
>>>>>>> ffbfdd4e
- CSS global variables names

```diff
- --p-animation-duration__spinner
- --p-animation-duration__banner

+ --p-animation-duration
```

- Prop `weight` for `Link Pure` and `Button Pure` is deprecated now, only regular font weight will be applied:

```diff
- <p-link-pure href="#" weight="thin">Some label</p-link-pure>
- <p-link-pure href="#" weight="regular">Some label</p-link-pure>
- <p-link-pure href="#" weight="semibold">Some label</p-link-pure>
- <p-link-pure href="#" weight="bold">Some label</p-link-pure>
+ <p-link-pure href="#">Some label</p-link-pure>

- <p-button-pure weight="thin">Some label</p-button-pure>
- <p-button-pure weight="regular">Some label</p-button-pure>
- <p-button-pure weight="semibold">Some label</p-button-pure>
- <p-button-pure weight="bold">Some label</p-button-pure>
+ <p-button-pure>Some label</p-button-pure>
```

- Prop `lazy` for `Icon` is deprecated now:
-

```diff
- <p-icon laze="true"></p-icon>

+ <p-icon></p-icon>
```

#### Removed

- Custom slotted CSS for `Checkbox Wrapper`, `Radio Button Wrapper` and `Text Field Wrapper` (use normalize styles,
  provided by `getInitialStyles()` partial instead)
- `subline` slot for `Link Pure` and `Button Pure`

```diff
<p-link-pure href="#">
  Some label
-   <p slot="subline">Some Subline</p>
</p-link-pure>

<p-button-pure>
  Some label
-   <p slot="subline">Some Subline</p>
</p-button-pure>
```

- Deprecated prop `tabbable` for `Button Pure`, `Button` and `Switch`

```diff
- <p-button-pure tabbable="false">Some label</p-button-pure>
+ <p-button-pure tabindex="-1">Some label</p-button-pure>

- <p-button tabbable="false">Some label</p-button>
+ <p-button tabindex="-1">Some label</p-button>

- <p-switch tabbable="false">Some label</p-switch>
+ <p-switch tabindex="-1">Some label</p-switch>
```

#### Fixed

- `Icon` supports param cased icon names only, typings are adapted accordingly:

```diff
- <p-icon name="arrowRight"></p-icon>
+ <p-icon name="arrow-right"></p-icon>
```

### [2.19.1-rc.1] - 2023-01-18

#### Added

- `jsdom-polyfill` subpackage is available at `@porsche-design-system/components-{js|angular|react|vue}/jsdom-polyfill`
  and can be used to have working web components in jsdom based tests (e.g. jest)
- `testing` subpackage is available at `@porsche-design-system/components-{js|angular|react|vue}/testing` to provide
  `getByRoleShadowed`, `getByLabelTextShadowed` and `getByTextShadowed` utilities which use `@testing-library/dom`
  queries internally to support Shadow DOM
- Validation if `prefix` is already reserved by a different version upon initialization of the Porsche Design System

#### Fixed

- `componentsReady()` waits for Porsche Design System being initialized before checking components which can happen in
  certain test scenarios without partials

### [2.19.1-rc.0] - 2023-01-18

#### Fixed

- Bug in `@porsche-design-system/components-react/ssr` where in some cases during SSG an error was thrown when
  components render their children conditionally

### [2.19.0] - 2022-12-22

### [2.19.0-rc.2] - 2022-12-22

### [2.19.0-rc.1] - 2022-12-22

#### Fixed

- `Stepper Horizontal` calculation of scroll position when used within any parent that has a margin or padding

### [2.19.0-rc.0] - 2022-12-21

#### Added

- Vue: typed components are available via the `@porsche-design-system/components-vue` package

#### Fixed

- `Modal` focus cycle when pressing Shift Tab right after it was opened

### [2.18.0] - 2022-12-15

### [2.18.0-rc.2] - 2022-12-14

#### Added

- Validation to ensure crucial partials are used.  
  **Disclaimer:** The Porsche Design System will **not** inject its initial styles anymore. Please use the
  `getInitialStyles()` partial to reduce flash of unstyled content (FOUC) as described here:
  [getInitialStyles() documentation](https://designsystem.porsche.com/latest/partials/initial-styles)

#### Changed

- `line-height` calculation for all components is handled CSS only now by using `ex`-unit in combination with `calc()`
  which gives the best performance, the easiest possible integration and respects UI best practices in having **larger**
  `line-height` values for **small** `font-size` definitions and **smaller** `line-height` values for **larger**
  `font-size` definitions. The calculated values by CSS slightly differ compared to the ones calculated by JavaScript,
  which might result in minor visual changes.

#### Fixed

- Screen reader announcements of `Textfield` and `Textarea` in `counter` mode
- Screen reader announcements in `Select Wrapper`

### [2.18.0-rc.1] - 2022-11-24

#### Added

- `Carousel` now has a `rewind` property, better prev/next icons, a `max-width` for `heading` and `description` and
  support for slotted `description`

#### Fixed

- `Select Wrapper` height if text is zoomed up to 200%

### [2.18.0-rc.0] - 2022-11-17

#### Added

- SSR/SSG ready components using Declarative Shadow DOM for Next JS are shipped via
  `@porsche-design-system/components-react/ssr`. To use it simply change your imports.

**Important:** make sure to apply the new `getDSRPonyfill()` partial right before your closing `</body>` tag. More
information can be found here:
[getDSRPonyfill() documentation](https://designsystem.porsche.com/latest/partials/dsr-ponyfill)

```diff
- import { PorscheDesignSystemProvider, PButton, ... } from '@porsche-design-system/components-react';
+ import { PorscheDesignSystemProvider, PButton, ... } from '@porsche-design-system/components-react/ssr';
+ import { getDSRPonyfill } from '@porsche-design-system/components-react/partials';
```

#### Changed

- Improve height calculation for `Accordion`
- Slotted anchor support for `Link Pure` is stricter (In case slotted `<a>` is used it must be a direct child of
  `Link Pure`)
- `getFontLinks()` partial now has `{ weights: ['regular', 'semi-bold'] }` for a default

### [2.17.0] - 2022-10-31

### [2.17.0-rc.0] - 2022-10-31

#### Added

- `Link Tile`

#### Fixed

- `Scroller` bug where scrollable content was not fully hidden by the gradient, when zoomed into the page.

#### Changed

- Removed `!important` keyword from css property `display` of `Link Pure` and `Button Pure`

### [2.16.3] - 2022-10-21

### [2.16.3-rc.0] - 2022-10-21

#### Fixed

- `Button Pure` and `Link Pure` error when using `size="inherit"` and `icon="none"`

#### Changed

- Replaced all internal usage of `Text` and `Headline` components

### [2.16.2] - 2022-09-15

### [2.16.2-rc.0] - 2022-09-15

#### Fixed

- Issue with `Popover` where drop-shadow is not shown correctly in Chrome >= 105
- Issue with `Carousel` and `wrap-content="true"` where the layout was out of sync with `Content Wrapper` for
  viewports >= 1760px.
- `Select Wrapper` with custom dropdown keeps attribute changes of native select options in sync if changed
  programmatically

### [2.16.1] - 2022-09-09

#### Fixed

- Issue with `Options` typing import for `Carousel`

### [2.16.0] - 2022-09-08

### [2.15.1-rc.1] - 2022-09-08

#### Added

- `Carousel`
- `Scroller`

#### Changed

- `Stepper Horizontal` now has `size` property
- `Stepper Horizontal` uses improved focus behavior in case it becomes scrollable and scroll indicators are centered
  correctly.
- `Tabs Bar` uses improved focus behavior in case it becomes scrollable and scroll indicators are centered correctly.

### [2.15.1-rc.0] - 2022-08-24

#### Fixed

- `Radio Button Wrapper` visual selection change bug in Safari >= 15.5

### [2.15.0] - 2022-08-22

### [2.15.0-rc.1] - 2022-08-18

#### Changed

- Downgraded `@angular` to `v13` to ensure backwards compatibility of `@porsche-design-system/components-angular`

### [2.15.0-rc.0] - 2022-08-16

#### Fixed

- `Popover` visual shadow bug in Safari
- `Stepper Horizontal Item` bug where pseudo styles of the counter element were overridable

### [2.15.0-beta.0] - 2022-08-05

#### Fixed

- `Tabs` & `Tabs Bar` `size` property when using `BreakpointCustomizable`

#### Changed

- `Modal` uses poly fluid sizing for outer spacing
- `Banner` uses poly fluid sizing for outer spacing
- `Content Wrapper` uses poly fluid sizing for inner spacing
- `Modal` min-width is slightly updated to perfectly fit into content area of `Content Wrapper` at 320px viewport width

#### Added

- Validation of properties for all components
- `Text Field Wrapper` with `input type="search"` is clearable via Escape key and custom clear button across browsers
- `Text Field Wrapper` with `input type="search"` shows a "Locate me" button when `actionIcon="locate"` is set, emits
  the `action` event on click and can be put into a loading state via `actionLoading="true"`

### [2.14.0] - 2022-07-11

### [2.14.0-rc.1] - 2022-07-11

### [2.14.0-rc.0] - 2022-07-11

#### Added

- `getBrowserSupportFallbackScript()` partial supporting `cdn` and `format` options as replacement for
  `includeOverlay()` of `@porsche-design-system/browser-notification` npm package
- `getCookiesFallbackScript()` partial supporting `cdn` and `format` options as replacement for `includeCookieOverlay()`
  of `@porsche-design-system/browser-notification` npm package

#### Changed

- `getMetaTagsAndIconLinks()` partial to return `theme-color` meta tags with `prefers-color-scheme: {light|dark}` media
  query

### [2.13.0] - 2022-06-23

### [2.13.0-rc.5] - 2022-06-23

#### Fixed

- `Stepper Horizontal Item` `state` validation
- `Button` and `Link` with `theme="dark" variant="tertiary"` and `Tag Dismissible` bug on Safari < v15.5 where wrong
  colors on hover were shown

### [2.13.0-rc.4] - 2022-06-22

#### Added

- `Stepper Horizontal`

### [2.13.0-rc.3] - 2022-06-22

#### Added

- `Segmented Control`

### [2.13.0-rc.2] - 2022-06-21

### [2.13.0-rc.1] - 2022-06-21

### [2.13.0-rc.0] - 2022-06-21

#### Changed

- `Button`, `Button Pure` and `Switch` apply `aria-disabled="true"` instead of `disabled` attribute to native button
  internally in case `disabled` and/or `loading` property is set

### [2.12.1] - 2022-05-25

### [2.12.1-rc.0] - 2022-05-25

#### Fixed

- Issue with `JssStyle` typing import

### [2.12.0] - 2022-05-19

#### Changed

- npm package is prepared for public release on [npmjs.org](https://npmjs.com)

### [2.12.0-rc.2] - 2022-05-12

### [2.12.0-rc.1] - 2022-05-11

### [2.12.0-rc.0] - 2022-05-04

#### Added

- `Table Head Cell` now has a `multiline` property

#### Changed

- `Headline` has no `hypens` / `overflow-wrap` style by default
- Partials now throw an exception if they are executed in browser

#### Fixed

- Exception in `Headline`, `Select Wrapper`, `Text` and `Text List` when changing `theme` prop from `dark` to `light`
- `getInitialStyles()` partial now returns `.hydrated` styles, too

### [2.11.0-skeletons] - 2022-04-21

### [2.11.0] - 2022-04-21

### [2.11.0-rc.0] - 2022-04-20

#### Added

- `Tag`
- `Tag Dismissible`

### [2.10.0-skeletons] - 2022-04-13

### [2.10.0] - 2022-04-13

### [2.9.3-rc.1] - 2022-04-06

#### Added

- `Text Field Wrapper` now has a `showCharacterCount` property which can be used to hide the character count when a
  `maxLength` attribute is set on the wrapped `input`.
- `Textarea Wrapper` now has a `showCharacterCount` property which can be used to hide the character count when a
  `maxLength` attribute is set on the wrapped `textarea`.

### [2.9.3-rc.0-skeletons] - 2022-03-29

### [2.9.3-rc.0] - 2022-03-28

#### Added

- `Text Field Wrapper` supports `unit` property on `input type="text"`
- `Marque` optional configurable clickable/focusable area by defining padding on host element

#### Fixed

- `Tabs Item` improved accessibility
- Angular: circular dependency in development mode in `2.9.2-skeletons`

### [2.9.2-skeletons] - 2022-03-24

#### Added

- **[EXPERIMENTAL]** `getInitialStyles` partial now accepts a `skeletonTagNames` array of component names that will
  initially have skeleton styles while the Porsche Design System is loading
- **[EXPERIMENTAL]** `Button`, `Button Pure`, `Checkbox Wrapper`, `Fieldset Wrapper`, `Link`, `Link Pure`,
  `Link Social`, `Radio Button Wrapper`, `Select Wrapper`, `Text Field Wrapper`, `Textarea Wrapper` can now have initial
  skeleton styles when passed as `skeletonTagNames` to the `getInitialStyles` partial

### [2.9.2] - 2022-03-24

### [2.9.2-rc.1] - 2022-03-23

#### Fixed

- Bug caused by Chrome where hover styles of `Link Pure` are not displayed correctly

### [2.9.2-rc.0] - 2022-03-22

#### Added

- Normalized font behavior (`hyphen`, `overflow-wrap` and `text-size-adjust`) across components

#### Fixed

- `Modal` scrolling and pinch to zoom on iOS
- `Modal` initial position if scrollable
- `Table Head Cell` sort icon `asc` + `desc`

### [2.9.1] - 2022-03-10

### [2.9.1-rc.0] - 2022-03-09

#### Added

- Styles for slotted `<button>` in `Text`

#### Changed

- `Modal` heading and aria validation happens only when open

#### Fixed

- React: bundling format of partials

### [2.9.0] - 2022-02-28

### [2.9.0-rc.1] - 2022-02-25

#### Fixed

- `Modal` focus trap respecting elements in shadow DOM and dynamically added/removed elements on first level
- `Tabs Item` focus outline on click in Safari
- Error while using partials in Vanilla JS and Angular

### [2.9.0-rc.0] - 2022-02-16

#### Added

- `getFontFaceStylesheet` returns additional `<link>` tags with `rel="preconnect"` and `rel="dns-prefetch"`
- Option `format` to partials `getFontFaceStylesheet`, `getComponentChunkLinks()`, `getFontLinks()`, `getIconLinks()`,
  `getInitialStyles()`, `getLoaderScript()` and `getMetaTagsAndIconLinks()`

#### Deprecated

- The option `withoutTags` of partials `getFontFaceStylesheet`, `getComponentChunkLinks()`, `getFontLinks()`,
  `getIconLinks()`, `getInitialStyles()`, `getLoaderScript()` and `getMetaTagsAndIconLinks()` is deprecated and will be
  removed in `v3.0.0`. Please use `format: 'jsx'` instead.

```diff
- <link rel="stylesheet" href={getFontFaceStylesheet({ withoutTags: true })} crossOrigin="true" />
+ {getFontFaceStylesheet({ format: 'jsx' })}
```

### [2.9.0-beta.1] - 2022-01-27

#### Added

- `:focus-visible` content of selected Tab in `Tabs` component gets focus styling
- Improved accessibility of `Text Field Wrapper` and `Textarea Wrapper` when `maxlength` attribute is set
- `Modal` aria property
- `Modal` class for slotted elements to make content full-width

#### Changed

- `Button Pure` and `Link Pure` removed `position: relative` imposition, make sure to **not** override it with
  `position: static`

#### Fixed

- `Modal` close button styles when no heading is passed

### [2.9.0-beta.0] - 2022-01-18

#### Added

- React: `getByRoleShadowed`, `getByLabelTextShadowed` and `getByTextShadowed` utilities which use
  `@testing-library/dom` queries internally to support Shadow DOM

#### Fixed

- React: `UnhandledPromiseRejectionWarning` when using `skipPorscheDesignSystemCDNRequestsDuringTests()`

### [2.8.0] - 2022-01-17

#### Fixed

- Accessibility issue of `Icon` component in Windows High Contrast Mode in Chromium Browser

### [2.8.0-rc.0] - 2022-01-14

#### Added

- Support for `tabindex` attribute on `Button`, `Button Pure`, `Switch`, `Link`, `Link Pure` and `Link Social`

#### Changed

- `:focus-visible` style matches outline color of `Button` while hovered

#### Deprecated

- The `tabbable` property of `Button`, `Button Pure` and `Switch` is deprecated and will be removed in `v3.0.0`. Please
  use `tabindex` instead.

```diff
- <p-button tabbable="false">Some button</p-button>
+ <p-button tabindex="-1">Some button</p-button>
```

### [2.8.0-beta.3] - 2021-12-22

#### Added

**Disclaimer:** The provided themes `light-electric` and `dark-electric` are just a proof of concept, it's **not**
accessible regarding its color contrast and might even be removed in an upcoming major release again.

- `light-electric` theme for `Switch`
- `dark-electric` theme for `Button Pure` and `Link Pure`
- Character counter to `Text Field Wrapper` and `Textarea Wrapper` if `maxlength` is present on `input type="text"` and
  `textarea`

#### Changed

- `:focus-visible` style matches outline color of `Switch` while hovered

#### Fixed

- Box model of `Button Pure`

### [2.8.0-beta.2] - 2021-12-22

#### Fixed

- `Content Wrapper` regression for `!important` style

#### Added

- Usage validation for `Link`, `Link Pure` and `Link Social`

### [2.8.0-beta.1] - 2021-12-16

#### Fixed

- `Select Wrapper` validation of select element

### [2.8.0-beta.0] - 2021-12-15

#### Changed

- Angular: Increased peer dependency to `>=12.0.0 <14.0.0`

### [2.7.0] - 2021-12-14

### [2.7.0-rc.0] - 2021-12-14

#### Removed

- `offset-bottom` prop of `Toast` (use `--p-toast-position-bottom` CSS variable instead)

### [2.7.0-beta.6] - 2021-12-08

#### Added

- `Popover`

### [2.7.0-beta.5] - 2021-12-07

#### Added

**Disclaimer:** The provided theme `light-electric` is just a proof of concept, it's **not** accessible regarding its
color contrast and might even be removed in an upcoming major release again.

- `light-electric` theme for `Accordion`, `Link`, `Link Pure`, `Button`, `Button Pure`, `Tabs`, `Tabs Bar`

### [2.7.0-beta.4] - 2021-12-02

### [2.7.0-beta.3] - 2021-11-30

#### Added

- `Accordion` uses `MutationObserver` fallback when no `ResizeObserver` is available in older browsers

#### Fixed

- `Link` and `Link Social` not adapting slotted anchor to the width of the element

### [2.7.0-beta.2] - 2021-11-24

#### Added

- `Toast`

#### Fixed

- `Banner` animations respect offset correctly

### [2.7.0-beta.1] - 2021-11-16

#### Fixed

- `Headline` applies `align` and `ellipsis` prop correctly

### [2.7.0-beta.0] - 2021-11-11

#### Added

- New `aria` property for `ARIA` attribute handling for: `Button`, `Button Pure`, `Icon`, `Link`, `Link Pure`, `Marque`,
  `Spinner`

#### Fixed

- React: warnings about `useLayoutEffect` in SSR context

### [2.6.1] - 2021-11-05

#### Fixed

- Prevent breaking entire Porsche Design System due to lacking support of `ResizeObserver`, however `Accordion` still
  requires it

### [2.6.0] - 2021-11-04

#### Added

- `unit` and `unitPosition` properties to `Text Field Wrapper`

### [2.6.0-beta.0] - 2021-10-29

#### Changed

- Use `Heiti SC` (pre-installed on iOS/macOS) and `SimHei` (pre-installed on Windows) as Chinese fallback font

#### Added

- `Marque` uses `webp` images for browsers that support it
- `Inline Notification`
- `Icon` now supports `success` for `name` property

#### Fixed

- Colors of `Banner` for dark theme
- Replaced CSS `inset` property with `top`, `left`, `right` and `bottom` for browser compatibility
- Opening and closing transition of `Modal`

### [2.5.1-beta.0] - 2021-10-11

#### Fixed

- Possible exceptions when components get unmounted directly

### [2.5.0] - 2021-10-04

#### Added

- `SimHei` and `黑体` as fallback for all components' `font-family`

### [2.5.0-beta.1] - 2021-09-28

#### Changed

- React: improved render behavior of components

### [2.5.0-beta.0] - 2021-09-22

#### Added

- React: utility function `skipPorscheDesignSystemCDNRequestsDuringTests`

### [2.4.0] - 2021-09-21

### [2.4.0-beta.2] - 2021-09-21

#### Added

- `Link Social` and `Icon` now support `kakaotalk`, `naver`, `reddit` and `tiktok`
- JSS caching mechanism to improve style performance

#### Changed

- Alignment of `linkedin` icon
- Improved accessibility of `Select Wrapper`
- `Icon` loading behaviour to non-blocking, components using the `Icon` will no longer wait for it to load
- Validation messages of `Fieldset Wrapper` have now an additional icon representing the validation state

#### Fixed

- Box model of `Link Pure`
- Focus of `Link Pure` with slotted anchor and hidden label
- Focus cycling of `Modal` without focusable children
- Suppress CORS error

### [2.4.0-beta.1] - 2021-08-26

#### Added

- `active` property to `Button Pure`

### [2.4.0-beta.0] - 2021-08-26

#### Added

- `icon` property of `Button Pure` and `Link Pure` was extended by `none` value
- `alignLabel` and `stretch` property to `Button Pure` and `Link Pure`

#### Changed

- Improved `:focus-visible` and `:hover:focus-visible` colors for `Link Social` and `Link`
- Improved slotted `<a>` coloring in dark theme for `Link Social` and `Link`
- Validation messages of `Checkbox Wrapper`, `Radio Button Wrapper`, `Select Wrapper`, `Textarea Wrapper` and
  `Text Field Wrapper` have now an additional icon representing the validation state
- `Modal` backdrop behavior to close modal on mouse-down

#### Fixed

- Slotted `<a>` coloring in dark theme for `Text`, `Headline`, `Text List`, `Banner`, `Select Wrapper` and `Link Pure`
- Wrong background color of scrollable `Modal`'s backdrop in Safari

### [2.3.0] - 2021-07-28

### [2.3.0-beta.3] - 2021-07-28

#### Changed

- `Accordion` reduce paddings, vertically align carets to the first heading row, adjust border color and hover styles

#### Fixed

- `Text Field Wrapper` accessibility of type password and search

### [2.3.0-beta.2] - 2021-07-15

#### Added

- `Checkbox Wrapper`, `Radio Button Wrapper`, `Select Wrapper`, `Textarea Wrapper` and `Text Field Wrapper` now reflect
  changes of the `required` attribute on their child component
- `multiline` property to `Table Cell`
- Partial function `getLoaderScript()` to initialize Porsche Design System as early as possible

#### Fixed

- `Table Head Cell` uses semi bold instead of bold as font weight
- Transition of `Modal`

### [2.3.0-beta.1] - 2021-07-08

#### Added

- `Accordion`

#### Changed

- Removed initial delay of `Banner`

### [2.3.0-beta.0] - 2021-07-01

#### Added

- `Table`
- Angular: export types from package root
- Accessibility icon

#### Changed

- `Button`, `Button Pure` and `Switch` are now focusable while in `loading` state
- `Text` and `Headline` inherits white-space CSS property
- React: sync component props via property instead of attribute

#### Fixed

- Angular: support `"strictTemplates": true` option in `tsconfig.json`
- Use correct icon for `arrow-last` and `arrow-first` in `Icon`, `Button` and `Link` components

### [2.2.1] - 2021-06-08

#### Changed

- Optimize vertical alignment of `Modal`

#### Fixed

- URL in inject global style warning

### [2.2.1-beta.1] - 2021-06-02

#### Fixed

- Margin of `Tabs Bar` within `Tabs` for Firefox and Safari
- SVG of `Icon` is not removed after prop change, e.g. on color change
- Fullscreen behavior of `Modal` on screens larger than 1760px

### [2.2.0] - 2021-05-19

#### Fixed

- `Text` inside `Button` now has the proper size on iOS Safari when changing to and from landscape mode
- `Banner` can now be re-opened after closing
- Closing one `Banner` will not close other `Banners` on the site

### [2.2.0-beta.2] - 2021-05-12

#### Fixed

- `Select Wrapper` value changes are now reflected correctly
- `Select Wrapper` dark theme background color if used with `filter` prop

### [2.2.0-beta.1] - 2021-05-05

#### Added

- Partial function `getIconLinks()` to preload Porsche Design System Icons

#### Fixed

- `Text Field Wrapper` spacing in Safari

### [2.2.0-beta.0] - 2021-05-05

#### Added

- Partial function `getMetaTagsAndIconLinks()` to simplify cross device fav and meta icons

### [2.1.0] - 2021-05-03

### [2.1.0-beta.0] - 2021-05-03

#### Added

- `Switch`

#### Changed

- `Text` automatically breaks words/strings into new line being too long to fit inside their container
- `Headline` automatically breaks words/strings into new line being too long to fit inside their container
- Extended `Fieldset Wrapper` with `labelSize`, `required`, `state` and `message` properties. If the `Fieldset Wrapper`
  is set to required only the label of the **Fieldset Wrapper** gets an asterisk. It is removed from all wrapped child
  components, as long as they are Porsche Design System form elements.

### [2.0.3] - 2021-04-28

### [2.0.3-beta] - 2021-04-28

#### Fixed

- Angular: Events firing twice in `Pagination`, `Modal`, `Tabs`, `Tabs Bar` and `Banner` component

### [2.0.2] - 2021-04-21

### [2.0.2-beta.0] - 2021-04-20

#### Fixed

- TypeScript build errors due to duplicate declarations in `types.d.ts`

### [2.0.1] - 2021-04-16

#### Fixed

- Visual appearance of `Checkbox Wrapper` in iOS Safari
- A bug where `Text Field Wrapper` would throw an error when reattaching to DOM too quickly
- Visual bug in Firefox when zooming out `Text Field Wrapper`, `Checkbox Wrapper` and `Textarea Wrapper`
- Angular: Streamline component styles in dark theme

#### Changed

- Aligned focus states of `Checkbox Wrapper` and `Radio Button Wrapper` across browsers

### [2.0.0] - 2021-04-13

In keeping with [Semver](https://semver.org/), Porsche Design System v2.0.0 was released due to changes in the API,
fundamental changes in loading behavior and others. With our new major version `v2.0.0` there are some important changes
that you should watch out for. To make the migration from `v1.5.x` to our current `v2.0.0` easier, we offer a few
guidelines.

## General changes / improvements:

#### All components, icons, fonts, styles and marque of the Porsche Design System are loaded versioned and chunked from a central CDN

This way all web based digital Porsche products share and use the cached and versioned assets regardless of the JS
framework used to improve loading performance across the Porsche group. Only a tiny (1.4kb sized) Porsche Design System
loader script gets bundled into your application code. Everything else gets loaded versioned, cached and chunked from a
central CDN ([read more](https://designsystem.porsche.com/latest/performance/cdn)). However, this also means that you
will need an **Internet connection** to render the components in a browser (possibly relevant for development stage or
intranet applications).

#### Enabling Micro Frontend Architecture

In case of a micro-frontend architecture, multiple instances and versions of the Porsche Design System can be combined
in a final application by configurable prefixing technique of the Porsche Design System components during runtime.
Please refer to our framework specific guidelines
[Vanilla JS](https://designsystem.porsche.com/latest/start-coding/vanilla-js),
[Angular](https://designsystem.porsche.com/latest/start-coding/angular) and
[React](https://designsystem.porsche.com/latest/start-coding/react).

#### Prevent Flash of Unstyled Content (FOUC) and Flash of Unstyled Text (FOUT)

To prevent FOUC/FOUT, the Porsche Design System offers various partials as part of the
`@porsche-design-system/components-{js|angular|react}` package to ensure all necessary Porsche Design System fonts and
components are fully loaded. If you've used the `@porsche-design-system/partials` package previously, stop using it and
replace the integration with the partials provided by `@porsche-design-system/components-{js|angular|react}` package.
Have a look at our [FOUC/FOUT guidelines](https://designsystem.porsche.com/latest/performance/loading-behaviour).

```diff
- <%= require('@porsche-design-system/partials').getPorscheDesignSystemCoreStyles() %>
+ <%= require('@porsche-design-system/components-{js|angular|react}/partials').getInitialStyles() %>

- <%= require('@porsche-design-system/partials').getFontFaceCSS() %>
+ <%= require('@porsche-design-system/components-{js|angular|react}/partials').getFontFaceStylesheet() %>

- <link rel="preload" href="path/to/webfont/nameOfWebFontFile" as="font" type="font/woff2" crossorigin />
+ <%= require('@porsche-design-system/components-{js|angular|react}/partials').getFontLinks({ weights: ['regular', 'semi-bold'] }) %>
```

#### Added support for China CDN

Our CDN is configured to forward requests to Chinese CDN automatically when necessary. So you're good to go without any
configuration or multiple region specific builds of your application. However, if you are aiming for the maximum
possible performance in China, you can configure which CDN the Porsche Design System must use. Please follow our
[CDN guidelines](https://designsystem.porsche.com/latest/performance/cdn) for more information.

#### New/optimized components

- **Tabs**
- **Tabs Bar**
- **Banner**
- **Modal**
- Headline
- Select
- Pagination
- Button
- Button Pure
- Link
- Link Pure
- Spinner
- Checkbox
- Radio Button

#### Improved TypeScript support for Angular and React

To ensure the best possible typing support, we have refactored our Angular and React wrappers which integrate the native
web components of the Porsche Design System.

#### componentsReady() works reliable

Because the Porsche Design System components get loaded async at the time they are needed, it might be relevant within
your application or test automation to know when those have been initialized. Therefore, we provide in all three
`@porsche-design-system/components-{js|angular|react}')` packages a reliable helper function `componentsReady()`.
[Read more about it](https://designsystem.porsche.com/latest/helpers/components-ready).

#### Removed "blur on focus"

Now focus styling is only applied when you navigate through keyboard and ignored by mouse interaction for browsers
supporting `:focus-visible` otherwise it will fallback to `:focus` CSS implementation.

#### Changed focus styling for a better compromise between accessibility and visual appearance

Color and outline of general focus styling has changed to `currentColor` for light/dark theme with an outline of 1px
width/offset. If you have custom components build with the usage of our `@porsche-design-system/utilities` package then
update it to the latest version (we also provide a focus
[SCSS mixin](https://designsystem.porsche.com/latest/utilities/scss/functions) and
[JS function](https://designsystem.porsche.com/latest/utilities/js/functions)).

#### Improved geometry of Porsche Next font

For better alignment and readability we've changed the geometry of the Porsche Next font which results in a visual
change of font size and spacing.

#### Dropped support for IE11 and EdgeHTML according to Porsche's official browser strategy 2021

If you still need to support these browsers, you have to stick to `v1.5.x`. We offer a Browser Notification package
`@porsche-design-system/browser-notification` to alert users that these browsers are no longer supported. It supports a
blocking layer (to be used with Porsche Design System `v2.x`), or a dismissible banner (to be used with Porsche Design
System `v1.x`). Please refer to our
[Browser compatibility guidelines](https://designsystem.porsche.com/latest/help/browser-compatibility).

#### Changed default type of Button and Button Pure

To be in sync with native `<button>` behavior we've changed the default `type` of **Button** and **Button Pure**
component. Those components will render a button within their Shadow DOM as `<button type="submit">` ( previously
`<button type="button">`).

- `submit`: The button submits the form data to the server. This is the default if the attribute is not specified for
  buttons associated with a `<form>`, or if the attribute is an empty or invalid value.
- `button`: The button has no default behavior, and does nothing when pressed by default. It can have client-side
  scripts listen to the element's events, which are triggered when the events occur.

#### Changed support for wrapped links around Link, Link Pure and Link Social component

Due to the support for setting links (`<a href="#">`) in our **Link**, **Link Pure** and **Link Social** components as
child, we've removed support for styling the anchor tag (`<a>`) when it surrounds the component. So we recommend
changing the position of the `<a>` tag from wrapping the component to a direct slot (child) of it.

```diff
- <a href="#"><p-link>Some label</p-link></a>
+ <p-link><a href="#">Some label</a></p-link>

- <a href="#"><p-link-pure>Some label</p-link-pure></a>
+ <p-link-pure><a href="#">Some label</a></p-link-pure>

- <a href="#"><p-link-social>Some label</p-link-social></a>
+ <p-link-social><a href="#">Some label</a></p-link-social>
```

#### Automatic \* asterisk symbol to form field labels

We added an automatic generated _ asterisk symbol to form field labels which have the required attribute. This might
lead to a doubled _ symbol if you set one by yourself.

```diff
- <p-text-field-wrapper label="Some label *"><input type="text" name="some-name" required /></p-text-field-wrapper>
+ <p-text-field-wrapper label="Some label"><input type="text" name="some-name" required /></p-text-field-wrapper>

- <p-checkbox-wrapper label="Some label *"><input type="checkbox" name="some-name" required /></p-checkbox-wrapper>
+ <p-checkbox-wrapper label="Some label"><input type="checkbox" name="some-name" required /></p-checkbox-wrapper>

- <p-radio-button-wrapper label="Some label *"><input type="radio" name="some-name" required /></p-radio-button-wrapper>
+ <p-radio-button-wrapper label="Some label"><input type="radio" name="some-name" required /></p-radio-button-wrapper>

- <p-radio-button-wrapper label="Some label *"><input type="radio" name="some-name" required /></p-radio-button-wrapper>
+ <p-radio-button-wrapper label="Some label"><input type="radio" name="some-name" required /></p-radio-button-wrapper>

- <p-textarea-wrapper label="Some label *"><textarea name="some-name" required></textarea></p-textarea-wrapper>
+ <p-textarea-wrapper label="Some label"><textarea name="some-name" required></textarea></p-textarea-wrapper>

- <p-select-wrapper label="Some label *"><select name="some-name" required><option>A</option></select></p-select-wrapper>
+ <p-select-wrapper label="Some label"><select name="some-name" required><option>A</option></select></p-select-wrapper>
```

#### Shadow DOM

`Flex`, `Flex Item`, `Grid` and `Grid Item` now use Shadow DOM, thus you are not able to overwrite styles defined by
these components any longer.

---

## Angular

#### Integration of Angular components

In the past it was possible to provide a token called `PREVENT_WEB_COMPONENTS_REGISTRATION` which prevented the
registration of the Porsche Design System components and loading of polyfills. Due to the fact that we no longer provide
/ need poly filling, we have completely removed the token. For advanced usage please
[read further](https://designsystem.porsche.com/latest/start-coding/angular).

---

## React

#### Integration of React components

In the past `@porsche-design-system/components-react` components have initialized the **Porsche Design System Loader**
automatically as soon as a component was imported. With `v2.x` you have to import the `PorscheDesignSystemProvider` once
in your `index.tsx` which then initializes the **Porsche Design System Loader**, e.g. like:

```diff
  // index.tsx

  import ReactDOM from 'react-dom';
  import { PorscheDesignSystemProvider } from '@porsche-design-system/components-react';
  import { App } from './App';

  ReactDOM.render(
    <React.StrictMode>
+     <PorscheDesignSystemProvider>
        <App />
+     </PorscheDesignSystemProvider>
    </React.StrictMode>,
    document.getElementById('root')
  );
```

For advanced usage please [read further](https://designsystem.porsche.com/latest/start-coding/react).

#### Jsdom Polyfill for React / Jest / jsdom test automation

We removed test mocks for React / Jest / jsdom as Shadow DOM is supported since jsdom v12.2.0. Instead, we provide a
Jsdom Polyfill (exclusivly for `@porsche-design-system/components-react` package) fixing missing implementation of jsdom
which the Porsche Design System relies on. **Note:** If your test includes Porsche Design System components, make sure
to wrap the component you want to test with a PorscheDesignSystemProvider in order to avoid exceptions. For more
information please [read further](https://designsystem.porsche.com/latest/start-coding/react).

---

## Vanilla JS

#### Integration of Vanilla JS components

With `v1.x` of the Porsche Design System you've had to copy all needed JS files of
`@porsche-design-system/components-js` into your target directory and include the ES5 and ESM loader snippet. Now you
only need to copy one `index.js` file and initialize the Porsche Design System like in the example below:

```diff
  <!DOCTYPE html>
  <html lang="en">
    <head>
      <meta charset="utf-8">
      <meta name="viewport" content="width=device-width,initial-scale=1.0">
      <title>Porsche Design System</title>
-     <script nomodule src="PATH/TO/PACKAGE/@porsche-design-system/components-js/dist/porsche-design-system/porsche-design-system.js"></script>
-     <script type="module" src="PATH/TO/PACKAGE/@porsche-design-system/components-js/dist/porsche-design-system/porsche-design-system.esm.js"></script>
+     <script src="PATH/TO/PACKAGE/@porsche-design-system/components-js/index.js"></script>
    </head>
    <body>
+     <script type="text/javascript">
+       porscheDesignSystem.load();
+     </script>
      <p-headline variant="headline-1">Some text</p-headline>
    </body>
  </html>
```

For advanced usage please [read further](https://designsystem.porsche.com/latest/start-coding/vanilla-js).

---

### [2.0.0-rc.10] - 2021-04-12

#### Changed

- `Tabs` and `Tabs Bar` now respect dynamic additions / removals of `p-tabs-item`, `a` and `button` elements. Make sure
  to update the `activeTabIndex` when mutating elements
- Improved performance of `Text`, `Button Pure` and `Link Pure` when `size` is not `inherit`

#### Added

- `Grid` now has a `wrap` and `gutter` property
- Components (`Grid Item`, `Flex Item`, `Tabs Item` and `Text List Item`) that require a specific parent (`Grid`,
  `Flex`, `Tabs` and `Text List`) will now throw an error if used without that parent

#### Fixed

- Visual appearance of `Checkbox Wrapper` and `Radio Button Wrapper` reflect the state of the wrapped `input` element

### [2.0.0-rc.9] - 2021-03-26

#### Added

- `Button Group` component
- Fullscreen property for `Modal` on mobile

#### Changed

- Spacings, heading and sizes of `Modal`

#### Fixed

- Prevent duplicate loading of `porsche-design-system.v2.x.HASH.js` chunk when using `getComponentChunkLinks()` partial

### [2.0.0-rc.8] - 2021-03-17

#### Added

- Support for full height `Content Wrapper` with flex
- `Tabs Bar` now supports `undefined` as `activeTabIndex`

#### Changed

- `Tabs Bar` has a new default `activeTabIndex`, which is `undefined`
- `Tabs Bar` does not work by itself anymore. The `activeTabIndex` needs to be controlled from the outside
  ([read more](https://designsystem.porsche.com/latest/components/tabs-bar/examples))
- Background Color of `Select Wrapper` in `dark` theme to meet accessibility criteria

### [2.0.0-rc.7] - 2021-03-15

#### Fixed

- Make shadowed `Flex` and `Grid` work in Firefox + Safari

### [2.0.0-rc.6] - 2021-03-11

#### Changed

- Make `Grid` and `Grid Item` use Shadow DOM
- Make `Flex` and `Flex Item` use Shadow DOM

### [2.0.0-rc.5] - 2021-03-09

#### Added

- Configurable background color of `Content Wrapper`
- `italic` font-style in `Text` is now overridden with `normal`

#### Fixed

- Usage of `Select Wrapper` within custom elements
- A bug that caused `Spinner` to be displayed in a wrong size

### [2.0.0-rc.4] - 2021-03-01

#### Changed

- Filter of `Select Wrapper` supports substring search

#### Fixed

- Build error in SSR

### [2.0.0-rc.3] - 2021-02-17

#### Added

- React: utility function `skipCheckForPorscheDesignSystemProviderDuringTests`
- React: tree shaking for component wrappers

#### Fixed

- Angular: error in `Checkbox Wrapper`, `Radio Button Wrapper` and `Text Field Wrapper` when `input[type]` is bound

### [2.0.0-rc.2] - 2021-02-12

#### Added

- Validate usage of `Checkbox Wrapper`, `Radio Button Wrapper`, `Select Wrapper`, `Text Field Wrapper` and
  `Textarea Wrapper`

### [2.0.0-rc.1] - 2021-02-04

#### Added

- Partial function `getComponentChunkLinks()` to preload Porsche Design System Components

#### Changed

- Added a space before asterisk (`*`) when `input`, `textarea` or `select` have `required` attribute within form wrapper
  components
- Renamed partial `getFontLinks()` option from `weight` to `weights`

#### Fixed

- A bug in `Tabs Bar` where the nextButton was mistakenly rendered.
- A bug where `Icon` was not rendered when using `lazy` property.
- A bug in `Text Field Wrapper` with input type password where characters would overlap the icon.

### [2.0.0-rc.0] - 2021-01-29

#### Added

- Link support for `Marque`
- Sizing options `'responsive' | 'small' | 'medium'` for `Marque`

#### Changed

- Angular: added static `load()` function `PorscheDesignSystemModule` for custom prefix
- Hide up/down spin button when using **Text Field** with `type="number"` in Firefox

#### Fixed

- Angular: typings
- React: correct handling of `ref` property
- Unhandled exception in `Select Wrapper` if `selected` and `disabled` attributes are set on the same option
- A bug in `Tabs Bar` where scrolling was broken when a tab was selected
- A bug in `Tabs Bar` where the `nextButton` was always rendered

### [2.0.0-alpha.13] - 2021-01-26

#### Added

- Partial function `getFontLinks()` to prevent **Flash of Unstyled Text** (FOUT)

#### Fixed

- React: correct handling of `className` property

### [2.0.0-alpha.12] - 2021-01-20

#### Added

- Partial function `getInitialStyles()` to prevent **Flash of Unstyled Content** (FOUC)
- Partial function `getFontFaceStylesheet()` to prevent **Flash of Unstyled Text** (FOUT)

#### Changed

- React: `PorscheDesignSystemProvider` needs to wrap application
- React: component props have to be camelCase
- React: `PorscheDesignSystemProvider` is needed while testing components

#### Fixed

- React: typings
- React: support of objects for property values

#### Removed

- React: `getPrefixedComponents`, prefixing is handled by `PorscheDesignSystemProvider`

### [2.0.0-alpha.11] - 2021-01-08

#### Changed

- Precision of relative line height
- Changed color of `neutral contrast low`

### [2.0.0-alpha.10] - 2020-12-14

#### Added

- `native` property to `Select Wrapper` to force rendering of native Browser select dropdown
- Extended flexibility of `Headline`

#### Changed

- Some styling improvements of `Select Wrapper`

#### Fixed

- Jsdom Polyfill `fetch` error

### [2.0.0-alpha.9] - 2020-12-09

### Fixed

- Improved reliability of `componentsReady()`

#### Changed

- Jsdom Polyfill `console.warn` behaviour

### [2.0.0-alpha.8] - 2020-12-03

### Fixed

- A bug where `Modal` did not remove `overflow=hidden` on document body.

### [2.0.0-alpha.7] - 2020-11-26

#### Added

- Jsdom Polyfill

#### Removed

- Jsdom Mocks
- Global "blur on focus" script

#### Changed

- Default dropdown direction of `SelectWrapper` from `down` to `auto`
- Made API of `Tabs` consistent with `Tabs Bar`
- Removed transition for focus styling
- Use `:focus-visible` as default and `:focus` as fallback for focusable elements

#### Fixed

- The Selected element of `SelectWrapper` dropdown keeps now in sync with native selection if changed programmatically
- Invalid search results get cleared if `SelectWrapper` becomes focus state
- Some bugs in `TabsBar`
- Minification of dynamic slotted content styles
- An issue where `Pagination` throws console errors if disconnected from dom.

### [2.0.0-alpha.6] - 2020-10-28

#### Changed

- default `type` of `Button` and `Button Pure` to `submit`

#### Fixed

- Typings

### [2.0.0-alpha.5] - 2020-10-26

#### Added

- `Modal` component

#### Fixed

- Typing for `pageChange` event of `Pagination` component
- Typings

#### Changed

- Focus styling

### [2.0.0-alpha.4] - 2020-10-14

#### Added

- Custom filter to `Select Wrapper` component
- DropDown direction property to `Select Wrapper` component
- Display `*` after label when `input`, `textarea` or `select` have `required` attribute within form wrapper components
- `Tabs` component
- `Tabs Bar` component
- `Banner` component

#### Removed

- Default `position: relative;` style of `Link Pure` and `Button Pure`

#### Fixed

- `Spinner` zooming bug on Safari

### [2.0.0-alpha.3] - 2020-09-11

#### Added

- Support to load assets from China CDN directly via browser flag: `PORSCHE_DESIGN_SYSTEM_CDN = 'cn';`

#### Removed

- Support for `<a>` wrapped `Link` and `Link Pure`

### [2.0.0-alpha.2] - 2020-08-20

### [2.0.0-alpha.1] - 2020-08-17

#### Changed

- Removed classnames dependency
- Stencil Core `taskQueue` from `congestionAsync` to `async` for more performant component rendering

#### Fixed

- Focus input on label click of `Checkbox Wrapper` and `Radio Button Wrapper`

### [1.5.6] - 2020-10-15

### [1.5.6-rc.0] - 2020-10-13

### Fixed

- `Spinner` zooming bug on Safari

### [1.5.5] - 2020-09-11

### [1.5.5-rc.0] - 2020-09-07

### Changed

- Deprecated stencil lifecycle-method `componentDidUnload` to `disconnectedCallback` to fix "`selectObserver` is
  undefined" bug in `Select Wrapper` and `Pagination`

### [1.5.4] - 2020-08-25

### [1.5.4-rc.0] - 2020-08-17

#### Changed

- Removed classnames dependency
- Stencil Core `taskQueue` from `congestionAsync` to `async` for more performant component rendering

#### Fixed

- Focus input on label click of `Checkbox Wrapper` and `Radio Button Wrapper`
- Fix typings for `orientation` of `Divider` component

### [2.0.0-alpha.0] - 2020-08-06

#### Added

- **Experimental:** Optional web component scoping mechanism during runtime to enable micro service architecture

#### Changed

- Web components get lazy loaded from central CDN to improve caching strategy across Porsche's digital eco system

#### Removed

- Stop browser support for **IE11** and **EdgeHTML**

#### Fixed

- Mix of `Optgroups` and `Options` on same level in `Select Wrapper` component
- Fix typings for `orientation` of `Divider` component

### [1.5.3] - 2020-08-10

### [1.5.3-rc.0] - 2020-08-10

#### Fixed

- Mix of `Optgroups` and `Options` on same level in `Select Wrapper` component

### [1.5.2] - 2020-07-22

#### Fixed

- Dispatch change event in `Select Wrapper`
- Stencil react-output-target SSR Bug

### [1.5.1] - 2020-07-20

#### Fixed

- SVGO settings for icons
- Angular bug which causes `ngcc` to fail

### [1.5.0] - 2020-07-16

#### Added

- Icons (active-cabin-ventilation, battery-full, bell, bookmark, car-battery, charging-active, charging-state, climate,
  climate-control, garage, horn, key, map, parking-brake, parking-light, preheating, send, shopping-bag, sidelights,
  user-manual, wrenches)

#### Changed

- Icons (arrow-first, arrow-last, battery-empty, car, card, charging-station, question)

#### Fixed

- Porsche Marque images

### [1.5.0-rc.2] - 2020-07-06

### [1.5.0-rc.1] - 2020-07-06

#### Added

- **Notification Neutral** color to `color` property of `p-text` and `p-icon`

### [1.5.0-rc.0] - 2020-06-25

#### Added

- `Fieldset Wrapper` component
- Improved SEO of `p-headline` and `p-text`: Added possibility to write semantic HTML tags (e.g. `<h1>-<h6>` or `<p>`,
  `<blockquote>`, etc.) directly as slotted content.
- Possibility to include anchor tags directly as slots of `Link`, `Link Pure` and `Link Social`
- `Text` new `weight` property `semibold`
- `Button Pure` label with subline pattern as slot
- `Link Pure` label with subline pattern as slot

#### Changed

- `Select Wrapper` is now ready for the catwalk. It is dressed now with a custom drop down list box and gets naked by
  default on touch devices.

#### Fixed

- Minor accessibility improvements of `icons` and `Text Field`
- Remove native number spinner buttons of `Text Field` with type text for Firefox
- An issue with `Button` and `Button Pure` and their `disabled` attribute

### [1.4.0] - 2020-05-14

### [1.4.0-rc.3] - 2020-05-08

#### Added

- `Text List`

#### Changed

- Improve caching strategy for fonts by content-based hash
- Improve caching strategy for marque by content-based hash
- Dimensions and sharpness of marque
- Props for `Content Wrapper`

### [1.4.0-rc.2] - 2020-05-06

#### Added

- `Content Wrapper`
- Description property to `p-text-field-wrapper`, `p-textarea-wrapper` and `p-select-wrapper`
- `Link Social`

#### Changed

- Improve accessibility of error and success states of form elements
- Aria-invalid attribute of form elements if they are in error state is now managed by component
- Rename icon name `configure` to `configurate` (prevents breaking change compared to stable v1.3.0)
- Improve `p-icon` loading behavior

#### Fixed

- Display of wrong icons

#### Removed

- `safe-zone` property of `p-grid` (`Content Wrapper` should be used instead)

### [1.4.0-rc.1] - 2020-04-27

#### Added

- Add `safe-zone` property to `p-grid` for outer grid margin, max-width and centering
- Submit button with search icon to `p-textfield-wrapper` type search

#### Changed

- Background color of readonly state in components `p-textfield-wrapper` and `p-textarea-wrapper`
- Visual appearance of icons
- Improve caching strategy for icons by content-based hash
- Cursor of Radio, Checkbox and Select
- Fixed naming of Mock from `p-textfield-wrapper` to `p-text-field-wrapper`

#### Fixed

- Icon loading mechanism

### [1.4.0-rc.0] - 2020-04-09

#### Added

- SSR support

### [1.3.0] - 2020-04-08

#### Added

- New headline size `headline-5` to `p-headline`
- Test Mocks

#### Fixed

- Text styling of Select component on focus in IE11 and Chrome on Windows 10

### [1.3.0-rc.0] - 2020-04-03

#### Fixed

- Improve form elements

### [1.2.0] - 2020-03-25

#### Added

- `Divider`
- Hover state for form elements

#### Fixed

- Support label text of form elements for Screen readers

### [1.1.2] - 2020-03-17

#### Changed

- Notification colors

### [1.1.1] - 2020-03-13

#### Changed

- Icon of `Checkbox` indeterminate state

### [1.1.0] - 2020-03-11

#### Fixed

- Minor improvements

### [1.1.0-rc.0] - 2020-03-02

#### Added

- `Select Wrapper`
- `Checkbox Wrapper`
- `Radio Button Wrapper`
- `Textarea Wrapper`

#### Fixed

- `Text Field Wrapper` toggle password visibility

### [1.0.3] - 2020-02-13

#### Fixed

- JS framework compatibility

### [1.1.0-0] - 2020-02-06

#### Added

- `Text Field Wrapper`

#### Changed

- Add proper cursor for disabled state for `Button` and `Button Pure`

### [1.0.2] - 2020-02-04

#### Fixed

- Inheritable styling of slotted content

### [1.0.1] - 2020-01-30

#### Added

- Clickable area of `Link Pure` and `Button Pure` is optionally configurable by defining padding on host element

### [1.0.0] - 2020-01-28

#### Added

- Cursor pointer on hover for `Button` and `Button Pure`
- Line-height gets calculated based on Porsche type-scaling formula automatically for `Text`, `Link Pure` and
  `Button Pure`
- Test helper function `componentsReady()` which indicates when lazy loaded components fully have loaded

#### Changed

- Update CDN asset paths
- Improve font-weight definitions
- Rename and optimize neutral colors for `Icon` and `Text`

### [1.0.0-rc.1] - 2019-12-13

#### Added

- `Headline`
- `Text`
- `Marque`
- `Button`
- `Button Pure`
- `Spinner`
- `Icon`
- `Flex`
- `Grid`
- `Link`
- `Link Pure`
- `Pagination`
- "Blur on focus"<|MERGE_RESOLUTION|>--- conflicted
+++ resolved
@@ -60,11 +60,7 @@
 ```
 
 - `Spinner`, `Icon`, `Link Pure`, `Button Pure`, `Link`, `Button`, `Checkbox Wrapper`, `Radio Button Wrapper`,
-<<<<<<< HEAD
-  `Popover`, `Tag Dismissible`, `Pagination` matches new design language
-=======
-  `Popover`, `Tag Dismissible` and `Text Field Wrapper` matches new design language
->>>>>>> ffbfdd4e
+  `Popover`, `Tag Dismissible`, `Pagination` and `Text Field Wrapper` matches new design language
 - CSS global variables names
 
 ```diff
