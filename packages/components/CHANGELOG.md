# Changelog

## Porsche Design System - Components
All notable changes to this project will be documented in this file.

The format is based on [Keep a Changelog](https://keepachangelog.com/en/1.0.0/),
and this project adheres to [Semantic Versioning](https://semver.org/spec/v2.0.0.html).

### [Unreleased]

<<<<<<< HEAD
#### Changed
- Angular: added static `load()` function `PorscheDesignSystemModule` for custom prefix 
=======
#### Added
- Link support for `Marque`
- Sizing options `'responsive' | 'small' | 'medium'` for `Marque`
>>>>>>> 0f635137

#### Fixed
- Unhandled exception in `Select Wrapper` if `selected` and `disabled` attributes are set on the same option
- Angular: typings 

### [2.0.0-alpha.13] - 2021-01-26

#### Added
- Partial function `getFontLinks()` to prevent **Flash of Unstyled Text** (FOUT)

#### Fixed
- React: correct handling of `className` property

### [2.0.0-alpha.12] - 2021-01-20

#### Added
- Partial function `getInitialStyles()` to prevent **Flash of Unstyled Content** (FOUC)
- Partial function `getFontFaceStylesheet()` to prevent **Flash of Unstyled Text** (FOUT)

#### Changed
- React: `PorscheDesignSystemProvider` needs to wrap application
- React: component props have to be camelCase
- React: `PorscheDesignSystemProvider` is needed while testing components

#### Fixed
- React: typings
- React: support of objects for property values

#### Removed
- React: `getPrefixedComponents`, prefixing is handled by `PorscheDesignSystemProvider`

### [2.0.0-alpha.11] - 2021-01-08

#### Changed
- Precision of relative line height
- Changed color of `neutral contrast low`

### [2.0.0-alpha.10] - 2020-12-14

#### Added
- `native` property to `Select Wrapper` to force rendering of native Browser select dropdown
- Extended flexibility of `Headline`

#### Changed
- Some styling improvements of `Select Wrapper`

#### Fixed
- Jsdom Polyfill `fetch` error

### [2.0.0-alpha.9] - 2020-12-09

### Fixed
- Improved reliability of `componentsReady()`

#### Changed
- Jsdom Polyfill `console.warn` behaviour

### [2.0.0-alpha.8] - 2020-12-03

### Fixed
- A bug where `Modal` did not remove `overflow=hidden` on document body.

### [2.0.0-alpha.7] - 2020-11-26

#### Added
- Jsdom Polyfill

#### Removed
- Jsdom Mocks
- Global "blur on focus" script

#### Changed
- Default dropdown direction of `SelectWrapper` from `down` to `auto`
- Made API of `Tabs` consistent with `Tabs Bar`
- Removed transition for focus styling
- Use `:focus-visible` as default and `:focus` as fallback for focusable elements

#### Fixed
- The Selected element of `SelectWrapper` dropdown keeps now in sync with native selection if changed programmatically
- Invalid search results get cleared if `SelectWrapper` becomes focus state
- Some bugs in `TabsBar`
- Minification of dynamic slotted content styles
- An issue where `Pagination` throws console errors if disconnected from dom.

### [2.0.0-alpha.6] - 2020-10-28

#### Changed
- default `type` of `Button` and `Button Pure` to `submit`

#### Fixed
- Typings

### [2.0.0-alpha.5] - 2020-10-26

#### Added
- `Modal` component

#### Fixed
- Typing for `pageChange` event of `Pagination` component
- Typings

#### Changed
- Focus styling

### [2.0.0-alpha.4] - 2020-10-14

#### Added
- Custom filter to `Select Wrapper` component
- DropDown direction property to `Select Wrapper` component
- Display `*` after label when `input`, `textarea` or `select` have `required` attribute within form wrapper components
- `Tabs` component
- `Tabs Bar` component
- `Banner` component

#### Removed
- Default `position: relative;` style of `Link Pure` and `Button Pure` 

#### Fixed
- `Spinner` zooming bug on Safari

### [2.0.0-alpha.3] - 2020-09-11

#### Added
- Support to load assets from China CDN directly via browser flag: `PORSCHE_DESIGN_SYSTEM_CDN = 'cn';`

#### Removed
- Support for `<a>` wrapped `Link` and `Link Pure`

### [2.0.0-alpha.2] - 2020-08-20

### [2.0.0-alpha.1] - 2020-08-17

#### Changed
- Removed classnames dependency
- Stencil Core `taskQueue` from `congestionAsync` to `async` for more performant component rendering

#### Fixed
- Focus input on label click of `Checkbox Wrapper` and `Radio Button Wrapper`

### [1.5.6] - 2020-10-15

### [1.5.6-rc.0] - 2020-10-13

### Fixed
- `Spinner` zooming bug on Safari

### [1.5.5] - 2020-09-11

### [1.5.5-rc.0] - 2020-09-07

### Changed
- Deprecated stencil lifecycle-method `componentDidUnload` to `disconnectedCallback` to fix "`selectObserver` is undefined" bug in `Select Wrapper` and `Pagination`

### [1.5.4] - 2020-08-25

### [1.5.4-rc.0] - 2020-08-17

#### Changed
- Removed classnames dependency
- Stencil Core `taskQueue` from `congestionAsync` to `async` for more performant component rendering

#### Fixed
- Focus input on label click of `Checkbox Wrapper` and `Radio Button Wrapper`
- Fix typings for `orientation` of `Divider` component

### [2.0.0-alpha.0] - 2020-08-06

#### Added
- **Experimental:** Optional web component scoping mechanism during runtime to enable micro service architecture

#### Changed
- Web components get lazy loaded from central CDN to improve caching strategy across Porsche's digital eco system

#### Removed
- Stop browser support for **IE11** and **EdgeHTML**

#### Fixed
- Mix of `Optgroups` and `Options` on same level in `Select Wrapper` component
- Fix typings for `orientation` of `Divider` component

### [1.5.3] - 2020-08-10

### [1.5.3-rc.0] - 2020-08-10

#### Fixed
- Mix of `Optgroups` and `Options` on same level in `Select Wrapper` component

### [1.5.2] - 2020-07-22

#### Fixed
- Dispatch change event in `Select Wrapper`
- Stencil react-output-target SSR Bug

### [1.5.1] - 2020-07-20

#### Fixed
- SVGO settings for icons
- Angular bug which causes `ngcc` to fail

### [1.5.0] - 2020-07-16

#### Added
- Icons (active-cabin-ventilation, battery-full, bell, bookmark, car-battery, charging-active, charging-state, climate, climate-control, garage, horn, key, map, parking-brake, parking-light, preheating, send, shopping-bag, sidelights, user-manual, wrenches)

#### Changed
- Icons (arrow-first, arrow-last, battery-empty, car, card, charging-station, question)

#### Fixed
- Porsche Marque images

### [1.5.0-rc.2] - 2020-07-06

### [1.5.0-rc.1] - 2020-07-06

#### Added
- **Notification Neutral** color to `color` property of `p-text` and `p-icon`

### [1.5.0-rc.0] - 2020-06-25

#### Added
- `Fieldset Wrapper` component
- Improved SEO of `p-headline` and `p-text`: Added possibility to write semantic HTML tags (e.g. `<h1>-<h6>` or `<p>`, `<blockquote>`, etc.) directly as slotted content.
- Possibility to include anchor tags directly as slots of `Link`, `Link Pure` and `Link Social` 
- `Text` new `weight` property `semibold`
- `Button Pure` label with subline pattern as slot
- `Link Pure` label with subline pattern as slot

#### Changed
- `Select Wrapper` is now ready for the catwalk. It is dressed now with a custom drop down list box and gets naked by default on touch devices. 

#### Fixed
- Minor accessibility improvements of `icons` and `Text Field`
- Remove native number spinner buttons of `Text Field` with type text for Firefox
- An issue with `Button` and `Button Pure` and their `disabled` attribute

### [1.4.0] - 2020-05-14

### [1.4.0-rc.3] - 2020-05-08

#### Added
- `Text List`

#### Changed
- Improve caching strategy for fonts by content-based hash
- Improve caching strategy for marque by content-based hash
- Dimensions and sharpness of marque
- Props for `Content Wrapper`

### [1.4.0-rc.2] - 2020-05-06

#### Added
- `Content Wrapper`
- Description property to `p-text-field-wrapper`, `p-textarea-wrapper` and `p-select-wrapper`
- `Link Social`

#### Changed
- Improve accessibility of error and success states of form elements
- Aria-invalid attribute of form elements if they are in error state is now managed by component
- Rename icon name `configure` to `configurate` (prevents breaking change compared to stable v1.3.0)
- Improve `p-icon` loading behavior

#### Fixed
- Display of wrong icons

#### Removed
- `safe-zone` property of `p-grid` (`Content Wrapper` should be used instead)

### [1.4.0-rc.1] - 2020-04-27

#### Added
- Add `safe-zone` property to `p-grid` for outer grid margin, max-width and centering
- Submit button with search icon to `p-textfield-wrapper` type search
- Test-Projects React, Angular, Gatsby and NextJS

#### Changed
- Background color of readonly state in components `p-textfield-wrapper` and `p-textarea-wrapper`
- Visual appearance of icons
- Improve caching strategy for icons by content-based hash
- Cursor of Radio, Checkbox and Select
- Fixed naming of Mock from `p-textfield-wrapper` to `p-text-field-wrapper`

#### Fixed
- Icon loading mechanism

### [1.4.0-rc.0] - 2020-04-09

#### Added
- SSR support

### [1.3.0] - 2020-04-08

#### Added
- New headline size `headline-5` to `p-headline`
- Test Mocks

#### Fixed
- Text styling of Select component on focus in IE11 and Chrome on Windows 10

### [1.3.0-rc.0] - 2020-04-03

#### Fixed
- Improve form elements

### [1.2.0] - 2020-03-25

#### Added
- `Divider`
- Hover state for form elements

#### Fixed
- Support label text of form elements for Screen readers

### [1.1.2] - 2020-03-17

#### Changed
- Notification colors

### [1.1.1] - 2020-03-13

#### Changed
- Icon of `Checkbox` indeterminate state

### [1.1.0] - 2020-03-11

#### Fixed
- Minor improvements

### [1.1.0-rc.0] - 2020-03-02

#### Added
- `Select Wrapper`
- `Checkbox Wrapper`
- `Radio Button Wrapper`
- `Textarea Wrapper`

#### Fixed
- `Text Field Wrapper` toggle password visibility

### [1.0.3] - 2020-02-13

#### Fixed
- JS framework compatibility

### [1.1.0-0] - 2020-02-06

#### Added
- `Text Field Wrapper`

#### Changed
- Add proper cursor for disabled state for `Button` and `Button Pure`

### [1.0.2] - 2020-02-04

#### Fixed
- Inheritable styling of slotted content

### [1.0.1] - 2020-01-30

#### Added
- Clickable area of `Link Pure` and `Button Pure` is optionally configurable by defining padding on host element

### [1.0.0] - 2020-01-28

#### Added
- Cursor pointer on hover for `Button` and `Button Pure`
- Line-height gets calculated based on Porsche type-scaling formula automatically for `Text`, `Link Pure` and `Button Pure`
- Test helper function `componentsReady()` which indicates when lazy loaded components fully have loaded

#### Changed
- Update CDN asset paths
- Improve font-weight definitions
- Rename and optimize neutral colors for `Icon` and `Text`

### [1.0.0-rc.1] - 2019-12-13

#### Added
- `Headline`
- `Text`
- `Marque`
- `Button`
- `Button Pure`
- `Spinner`
- `Icon`
- `Flex`
- `Grid`
- `Link`
- `Link Pure`
- `Pagination`
- "Blur on focus"<|MERGE_RESOLUTION|>--- conflicted
+++ resolved
@@ -8,14 +8,12 @@
 
 ### [Unreleased]
 
-<<<<<<< HEAD
-#### Changed
-- Angular: added static `load()` function `PorscheDesignSystemModule` for custom prefix 
-=======
 #### Added
 - Link support for `Marque`
 - Sizing options `'responsive' | 'small' | 'medium'` for `Marque`
->>>>>>> 0f635137
+
+#### Changed
+- Angular: added static `load()` function `PorscheDesignSystemModule` for custom prefix 
 
 #### Fixed
 - Unhandled exception in `Select Wrapper` if `selected` and `disabled` attributes are set on the same option
