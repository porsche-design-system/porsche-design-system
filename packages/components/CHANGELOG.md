--- conflicted
+++ resolved
@@ -14,16 +14,12 @@
 
 ## [Unreleased]
 
-<<<<<<< HEAD
 #### Fixed
 
 - Accessibility: fix ARIA live announcements of form components status messages
   ([#3796](https://github.com/porsche-design-system/porsche-design-system/pull/3796))
 
-### [3.28.0-rc.1] - 2025-04-14
-=======
 ## [3.28.0-rc.1] - 2025-04-14
->>>>>>> d621f873
 
 ### Fixed
 
