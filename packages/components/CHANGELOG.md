# Changelog

## Porsche Design System - Components

All notable changes to this project will be documented in this file.

The format is based on [Keep a Changelog](https://keepachangelog.com/en/1.0.0/), and this project adheres to
[Semantic Versioning](https://semver.org/spec/v2.0.0.html).

### [Unreleased]

<<<<<<< HEAD
#### Fixed

- `Checkbox Wrapper` Safari visual state change while hovering
  [#2508](https://github.com/porsche-design-system/porsche-design-system/pull/2508)
- `Checkbox Wrapper` keyboard arrow navigation
  [#2508](https://github.com/porsche-design-system/porsche-design-system/pull/2508)
=======
### [3.0.0-rc.1] - 2023-04-19
>>>>>>> 6840ca5f

#### Added

- Prop `name` for `Icon` supports `push-pin`, `push-pin-off`, `qr`, `pin-filled`, `shopping-cart-filled`,
  `shopping-bag-filled`, `logo-apple-podcast`, `logo-spotify` and `user-filled`
  ([#2471](https://github.com/porsche-design-system/porsche-design-system/pull/2471)).
- **[EXPERIMENTAL]** Prop `loading` for `Checkbox Wrapper`
  ([#2483](https://github.com/porsche-design-system/porsche-design-system/pull/2483))

#### Fixed

- `Wordmark`, `Crest` and `Model Signature` respect parent width/height
  ([#2479](https://github.com/porsche-design-system/porsche-design-system/pull/2479))
- `Button Tile`, `Link Tile` and `Link Tile Model Signature` are using correct border radius of
  `pds-border-radius-large` ([#2473](https://github.com/porsche-design-system/porsche-design-system/pull/2473))
- `Text Field Wrapper` with `input type="search"` has better accessibility for clear button
  ([#2476](https://github.com/porsche-design-system/porsche-design-system/pull/2476))
- `Accordion` layout shift with nested accordions
  ([#2465](https://github.com/porsche-design-system/porsche-design-system/pull/2465))
- Color Contrast issues and rendering in Windows High Contrast Mode
  ([#2420](https://github.com/porsche-design-system/porsche-design-system/pull/2420))

### [3.0.0-rc.0] - 2023-04-11

#### Fixed

- Styles: `borderRadiusLarge` and `pds-border-radius-large` are exposing correct value
  ([#2463](https://github.com/porsche-design-system/porsche-design-system/pull/2463))

### [3.0.0-alpha.6] - 2023-04-06

#### Added

- `xxl` breakpoint for all breakpoint customizable component values
  ([#2454](https://github.com/porsche-design-system/porsche-design-system/pull/2454))

#### Fixed

- Disabled color of `Icon` component ([#2446](https://github.com/porsche-design-system/porsche-design-system/pull/2446))
- Support of `Radio Button Wrapper` for name value with non-alphanumeric characters
  ([#2443](https://github.com/porsche-design-system/porsche-design-system/pull/2443))

#### Changed

- `Banner` is a controlled component now and its visibility has to be controlled via the `open` prop
  ([#2447](https://github.com/porsche-design-system/porsche-design-system/pull/2447))

```diff
- <p-banner></p-banner>
+ <p-banner open="true"></p-banner>
```

- Renamed all custom `change` events to `update` because of bad event emissions with native `change` events, e.g. with
  nested `select` or `input` elements

#### 🤖 Property deprecations 🤖

##### Accordion:

- Event `accordionChange` is deprecated, use `update` event instead.

```diff
- <PAccordion onAccordionChange={(e: CustomEvent<AccordionChangeEvent>) => {}} />
+ <PAccordion onUpdate={(e: CustomEvent<AccordionUpdateEvent>) => {}} />
```

##### Banner:

- Prop `persistent` is deprecated, use `dismissButton` instead.

```diff
- <p-banner persistent="true"></p-banner>
+ <p-banner dismiss-button="false"></p-banner>
```

##### Carousel:

- Event `carouselChange` is deprecated, use `update` event instead.

```diff
- <PCarousel onCarouselChange={(e: CustomEvent<CarouselChangeEvent>) => {}} />
+ <PCarousel onUpdate={(e: CustomEvent<CarouselUpdateEvent>) => {}} />
```

##### Inline Notification:

- Prop `persistent` is deprecated, use `dismissButton` instead.

```diff
- <p-inline-notification persistent="true"></p-inline-notification>
+ <p-inline-notification dismiss-button="false"></p-inline-notification>
```

##### Pagination:

- Event `pageChange` is deprecated, use `update` event instead.

```diff
- <PPagination onPageChange={(e: CustomEvent<PageChangeEvent>) => {}} />
+ <PPagination onUpdate={(e: CustomEvent<PaginationUpdateEvent>) => {}} />
```

##### Segmented Control:

- Event `segmentedControlChange` is deprecated, use `update` event instead.

```diff
- <PSegmentedControl onSegmentedControlChange={(e: CustomEvent<SegmentedControlChangeEvent>) => {}} />
+ <PSegmentedControl onUpdate={(e: CustomEvent<SegmentedControlUpdateEvent>) => {}} />
```

##### Stepper Horizontal:

- Event `stepChange` is deprecated, use `update` event instead.

```diff
- <PStepperHorizontal onStepChange={(e: CustomEvent<StepChangeEvent>) => {}} />
+ <PStepperHorizontal onUpdate={(e: CustomEvent<StepperHorizontalUpdateEvent>) => {}} />
```

##### Switch:

- Event `switchChange` is deprecated, use `update` event instead.

```diff
- <PSwitch onSwitchChange={(e: CustomEvent<SwitchChangeEvent>) => {}} />
+ <PSwitch onUpdate={(e: CustomEvent<SwitchUpdateEvent>) => {}} />
```

##### Table:

- Event `sortingChange` is deprecated, use `update` event instead.

```diff
- <PTable onSortingChange={(e: CustomEvent<SortingChangeEvent>) => {}} />
+ <PTable onUpdate={(e: CustomEvent<TableUpdateEvent>) => {}} />
```

##### Tabs:

- Event `tabChange` is deprecated, use `update` event instead.

```diff
- <PTabs onTabChange={(e: CustomEvent<TabChangeEvent>) => {}} />
+ <PTabs onUpdate={(e: CustomEvent<TabsUpdateEvent>) => {}} />
```

##### Tabs Bar:

- Event `tabChange` is deprecated, use `update` event instead.

```diff
- <PTabsBar onTabChange={(e: CustomEvent<TabChangeEvent>) => {}} />
+ <PTabsBar onUpdate={(e: CustomEvent<TabsUpdateEvent>) => {}} />
```

### [3.0.0-alpha.5] - 2023-03-30

#### Added

- `Wordmark` ([#2418](https://github.com/porsche-design-system/porsche-design-system/pull/2418))
- `Crest` ([#2437](https://github.com/porsche-design-system/porsche-design-system/pull/2437))

#### Changed

- Styles: changed color values of `theme[Light|Dark]ContrastMedium` and `theme[Light|Dark]Notification[*]` color tokens
  of `Styles` subpackage ([#2436](https://github.com/porsche-design-system/porsche-design-system/pull/2436))

### [3.0.0-alpha.4] - 2023-03-28

#### Changed

- `Table` matches new design language
  ([#2364](https://github.com/porsche-design-system/porsche-design-system/pull/2364/))

#### Added

- Styles: ([#2422](https://github.com/porsche-design-system/porsche-design-system/pull/2422))
  - `gridWide`
  - `gridWideColumnStart` and `pds-grid-wide-column-start`
  - `gridWideColumnEnd` and `pds-grid-wide-column-end`
  - `gridNarrowOffset`, `gridNarrowOffsetBase`, `gridNarrowOffsetS`, `gridNarrowOffsetXXL` and
    `$pds-grid-narrow-offset-base`, `$pds-grid-narrow-offset-s`, `$pds-grid-narrow-offset-xxl`
  - `gridBasicOffset`, `gridBasicOffsetBase`, `gridBasicOffsetS`, `gridBasicOffsetXXL` and
    `$pds-grid-basic-offset-base`, `$pds-grid-basic-offset-s`, `$pds-grid-basic-offset-xxl`
  - `gridExtendedOffset`, `gridExtendedOffsetBase`, `gridExtendedOffsetS`, `gridExtendedOffsetXXL` and
    `$pds-grid-extended-offset-base`, `$pds-grid-extended-offset-s`, `$pds-grid-extended-offset-xxl`
  - `gridWideOffset`, `gridWideOffsetBase`, `gridWideOffsetS`, `gridWideOffsetXXL` and `$pds-grid-wide-offset-base`,
    `$pds-grid-wide-offset-s`, `$pds-grid-wide-offset-xxl`
  - `gridFullOffset` and `$pds-grid-full-offset`
- `Button Tile` ([#2381](https://github.com/porsche-design-system/porsche-design-system/pull/2381))
- `Fieldset` ([#2404](https://github.com/porsche-design-system/porsche-design-system/pull/2404))
- `Link Tile Model Signature` ([#2388](https://github.com/porsche-design-system/porsche-design-system/pull/2388))
- Prop `activeSlideIndex` to `Carousel`
  ([#2421](https://github.com/porsche-design-system/porsche-design-system/pull/2421))
- Prop `slidesPerPage` supports value `auto` of `Carousel`
  ([#2421](https://github.com/porsche-design-system/porsche-design-system/pull/2421))
- Prop `scrollbar` for `Scroller` ([#2364](https://github.com/porsche-design-system/porsche-design-system/pull/2364/))
- Prop `theme` for `Table` ([#2364](https://github.com/porsche-design-system/porsche-design-system/pull/2364/))

#### Fixed

- React: missing animation of `Carousel` in certain scenarios

#### Changed

- Styles: `gridStyles` and `pds-grid` are supporting an additional column range called `wide`
  ([#2422](https://github.com/porsche-design-system/porsche-design-system/pull/2422))
- Styles: SCSS version needs to be imported by `@porsche-design-system/components-js/styles` instead of
  `@porsche-design-system/components-js/styles/scss`
  ([#2422](https://github.com/porsche-design-system/porsche-design-system/pull/2422))

#### Removed

- `Banner`: CSS variable `--p-banner-position-type`
  ([#2422](https://github.com/porsche-design-system/porsche-design-system/pull/2422))
- Styles: `gridSafeZone`, `gridSafeZoneBase`, `gridSafeZoneXXL` and `pds-grid-safe-zone-base`, `pds-grid-safe-zone-xxl`
  ([#2422](https://github.com/porsche-design-system/porsche-design-system/pull/2422))
- Styles: `gridWidth`, `gridWidthMin`, `gridWidthMax` and `pds-grid-width-min`, `pds-grid-width-max`
  ([#2422](https://github.com/porsche-design-system/porsche-design-system/pull/2422))

#### 🤖 Property deprecations 🤖

##### Banner:

- Prop `width` has no effect anymore, instead the component is aligned with Porsche Grid "extended" by default.
  ([#2422](https://github.com/porsche-design-system/porsche-design-system/pull/2422))

#### 🤡 Component deprecations 🤡

##### Marque: ([#2418](https://github.com/porsche-design-system/porsche-design-system/pull/2418))

```diff
- <p-marque></p-marque>
+ <p-wordmark></p-wordmark>
```

##### Fieldset Wrapper: ([#2404](https://github.com/porsche-design-system/porsche-design-system/pull/2404))

```diff
- <p-fieldset-wrapper label="Some legend label">
+ <p-fieldset label="Some legend label">
  <p-text-field-wrapper label="Some label">
    <input type="text" name="some-name" />
  </p-text-field-wrapper>
- </p-fieldset-wrapper>
+ </p-fieldset>
```

### [3.0.0-alpha.3] - 2023-03-17

#### 🤖 Property deprecations 🤖

##### Accordion:

- Event `accordionChange` is deprecated, use `change` event instead.

```diff
- <PAccordion onAccordionChange={(e: CustomEvent<AccordionChangeEvent>) => {}} />
+ <PAccordion onChange={(e: CustomEvent<AccordionChangeEvent>) => {}} />
```

##### Banner:

- Named `slot="title"` is deprecated, use `heading` prop or `slot="heading"` instead.

```diff
<p-banner>
-  <span slot="title">Some heading</span>
+  <span slot="heading">Some heading</span>
   <span slot="description">Some notification description.</span>
</p-banner>

-<p-banner>
+<p-banner heading="Some heading" description="Some notification description.">
-  <span slot="title">Some heading</span>
-  <span slot="description">Some notification description.</span>
</p-banner>
```

##### Carousel:

- Prop `disablePagination` is deprecated, use `pagination` instead.
- Event `carouselChange` is deprecated, use `change` event instead.

```diff
- <p-carousel disable-pagination="true"></p-carousel>
+ <p-carousel pagination="false"></p-carousel>

- <PCarousel onCarouselChange={(e: CustomEvent<CarouselChangeEvent>) => {}} />
+ <PCarousel onChange={(e: CustomEvent<CarouselChangeEvent>) => {}} />
```

##### Divider:

- Prop `orientation` is deprecated, use `direction` instead.

```diff
- <p-divider orientation="horizontal"></p-divider>
+ <p-divider direction="horizontal"></p-divider>
```

##### Icon:

- Prop `colors`'s value `disabled` is removed, use `state-disabled` instead.

```diff
- <p-icon color="disabled"></p-icon>
+ <p-icon color="state-disabled"></p-icon>
```

##### Link Tile:

- Prop `weight`'s value `semibold` is deprecated, use `semi-bold` instead.

```diff
- <p-link-tile weight="semibold"></p-link-tile>
+ <p-link-tile weight="semi-bold"></p-link-tile>
```

##### Modal:

- Prop `disableCloseButton` is deprecated, use `dismissButton` instead.
- Event `close` is deprecated, use `dismiss` event instead.

```diff
- <p-modal disable-close-button="true"></p-modal>
+ <p-modal dismiss-button="false"></p-modal>

- <PModal onClose={(e: CustomEvent<void>) => {}} />
+ <PModal onDismiss={(e: CustomEvent<void>) => {}} />
```

##### Pagination:

- Props `allyLabelNext`, `allyLabelPage`, `allyLabelPrev` and `allyLabel` are deprecated.
- Event `pageChange` is deprecated, use `change` event instead.

```diff
- <p-pagination ally-label="Paginierung" ally-label-prev="Vorherige Seite" ally-label-next="Nächste Seite" ally-label-page="Seite"></p-pagination>
+ <p-pagination intl="{root: 'Paginierung', prev: 'Vorherige Seite', next: 'Nächste Seite', page: 'Seite'}"></p-pagination>

- <PPagination onPageChange={(e: CustomEvent<PageChangeEvent>) => {}} />
+ <PPagination onChange={(e: CustomEvent<PaginationChangeEvent>) => {}} />
```

##### Scroller:

- Prop `gradientColorScheme` is deprecated, use `gradientColor` instead.
- Prop `scrollIndicatorPosition` is deprecated, use `alignScrollIndicator` instead.

```diff
- <p-scroller gradient-color-scheme="surface"></p-scroller>
+ <p-scroller gradient-color="background-surface"></p-scroller>

- <p-scroller scroll-indicator-position="top"></p-scroller>
+ <p-scroller align-scroll-indicator="top"></p-scroller>
```

##### Segmented Control:

- Event `segmentedControlChange` is deprecated, use `change` event instead.

```diff
- <PSegmentedControl onSegmentedControlChange={(e: CustomEvent<SegmentedControlChangeEvent>) => {}} />
+ <PSegmentedControl onChange={(e: CustomEvent<SegmentedControlChangeEvent>) => {}} />
```

##### Stepper Horizontal:

- Event `stepChange` is deprecated, use `change` event instead.

```diff
- <PStepperHorizontal onStepChange={(e: CustomEvent<StepChangeEvent>) => {}} />
+ <PStepperHorizontal onChange={(e: CustomEvent<StepperHorizontalChangeEvent>) => {}} />
```

##### Switch:

- Event `switchChange` is deprecated, use `change` event instead.

```diff
- <PSwitch onSwitchChange={(e: CustomEvent<SwitchChangeEvent>) => {}} />
+ <PSwitch onChange={(e: CustomEvent<SwitchChangeEvent>) => {}} />
```

##### Table:

- Event `sortingChange` is deprecated, use `change` event instead.

```diff
- <PTable onSortingChange={(e: CustomEvent<SortingChangeEvent>) => {}} />
+ <PTable onChange={(e: CustomEvent<TableChangeEvent>) => {}} />
```

##### Tabs:

- Prop `gradientColorScheme` is deprecated, use `gradientColor` instead.
- Prop `weight`'s value `semibold` is deprecated, use `semi-bold` instead.
- Event `tabChange` is deprecated, use `change` event instead.

```diff
- <p-tabs gradient-color-scheme="surface"></p-tabs>
+ <p-tabs gradient-color="background-surface"></p-tabs>

- <p-tabs weight="semibold"></p-tabs>
+ <p-tabs weight="semi-bold"></p-tabs>

- <PTabs onTabChange={(e: CustomEvent<TabChangeEvent>) => {}} />
+ <PTabs onChange={(e: CustomEvent<TabsChangeEvent>) => {}} />
```

##### Tabs Bar:

- Prop `gradientColorScheme` is deprecated, use `gradientColor` instead.
- Prop `weight`'s value `semibold` is deprecated, use `semi-bold` instead.
- Event `tabChange` is deprecated, use `change` event instead.

```diff
- <p-tabs-bar gradient-color-scheme="surface"></p-tabs-bar>
+ <p-tabs-bar gradient-color="background-surface"></p-tabs-bar>

- <p-tabs-bar weight="semibold"></p-tabs>
+ <p-tabs-bar weight="semi-bold"></p-tabs>

- <PTabsBar onTabChange={(e: CustomEvent<TabChangeEvent>) => {}} />
+ <PTabsBar onChange={(e: CustomEvent<TabsChangeEvent>) => {}} />
```

##### Tag:

- Prop `color`'s value `notification-warning`, `notification-success` and `notification-error` are deprecated, use
  `notification-warning-soft`, `notification-success-soft` and `notification-error-soft` instead.

```diff
- <p-tag color="notification-warning"></p-tag>
+ <p-tag color="notification-warning-soft"></p-tag>

- <p-tag color="notification-success"></p-tag>
+ <p-tag color="notification-success-soft"></p-tag>

- <p-tag color="notification-error"></p-tag>
+ <p-tag color="notification-error-soft"></p-tag>
```

##### Text Field Wrapper:

- Prop `showCharacterCount` is deprecated, use `showCounter` instead.

```diff
- <p-text-field-wrapper show-character-count="false">
+ <p-text-field-wrapper show-counter="false">
    <input type="text" maxlength="20" />
</p-text-field-wrapper>
```

##### Textarea Wrapper:

- Prop `showCharacterCount` is deprecated, use `showCounter` instead.

```diff
- <p-textarea-wrapper show-character-count="false">
+ <p-textarea-wrapper show-counter="false">
    <textarea maxlength="80"></textarea>
</p-textarea-wrapper>
```

##### Text List

- Props `listType` and `orderType` are deprecated, use `type` instead.

```diff
- <p-text-list list-type="unordered"></p-text-list>
+ <p-text-list type="unordered"></p-text-list>

- <p-text-list list-type="ordered" order-type="numbered"></p-text-list>
+ <p-text-list type="numbered"></p-text-list>

- <p-text-list list-type="ordered" order-type="alphabetically"></p-text-list>
+ <p-text-list type="alphabetically"></p-text-list>
```

#### Added

- `Text`, `Icon`, `Button Pure` and `Link Pure` support value `xx-small` for prop `size`
- `Display` supports value `small` for prop `size`
- Partials: `getInitialStyles` supports multi prefix, e.g.
  `getInitialStyles({ prefix: ['', 'some-prefix', 'another-prefix'] });`
- Styles: `displaySmallStyle` and `pds-display-small`
- Styles: `textXXSmallStyle` and `pds-text-xx-small`
- Styles: `fontSizeDisplaySmall` and `$pds-font-size-display-small`
- Styles: `fontSizeTextXXSmall` and `$pds-font-size-text-xx-small`
- Styles: `getHoverStyle` and `pds-hover`
- `Banner` has `heading` and `description` prop as well as `slot="heading"` and deprecated `slot="title"`
- Custom events have consistent names across components and deprecated old event names
  - `Accordion` emits `change` and deprecated `accordionChange` event
  - `Carousel` emits `change` and deprecated `carouselChange` event
  - `Modal` emits `dismiss` and deprecated `close` event
  - `Pagination` emits `change` and deprecated `pageChange` event
  - `Segmented Control` emits `change` and deprecated `segmentedControlChange` event
  - `Stepper Horizontal` emits `change` and deprecated `stepChange` event
  - `Switch` emits `change` and deprecated `switchChange` event
  - `Table` emits `change` and deprecated `sortingChange` event
  - `Tabs` emits `change` and deprecated `tabChange` event
  - `Tabs Bar` emits `change` and deprecated `tabChange` event
- Props have consistent names across components and deprecated old props
  - `Carousel` got `pagination` prop and deprecated `disablePagination` prop
  - `Divider` got `direction` prop and deprecated `orientation` prop
  - `Modal` got `dismissButton` prop and deprecated `disableCloseButton` prop
  - `Pagination` got `intl` prop and deprecated `allyLabelNext`, `allyLabelPage`, `allyLabelPrev` and `allyLabel` props
  - `Scroller` got `gradientColor` prop and deprecated `gradientColorScheme` prop
  - `Scroller` got `alignScrollIndicator` prop and deprecated `scrollIndicatorPosition` prop
  - `Tabs` got `gradientColor` prop and deprecated `gradientColorScheme` prop
  - `Tabs Bar` got `gradientColor` prop and deprecated `gradientColorScheme` prop
  - `Text Field Wrapper` got `showCounter` prop and deprecated `showCharacterCount` prop
  - `Textarea Wrapper` got `showCounter` prop and deprecated `showCharacterCount` prop
  - `Text List` got `type` prop and deprecated `listType` and `orderType` prop
- Props have consistent values across components and deprecated old values
  - `Icon` prop `color` got value `state-disabled` and removed `disabled` value
  - `Link Tile` prop `weight` got value `semi-bold` and deprecated `semibold` value
  - `Tabs Bar` and `Tabs` prop `weight` got value `semi-bold` and deprecated `semibold` value
  - `Tag` prop `color` got values `notification-info-soft`, `notification-warning-soft`, `notification-success-soft`,
    `notification-error-soft` and deprecated `notification-warning`, `notification-success`, `notification-error` values

#### Changed

- `Display` uses font-weight regular and font-style normal
- Partials: `getInitialStyles` matches new design language
- Partials: All component related, slotted Light DOM styles have been moved to `getInitialStyles`
- Styles: `getFocusStyle` and `pds-focus` doesn't need `theme` parameter anymore
- Styles: `breakpoint{Base|XS|S|M|L|XL|XXL}` and `$pds-breakpoint-{base|xs|s|m|l|xl|xxl}` are provided as number without
  unit (px)
- `Link Tile` matches new design language
- Typings for all component props start with the component name, e.g. `SwitchAlignLabel`, `TabsBarGradientColor` or
  `LinkPureIcon`
- `Icon` prop `color` value `disabled` is renamed to `state-disabled`
- `Tag` prop `color` value `notification-info` is renamed to `notification-info-soft`

#### Fixed

- `Text Field Wrapper` calendar and time indicator icons respect color definition in dark theme
- `Text Field Wrapper` has correct height when type date or time is used
- Partials: Typings of return value with and without options parameter
- `Modal` scrolling behavior on mouse drag

#### Removed

- `Heading`: value `xxx-large` for prop `size`
- Styles: `headingXXXLargeStyle` and `pds-heading-xxx-large`
- Styles: `fontSizeHeadingXXLarge` and `$pds-font-size-heading-xx-large`

### [3.0.0-alpha.2] - 2023-02-27

#### 🤖 Property deprecations 🤖

##### Carousel:

- Prop `wrap-content` is deprecated.

```diff
- <p-carousel wrap-content="true"></p-carousel>
+ <p-carousel></p-carousel>
```

##### Divider:

- Prop values `neutral-contrast-low | neutral-contrast-medium | neutral-contrast-high` of `color` prop are deprecated.

```diff
- <p-divider color="neutral-contrast-low"></p-divider>
+ <p-divider color="contrast-low"></p-divider>

- <p-divider color="neutral-contrast-medium"></p-divider>
+ <p-divider color="contrast-medium"></p-divider>

- <p-divider color="neutral-contrast-high"></p-divider>
+ <p-divider color="contrast-high"></p-divider>
```

#### Changed

- `Divider`, `Button Group`, `Carousel` and `Text List` match new design language
- Background color of `Scroller`'s `prev` and `next` buttons in dark theme
- Partials: Removed deprecated `withoutTags` option for all partials, please use `format: 'jsx'` instead
- `Content Wrapper` default value of prop `width` has changed from `basic` to `extended`

#### Added

- `Model Signature`
- Props `align-header` and `width` for `Carousel`
- Vue: plugin functions `createPorscheDesignSystem` and `usePorscheDesignSystemPlugin`

#### Fixed

- `Radio Button Wrapper` keyboard arrow navigation
- `Button Pure` and `Link Pure` lagging active state background when scrolling on iOS

### [3.0.0-alpha.1] - 2023-02-16

#### Added

- Porsche Next font supports Vietnamese charset
- Prop `color` of `Icon` supports `disabled`
- React: `patchRemixRunProcessBrowserGlobalIdentifier` binary to support SSR components with Remix

#### Changed

- `Stepper Horizontal` matches new design language
- Styles: Optimize design tokens "spacing", "typography" and "theme" provided by styles sub-package
  `@porsche-design-system/components-{js|angular|react|vue}/styles`
- Styles: Use calc() instead of max() to calculate padding for `gridStyle` (JS) and `pds-grid` (SCSS)
- Styles: `gridStyle` (JS) and `pds-grid` (SCSS) uses optimized grid gap

### [3.0.0-alpha.0] - 2023-02-08

#### Note to the new `v3` major release of the Porsche Design System

With the new **Porsche Design Language** comes a lot of changes regarding layout and design principles. To keep
refactoring efforts as low as possible when upgrading from `v2` to `v3`, **breaking changes** were avoided as far as
possible. Nevertheless, there are a few breaking changes and some more deprecations which should receive attention.

#### 👹 Breaking Changes 👹

##### Button:

- Removed deprecated prop `tabbable`.

```diff
- <p-button tabbable="false">Some label</p-button>
+ <p-button tabindex="-1">Some label</p-button>
```

- Default value of prop `icon` has changed from `arrow-head-right` to `none`. Therefore, the `icon` property **must** be
  set if the component has the `hide-label` property.

```diff
- <p-button hide-label="true">Some label</p-button>
+ <p-button hide-label="true" icon="arrow-right">Some label</p-button>

- <p-button hide-label="{ base: true, m: false }">Some label</p-button>
+ <p-button hide-label="{ base: true, m: false }" icon="arrow-right">Some label</p-button>
```

##### Button Pure:

- Removed `subline` slot (visually not intended anymore).

```diff
<p-button-pure>
  Some label
-   <p slot="subline">Some Subline</p>
</p-button-pure>
```

- Removed deprecated prop `tabbable`.

```diff
- <p-button-pure tabbable="false">Some label</p-button-pure>
+ <p-button-pure tabindex="-1">Some label</p-button-pure>
```

##### Icon:

- Value `inherit` for prop `color` works slightly different to the previous major version. A CSS filter is required to
  apply custom coloring to take advantage of using an SVG embedded in an `<img/>` for better SSR support and loading
  performance in general.

```diff
- <p-icon color="inherit" style="color: white;"></p-icon>
+ <p-icon color="inherit" style="filter: invert(100%);"></p-icon>
```

- Camel case syntax for `name` prop isn't supported, please use param case syntax instead (TypeScript typings have been
  updated too).

```diff
- <p-icon name="arrowRight"></p-icon>
+ <p-icon name="arrow-right"></p-icon>
```

##### Link:

- Default value of prop `icon` has changed from `arrow-head-right` to `none`. Therefore, the `icon` property **must** be
  set if the component has the `hide-label` property.

```diff
- <p-link href="#" hide-label="true">Some label</p-link>
+ <p-link href="#" hide-label="true" icon="arrow-right">Some label</p-link>

- <p-link href="#" hide-label="{ base: true, m: false }">Some label</p-link>
+ <p-link href="#" hide-label="{ base: true, m: false }" icon="arrow-right">Some label</p-link>
```

##### Link Pure:

- Removed `subline` slot (visually not intended anymore).

```diff
<p-link-pure href="#">
  Some label
-   <p slot="subline">Some Subline</p>
</p-link-pure>
```

##### Marque:

- Removed `variant` property.

```diff
- <p-marque variant="75-years"></p-marque>
+ <p-marque></p-marque>
// or even better, replace component by wordmark
+ <p-wordmark></p-wordmark>
```

##### Switch:

- Removed deprecated prop `tabbable`.

```diff
- <p-switch tabbable="false">Some label</p-switch>
+ <p-switch tabindex="-1">Some label</p-switch>
```

##### Partials:

- `getIconLinks()` partial accepts only param-cased icon names.

```diff
- require('@porsche-design-system/components-js/partials').getIconLinks({ icons: ['arrowRight'] })

+ require('@porsche-design-system/components-js/partials').getIconLinks({ icons: ['arrow-right'] })
```

##### CSS global scope:

- Changed naming of CSS global variables names.

```diff
- --p-animation-duration__spinner
- --p-animation-duration__banner
+ --p-animation-duration
```

#### 🤡 Component deprecations 🤡

All deprecated components are refactored to match the new design language, therefor it's technically not breaking, but
we highly recommend to migrate to the mentioned alternative, since those deprecated components will be removed with next
major version.

##### Content Wrapper:

- Component is deprecated and will be removed with the next major release. Please use **[Porsche Grid](styles/grid)**
  instead, which is based on [CSS Grid](https://css-tricks.com/snippets/css/complete-guide-grid) covering the specific
  layout needs for a harmonic appearance across all digital Porsche touch-points.

##### Flex:

- Component is deprecated and will be removed with the next major release. In general, please use native
  [CSS Flex](https://css-tricks.com/snippets/css/a-guide-to-flexbox) instead for better performance and more
  standardized layout technique.

##### Grid:

- Component is deprecated and will be removed with the next major release. In general, please use native
  [CSS Grid](https://css-tricks.com/snippets/css/complete-guide-grid) in combination with
  **[Porsche Grid](styles/grid)** instead for better performance and more standardized layout technique.

##### Headline:

```diff
- <p-headline>The quick brown fox jumps over the lazy dog</p-headline>
+ <p-heading>The quick brown fox jumps over the lazy dog</p-heading>
```

##### Link Social:

- Component is deprecated and will be removed with the next major release. Please use the **[Link](components/link)**
  component instead.

#### 🤖 Property deprecations 🤖

All deprecated properties are still present without any effect, therefor it's technically not breaking, but we highly
recommend to migrate and remove the deprecated props since those ones will be removed with next major version.

##### Button Pure:

- Prop `weight` is deprecated, only regular font weight will be applied.

```diff
- <p-button-pure weight="thin">Some label</p-button-pure>
- <p-button-pure weight="regular">Some label</p-button-pure>
- <p-button-pure weight="semibold">Some label</p-button-pure>
- <p-button-pure weight="bold">Some label</p-button-pure>
+ <p-button-pure>Some label</p-button-pure>
```

##### Content Wrapper (deprecated):

- Prop `theme` and `background-color` are deprecated.

```diff
- <p-content-wrapper theme="dark" background-color="default">Some content</p-content-wrapper>
+ <p-content-wrapper>Some content</p-content-wrapper>
```

##### Grid (deprecated):

- The `gutter` property is deprecated and has no effect anymore. Instead, a fluid gutter depending on the viewport width
  is used.

```diff
- <p-grid gutter="16">Some content</p-grid>
- <p-grid gutter="24">Some content</p-grid>
- <p-grid gutter="36">Some content</p-grid>
+ <p-grid>Some content</p-grid>
```

##### Icon:

- Prop `lazy` is deprecated.

```diff
- <p-icon lazy="true"></p-icon>
+ <p-icon></p-icon>
```

##### Link Pure:

- Prop `weight` is deprecated, only regular font weight will be applied.

```diff
- <p-link-pure href="#" weight="thin">Some label</p-link-pure>
- <p-link-pure href="#" weight="regular">Some label</p-link-pure>
- <p-link-pure href="#" weight="semibold">Some label</p-link-pure>
- <p-link-pure href="#" weight="bold">Some label</p-link-pure>
+ <p-link-pure href="#">Some label</p-link-pure>
```

##### Segmented Control:

- Prop `background-color` is deprecated.

```diff
- <p-segmented-control background-color="background-surface">
   <p-segmented-control-item value="xs">XS</p-segmented-control-item>
   <p-segmented-control-item value="s">S</p-segmented-control-item>
 </p-segmented-control>
+ <p-segmented-control>
   <p-segmented-control-item value="xs">XS</p-segmented-control-item>
   <p-segmented-control-item value="s">S</p-segmented-control-item>
 </p-segmented-control>
```

#### 👾 Property value deprecations 👾

All deprecated values are mapped to new ones, therefor it's technically not breaking, but we highly recommend to migrate
to the new values since those ones will be removed with next major version.

##### Banner:

- Prop value `fluid` of `width` prop is deprecated.

```diff
- <p-banner width="fluid"></p-banner>
+ <p-banner></p-banner>
```

- Prop value `neutral` of `state` prop is deprecated.

```diff
- <p-banner state="neutral">
  <span slot="title">Some banner title</span>
  <span slot="description">Some banner description. You can also add inline <a href="https://porsche.com">links</a> to route to another page.</span>
 </p-banner>
+ <p-banner state="info">
  <span slot="title">Some banner title</span>
  <span slot="description">Some banner description. You can also add inline <a href="https://porsche.com">links</a> to route to another page.</span>
 </p-banner>
```

##### Content Wrapper:

- Prop value `fluid` of `width` prop is deprecated.

```diff
- <p-content-wrapper width="fluid">Some content</p-content-wrapper>
+ <p-content-wrapper>Some content</p-content-wrapper>
```

##### Icon:

- Prop values
  `brand | default | neutral-contrast-low | neutral-contrast-medium | neutral-contrast-high | notification-neutral` of
  `color` prop are deprecated.

```diff
- <p-icon color="brand"></p-icon>
+ <p-icon color="primary"></p-icon>

- <p-icon color="default"></p-icon>
+ <p-icon color="primary"></p-icon>

- <p-icon color="neutral-contrast-low"></p-icon>
+ <p-icon color="contrast-low"></p-icon>

- <p-icon color="neutral-contrast-medium"></p-icon>
+ <p-icon color="contrast-medium"></p-icon>

- <p-icon color="neutral-contrast-high"></p-icon>
+ <p-icon color="contrast-high"></p-icon>

- <p-icon color="neutral-contrast-neutral"></p-icon>
+ <p-icon color="contrast-info"></p-icon>
```

##### Inline Notification:

- Prop value `neutral` of `state` prop is deprecated.

```diff
- <p-inline-notification state="neutral"></p-inline-notification>
+ <p-inline-notification state="info"></p-inline-notification>
```

##### Tag:

- Prop value `notification-neutral | neutral-contrast-high | background-default` of `color` prop is deprecated.

```diff
- <p-tag color="notification-neutral">Color label</p-tag>
+ <p-tag color="notification-info">Color label</p-tag>

- <p-tag color="neutral-contrast-high">Color label</p-tag>
+ <p-tag color="primary">Color label</p-tag>

- <p-tag color="background-default">Color label</p-tag>
+ <p-tag color="background-base">Color label</p-tag>
```

##### Tag Dismissible:

- Prop value `background-default` of `color` prop is deprecated.

```diff
- <p-tag-dismissible color="background-default">Color label</p-tag-dismissible>
+ <p-tag-dismissible color="background-base">Color label</p-tag-dismissible>
```

##### Text:

- Prop value `thin | semibold` of `weight` prop is deprecated.

```diff
- <p-text weight="thin">Some text</p-text>
+ <p-text>Some text</p-text>

- <p-text weight="semibold">Some text</p-text>
+ <p-text weight="semi-bold">Some text</p-text>
```

- Prop value
  `brand | default | neutral-contrast-low | neutral-contrast-medium | neutral-contrast-high | notification-neutral` of
  `color` prop is deprecated.

```diff
- <p-text color="brand">Some text</p-text>
+ <p-text>Some text</p-text>

- <p-text color="default">Some text</p-text>
+ <p-text>Some text</p-text>

- <p-text color="neutral-contrast-low">Some text</p-text>
+ <p-text color="contrast-low">Some text</p-text>

- <p-text color="neutral-contrast-medium">Some text</p-text>
+ <p-text color="contrast-medium">Some text</p-text>

- <p-text color="neutral-contrast-high">Some text</p-text>
+ <p-text color="contrast-high">Some text</p-text>

- <p-text color="notification-neutral">Some text</p-text>
+ <p-text color="notification-info">Some text</p-text>
```

##### ToastManager:

- Prop value `neutral` of `state` parameter is deprecated.

```diff
- …addMessage({ text: `Some message`, state: 'neutral' })
+ …addMessage({ text: `Some message`, state: 'info' })
```

#### Added

- `Display` component
- `Heading` component
- Prop `underline` for `Link Pure`
- Prop `theme` for `Checkbox Wrapper`, `Radio Button Wrapper`, `Popover`, `Tag Dismissible`, `Textarea Wrapper`,
  `Text Field Wrapper` and `Fieldset Wrapper`
- Prop `size` for `Icon` supports `x-small` and `x-large`
- Prop `size` for `Accordion` `compact="true"` supports `medium`

#### Changed

- `Spinner`, `Icon`, `Link Pure`, `Button Pure`, `Link`, `Link Social`, `Button`, `Checkbox Wrapper`,
  `Radio Button Wrapper`, `Popover`, `Modal`, `Select Wrapper`, `Tag`, `Tag Dismissible`, `Textarea Wrapper`,
  `Inline Notification`, `Banner`, `Toast`, `Grid`, `Flex`, `Pagination`, `Scroller`, `Accordion`, `Text`,
  `Text Field Wrapper`, `Content Wrapper`, `Segmented Control`, `Tabs`, `Tabs Bar`, `Headline` and `Fieldset Wrapper`
  match new design language
- `Icon` supports
  `primary | contrast-low | contrast-medium | contrast-high | notification-success | notification-warning | notification-error | notification-info | inherit`
  for `color` prop
- Default value of prop `width` of `Banner` has changed from `basic` to `extended`
- Default value of prop `action-icon` of `Inline Notification` has changed from `arrow-head-right` to `arrow-right`
- Default value of prop `name` of `Icon` has changed from `arrow-head-right` to `arrow-right`
- Default value of prop `variant` of `Link` and `Button` has changed from `secondary` to `primary`

#### Removed

- Custom slotted CSS for mostly all components. Equivalent styles are now provided by `getInitialStyles()` partial
  instead.
- `applyNormalizeStyles` option from `getInitialStyles()` partial which is applied by default now.

### [2.20.0] - 2023-02-06

### [2.20.0-rc.1] - 2023-02-06

### [2.20.0-rc.0] - 2023-01-30

#### Added

- `applyNormalizeStyles` option for `getInitialStyles()` partial which includes basic css styles for Light DOM

### [2.19.1-rc.1] - 2023-01-18

#### Added

- `jsdom-polyfill` subpackage is available at `@porsche-design-system/components-{js|angular|react|vue}/jsdom-polyfill`
  and can be used to have working web components in jsdom based tests (e.g. jest)
- `testing` subpackage is available at `@porsche-design-system/components-{js|angular|react|vue}/testing` to provide
  `getByRoleShadowed`, `getByLabelTextShadowed` and `getByTextShadowed` utilities which use `@testing-library/dom`
  queries internally to support Shadow DOM
- Validation if `prefix` is already reserved by a different version upon initialization of the Porsche Design System

#### Fixed

- `componentsReady()` waits for Porsche Design System being initialized before checking components which can happen in
  certain test scenarios without partials

### [2.19.1-rc.0] - 2023-01-18

#### Fixed

- Bug in `@porsche-design-system/components-react/ssr` where in some cases during SSG an error was thrown when
  components render their children conditionally

### [2.19.0] - 2022-12-22

### [2.19.0-rc.2] - 2022-12-22

### [2.19.0-rc.1] - 2022-12-22

#### Fixed

- `Stepper Horizontal` calculation of scroll position when used within any parent that has a margin or padding

### [2.19.0-rc.0] - 2022-12-21

#### Added

- Vue: typed components are available via the `@porsche-design-system/components-vue` package

#### Fixed

- `Modal` focus cycle when pressing Shift Tab right after it was opened

### [2.18.0] - 2022-12-15

### [2.18.0-rc.2] - 2022-12-14

#### Added

- Validation to ensure crucial partials are used.  
  **Disclaimer:** The Porsche Design System will **not** inject its initial styles anymore. Please use the
  `getInitialStyles()` partial to reduce flash of unstyled content (FOUC) as described here:
  [getInitialStyles() documentation](https://designsystem.porsche.com/latest/partials/initial-styles)

#### Changed

- `line-height` calculation for all components is handled CSS only now by using `ex`-unit in combination with `calc()`
  which gives the best performance, the easiest possible integration and respects UI best practices in having **larger**
  `line-height` values for **small** `font-size` definitions and **smaller** `line-height` values for **larger**
  `font-size` definitions. The calculated values by CSS slightly differ compared to the ones calculated by JavaScript,
  which might result in minor visual changes.

#### Fixed

- Screen reader announcements of `Textfield` and `Textarea` in `counter` mode
- Screen reader announcements in `Select Wrapper`

### [2.18.0-rc.1] - 2022-11-24

#### Added

- `Carousel` now has a `rewind` property, better prev/next icons, a `max-width` for `heading` and `description` and
  support for slotted `description`

#### Fixed

- `Select Wrapper` height if text is zoomed up to 200%

### [2.18.0-rc.0] - 2022-11-17

#### Added

- SSR/SSG ready components using Declarative Shadow DOM for Next JS are shipped via
  `@porsche-design-system/components-react/ssr`. To use it simply change your imports.

**Important:** make sure to apply the new `getDSRPonyfill()` partial right before your closing `</body>` tag. More
information can be found here:
[getDSRPonyfill() documentation](https://designsystem.porsche.com/latest/partials/dsr-ponyfill)

```diff
- import { PorscheDesignSystemProvider, PButton, ... } from '@porsche-design-system/components-react';
+ import { PorscheDesignSystemProvider, PButton, ... } from '@porsche-design-system/components-react/ssr';
+ import { getDSRPonyfill } from '@porsche-design-system/components-react/partials';
```

#### Changed

- Improve height calculation for `Accordion`
- Slotted anchor support for `Link Pure` is stricter (In case slotted `<a>` is used it must be a direct child of
  `Link Pure`)
- `getFontLinks()` partial now has `{ weights: ['regular', 'semi-bold'] }` for a default

### [2.17.0] - 2022-10-31

### [2.17.0-rc.0] - 2022-10-31

#### Added

- `Link Tile`

#### Fixed

- `Scroller` bug where scrollable content was not fully hidden by the gradient, when zoomed into the page.

#### Changed

- Removed `!important` keyword from css property `display` of `Link Pure` and `Button Pure`

### [2.16.3] - 2022-10-21

### [2.16.3-rc.0] - 2022-10-21

#### Fixed

- `Button Pure` and `Link Pure` error when using `size="inherit"` and `icon="none"`

#### Changed

- Replaced all internal usage of `Text` and `Headline` components

### [2.16.2] - 2022-09-15

### [2.16.2-rc.0] - 2022-09-15

#### Fixed

- Issue with `Popover` where drop-shadow is not shown correctly in Chrome >= 105
- Issue with `Carousel` and `wrap-content="true"` where the layout was out of sync with `Content Wrapper` for
  viewports >= 1760px.
- `Select Wrapper` with custom dropdown keeps attribute changes of native select options in sync if changed
  programmatically

### [2.16.1] - 2022-09-09

#### Fixed

- Issue with `Options` typing import for `Carousel`

### [2.16.0] - 2022-09-08

### [2.15.1-rc.1] - 2022-09-08

#### Added

- `Carousel`
- `Scroller`

#### Changed

- `Stepper Horizontal` now has `size` property
- `Stepper Horizontal` uses improved focus behavior in case it becomes scrollable and scroll indicators are centered
  correctly.
- `Tabs Bar` uses improved focus behavior in case it becomes scrollable and scroll indicators are centered correctly.

### [2.15.1-rc.0] - 2022-08-24

#### Fixed

- `Radio Button Wrapper` visual selection change bug in Safari >= 15.5

### [2.15.0] - 2022-08-22

### [2.15.0-rc.1] - 2022-08-18

#### Changed

- Downgraded `@angular` to `v13` to ensure backwards compatibility of `@porsche-design-system/components-angular`

### [2.15.0-rc.0] - 2022-08-16

#### Fixed

- `Popover` visual shadow bug in Safari
- `Stepper Horizontal Item` bug where pseudo styles of the counter element were overridable

### [2.15.0-beta.0] - 2022-08-05

#### Fixed

- `Tabs` & `Tabs Bar` `size` property when using `BreakpointCustomizable`

#### Changed

- `Modal` uses poly fluid sizing for outer spacing
- `Banner` uses poly fluid sizing for outer spacing
- `Content Wrapper` uses poly fluid sizing for inner spacing
- `Modal` min-width is slightly updated to perfectly fit into content area of `Content Wrapper` at 320px viewport width

#### Added

- Validation of properties for all components
- `Text Field Wrapper` with `input type="search"` is clearable via Escape key and custom clear button across browsers
- `Text Field Wrapper` with `input type="search"` shows a "Locate me" button when `actionIcon="locate"` is set, emits
  the `action` event on click and can be put into a loading state via `actionLoading="true"`

### [2.14.0] - 2022-07-11

### [2.14.0-rc.1] - 2022-07-11

### [2.14.0-rc.0] - 2022-07-11

#### Added

- `getBrowserSupportFallbackScript()` partial supporting `cdn` and `format` options as replacement for
  `includeOverlay()` of `@porsche-design-system/browser-notification` npm package
- `getCookiesFallbackScript()` partial supporting `cdn` and `format` options as replacement for `includeCookieOverlay()`
  of `@porsche-design-system/browser-notification` npm package

#### Changed

- `getMetaTagsAndIconLinks()` partial to return `theme-color` meta tags with `prefers-color-scheme: {light|dark}` media
  query

### [2.13.0] - 2022-06-23

### [2.13.0-rc.5] - 2022-06-23

#### Fixed

- `Stepper Horizontal Item` `state` validation
- `Button` and `Link` with `theme="dark" variant="tertiary"` and `Tag Dismissible` bug on Safari < v15.5 where wrong
  colors on hover were shown

### [2.13.0-rc.4] - 2022-06-22

#### Added

- `Stepper Horizontal`

### [2.13.0-rc.3] - 2022-06-22

#### Added

- `Segmented Control`

### [2.13.0-rc.2] - 2022-06-21

### [2.13.0-rc.1] - 2022-06-21

### [2.13.0-rc.0] - 2022-06-21

#### Changed

- `Button`, `Button Pure` and `Switch` apply `aria-disabled="true"` instead of `disabled` attribute to native button
  internally in case `disabled` and/or `loading` property is set

### [2.12.1] - 2022-05-25

### [2.12.1-rc.0] - 2022-05-25

#### Fixed

- Issue with `JssStyle` typing import

### [2.12.0] - 2022-05-19

#### Changed

- npm package is prepared for public release on [npmjs.org](https://npmjs.com)

### [2.12.0-rc.2] - 2022-05-12

### [2.12.0-rc.1] - 2022-05-11

### [2.12.0-rc.0] - 2022-05-04

#### Added

- `Table Head Cell` now has a `multiline` property

#### Changed

- `Headline` has no `hypens` / `overflow-wrap` style by default
- Partials now throw an exception if they are executed in browser

#### Fixed

- Exception in `Headline`, `Select Wrapper`, `Text` and `Text List` when changing `theme` prop from `dark` to `light`
- `getInitialStyles()` partial now returns `.hydrated` styles, too

### [2.11.0-skeletons] - 2022-04-21

### [2.11.0] - 2022-04-21

### [2.11.0-rc.0] - 2022-04-20

#### Added

- `Tag`
- `Tag Dismissible`

### [2.10.0-skeletons] - 2022-04-13

### [2.10.0] - 2022-04-13

### [2.9.3-rc.1] - 2022-04-06

#### Added

- `Text Field Wrapper` now has a `showCharacterCount` property which can be used to hide the character count when a
  `maxLength` attribute is set on the wrapped `input`.
- `Textarea Wrapper` now has a `showCharacterCount` property which can be used to hide the character count when a
  `maxLength` attribute is set on the wrapped `textarea`.

### [2.9.3-rc.0-skeletons] - 2022-03-29

### [2.9.3-rc.0] - 2022-03-28

#### Added

- `Text Field Wrapper` supports `unit` property on `input type="text"`
- `Marque` optional configurable clickable/focusable area by defining padding on host element

#### Fixed

- `Tabs Item` improved accessibility
- Angular: circular dependency in development mode in `2.9.2-skeletons`

### [2.9.2-skeletons] - 2022-03-24

#### Added

- **[EXPERIMENTAL]** `getInitialStyles` partial now accepts a `skeletonTagNames` array of component names that will
  initially have skeleton styles while the Porsche Design System is loading
- **[EXPERIMENTAL]** `Button`, `Button Pure`, `Checkbox Wrapper`, `Fieldset Wrapper`, `Link`, `Link Pure`,
  `Link Social`, `Radio Button Wrapper`, `Select Wrapper`, `Text Field Wrapper`, `Textarea Wrapper` can now have initial
  skeleton styles when passed as `skeletonTagNames` to the `getInitialStyles` partial

### [2.9.2] - 2022-03-24

### [2.9.2-rc.1] - 2022-03-23

#### Fixed

- Bug caused by Chrome where hover styles of `Link Pure` are not displayed correctly

### [2.9.2-rc.0] - 2022-03-22

#### Added

- Normalized font behavior (`hyphen`, `overflow-wrap` and `text-size-adjust`) across components

#### Fixed

- `Modal` scrolling and pinch to zoom on iOS
- `Modal` initial position if scrollable
- `Table Head Cell` sort icon `asc` + `desc`

### [2.9.1] - 2022-03-10

### [2.9.1-rc.0] - 2022-03-09

#### Added

- Styles for slotted `<button>` in `Text`

#### Changed

- `Modal` heading and aria validation happens only when open

#### Fixed

- React: bundling format of partials

### [2.9.0] - 2022-02-28

### [2.9.0-rc.1] - 2022-02-25

#### Fixed

- `Modal` focus trap respecting elements in shadow DOM and dynamically added/removed elements on first level
- `Tabs Item` focus outline on click in Safari
- Error while using partials in Vanilla JS and Angular

### [2.9.0-rc.0] - 2022-02-16

#### Added

- `getFontFaceStylesheet` returns additional `<link>` tags with `rel="preconnect"` and `rel="dns-prefetch"`
- Option `format` to partials `getFontFaceStylesheet`, `getComponentChunkLinks()`, `getFontLinks()`, `getIconLinks()`,
  `getInitialStyles()`, `getLoaderScript()` and `getMetaTagsAndIconLinks()`

#### Deprecated

- The option `withoutTags` of partials `getFontFaceStylesheet`, `getComponentChunkLinks()`, `getFontLinks()`,
  `getIconLinks()`, `getInitialStyles()`, `getLoaderScript()` and `getMetaTagsAndIconLinks()` is deprecated and will be
  removed in `v3.0.0`. Please use `format: 'jsx'` instead.

```diff
- <link rel="stylesheet" href={getFontFaceStylesheet({ withoutTags: true })} crossOrigin="true" />
+ {getFontFaceStylesheet({ format: 'jsx' })}
```

### [2.9.0-beta.1] - 2022-01-27

#### Added

- `:focus-visible` content of selected Tab in `Tabs` component gets focus styling
- Improved accessibility of `Text Field Wrapper` and `Textarea Wrapper` when `maxlength` attribute is set
- `Modal` aria property
- `Modal` class for slotted elements to make content full-width

#### Changed

- `Button Pure` and `Link Pure` removed `position: relative` imposition, make sure to **not** override it with
  `position: static`

#### Fixed

- `Modal` close button styles when no heading is passed

### [2.9.0-beta.0] - 2022-01-18

#### Added

- React: `getByRoleShadowed`, `getByLabelTextShadowed` and `getByTextShadowed` utilities which uses
  `@testing-library/dom` queries internally to support Shadow DOM

#### Fixed

- React: `UnhandledPromiseRejectionWarning` when using `skipPorscheDesignSystemCDNRequestsDuringTests()`

### [2.8.0] - 2022-01-17

#### Fixed

- Accessibility issue of `Icon` component in Windows High Contrast Mode in Chromium Browser

### [2.8.0-rc.0] - 2022-01-14

#### Added

- Support for `tabindex` attribute on `Button`, `Button Pure`, `Switch`, `Link`, `Link Pure` and `Link Social`

#### Changed

- `:focus-visible` style matches outline color of `Button` while hovered

#### Deprecated

- The `tabbable` property of `Button`, `Button Pure` and `Switch` is deprecated and will be removed in `v3.0.0`. Please
  use `tabindex` instead.

```diff
- <p-button tabbable="false">Some button</p-button>
+ <p-button tabindex="-1">Some button</p-button>
```

### [2.8.0-beta.3] - 2021-12-22

#### Added

**Disclaimer:** The provided themes `light-electric` and `dark-electric` are just a proof of concept, it's **not**
accessible regarding its color contrast and might even be removed in an upcoming major release again.

- `light-electric` theme for `Switch`
- `dark-electric` theme for `Button Pure` and `Link Pure`
- Character counter to `Text Field Wrapper` and `Textarea Wrapper` if `maxlength` is present on `input type="text"` and
  `textarea`

#### Changed

- `:focus-visible` style matches outline color of `Switch` while hovered

#### Fixed

- Box model of `Button Pure`

### [2.8.0-beta.2] - 2021-12-22

#### Fixed

- `Content Wrapper` regression for `!important` style

#### Added

- Usage validation for `Link`, `Link Pure` and `Link Social`

### [2.8.0-beta.1] - 2021-12-16

#### Fixed

- `Select Wrapper` validation of select element

### [2.8.0-beta.0] - 2021-12-15

#### Changed

- Angular: Increased peer dependency to `>=12.0.0 <14.0.0`

### [2.7.0] - 2021-12-14

### [2.7.0-rc.0] - 2021-12-14

#### Removed

- `offset-bottom` prop of `Toast` (use `--p-toast-position-bottom` CSS variable instead)

### [2.7.0-beta.6] - 2021-12-08

#### Added

- `Popover`

### [2.7.0-beta.5] - 2021-12-07

#### Added

**Disclaimer:** The provided theme `light-electric` is just a proof of concept, it's **not** accessible regarding its
color contrast and might even be removed in an upcoming major release again.

- `light-electric` theme for `Accordion`, `Link`, `Link Pure`, `Button`, `Button Pure`, `Tabs`, `Tabs Bar`

### [2.7.0-beta.4] - 2021-12-02

### [2.7.0-beta.3] - 2021-11-30

#### Added

- `Accordion` uses `MutationObserver` fallback when no `ResizeObserver` is available in older browsers

#### Fixed

- `Link` and `Link Social` not adapting slotted anchor to the width of the element

### [2.7.0-beta.2] - 2021-11-24

#### Added

- `Toast`

#### Fixed

- `Banner` animations respect offset correctly

### [2.7.0-beta.1] - 2021-11-16

#### Fixed

- `Headline` applies `align` and `ellipsis` prop correctly

### [2.7.0-beta.0] - 2021-11-11

#### Added

- New `aria` property for `ARIA` attribute handling for: `Button`, `Button Pure`, `Icon`, `Link`, `Link Pure`, `Marque`,
  `Spinner`

#### Fixed

- React: warnings about `useLayoutEffect` in SSR context

### [2.6.1] - 2021-11-05

#### Fixed

- Prevent breaking entire Porsche Design System due to lacking support of `ResizeObserver`, however `Accordion` still
  requires it

### [2.6.0] - 2021-11-04

#### Added

- `unit` and `unitPosition` properties to `Text Field Wrapper`

### [2.6.0-beta.0] - 2021-10-29

#### Changed

- Use `Heiti SC` (pre-installed on iOS/macOS) and `SimHei` (pre-installed on Windows) as Chinese fallback font

#### Added

- `Marque` uses `webp` images for browsers that support it
- `Inline Notification`
- `Icon` now supports `success` for `name` property

#### Fixed

- Colors of `Banner` for dark theme
- Replaced CSS `inset` property with `top`, `left`, `right` and `bottom` for browser compatibility
- Opening and closing transition of `Modal`

### [2.5.1-beta.0] - 2021-10-11

#### Fixed

- Possible exceptions when components get unmounted directly

### [2.5.0] - 2021-10-04

#### Added

- `SimHei` and `黑体` as fallback for all components' `font-family`

### [2.5.0-beta.1] - 2021-09-28

#### Changed

- React: improved render behavior of components

### [2.5.0-beta.0] - 2021-09-22

#### Added

- React: utility function `skipPorscheDesignSystemCDNRequestsDuringTests`

### [2.4.0] - 2021-09-21

### [2.4.0-beta.2] - 2021-09-21

#### Added

- `Link Social` and `Icon` now support `kakaotalk`, `naver`, `reddit` and `tiktok`
- JSS caching mechanism to improve style performance

#### Changed

- Alignment of `linkedin` icon
- Improved accessibility of `Select Wrapper`
- `Icon` loading behaviour to non-blocking, components using the `Icon` will no longer wait for it to load
- Validation messages of `Fieldset Wrapper` have now an additional icon representing the validation state

#### Fixed

- Box model of `Link Pure`
- Focus of `Link Pure` with slotted anchor and hidden label
- Focus cycling of `Modal` without focusable children
- Suppress CORS error

### [2.4.0-beta.1] - 2021-08-26

#### Added

- `active` property to `Button Pure`

### [2.4.0-beta.0] - 2021-08-26

#### Added

- `icon` property of `Button Pure` and `Link Pure` was extended by `none` value
- `alignLabel` and `stretch` property to `Button Pure` and `Link Pure`

#### Changed

- Improved `:focus-visible` and `:hover:focus-visible` colors for `Link Social` and `Link`
- Improved slotted `<a>` coloring in dark theme for `Link Social` and `Link`
- Validation messages of `Checkbox Wrapper`, `Radio Button Wrapper`, `Select Wrapper`, `Textarea Wrapper` and
  `Text Field Wrapper` have now an additional icon representing the validation state
- `Modal` backdrop behavior to close modal on mouse-down

#### Fixed

- Slotted `<a>` coloring in dark theme for `Text`, `Headline`, `Text List`, `Banner`, `Select Wrapper` and `Link Pure`
- Wrong background color of scrollable `Modal`'s backdrop in Safari

### [2.3.0] - 2021-07-28

### [2.3.0-beta.3] - 2021-07-28

#### Changed

- `Accordion` reduce paddings, vertically align carets to the first heading row, adjust border color and hover styles

#### Fixed

- `Text Field Wrapper` accessibility of type password and search

### [2.3.0-beta.2] - 2021-07-15

#### Added

- `Checkbox Wrapper`, `Radio Button Wrapper`, `Select Wrapper`, `Textarea Wrapper` and `Text Field Wrapper` now reflect
  changes of the `required` attribute on their child component
- `multiline` property to `Table Cell`
- Partial function `getLoaderScript()` to initialize Porsche Design System as early as possible

#### Fixed

- `Table Head Cell` uses semi bold instead of bold as font weight
- Transition of `Modal`

### [2.3.0-beta.1] - 2021-07-08

#### Added

- `Accordion`

#### Changed

- Removed initial delay of `Banner`

### [2.3.0-beta.0] - 2021-07-01

#### Added

- `Table`
- Angular: export types from package root
- Accessibility icon

#### Changed

- `Button`, `Button Pure` and `Switch` are now focusable while in `loading` state
- `Text` and `Headline` inherits white-space CSS property
- React: sync component props via property instead of attribute

#### Fixed

- Angular: support `"strictTemplates": true` option in `tsconfig.json`
- Use correct icon for `arrow-last` and `arrow-first` in `Icon`, `Button` and `Link` components

### [2.2.1] - 2021-06-08

#### Changed

- Optimize vertical alignment of `Modal`

#### Fixed

- URL in inject global style warning

### [2.2.1-beta.1] - 2021-06-02

#### Fixed

- Margin of `Tabs Bar` within `Tabs` for Firefox and Safari
- SVG of `Icon` is not removed after prop change, e.g. on color change
- Fullscreen behavior of `Modal` on screens larger than 1760px

### [2.2.0] - 2021-05-19

#### Fixed

- `Text` inside `Button` now has the proper size on iOS Safari when changing to and from landscape mode
- `Banner` can now be re-opened after closing
- Closing one `Banner` will not close other `Banners` on the site

### [2.2.0-beta.2] - 2021-05-12

#### Fixed

- `Select Wrapper` value changes are now reflected correctly
- `Select Wrapper` dark theme background color if used with `filter` prop

### [2.2.0-beta.1] - 2021-05-05

#### Added

- Partial function `getIconLinks()` to preload Porsche Design System Icons

#### Fixed

- `Text Field Wrapper` spacing in Safari

### [2.2.0-beta.0] - 2021-05-05

#### Added

- Partial function `getMetaTagsAndIconLinks()` to simplify cross device fav and meta icons

### [2.1.0] - 2021-05-03

### [2.1.0-beta.0] - 2021-05-03

#### Added

- `Switch`

#### Changed

- `Text` automatically breaks words/strings into new line being too long to fit inside their container
- `Headline` automatically breaks words/strings into new line being too long to fit inside their container
- Extended `Fieldset Wrapper` with `labelSize`, `required`, `state` and `message` properties. If the `Fieldset Wrapper`
  is set to required only the label of the **Fieldset Wrapper** gets an asterisk. It is removed from all wrapped child
  components, as long as they are Porsche Design System form elements.

### [2.0.3] - 2021-04-28

### [2.0.3-beta] - 2021-04-28

#### Fixed

- Angular: Events firing twice in `Pagination`, `Modal`, `Tabs`, `Tabs Bar` and `Banner` component

### [2.0.2] - 2021-04-21

### [2.0.2-beta.0] - 2021-04-20

#### Fixed

- TypeScript build errors due to duplicate declarations in `types.d.ts`

### [2.0.1] - 2021-04-16

#### Fixed

- Visual appearance of `Checkbox Wrapper` in iOS Safari
- A bug where `Text Field Wrapper` would throw an error when reattaching to DOM too quickly
- Visual bug in Firefox when zooming out `Text Field Wrapper`, `Checkbox Wrapper` and `Textarea Wrapper`
- Angular: Streamline component styles in dark theme

#### Changed

- Aligned focus states of `Checkbox Wrapper` and `Radio Button Wrapper` across browsers

### [2.0.0] - 2021-04-13

In keeping with [Semver](https://semver.org/), Porsche Design System v2.0.0 was released due to changes in the API,
fundamental changes in loading behavior and others. With our new major version `v2.0.0` there are some important changes
that you should watch out for. To make the migration from `v1.5.x` to our current `v2.0.0` easier, we offer a few
guidelines.

## General changes / improvements:

#### All components, icons, fonts, styles and marque of the Porsche Design System are loaded versioned and chunked from a central CDN

This way all web based digital Porsche products share and use the cached and versioned assets regardless of the JS
framework used to improve loading performance across the Porsche group. Only a tiny (1.4kb sized) Porsche Design System
loader script gets bundled into your application code. Everything else gets loaded versioned, cached and chunked from a
central CDN ([read more](https://designsystem.porsche.com/latest/performance/cdn)). However, this also means that you
will need an **Internet connection** to render the components in a browser (possibly relevant for development stage or
intranet applications).

#### Enabling Micro Frontend Architecture

In case of a micro-frontend architecture, multiple instances and versions of the Porsche Design System can be combined
in a final application by configurable prefixing technique of the Porsche Design System components during runtime.
Please refer to our framework specific guidelines
[Vanilla JS](https://designsystem.porsche.com/latest/start-coding/vanilla-js),
[Angular](https://designsystem.porsche.com/latest/start-coding/angular) and
[React](https://designsystem.porsche.com/latest/start-coding/react).

#### Prevent Flash of Unstyled Content (FOUC) and Flash of Unstyled Text (FOUT)

To prevent FOUC/FOUT, the Porsche Design System offers various partials as part of the
`@porsche-design-system/components-{js|angular|react}` package to ensure all necessary Porsche Design System fonts and
components are fully loaded. If you've used the `@porsche-design-system/partials` package previously, stop using it and
replace the integration with the partials provided by `@porsche-design-system/components-{js|angular|react}` package.
Have a look at our [FOUC/FOUT guidelines](https://designsystem.porsche.com/latest/performance/loading-behaviour).

```diff
- <%= require('@porsche-design-system/partials').getPorscheDesignSystemCoreStyles() %>
+ <%= require('@porsche-design-system/components-{js|angular|react}/partials').getInitialStyles() %>

- <%= require('@porsche-design-system/partials').getFontFaceCSS() %>
+ <%= require('@porsche-design-system/components-{js|angular|react}/partials').getFontFaceStylesheet() %>

- <link rel="preload" href="path/to/webfont/nameOfWebFontFile" as="font" type="font/woff2" crossorigin />
+ <%= require('@porsche-design-system/components-{js|angular|react}/partials').getFontLinks({ weights: ['regular', 'semi-bold'] }) %>
```

#### Added support for China CDN

Our CDN is configured to forward requests to Chinese CDN automatically when necessary. So you're good to go without any
configuration or multiple region specific builds of your application. However, if you are aiming for the maximum
possible performance in China, you can configure which CDN the Porsche Design System must use. Please follow our
[CDN guidelines](https://designsystem.porsche.com/latest/performance/cdn) for more information.

#### New/optimized components

- **Tabs**
- **Tabs Bar**
- **Banner**
- **Modal**
- Headline
- Select
- Pagination
- Button
- Button Pure
- Link
- Link Pure
- Spinner
- Checkbox
- Radio Button

#### Improved TypeScript support for Angular and React

To ensure the best possible typing support, we have refactored our Angular and React wrappers which integrate the native
web components of the Porsche Design System.

#### componentsReady() works reliable

Because the Porsche Design System components get loaded async at the time they are needed, it might be relevant within
your application or test automation to know when those have been initialized. Therefore, we provide in all three
`@porsche-design-system/components-{js|angular|react}')` packages a reliable helper function `componentsReady()`.
[Read more about it](https://designsystem.porsche.com/latest/helpers/components-ready).

#### Removed "blur on focus"

Now focus styling is only applied when you navigate through keyboard and ignored by mouse interaction for browsers
supporting `:focus-visible` otherwise it will fallback to `:focus` CSS implementation.

#### Changed focus styling for a better compromise between accessibility and visual appearance

Color and outline of general focus styling has changed to `currentColor` for light/dark theme with an outline of 1px
width/offset. If you have custom components build with the usage of our `@porsche-design-system/utilities` package then
update it to the latest version.

#### Improved geometry of Porsche Next font

For better alignment and readability we've changed the geometry of the Porsche Next font which results in a visual
change of font size and spacing.

#### Dropped support for IE11 and EdgeHTML according to Porsche's official browser strategy 2021

If you still need to support these browsers, you have to stick to `v1.5.x`. We offer a Browser Notification package
`@porsche-design-system/browser-notification` to alert users that these browsers are no longer supported. It supports a
blocking layer (to be used with Porsche Design System `v2.x`), or a dismissible banner (to be used with Porsche Design
System `v1.x`). Please refer to our
[Browser compatibility guidelines](https://designsystem.porsche.com/latest/help/browser-compatibility).

#### Changed default type of Button and Button Pure

To be in sync with native `<button>` behavior we've changed the default `type` of **Button** and **Button Pure**
component. Those components will render a button within their Shadow DOM as `<button type="submit">` ( previously
`<button type="button">`).

- `submit`: The button submits the form data to the server. This is the default if the attribute is not specified for
  buttons associated with a `<form>`, or if the attribute is an empty or invalid value.
- `button`: The button has no default behavior, and does nothing when pressed by default. It can have client-side
  scripts listen to the element's events, which are triggered when the events occur.

#### Changed support for wrapped links around Link, Link Pure and Link Social component

Due to the support for setting links (`<a href="#">`) in our **Link**, **Link Pure** and **Link Social** components as
child, we've removed support for styling the anchor tag (`<a>`) when it surrounds the component. So we recommend
changing the position of the `<a>` tag from wrapping the component to a direct slot (child) of it.

```diff
- <a href="#"><p-link>Some label</p-link></a>
+ <p-link><a href="#">Some label</a></p-link>

- <a href="#"><p-link-pure>Some label</p-link-pure></a>
+ <p-link-pure><a href="#">Some label</a></p-link-pure>

- <a href="#"><p-link-social>Some label</p-link-social></a>
+ <p-link-social><a href="#">Some label</a></p-link-social>
```

#### Automatic \* asterisk symbol to form field labels

We added an automatic generated _ asterisk symbol to form field labels which have the required attribute. This might
lead to a doubled _ symbol if you set one by yourself.

```diff
- <p-text-field-wrapper label="Some label *"><input type="text" name="some-name" required /></p-text-field-wrapper>
+ <p-text-field-wrapper label="Some label"><input type="text" name="some-name" required /></p-text-field-wrapper>

- <p-checkbox-wrapper label="Some label *"><input type="checkbox" name="some-name" required /></p-checkbox-wrapper>
+ <p-checkbox-wrapper label="Some label"><input type="checkbox" name="some-name" required /></p-checkbox-wrapper>

- <p-radio-button-wrapper label="Some label *"><input type="radio" name="some-name" required /></p-radio-button-wrapper>
+ <p-radio-button-wrapper label="Some label"><input type="radio" name="some-name" required /></p-radio-button-wrapper>

- <p-radio-button-wrapper label="Some label *"><input type="radio" name="some-name" required /></p-radio-button-wrapper>
+ <p-radio-button-wrapper label="Some label"><input type="radio" name="some-name" required /></p-radio-button-wrapper>

- <p-textarea-wrapper label="Some label *"><textarea name="some-name" required></textarea></p-textarea-wrapper>
+ <p-textarea-wrapper label="Some label"><textarea name="some-name" required></textarea></p-textarea-wrapper>

- <p-select-wrapper label="Some label *"><select name="some-name" required><option>A</option></select></p-select-wrapper>
+ <p-select-wrapper label="Some label"><select name="some-name" required><option>A</option></select></p-select-wrapper>
```

#### Shadow DOM

`Flex`, `Flex Item`, `Grid` and `Grid Item` now use Shadow DOM, thus you are not able to overwrite styles defined by
these components any longer.

---

## Angular

#### Integration of Angular components

In the past it was possible to provide a token called `PREVENT_WEB_COMPONENTS_REGISTRATION` which prevented the
registration of the Porsche Design System components and loading of polyfills. Due to the fact that we no longer provide
/ need poly filling, we have completely removed the token. For advanced usage please
[read further](https://designsystem.porsche.com/latest/start-coding/angular).

---

## React

#### Integration of React components

In the past `@porsche-design-system/components-react` components have initialized the **Porsche Design System Loader**
automatically as soon as a component was imported. With `v2.x` you have to import the `PorscheDesignSystemProvider` once
in your `index.tsx` which then initializes the **Porsche Design System Loader**, e.g. like:

```diff
  // index.tsx

  import ReactDOM from 'react-dom';
  import { PorscheDesignSystemProvider } from '@porsche-design-system/components-react';
  import { App } from './App';

  ReactDOM.render(
    <React.StrictMode>
+     <PorscheDesignSystemProvider>
        <App />
+     </PorscheDesignSystemProvider>
    </React.StrictMode>,
    document.getElementById('root')
  );
```

For advanced usage please [read further](https://designsystem.porsche.com/latest/start-coding/react).

#### Jsdom Polyfill for React / Jest / jsdom test automation

We removed test mocks for React / Jest / jsdom as Shadow DOM is supported since jsdom v12.2.0. Instead, we provide a
Jsdom Polyfill (exclusivly for `@porsche-design-system/components-react` package) fixing missing implementation of jsdom
which the Porsche Design System relies on. **Note:** If your test includes Porsche Design System components, make sure
to wrap the component you want to test with a PorscheDesignSystemProvider in order to avoid exceptions. For more
information please [read further](https://designsystem.porsche.com/latest/start-coding/react).

---

## Vanilla JS

#### Integration of Vanilla JS components

With `v1.x` of the Porsche Design System you've had to copy all needed JS files of
`@porsche-design-system/components-js` into your target directory and include the ES5 and ESM loader snippet. Now you
only need to copy one `index.js` file and initialize the Porsche Design System like in the example below:

```diff
  <!DOCTYPE html>
  <html lang="en">
    <head>
      <meta charset="utf-8">
      <meta name="viewport" content="width=device-width,initial-scale=1.0">
      <title>Porsche Design System</title>
-     <script nomodule src="PATH/TO/PACKAGE/@porsche-design-system/components-js/dist/porsche-design-system/porsche-design-system.js"></script>
-     <script type="module" src="PATH/TO/PACKAGE/@porsche-design-system/components-js/dist/porsche-design-system/porsche-design-system.esm.js"></script>
+     <script src="PATH/TO/PACKAGE/@porsche-design-system/components-js/index.js"></script>
    </head>
    <body>
+     <script type="text/javascript">
+       porscheDesignSystem.load();
+     </script>
      <p-headline variant="headline-1">Some text</p-headline>
    </body>
  </html>
```

For advanced usage please [read further](https://designsystem.porsche.com/latest/start-coding/vanilla-js).

---

### [2.0.0-rc.10] - 2021-04-12

#### Changed

- `Tabs` and `Tabs Bar` now respect dynamic additions / removals of `p-tabs-item`, `a` and `button` elements. Make sure
  to update the `activeTabIndex` when mutating elements
- Improved performance of `Text`, `Button Pure` and `Link Pure` when `size` is not `inherit`

#### Added

- `Grid` now has a `wrap` and `gutter` property
- Components (`Grid Item`, `Flex Item`, `Tabs Item` and `Text List Item`) that require a specific parent (`Grid`,
  `Flex`, `Tabs` and `Text List`) will now throw an error if used without that parent

#### Fixed

- Visual appearance of `Checkbox Wrapper` and `Radio Button Wrapper` reflect the state of the wrapped `input` element

### [2.0.0-rc.9] - 2021-03-26

#### Added

- `Button Group` component
- Fullscreen property for `Modal` on mobile

#### Changed

- Spacings, heading and sizes of `Modal`

#### Fixed

- Prevent duplicate loading of `porsche-design-system.v2.x.HASH.js` chunk when using `getComponentChunkLinks()` partial

### [2.0.0-rc.8] - 2021-03-17

#### Added

- Support for full height `Content Wrapper` with flex
- `Tabs Bar` now supports `undefined` as `activeTabIndex`

#### Changed

- `Tabs Bar` has a new default `activeTabIndex`, which is `undefined`
- `Tabs Bar` does not work by itself anymore. The `activeTabIndex` needs to be controlled from the outside
  ([read more](https://designsystem.porsche.com/latest/components/tabs-bar/examples))
- Background Color of `Select Wrapper` in `dark` theme to meet accessibility criteria

### [2.0.0-rc.7] - 2021-03-15

#### Fixed

- Make shadowed `Flex` and `Grid` work in Firefox + Safari

### [2.0.0-rc.6] - 2021-03-11

#### Changed

- Make `Grid` and `Grid Item` use Shadow DOM
- Make `Flex` and `Flex Item` use Shadow DOM

### [2.0.0-rc.5] - 2021-03-09

#### Added

- Configurable background color of `Content Wrapper`
- `italic` font-style in `Text` is now overridden with `normal`

#### Fixed

- Usage of `Select Wrapper` within custom elements
- A bug that caused `Spinner` to be displayed in a wrong size

### [2.0.0-rc.4] - 2021-03-01

#### Changed

- Filter of `Select Wrapper` supports substring search

#### Fixed

- Build error in SSR

### [2.0.0-rc.3] - 2021-02-17

#### Added

- React: utility function `skipCheckForPorscheDesignSystemProviderDuringTests`
- React: tree shaking for component wrappers

#### Fixed

- Angular: error in `Checkbox Wrapper`, `Radio Button Wrapper` and `Text Field Wrapper` when `input[type]` is bound

### [2.0.0-rc.2] - 2021-02-12

#### Added

- Validate usage of `Checkbox Wrapper`, `Radio Button Wrapper`, `Select Wrapper`, `Text Field Wrapper` and
  `Textarea Wrapper`

### [2.0.0-rc.1] - 2021-02-04

#### Added

- Partial function `getComponentChunkLinks()` to preload Porsche Design System Components

#### Changed

- Added a space before asterisk (`*`) when `input`, `textarea` or `select` have `required` attribute within form wrapper
  components
- Renamed partial `getFontLinks()` option from `weight` to `weights`

#### Fixed

- A bug in `Tabs Bar` where the nextButton was mistakenly rendered.
- A bug where `Icon` was not rendered when using `lazy` property.
- A bug in `Text Field Wrapper` with input type password where characters would overlap the icon.

### [2.0.0-rc.0] - 2021-01-29

#### Added

- Link support for `Marque`
- Sizing options `'responsive' | 'small' | 'medium'` for `Marque`

#### Changed

- Angular: added static `load()` function `PorscheDesignSystemModule` for custom prefix
- Hide up/down spin button when using **Text Field** with `type="number"` in Firefox

#### Fixed

- Angular: typings
- React: correct handling of `ref` property
- Unhandled exception in `Select Wrapper` if `selected` and `disabled` attributes are set on the same option
- A bug in `Tabs Bar` where scrolling was broken when a tab was selected
- A bug in `Tabs Bar` where the `nextButton` was always rendered

### [2.0.0-alpha.13] - 2021-01-26

#### Added

- Partial function `getFontLinks()` to prevent **Flash of Unstyled Text** (FOUT)

#### Fixed

- React: correct handling of `className` property

### [2.0.0-alpha.12] - 2021-01-20

#### Added

- Partial function `getInitialStyles()` to prevent **Flash of Unstyled Content** (FOUC)
- Partial function `getFontFaceStylesheet()` to prevent **Flash of Unstyled Text** (FOUT)

#### Changed

- React: `PorscheDesignSystemProvider` needs to wrap application
- React: component props have to be camelCase
- React: `PorscheDesignSystemProvider` is needed while testing components

#### Fixed

- React: typings
- React: support of objects for property values

#### Removed

- React: `getPrefixedComponents`, prefixing is handled by `PorscheDesignSystemProvider`

### [2.0.0-alpha.11] - 2021-01-08

#### Changed

- Precision of relative line height
- Changed color of `neutral contrast low`

### [2.0.0-alpha.10] - 2020-12-14

#### Added

- `native` property to `Select Wrapper` to force rendering of native Browser select dropdown
- Extended flexibility of `Headline`

#### Changed

- Some styling improvements of `Select Wrapper`

#### Fixed

- Jsdom Polyfill `fetch` error

### [2.0.0-alpha.9] - 2020-12-09

### Fixed

- Improved reliability of `componentsReady()`

#### Changed

- Jsdom Polyfill `console.warn` behaviour

### [2.0.0-alpha.8] - 2020-12-03

### Fixed

- A bug where `Modal` did not remove `overflow=hidden` on document body.

### [2.0.0-alpha.7] - 2020-11-26

#### Added

- Jsdom Polyfill

#### Removed

- Jsdom Mocks
- Global "blur on focus" script

#### Changed

- Default dropdown direction of `SelectWrapper` from `down` to `auto`
- Made API of `Tabs` consistent with `Tabs Bar`
- Removed transition for focus styling
- Use `:focus-visible` as default and `:focus` as fallback for focusable elements

#### Fixed

- The Selected element of `SelectWrapper` dropdown keeps now in sync with native selection if changed programmatically
- Invalid search results get cleared if `SelectWrapper` becomes focus state
- Some bugs in `TabsBar`
- Minification of dynamic slotted content styles
- An issue where `Pagination` throws console errors if disconnected from dom.

### [2.0.0-alpha.6] - 2020-10-28

#### Changed

- default `type` of `Button` and `Button Pure` to `submit`

#### Fixed

- Typings

### [2.0.0-alpha.5] - 2020-10-26

#### Added

- `Modal` component

#### Fixed

- Typing for `pageChange` event of `Pagination` component
- Typings

#### Changed

- Focus styling

### [2.0.0-alpha.4] - 2020-10-14

#### Added

- Custom filter to `Select Wrapper` component
- DropDown direction property to `Select Wrapper` component
- Display `*` after label when `input`, `textarea` or `select` have `required` attribute within form wrapper components
- `Tabs` component
- `Tabs Bar` component
- `Banner` component

#### Removed

- Default `position: relative;` style of `Link Pure` and `Button Pure`

#### Fixed

- `Spinner` zooming bug on Safari

### [2.0.0-alpha.3] - 2020-09-11

#### Added

- Support to load assets from China CDN directly via browser flag: `PORSCHE_DESIGN_SYSTEM_CDN = 'cn';`

#### Removed

- Support for `<a>` wrapped `Link` and `Link Pure`

### [2.0.0-alpha.2] - 2020-08-20

### [2.0.0-alpha.1] - 2020-08-17

#### Changed

- Removed classnames dependency
- Stencil Core `taskQueue` from `congestionAsync` to `async` for more performant component rendering

#### Fixed

- Focus input on label click of `Checkbox Wrapper` and `Radio Button Wrapper`

### [1.5.6] - 2020-10-15

### [1.5.6-rc.0] - 2020-10-13

### Fixed

- `Spinner` zooming bug on Safari

### [1.5.5] - 2020-09-11

### [1.5.5-rc.0] - 2020-09-07

### Changed

- Deprecated stencil lifecycle-method `componentDidUnload` to `disconnectedCallback` to fix "`selectObserver` is
  undefined" bug in `Select Wrapper` and `Pagination`

### [1.5.4] - 2020-08-25

### [1.5.4-rc.0] - 2020-08-17

#### Changed

- Removed classnames dependency
- Stencil Core `taskQueue` from `congestionAsync` to `async` for more performant component rendering

#### Fixed

- Focus input on label click of `Checkbox Wrapper` and `Radio Button Wrapper`
- Fix typings for `orientation` of `Divider` component

### [2.0.0-alpha.0] - 2020-08-06

#### Added

- **Experimental:** Optional web component scoping mechanism during runtime to enable micro service architecture

#### Changed

- Web components get lazy loaded from central CDN to improve caching strategy across Porsche's digital eco system

#### Removed

- Stop browser support for **IE11** and **EdgeHTML**

#### Fixed

- Mix of `Optgroups` and `Options` on same level in `Select Wrapper` component
- Fix typings for `orientation` of `Divider` component

### [1.5.3] - 2020-08-10

### [1.5.3-rc.0] - 2020-08-10

#### Fixed

- Mix of `Optgroups` and `Options` on same level in `Select Wrapper` component

### [1.5.2] - 2020-07-22

#### Fixed

- Dispatch change event in `Select Wrapper`
- Stencil react-output-target SSR Bug

### [1.5.1] - 2020-07-20

#### Fixed

- SVGO settings for icons
- Angular bug which causes `ngcc` to fail

### [1.5.0] - 2020-07-16

#### Added

- Icons (active-cabin-ventilation, battery-full, bell, bookmark, car-battery, charging-active, charging-state, climate,
  climate-control, garage, horn, key, map, parking-brake, parking-light, preheating, send, shopping-bag, sidelights,
  user-manual, wrenches)

#### Changed

- Icons (arrow-first, arrow-last, battery-empty, car, card, charging-station, question)

#### Fixed

- Porsche Marque images

### [1.5.0-rc.2] - 2020-07-06

### [1.5.0-rc.1] - 2020-07-06

#### Added

- **Notification Neutral** color to `color` property of `p-text` and `p-icon`

### [1.5.0-rc.0] - 2020-06-25

#### Added

- `Fieldset Wrapper` component
- Improved SEO of `p-headline` and `p-text`: Added possibility to write semantic HTML tags (e.g. `<h1>-<h6>` or `<p>`,
  `<blockquote>`, etc.) directly as slotted content.
- Possibility to include anchor tags directly as slots of `Link`, `Link Pure` and `Link Social`
- `Text` new `weight` property `semibold`
- `Button Pure` label with subline pattern as slot
- `Link Pure` label with subline pattern as slot

#### Changed

- `Select Wrapper` is now ready for the catwalk. It is dressed now with a custom drop down list box and gets naked by
  default on touch devices.

#### Fixed

- Minor accessibility improvements of `icons` and `Text Field`
- Remove native number spinner buttons of `Text Field` with type text for Firefox
- An issue with `Button` and `Button Pure` and their `disabled` attribute

### [1.4.0] - 2020-05-14

### [1.4.0-rc.3] - 2020-05-08

#### Added

- `Text List`

#### Changed

- Improve caching strategy for fonts by content-based hash
- Improve caching strategy for marque by content-based hash
- Dimensions and sharpness of marque
- Props for `Content Wrapper`

### [1.4.0-rc.2] - 2020-05-06

#### Added

- `Content Wrapper`
- Description property to `p-text-field-wrapper`, `p-textarea-wrapper` and `p-select-wrapper`
- `Link Social`

#### Changed

- Improve accessibility of error and success states of form elements
- Aria-invalid attribute of form elements if they are in error state is now managed by component
- Rename icon name `configure` to `configurate` (prevents breaking change compared to stable v1.3.0)
- Improve `p-icon` loading behavior

#### Fixed

- Display of wrong icons

#### Removed

- `safe-zone` property of `p-grid` (`Content Wrapper` should be used instead)

### [1.4.0-rc.1] - 2020-04-27

#### Added

- Add `safe-zone` property to `p-grid` for outer grid margin, max-width and centering
- Submit button with search icon to `p-textfield-wrapper` type search

#### Changed

- Background color of readonly state in components `p-textfield-wrapper` and `p-textarea-wrapper`
- Visual appearance of icons
- Improve caching strategy for icons by content-based hash
- Cursor of Radio, Checkbox and Select
- Fixed naming of Mock from `p-textfield-wrapper` to `p-text-field-wrapper`

#### Fixed

- Icon loading mechanism

### [1.4.0-rc.0] - 2020-04-09

#### Added

- SSR support

### [1.3.0] - 2020-04-08

#### Added

- New headline size `headline-5` to `p-headline`
- Test Mocks

#### Fixed

- Text styling of Select component on focus in IE11 and Chrome on Windows 10

### [1.3.0-rc.0] - 2020-04-03

#### Fixed

- Improve form elements

### [1.2.0] - 2020-03-25

#### Added

- `Divider`
- Hover state for form elements

#### Fixed

- Support label text of form elements for Screen readers

### [1.1.2] - 2020-03-17

#### Changed

- Notification colors

### [1.1.1] - 2020-03-13

#### Changed

- Icon of `Checkbox` indeterminate state

### [1.1.0] - 2020-03-11

#### Fixed

- Minor improvements

### [1.1.0-rc.0] - 2020-03-02

#### Added

- `Select Wrapper`
- `Checkbox Wrapper`
- `Radio Button Wrapper`
- `Textarea Wrapper`

#### Fixed

- `Text Field Wrapper` toggle password visibility

### [1.0.3] - 2020-02-13

#### Fixed

- JS framework compatibility

### [1.1.0-0] - 2020-02-06

#### Added

- `Text Field Wrapper`

#### Changed

- Add proper cursor for disabled state for `Button` and `Button Pure`

### [1.0.2] - 2020-02-04

#### Fixed

- Inheritable styling of slotted content

### [1.0.1] - 2020-01-30

#### Added

- Clickable area of `Link Pure` and `Button Pure` is optionally configurable by defining padding on host element

### [1.0.0] - 2020-01-28

#### Added

- Cursor pointer on hover for `Button` and `Button Pure`
- Line-height gets calculated based on Porsche type-scaling formula automatically for `Text`, `Link Pure` and
  `Button Pure`
- Test helper function `componentsReady()` which indicates when lazy loaded components fully have loaded

#### Changed

- Update CDN asset paths
- Improve font-weight definitions
- Rename and optimize neutral colors for `Icon` and `Text`

### [1.0.0-rc.1] - 2019-12-13

#### Added

- `Headline`
- `Text`
- `Marque`
- `Button`
- `Button Pure`
- `Spinner`
- `Icon`
- `Flex`
- `Grid`
- `Link`
- `Link Pure`
- `Pagination`
- "Blur on focus"<|MERGE_RESOLUTION|>--- conflicted
+++ resolved
@@ -9,16 +9,14 @@
 
 ### [Unreleased]
 
-<<<<<<< HEAD
 #### Fixed
 
 - `Checkbox Wrapper` Safari visual state change while hovering
   [#2508](https://github.com/porsche-design-system/porsche-design-system/pull/2508)
 - `Checkbox Wrapper` keyboard arrow navigation
   [#2508](https://github.com/porsche-design-system/porsche-design-system/pull/2508)
-=======
+
 ### [3.0.0-rc.1] - 2023-04-19
->>>>>>> 6840ca5f
 
 #### Added
 
