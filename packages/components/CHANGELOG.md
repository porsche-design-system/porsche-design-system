# Changelog

## Porsche Design System - Components
All notable changes to this project will be documented in this file.

The format is based on [Keep a Changelog](https://keepachangelog.com/en/1.0.0/),
and this project adheres to [Semantic Versioning](https://semver.org/spec/v2.0.0.html).

### [Unreleased]

### [2.3.0-beta.0] - 2021-07-01

#### Added
<<<<<<< HEAD
- `Accordion` component
=======
- `Table`
>>>>>>> 5103ff23
- Angular: export types from package root
- Accessibility icon

#### Changed
- `Button`, `Button Pure` and `Switch` are now focusable while in `loading` state
- `Text` and `Headline` inherits white-space CSS property
- React: sync component props via property instead of attribute 

#### Fixed
- Angular: support `"strictTemplates": true` option in `tsconfig.json`
- Use correct icon for `arrow-last` and `arrow-first` in `Icon`, `Button` and `Link` components

### [2.2.1] - 2021-06-08

#### Changed
- Optimize vertical alignment of `Modal`

#### Fixed
- URL in inject global style warning

### [2.2.1-beta.1] - 2021-06-02

#### Fixed
- Margin of `Tabs Bar` within `Tabs` for Firefox and Safari
- SVG of `Icon` is not removed after prop change, e.g. on color change
- Fullscreen behavior of `Modal` on screens larger than 1760px

### [2.2.0] - 2021-05-19

#### Fixed
- `Text` inside `Button` now has the proper size on iOS Safari when changing to and from landscape mode
- `Banner` can now be re-opened after closing
- Closing one `Banner` will not close other `Banners` on the site

### [2.2.0-beta.2] - 2021-05-12

#### Fixed
- `Select Wrapper` value changes are now reflected correctly
- `Select Wrapper` dark theme background color if used with `filter` prop

### [2.2.0-beta.1] - 2021-05-05

#### Added
- Partial function `getIconLinks()` to preload Porsche Design System Icons

#### Fixed
- `Text Field Wrapper` spacing in Safari

### [2.2.0-beta.0] - 2021-05-05

#### Added
- Partial function `getMetaTagsAndIconLinks()` to simplify cross device fav and meta icons

### [2.1.0] - 2021-05-03

### [2.1.0-beta.0] - 2021-05-03

#### Added
- `Switch`

#### Changed
- `Text` automatically breaks words/strings into new line being too long to fit inside their container
- `Headline` automatically breaks words/strings into new line being too long to fit inside their container
- Extended `Fieldset Wrapper` with `labelSize`, `required`, `state` and `message` properties. If the `Fieldset Wrapper` is set to required 
  only the label of the **Fieldset Wrapper** gets an asterisk. It is removed from all wrapped child components, as long as they are Porsche Design System form elements.

### [2.0.3] - 2021-04-28

### [2.0.3-beta] - 2021-04-28

#### Fixed
- Angular: Events firing twice in `Pagination`, `Modal`, `Tabs`, `Tabs Bar` and `Banner` component

### [2.0.2] - 2021-04-21

### [2.0.2-beta.0] - 2021-04-20

#### Fixed
- TypeScript build errors due to duplicate declarations in `types.d.ts`

### [2.0.1] - 2021-04-16

#### Fixed
- Visual appearance of `Checkbox Wrapper` in iOS Safari
- A bug where `Text Field Wrapper` would throw an error when reattaching to DOM too quickly
- Visual bug in Firefox when zooming out `Text Field Wrapper`, `Checkbox Wrapper` and `Textarea Wrapper`
- Angular: Streamline component styles in dark theme 

#### Changed
- Aligned focus states of `Checkbox Wrapper` and `Radio Button Wrapper` across browsers

### [2.0.0] - 2021-04-13

In keeping with [Semver](https://semver.org/), Porsche Design System v2.0.0 was released due to changes in the API, fundamental changes in loading behavior and others.
With our new major version `v2.0.0` there are some important changes that you should watch out for.
To make the migration from `v1.5.x` to our current `v2.0.0` easier, we offer a few guidelines.

## General changes / improvements:

#### All components, icons, fonts, styles and marque of the Porsche Design System are loaded versioned and chunked from a central CDN
This way all web based digital Porsche products share and use the cached and versioned assets regardless of the JS framework used to improve loading performance across the Porsche group.
Only a tiny (1.4kb sized) Porsche Design System loader script gets bundled into your application code.
Everything else gets loaded versioned, cached and chunked from a central CDN ([read more](https://designsystem.porsche.com/latest/performance/cdn)).
However, this also means that you will need an **Internet connection** to render the components in a browser (possibly relevant for development stage or intranet applications).

#### Enabling Micro Frontend Architecture
In case of a micro-frontend architecture, multiple instances and versions of the Porsche Design System can be combined in a final application by configurable prefixing technique of the Porsche Design System components during runtime.
Please refer to our framework specific guidelines [Vanilla JS](https://designsystem.porsche.com/latest/start-coding/vanilla-js), [Angular](https://designsystem.porsche.com/latest/start-coding/angular) and [React](https://designsystem.porsche.com/latest/start-coding/react).

#### Prevent Flash of Unstyled Content (FOUC) and Flash of Unstyled Text (FOUT)
To prevent FOUC/FOUT, the Porsche Design System offers various partials as part of the `@porsche-design-system/components-{js|angular|react}` package to ensure all necessary Porsche Design System fonts and components are fully loaded.
If you've used the `@porsche-design-system/partials` package previously, stop using it and replace the integration with the partials provided by `@porsche-design-system/components-{js|angular|react}` package.
Have a look at our [FOUC/FOUT guidelines](https://designsystem.porsche.com/latest/performance/loading-behaviour).

```diff
- <%= require('@porsche-design-system/partials').getPorscheDesignSystemCoreStyles() %>
+ <%= require('@porsche-design-system/components-{js|angular|react}/partials').getInitialStyles() %>

- <%= require('@porsche-design-system/partials').getFontFaceCSS() %>
+ <%= require('@porsche-design-system/components-{js|angular|react}/partials').getFontFaceStylesheet() %>

- <link rel="preload" href="path/to/webfont/nameOfWebFontFile" as="font" type="font/woff2" crossorigin />
+ <%= require('@porsche-design-system/components-{js|angular|react}/partials').getFontLinks({ weights: ['regular', 'semi-bold'] }) %>
```

#### Added support for China CDN
Our CDN is configured to forward requests to Chinese CDN automatically when necessary.
So you're good to go without any configuration or multiple region specific builds of your application.
However, if you are aiming for the maximum possible performance in China, you can configure which CDN the Porsche Design System must use.
Please follow our [CDN guidelines](https://designsystem.porsche.com/latest/performance/cdn) for more information.

#### New/optimized components
- **Tabs**
- **Tabs Bar**
- **Banner**
- **Modal**
- Headline
- Select
- Pagination
- Button
- Button Pure
- Link
- Link Pure
- Spinner
- Checkbox
- Radio Button

#### Improved TypeScript support for Angular and React
To ensure the best possible typing support, we have refactored our Angular and React wrappers which integrate the native web components of the Porsche Design System.

#### componentsReady() works reliable
Because the Porsche Design System components get loaded async at the time they are needed, it might be relevant within your application or test automation to know when those have been initialized.
Therefore, we provide in all three `@porsche-design-system/components-{js|angular|react}')` packages a reliable helper function `componentsReady()`.
[Read more about it](https://designsystem.porsche.com/latest/helpers/components-ready).

#### Removed "blur on focus"
Now focus styling is only applied when you navigate through keyboard and ignored by mouse interaction for browsers supporting `:focus-visible` otherwise it will fallback to `:focus` CSS implementation.

#### Changed focus styling for a better compromise between accessibility and visual appearance
Color and outline of general focus styling has changed to `currentColor` for light/dark theme with an outline of 1px width/offset.
If you have custom components build with the usage of our `@porsche-design-system/utilities` package then update it to the latest version (we also provide a focus [SCSS mixin](https://designsystem.porsche.com/latest/utilities/scss/functions) and [JS function](https://designsystem.porsche.com/latest/utilities/js/functions)).

#### Improved geometry of Porsche Next font
For better alignment and readability we've changed the geometry of the Porsche Next font which results in a visual change of font size and spacing.

#### Dropped support for IE11 and EdgeHTML according to Porsche's official browser strategy 2021
If you still need to support these browsers, you have to stick to `v1.5.x`.
We offer a Browser Notification package `@porsche-design-system/browser-notification` to alert users that these browsers are no longer supported.
It supports a blocking layer (to be used with Porsche Design System `v2.x`), or a dismissible banner (to be used with Porsche Design System `v1.x`).
Please refer to our [Browser compatibility guidelines](https://designsystem.porsche.com/latest/help/browser-compatibility).

#### Changed default type of Button and Button Pure
To be in sync with native `<button>` behavior we've changed the default `type` of **Button** and **Button Pure** component.
Those components will render a button within their Shadow DOM as `<button type="submit">` (previously `<button type="button">`).

- `submit`: The button submits the form data to the server. This is the default if the attribute is not specified for buttons associated with a `<form>`, or if the attribute is an empty or invalid value.
- `button`: The button has no default behavior, and does nothing when pressed by default. It can have client-side scripts listen to the element's events, which are triggered when the events occur.

#### Changed support for wrapped links around Link, Link Pure and Link Social component
Due to the support for setting links (`<a href="#">`) in our **Link**, **Link Pure** and **Link Social** components as child, we've removed support for styling the anchor tag (`<a>`) when it surrounds the component.
So we recommend changing the position of the `<a>` tag from wrapping the component to a direct slot (child) of it.

```diff
- <a href="#"><p-link>Some label</p-link></a>
+ <p-link><a href="#">Some label</a></p-link>

- <a href="#"><p-link-pure>Some label</p-link-pure></a>
+ <p-link-pure><a href="#">Some label</a></p-link-pure>

- <a href="#"><p-link-social>Some label</p-link-social></a>
+ <p-link-social><a href="#">Some label</a></p-link-social>
```

#### Automatic * asterisk symbol to form field labels
We added an automatic generated * asterisk symbol to form field labels which have the required attribute.
This might lead to a doubled * symbol if you set one by yourself.

```diff
- <p-text-field-wrapper label="Some label *"><input type="text" name="some-name" required /></p-text-field-wrapper>
+ <p-text-field-wrapper label="Some label"><input type="text" name="some-name" required /></p-text-field-wrapper>

- <p-checkbox-wrapper label="Some label *"><input type="checkbox" name="some-name" required /></p-checkbox-wrapper>
+ <p-checkbox-wrapper label="Some label"><input type="checkbox" name="some-name" required /></p-checkbox-wrapper>

- <p-radio-button-wrapper label="Some label *"><input type="radio" name="some-name" required /></p-radio-button-wrapper>
+ <p-radio-button-wrapper label="Some label"><input type="radio" name="some-name" required /></p-radio-button-wrapper>

- <p-radio-button-wrapper label="Some label *"><input type="radio" name="some-name" required /></p-radio-button-wrapper>
+ <p-radio-button-wrapper label="Some label"><input type="radio" name="some-name" required /></p-radio-button-wrapper>

- <p-textarea-wrapper label="Some label *"><textarea name="some-name" required></textarea></p-textarea-wrapper>
+ <p-textarea-wrapper label="Some label"><textarea name="some-name" required></textarea></p-textarea-wrapper>

- <p-select-wrapper label="Some label *"><select name="some-name" required><option>A</option></select></p-select-wrapper>
+ <p-select-wrapper label="Some label"><select name="some-name" required><option>A</option></select></p-select-wrapper>
```

#### Shadow DOM
`Flex`, `Flex Item`, `Grid` and `Grid Item` now use Shadow DOM, thus you are not able to overwrite styles defined by these components any longer.

---

## Angular

#### Integration of Angular components
In the past it was possible to provide a token called `PREVENT_WEB_COMPONENTS_REGISTRATION` which prevented the registration of the Porsche Design System components and loading of polyfills.
Due to the fact that we no longer provide / need poly filling, we have completely removed the token.
For advanced usage please [read further](https://designsystem.porsche.com/latest/start-coding/angular).

---

## React

#### Integration of React components
In the past `@porsche-design-system/components-react` components have initialized the **Porsche Design System Loader** automatically as soon as a component was imported.
With `v2.x` you have to import the `PorscheDesignSystemProvider` once in your `index.tsx` which then initializes the **Porsche Design System Loader**, e.g. like:
```diff
  // index.tsx
    
  import ReactDOM from 'react-dom';
  import { PorscheDesignSystemProvider } from '@porsche-design-system/components-react';
  import { App } from './App';
    
  ReactDOM.render(
    <React.StrictMode>
+     <PorscheDesignSystemProvider>
        <App />
+     </PorscheDesignSystemProvider>
    </React.StrictMode>,
    document.getElementById('root')
  );
```
For advanced usage please [read further](https://designsystem.porsche.com/latest/start-coding/react).


#### Jsdom Polyfill for React / Jest / jsdom test automation
We removed test mocks for React / Jest / jsdom as Shadow DOM is supported since jsdom v12.2.0.
Instead, we provide a Jsdom Polyfill (exclusivly for `@porsche-design-system/components-react` package) fixing missing implementation of jsdom which the Porsche Design System relies on.
**Note:** If your test includes Porsche Design System components, make sure to wrap the component you want to test with a PorscheDesignSystemProvider in order to avoid exceptions.
For more information please [read further](https://designsystem.porsche.com/latest/start-coding/react).

---

## Vanilla JS

#### Integration of Vanilla JS components
With `v1.x` of the Porsche Design System you've had to copy all needed JS files of `@porsche-design-system/components-js` into your target directory and include the ES5 and ESM loader snippet.
Now you only need to copy one `index.js` file and initialize the Porsche Design System like in the example below:

```diff
  <!DOCTYPE html>
  <html lang="en">
    <head>
      <meta charset="utf-8">
      <meta name="viewport" content="width=device-width,initial-scale=1.0">
      <title>Porsche Design System</title>
-     <script nomodule src="PATH/TO/PACKAGE/@porsche-design-system/components-js/dist/porsche-design-system/porsche-design-system.js"></script>
-     <script type="module" src="PATH/TO/PACKAGE/@porsche-design-system/components-js/dist/porsche-design-system/porsche-design-system.esm.js"></script>
+     <script src="PATH/TO/PACKAGE/@porsche-design-system/components-js/index.js"></script>
    </head>
    <body>
+     <script type="text/javascript">
+       porscheDesignSystem.load();
+     </script>
      <p-headline variant="headline-1">Some text</p-headline>
    </body>
  </html>
```
For advanced usage please [read further](https://designsystem.porsche.com/latest/start-coding/vanilla-js).

---

### [2.0.0-rc.10] - 2021-04-12

#### Changed
- `Tabs` and `Tabs Bar` now respect dynamic additions / removals of `p-tabs-item`, `a` and `button` elements. Make sure to update the `activeTabIndex` when mutating elements
- Improved performance of `Text`, `Button Pure` and `Link Pure` when `size` is not `inherit`

#### Added
- `Grid` now has a `wrap` and `gutter` property
- Components (`Grid Item`, `Flex Item`, `Tabs Item` and `Text List Item`) that require a specific parent (`Grid`, `Flex`, `Tabs` and `Text List`) will now throw an error if used without that parent

#### Fixed
- Visual appearance of `Checkbox Wrapper` and `Radio Button Wrapper` reflect the state of the wrapped `input` element

### [2.0.0-rc.9] - 2021-03-26

#### Added
- `Button Group` component
- Fullscreen property for `Modal` on mobile

#### Changed
- Spacings, heading and sizes of `Modal`

#### Fixed
- Prevent duplicate loading of `porsche-design-system.v2.x.HASH.js` chunk when using `getComponentChunkLinks()` partial

### [2.0.0-rc.8] - 2021-03-17

#### Added
- Support for full height `Content Wrapper` with flex 
- `Tabs Bar` now supports `undefined` as `activeTabIndex`

#### Changed
- `Tabs Bar` has a new default `activeTabIndex`, which is `undefined`
- `Tabs Bar` does not work by itself anymore. The `activeTabIndex` needs to be controlled from the outside ([read more](https://designsystem.porsche.com/latest/components/tabs-bar/examples))
- Background Color of `Select Wrapper` in `dark` theme to meet accessibility criteria

### [2.0.0-rc.7] - 2021-03-15

#### Fixed
- Make shadowed `Flex` and `Grid` work in Firefox + Safari

### [2.0.0-rc.6] - 2021-03-11

#### Changed
- Make `Grid` and `Grid Item` use Shadow DOM
- Make `Flex` and `Flex Item` use Shadow DOM

### [2.0.0-rc.5] - 2021-03-09

#### Added
- Configurable background color of `Content Wrapper`
- `italic` font-style in `Text` is now overridden with `normal`

#### Fixed
- Usage of `Select Wrapper` within custom elements
- A bug that caused `Spinner` to be displayed in a wrong size

### [2.0.0-rc.4] - 2021-03-01

#### Changed
- Filter of `Select Wrapper` supports substring search

#### Fixed
- Build error in SSR

### [2.0.0-rc.3] - 2021-02-17

#### Added
- React: utility function `skipCheckForPorscheDesignSystemProviderDuringTests`
- React: tree shaking for component wrappers

#### Fixed
- Angular: error in `Checkbox Wrapper`, `Radio Button Wrapper` and `Text Field Wrapper` when `input[type]` is bound

### [2.0.0-rc.2] - 2021-02-12

#### Added
- Validate usage of `Checkbox Wrapper`, `Radio Button Wrapper`, `Select Wrapper`, `Text Field Wrapper` and `Textarea Wrapper`

### [2.0.0-rc.1] - 2021-02-04

#### Added
- Partial function `getComponentChunkLinks()` to preload Porsche Design System Components

#### Changed
- Added a space before asterisk (`*`) when `input`, `textarea` or `select` have `required` attribute within form wrapper components
- Renamed partial `getFontLinks()` option from `weight` to `weights`

#### Fixed
- A bug in `Tabs Bar` where the nextButton was mistakenly rendered.
- A bug where `Icon` was not rendered when using `lazy` property.
- A bug in `Text Field Wrapper` with input type password where characters would overlap the icon.

### [2.0.0-rc.0] - 2021-01-29

#### Added
- Link support for `Marque`
- Sizing options `'responsive' | 'small' | 'medium'` for `Marque`

#### Changed
- Angular: added static `load()` function `PorscheDesignSystemModule` for custom prefix
- Hide up/down spin button when using **Text Field** with `type="number"` in Firefox

#### Fixed
- Angular: typings 
- React: correct handling of `ref` property
- Unhandled exception in `Select Wrapper` if `selected` and `disabled` attributes are set on the same option
- A bug in `Tabs Bar` where scrolling was broken when a tab was selected
- A bug in `Tabs Bar` where the `nextButton` was always rendered

### [2.0.0-alpha.13] - 2021-01-26

#### Added
- Partial function `getFontLinks()` to prevent **Flash of Unstyled Text** (FOUT)

#### Fixed
- React: correct handling of `className` property

### [2.0.0-alpha.12] - 2021-01-20

#### Added
- Partial function `getInitialStyles()` to prevent **Flash of Unstyled Content** (FOUC)
- Partial function `getFontFaceStylesheet()` to prevent **Flash of Unstyled Text** (FOUT)

#### Changed
- React: `PorscheDesignSystemProvider` needs to wrap application
- React: component props have to be camelCase
- React: `PorscheDesignSystemProvider` is needed while testing components

#### Fixed
- React: typings
- React: support of objects for property values

#### Removed
- React: `getPrefixedComponents`, prefixing is handled by `PorscheDesignSystemProvider`

### [2.0.0-alpha.11] - 2021-01-08

#### Changed
- Precision of relative line height
- Changed color of `neutral contrast low`

### [2.0.0-alpha.10] - 2020-12-14

#### Added
- `native` property to `Select Wrapper` to force rendering of native Browser select dropdown
- Extended flexibility of `Headline`

#### Changed
- Some styling improvements of `Select Wrapper`

#### Fixed
- Jsdom Polyfill `fetch` error

### [2.0.0-alpha.9] - 2020-12-09

### Fixed
- Improved reliability of `componentsReady()`

#### Changed
- Jsdom Polyfill `console.warn` behaviour

### [2.0.0-alpha.8] - 2020-12-03

### Fixed
- A bug where `Modal` did not remove `overflow=hidden` on document body.

### [2.0.0-alpha.7] - 2020-11-26

#### Added
- Jsdom Polyfill

#### Removed
- Jsdom Mocks
- Global "blur on focus" script

#### Changed
- Default dropdown direction of `SelectWrapper` from `down` to `auto`
- Made API of `Tabs` consistent with `Tabs Bar`
- Removed transition for focus styling
- Use `:focus-visible` as default and `:focus` as fallback for focusable elements

#### Fixed
- The Selected element of `SelectWrapper` dropdown keeps now in sync with native selection if changed programmatically
- Invalid search results get cleared if `SelectWrapper` becomes focus state
- Some bugs in `TabsBar`
- Minification of dynamic slotted content styles
- An issue where `Pagination` throws console errors if disconnected from dom.

### [2.0.0-alpha.6] - 2020-10-28

#### Changed
- default `type` of `Button` and `Button Pure` to `submit`

#### Fixed
- Typings

### [2.0.0-alpha.5] - 2020-10-26

#### Added
- `Modal` component

#### Fixed
- Typing for `pageChange` event of `Pagination` component
- Typings

#### Changed
- Focus styling

### [2.0.0-alpha.4] - 2020-10-14

#### Added
- Custom filter to `Select Wrapper` component
- DropDown direction property to `Select Wrapper` component
- Display `*` after label when `input`, `textarea` or `select` have `required` attribute within form wrapper components
- `Tabs` component
- `Tabs Bar` component
- `Banner` component

#### Removed
- Default `position: relative;` style of `Link Pure` and `Button Pure` 

#### Fixed
- `Spinner` zooming bug on Safari

### [2.0.0-alpha.3] - 2020-09-11

#### Added
- Support to load assets from China CDN directly via browser flag: `PORSCHE_DESIGN_SYSTEM_CDN = 'cn';`

#### Removed
- Support for `<a>` wrapped `Link` and `Link Pure`

### [2.0.0-alpha.2] - 2020-08-20

### [2.0.0-alpha.1] - 2020-08-17

#### Changed
- Removed classnames dependency
- Stencil Core `taskQueue` from `congestionAsync` to `async` for more performant component rendering

#### Fixed
- Focus input on label click of `Checkbox Wrapper` and `Radio Button Wrapper`

### [1.5.6] - 2020-10-15

### [1.5.6-rc.0] - 2020-10-13

### Fixed
- `Spinner` zooming bug on Safari

### [1.5.5] - 2020-09-11

### [1.5.5-rc.0] - 2020-09-07

### Changed
- Deprecated stencil lifecycle-method `componentDidUnload` to `disconnectedCallback` to fix "`selectObserver` is undefined" bug in `Select Wrapper` and `Pagination`

### [1.5.4] - 2020-08-25

### [1.5.4-rc.0] - 2020-08-17

#### Changed
- Removed classnames dependency
- Stencil Core `taskQueue` from `congestionAsync` to `async` for more performant component rendering

#### Fixed
- Focus input on label click of `Checkbox Wrapper` and `Radio Button Wrapper`
- Fix typings for `orientation` of `Divider` component

### [2.0.0-alpha.0] - 2020-08-06

#### Added
- **Experimental:** Optional web component scoping mechanism during runtime to enable micro service architecture

#### Changed
- Web components get lazy loaded from central CDN to improve caching strategy across Porsche's digital eco system

#### Removed
- Stop browser support for **IE11** and **EdgeHTML**

#### Fixed
- Mix of `Optgroups` and `Options` on same level in `Select Wrapper` component
- Fix typings for `orientation` of `Divider` component

### [1.5.3] - 2020-08-10

### [1.5.3-rc.0] - 2020-08-10

#### Fixed
- Mix of `Optgroups` and `Options` on same level in `Select Wrapper` component

### [1.5.2] - 2020-07-22

#### Fixed
- Dispatch change event in `Select Wrapper`
- Stencil react-output-target SSR Bug

### [1.5.1] - 2020-07-20

#### Fixed
- SVGO settings for icons
- Angular bug which causes `ngcc` to fail

### [1.5.0] - 2020-07-16

#### Added
- Icons (active-cabin-ventilation, battery-full, bell, bookmark, car-battery, charging-active, charging-state, climate, climate-control, garage, horn, key, map, parking-brake, parking-light, preheating, send, shopping-bag, sidelights, user-manual, wrenches)

#### Changed
- Icons (arrow-first, arrow-last, battery-empty, car, card, charging-station, question)

#### Fixed
- Porsche Marque images

### [1.5.0-rc.2] - 2020-07-06

### [1.5.0-rc.1] - 2020-07-06

#### Added
- **Notification Neutral** color to `color` property of `p-text` and `p-icon`

### [1.5.0-rc.0] - 2020-06-25

#### Added
- `Fieldset Wrapper` component
- Improved SEO of `p-headline` and `p-text`: Added possibility to write semantic HTML tags (e.g. `<h1>-<h6>` or `<p>`, `<blockquote>`, etc.) directly as slotted content.
- Possibility to include anchor tags directly as slots of `Link`, `Link Pure` and `Link Social` 
- `Text` new `weight` property `semibold`
- `Button Pure` label with subline pattern as slot
- `Link Pure` label with subline pattern as slot

#### Changed
- `Select Wrapper` is now ready for the catwalk. It is dressed now with a custom drop down list box and gets naked by default on touch devices. 

#### Fixed
- Minor accessibility improvements of `icons` and `Text Field`
- Remove native number spinner buttons of `Text Field` with type text for Firefox
- An issue with `Button` and `Button Pure` and their `disabled` attribute

### [1.4.0] - 2020-05-14

### [1.4.0-rc.3] - 2020-05-08

#### Added
- `Text List`

#### Changed
- Improve caching strategy for fonts by content-based hash
- Improve caching strategy for marque by content-based hash
- Dimensions and sharpness of marque
- Props for `Content Wrapper`

### [1.4.0-rc.2] - 2020-05-06

#### Added
- `Content Wrapper`
- Description property to `p-text-field-wrapper`, `p-textarea-wrapper` and `p-select-wrapper`
- `Link Social`

#### Changed
- Improve accessibility of error and success states of form elements
- Aria-invalid attribute of form elements if they are in error state is now managed by component
- Rename icon name `configure` to `configurate` (prevents breaking change compared to stable v1.3.0)
- Improve `p-icon` loading behavior

#### Fixed
- Display of wrong icons

#### Removed
- `safe-zone` property of `p-grid` (`Content Wrapper` should be used instead)

### [1.4.0-rc.1] - 2020-04-27

#### Added
- Add `safe-zone` property to `p-grid` for outer grid margin, max-width and centering
- Submit button with search icon to `p-textfield-wrapper` type search
- Test-Projects React, Angular, Gatsby and NextJS

#### Changed
- Background color of readonly state in components `p-textfield-wrapper` and `p-textarea-wrapper`
- Visual appearance of icons
- Improve caching strategy for icons by content-based hash
- Cursor of Radio, Checkbox and Select
- Fixed naming of Mock from `p-textfield-wrapper` to `p-text-field-wrapper`

#### Fixed
- Icon loading mechanism

### [1.4.0-rc.0] - 2020-04-09

#### Added
- SSR support

### [1.3.0] - 2020-04-08

#### Added
- New headline size `headline-5` to `p-headline`
- Test Mocks

#### Fixed
- Text styling of Select component on focus in IE11 and Chrome on Windows 10

### [1.3.0-rc.0] - 2020-04-03

#### Fixed
- Improve form elements

### [1.2.0] - 2020-03-25

#### Added
- `Divider`
- Hover state for form elements

#### Fixed
- Support label text of form elements for Screen readers

### [1.1.2] - 2020-03-17

#### Changed
- Notification colors

### [1.1.1] - 2020-03-13

#### Changed
- Icon of `Checkbox` indeterminate state

### [1.1.0] - 2020-03-11

#### Fixed
- Minor improvements

### [1.1.0-rc.0] - 2020-03-02

#### Added
- `Select Wrapper`
- `Checkbox Wrapper`
- `Radio Button Wrapper`
- `Textarea Wrapper`

#### Fixed
- `Text Field Wrapper` toggle password visibility

### [1.0.3] - 2020-02-13

#### Fixed
- JS framework compatibility

### [1.1.0-0] - 2020-02-06

#### Added
- `Text Field Wrapper`

#### Changed
- Add proper cursor for disabled state for `Button` and `Button Pure`

### [1.0.2] - 2020-02-04

#### Fixed
- Inheritable styling of slotted content

### [1.0.1] - 2020-01-30

#### Added
- Clickable area of `Link Pure` and `Button Pure` is optionally configurable by defining padding on host element

### [1.0.0] - 2020-01-28

#### Added
- Cursor pointer on hover for `Button` and `Button Pure`
- Line-height gets calculated based on Porsche type-scaling formula automatically for `Text`, `Link Pure` and `Button Pure`
- Test helper function `componentsReady()` which indicates when lazy loaded components fully have loaded

#### Changed
- Update CDN asset paths
- Improve font-weight definitions
- Rename and optimize neutral colors for `Icon` and `Text`

### [1.0.0-rc.1] - 2019-12-13

#### Added
- `Headline`
- `Text`
- `Marque`
- `Button`
- `Button Pure`
- `Spinner`
- `Icon`
- `Flex`
- `Grid`
- `Link`
- `Link Pure`
- `Pagination`
- "Blur on focus"<|MERGE_RESOLUTION|>--- conflicted
+++ resolved
@@ -8,14 +8,13 @@
 
 ### [Unreleased]
 
+#### Added
+- `Accordion` component
+
 ### [2.3.0-beta.0] - 2021-07-01
 
 #### Added
-<<<<<<< HEAD
-- `Accordion` component
-=======
 - `Table`
->>>>>>> 5103ff23
 - Angular: export types from package root
 - Accessibility icon
 
