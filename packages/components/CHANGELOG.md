--- conflicted
+++ resolved
@@ -9,12 +9,9 @@
 ### [Unreleased]
 
 #### Added
-<<<<<<< HEAD
 - `Table`
-- support `caption` as value for `Text`'s **tag** property 
-=======
 - Angular: export types from package root
->>>>>>> 9683c68c
+- Support `caption` as value for `Text`'s **tag** property
 
 #### Changed
 - `Button`, `Button Pure` and `Switch` are now focusable while in `loading` state
