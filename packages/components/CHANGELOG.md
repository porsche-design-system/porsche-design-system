# Changelog

## Porsche Design System - Components

All notable changes to this project will be documented in this file.

The format is based on [Keep a Changelog](https://keepachangelog.com/en/1.0.0/), and this project adheres to
[Semantic Versioning](https://semver.org/spec/v2.0.0.html).

### [Unreleased]

#### Added

- `underline` prop for `Link Pure`
- `Checkbox Wrapper` and `Radio Button Wrapper` supports `theme` prop

#### Changed

<<<<<<< HEAD
- `Spinner`, `Link Pure`, `Button Pure`, `Checkbox Wrapper`, `Inline Notification`, `Banner` matches new design language
=======
- `Spinner`, `Link Pure`, `Button Pure`, `Checkbox Wrapper`, `Radio Button Wrapper` matches new design language
>>>>>>> 796c2aca
- Prop `weight` for `Link Pure` and `Button Pure` is deprecated now, only regular font weight will be applied

```diff
- <p-link-pure href="#" weight="thin">Some label</p-link-pure>
- <p-link-pure href="#" weight="regular">Some label</p-link-pure>
- <p-link-pure href="#" weight="semibold">Some label</p-link-pure>
- <p-link-pure href="#" weight="bold">Some label</p-link-pure>
+ <p-link-pure href="#">Some label</p-link-pure>

- <p-button-pure weight="thin">Some label</p-button-pure>
- <p-button-pure weight="regular">Some label</p-button-pure>
- <p-button-pure weight="semibold">Some label</p-button-pure>
- <p-button-pure weight="bold">Some label</p-button-pure>
+ <p-button-pure>Some label</p-button-pure>
```

#### Removed

- Custom slotted CSS for `Checkbox Wrapper` (use normalize styles, provided by `getInitialStyles()` partial instead)
- `subline` slot for `Link Pure` and `Button Pure`

```diff
<p-link-pure href="#">
  Some label
-   <p slot="subline">Some Subline</p>
</p-link-pure>

<p-button-pure>
  Some label
-   <p slot="subline">Some Subline</p>
</p-button-pure>
```

- Deprecated prop `tabbable` for `Link Pure`, `Button Pure` and `Switch`

```diff
- <p-link-pure href="#" tabbable="false">Some label</p-link-pure>
+ <p-link-pure href="#" tabindex="-1">Some label</p-link-pure>

- <p-button-pure tabbable="false">Some label</p-button-pure>
+ <p-button-pure tabindex="-1">Some label</p-button-pure>

- <p-switch tabbable="false">Some label</p-switch>
+ <p-switch tabindex="-1">Some label</p-switch>
```

### [2.19.0] - 2022-12-22

### [2.19.0-rc.2] - 2022-12-22

### [2.19.0-rc.1] - 2022-12-22

#### Fixed

- `Stepper Horizontal` calculation of scroll position when used within any parent that has a margin or padding

### [2.19.0-rc.0] - 2022-12-21

#### Added

- Vue: typed components are available via the `@porsche-design-system/components-vue` package

#### Fixed

- `Modal` focus cycle when pressing Shift Tab right after it was opened

### [2.18.0] - 2022-12-15

### [2.18.0-rc.2] - 2022-12-14

#### Added

- Validation to ensure crucial partials are used.  
  **Disclaimer:** The Porsche Design System will **not** inject its initial styles anymore. Please use the
  `getInitialStyles()` partial to reduce flash of unstyled content (FOUC) as described here:
  [getInitialStyles() documentation](https://designsystem.porsche.com/latest/partials/initial-styles)

#### Changed

- `line-height` calculation for all components is handled CSS only now by using `ex`-unit in combination with `calc()`
  which gives the best performance, the easiest possible integration and respects UI best practices in having **larger**
  `line-height` values for **small** `font-size` definitions and **smaller** `line-height` values for **larger**
  `font-size` definitions. The calculated values by CSS slightly differ compared to the ones calculated by JavaScript,
  which might result in minor visual changes.

#### Fixed

- Screen reader announcements of `Textfield` and `Textarea` in `counter` mode
- Screen reader announcements in `Select Wrapper`

### [2.18.0-rc.1] - 2022-11-24

#### Added

- `Carousel` now has a `rewind` property, better prev/next icons, a `max-width` for `heading` and `description` and
  support for slotted `description`

#### Fixed

- `Select Wrapper` height if text is zoomed up to 200%

### [2.18.0-rc.0] - 2022-11-17

#### Added

- SSR/SSG ready components using Declarative Shadow DOM for Next JS are shipped via
  `@porsche-design-system/components-react/ssr`. To use it simply change your imports.

**Important:** make sure to apply the new `getDSRPonyfill()` partial right before your closing `</body>` tag. More
information can be found here:
[getDSRPonyfill() documentation](https://designsystem.porsche.com/latest/partials/dsr-ponyfill)

```diff
- import { PorscheDesignSystemProvider, PButton, ... } from '@porsche-design-system/components-react';
+ import { PorscheDesignSystemProvider, PButton, ... } from '@porsche-design-system/components-react/ssr';
+ import { getDSRPonyfill } from '@porsche-design-system/components-react/partials';
```

#### Changed

- Improve height calculation for `Accordion`
- Slotted anchor support for `Link Pure` is stricter (In case slotted `<a>` is used it must be a direct child of
  `Link Pure`)
- `getFontLinks()` partial now has `{ weights: ['regular', 'semi-bold'] }` for a default

### [2.17.0] - 2022-10-31

### [2.17.0-rc.0] - 2022-10-31

#### Added

- `Link Tile`

#### Fixed

- `Scroller` bug where scrollable content was not fully hidden by the gradient, when zoomed into the page.

#### Changed

- Removed `!important` keyword from css property `display` of `Link Pure` and `Button Pure`

### [2.16.3] - 2022-10-21

### [2.16.3-rc.0] - 2022-10-21

#### Fixed

- `Button Pure` and `Link Pure` error when using `size="inherit"` and `icon="none"`

#### Changed

- Replaced all internal usage of `Text` and `Headline` components

### [2.16.2] - 2022-09-15

### [2.16.2-rc.0] - 2022-09-15

#### Fixed

- Issue with `Popover` where drop-shadow is not shown correctly in Chrome >= 105
- Issue with `Carousel` and `wrap-content="true"` where the layout was out of sync with `Content Wrapper` for
  viewports >= 1760px.
- `Select Wrapper` with custom dropdown keeps attribute changes of native select options in sync if changed
  programmatically

### [2.16.1] - 2022-09-09

#### Fixed

- Issue with `Options` typing import for `Carousel`

### [2.16.0] - 2022-09-08

### [2.15.1-rc.1] - 2022-09-08

#### Added

- `Carousel`
- `Scroller`

#### Changed

- `Stepper Horizontal` now has `size` property
- `Stepper Horizontal` uses improved focus behavior in case it becomes scrollable and scroll indicators are centered
  correctly.
- `Tabs Bar` uses improved focus behavior in case it becomes scrollable and scroll indicators are centered correctly.

### [2.15.1-rc.0] - 2022-08-24

#### Fixed

- `Radio Button Wrapper` visual selection change bug in Safari >= 15.5

### [2.15.0] - 2022-08-22

### [2.15.0-rc.1] - 2022-08-18

#### Changed

- Downgraded `@angular` to `v13` to ensure backwards compatibility of `@porsche-design-system/components-angular`

### [2.15.0-rc.0] - 2022-08-16

#### Fixed

- `Popover` visual shadow bug in Safari
- `Stepper Horizontal Item` bug where pseudo styles of the counter element were overridable

### [2.15.0-beta.0] - 2022-08-05

#### Fixed

- `Tabs` & `Tabs Bar` `size` property when using `BreakpointCustomizable`

#### Changed

- `Modal` uses poly fluid sizing for outer spacing
- `Banner` uses poly fluid sizing for outer spacing
- `Content Wrapper` uses poly fluid sizing for inner spacing
- `Modal` min-width is slightly updated to perfectly fit into content area of `Content Wrapper` at 320px viewport width

#### Added

- Validation of properties for all components
- `Text Field Wrapper` with `input type="search"` is clearable via Escape key and custom clear button across browsers
- `Text Field Wrapper` with `input type="search"` shows a "Locate me" button when `actionIcon="locate"` is set, emits
  the `action` event on click and can be put into a loading state via `actionLoading="true"`

### [2.14.0] - 2022-07-11

### [2.14.0-rc.1] - 2022-07-11

### [2.14.0-rc.0] - 2022-07-11

#### Added

- `getBrowserSupportFallbackScript()` partial supporting `cdn` and `format` options as replacement for
  `includeOverlay()` of `@porsche-design-system/browser-notification` npm package
- `getCookiesFallbackScript()` partial supporting `cdn` and `format` options as replacement for `includeCookieOverlay()`
  of `@porsche-design-system/browser-notification` npm package

#### Changed

- `getMetaTagsAndIconLinks()` partial to return `theme-color` meta tags with `prefers-color-scheme: {light|dark}` media
  query

### [2.13.0] - 2022-06-23

### [2.13.0-rc.5] - 2022-06-23

#### Fixed

- `Stepper Horizontal Item` `state` validation
- `Button` and `Link` with `theme="dark" variant="tertiary"` and `Tag Dismissible` bug on Safari < v15.5 where wrong
  colors on hover were shown

### [2.13.0-rc.4] - 2022-06-22

#### Added

- `Stepper Horizontal`

### [2.13.0-rc.3] - 2022-06-22

#### Added

- `Segmented Control`

### [2.13.0-rc.2] - 2022-06-21

### [2.13.0-rc.1] - 2022-06-21

### [2.13.0-rc.0] - 2022-06-21

#### Changed

- `Button`, `Button Pure` and `Switch` apply `aria-disabled="true"` instead of `disabled` attribute to native button
  internally in case `disabled` and/or `loading` property is set

### [2.12.1] - 2022-05-25

### [2.12.1-rc.0] - 2022-05-25

#### Fixed

- Issue with `JssStyle` typing import

### [2.12.0] - 2022-05-19

#### Changed

- npm package is prepared for public release on [npmjs.org](https://npmjs.com)

### [2.12.0-rc.2] - 2022-05-12

### [2.12.0-rc.1] - 2022-05-11

### [2.12.0-rc.0] - 2022-05-04

#### Added

- `Table Head Cell` now has a `multiline` property

#### Changed

- `Headline` has no `hypens` / `overflow-wrap` style by default
- Partials now throw an exception if they are executed in browser

#### Fixed

- Exception in `Headline`, `Select Wrapper`, `Text` and `Text List` when changing `theme` prop from `dark` to `light`
- `getInitialStyles()` partial now returns `.hydrated` styles, too

### [2.11.0-skeletons] - 2022-04-21

### [2.11.0] - 2022-04-21

### [2.11.0-rc.0] - 2022-04-20

#### Added

- `Tag`
- `Tag Dismissible`

### [2.10.0-skeletons] - 2022-04-13

### [2.10.0] - 2022-04-13

### [2.9.3-rc.1] - 2022-04-06

#### Added

- `Text Field Wrapper` now has a `showCharacterCount` property which can be used to hide the character count when a
  `maxLength` attribute is set on the wrapped `input`.
- `Textarea Wrapper` now has a `showCharacterCount` property which can be used to hide the character count when a
  `maxLength` attribute is set on the wrapped `textarea`.

### [2.9.3-rc.0-skeletons] - 2022-03-29

### [2.9.3-rc.0] - 2022-03-28

#### Added

- `Text Field Wrapper` supports `unit` property on `input type="text"`
- `Marque` optional configurable clickable/focusable area by defining padding on host element

#### Fixed

- `Tabs Item` improved accessibility
- Angular: circular dependency in development mode in `2.9.2-skeletons`

### [2.9.2-skeletons] - 2022-03-24

#### Added

- **[EXPERIMENTAL]** `getInitialStyles` partial now accepts a `skeletonTagNames` array of component names that will
  initially have skeleton styles while the Porsche Design System is loading
- **[EXPERIMENTAL]** `Button`, `Button Pure`, `Checkbox Wrapper`, `Fieldset Wrapper`, `Link`, `Link Pure`,
  `Link Social`, `Radio Button Wrapper`, `Select Wrapper`, `Text Field Wrapper`, `Textarea Wrapper` can now have initial
  skeleton styles when passed as `skeletonTagNames` to the `getInitialStyles` partial

### [2.9.2] - 2022-03-24

### [2.9.2-rc.1] - 2022-03-23

#### Fixed

- Bug caused by Chrome where hover styles of `Link Pure` are not displayed correctly

### [2.9.2-rc.0] - 2022-03-22

#### Added

- Normalized font behavior (`hyphen`, `overflow-wrap` and `text-size-adjust`) across components

#### Fixed

- `Modal` scrolling and pinch to zoom on iOS
- `Modal` initial position if scrollable
- `Table Head Cell` sort icon `asc` + `desc`

### [2.9.1] - 2022-03-10

### [2.9.1-rc.0] - 2022-03-09

#### Added

- Styles for slotted `<button>` in `Text`

#### Changed

- `Modal` heading and aria validation happens only when open

#### Fixed

- React: bundling format of partials

### [2.9.0] - 2022-02-28

### [2.9.0-rc.1] - 2022-02-25

#### Fixed

- `Modal` focus trap respecting elements in shadow DOM and dynamically added/removed elements on first level
- `Tabs Item` focus outline on click in Safari
- Error while using partials in Vanilla JS and Angular

### [2.9.0-rc.0] - 2022-02-16

#### Added

- `getFontFaceStylesheet` returns additional `<link>` tags with `rel="preconnect"` and `rel="dns-prefetch"`
- Option `format` to partials `getFontFaceStylesheet`, `getComponentChunkLinks()`, `getFontLinks()`, `getIconLinks()`,
  `getInitialStyles()`, `getLoaderScript()` and `getMetaTagsAndIconLinks()`

#### Deprecated

- The option `withoutTags` of partials `getFontFaceStylesheet`, `getComponentChunkLinks()`, `getFontLinks()`,
  `getIconLinks()`, `getInitialStyles()`, `getLoaderScript()` and `getMetaTagsAndIconLinks()` is deprecated and will be
  removed in `v3.0.0`. Please use `format: 'jsx'` instead.

```diff
- <link rel="stylesheet" href={getFontFaceStylesheet({ withoutTags: true })} crossOrigin="true" />
+ {getFontFaceStylesheet({ format: 'jsx' })}
```

### [2.9.0-beta.1] - 2022-01-27

#### Added

- `:focus-visible` content of selected Tab in `Tabs` component gets focus styling
- Improved accessibility of `Text Field Wrapper` and `Textarea Wrapper` when `maxlength` attribute is set
- `Modal` aria property
- `Modal` class for slotted elements to make content full-width

#### Changed

- `Button Pure` and `Link Pure` removed `position: relative` imposition, make sure to **not** override it with
  `position: static`

#### Fixed

- `Modal` close button styles when no heading is passed

### [2.9.0-beta.0] - 2022-01-18

#### Added

- React: `getByRoleShadowed`, `getByLabelTextShadowed` and `getByTextShadowed` utilities which uses
  `@testing-library/dom` queries internally to support Shadow DOM

#### Fixed

- React: `UnhandledPromiseRejectionWarning` when using `skipPorscheDesignSystemCDNRequestsDuringTests()`

### [2.8.0] - 2022-01-17

#### Fixed

- Accessibility issue of `Icon` component in Windows High Contrast Mode in Chromium Browser

### [2.8.0-rc.0] - 2022-01-14

#### Added

- Support for `tabindex` attribute on `Button`, `Button Pure`, `Switch`, `Link`, `Link Pure` and `Link Social`

#### Changed

- `:focus-visible` style matches outline color of `Button` while hovered

#### Deprecated

- The `tabbable` property of `Button`, `Button Pure` and `Switch` is deprecated and will be removed in `v3.0.0`. Please
  use `tabindex` instead.

```diff
- <p-button tabbable="false">Some button</p-button>
+ <p-button tabindex="-1">Some button</p-button>
```

### [2.8.0-beta.3] - 2021-12-22

#### Added

**Disclaimer:** The provided themes `light-electric` and `dark-electric` are just a proof of concept, it's **not**
accessible regarding its color contrast and might even be removed in an upcoming major release again.

- `light-electric` theme for `Switch`
- `dark-electric` theme for `Button Pure` and `Link Pure`
- Character counter to `Text Field Wrapper` and `Textarea Wrapper` if `maxlength` is present on `input type="text"` and
  `textarea`

#### Changed

- `:focus-visible` style matches outline color of `Switch` while hovered

#### Fixed

- Box model of `Button Pure`

### [2.8.0-beta.2] - 2021-12-22

#### Fixed

- `Content Wrapper` regression for `!important` style

#### Added

- Usage validation for `Link`, `Link Pure` and `Link Social`

### [2.8.0-beta.1] - 2021-12-16

#### Fixed

- `Select Wrapper` validation of select element

### [2.8.0-beta.0] - 2021-12-15

#### Changed

- Angular: Increased peer dependency to `>=12.0.0 <14.0.0`

### [2.7.0] - 2021-12-14

### [2.7.0-rc.0] - 2021-12-14

#### Removed

- `offset-bottom` prop of `Toast` (use `--p-toast-position-bottom` CSS variable instead)

### [2.7.0-beta.6] - 2021-12-08

#### Added

- `Popover`

### [2.7.0-beta.5] - 2021-12-07

#### Added

**Disclaimer:** The provided theme `light-electric` is just a proof of concept, it's **not** accessible regarding its
color contrast and might even be removed in an upcoming major release again.

- `light-electric` theme for `Accordion`, `Link`, `Link Pure`, `Button`, `Button Pure`, `Tabs`, `Tabs Bar`

### [2.7.0-beta.4] - 2021-12-02

### [2.7.0-beta.3] - 2021-11-30

#### Added

- `Accordion` uses `MutationObserver` fallback when no `ResizeObserver` is available in older browsers

#### Fixed

- `Link` and `Link Social` not adapting slotted anchor to the width of the element

### [2.7.0-beta.2] - 2021-11-24

#### Added

- `Toast`

#### Fixed

- `Banner` animations respect offset correctly

### [2.7.0-beta.1] - 2021-11-16

#### Fixed

- `Headline` applies `align` and `ellipsis` prop correctly

### [2.7.0-beta.0] - 2021-11-11

#### Added

- New `aria` property for `ARIA` attribute handling for: `Button`, `Button Pure`, `Icon`, `Link`, `Link Pure`, `Marque`,
  `Spinner`

#### Fixed

- React: warnings about `useLayoutEffect` in SSR context

### [2.6.1] - 2021-11-05

#### Fixed

- Prevent breaking entire Porsche Design System due to lacking support of `ResizeObserver`, however `Accordion` still
  requires it

### [2.6.0] - 2021-11-04

#### Added

- `unit` and `unitPosition` properties to `Text Field Wrapper`

### [2.6.0-beta.0] - 2021-10-29

#### Changed

- Use `Heiti SC` (pre-installed on iOS/macOS) and `SimHei` (pre-installed on Windows) as Chinese fallback font

#### Added

- `Marque` uses `webp` images for browsers that support it
- `Inline Notification`
- `Icon` now supports `success` for `name` property

#### Fixed

- Colors of `Banner` for dark theme
- Replaced CSS `inset` property with `top`, `left`, `right` and `bottom` for browser compatibility
- Opening and closing transition of `Modal`

### [2.5.1-beta.0] - 2021-10-11

#### Fixed

- Possible exceptions when components get unmounted directly

### [2.5.0] - 2021-10-04

#### Added

- `SimHei` and `黑体` as fallback for all components' `font-family`

### [2.5.0-beta.1] - 2021-09-28

#### Changed

- React: improved render behavior of components

### [2.5.0-beta.0] - 2021-09-22

#### Added

- React: utility function `skipPorscheDesignSystemCDNRequestsDuringTests`

### [2.4.0] - 2021-09-21

### [2.4.0-beta.2] - 2021-09-21

#### Added

- `Link Social` and `Icon` now support `kakaotalk`, `naver`, `reddit` and `tiktok`
- JSS caching mechanism to improve style performance

#### Changed

- Alignment of `linkedin` icon
- Improved accessibility of `Select Wrapper`
- `Icon` loading behaviour to non-blocking, components using the `Icon` will no longer wait for it to load
- Validation messages of `Fieldset Wrapper` have now an additional icon representing the validation state

#### Fixed

- Box model of `Link Pure`
- Focus of `Link Pure` with slotted anchor and hidden label
- Focus cycling of `Modal` without focusable children
- Suppress CORS error

### [2.4.0-beta.1] - 2021-08-26

#### Added

- `active` property to `Button Pure`

### [2.4.0-beta.0] - 2021-08-26

#### Added

- `icon` property of `Button Pure` and `Link Pure` was extended by `none` value
- `alignLabel` and `stretch` property to `Button Pure` and `Link Pure`

#### Changed

- Improved `:focus-visible` and `:hover:focus-visible` colors for `Link Social` and `Link`
- Improved slotted `<a>` coloring in dark theme for `Link Social` and `Link`
- Validation messages of `Checkbox Wrapper`, `Radio Button Wrapper`, `Select Wrapper`, `Textarea Wrapper` and
  `Text Field Wrapper` have now an additional icon representing the validation state
- `Modal` backdrop behavior to close modal on mouse-down

#### Fixed

- Slotted `<a>` coloring in dark theme for `Text`, `Headline`, `Text List`, `Banner`, `Select Wrapper` and `Link Pure`
- Wrong background color of scrollable `Modal`'s backdrop in Safari

### [2.3.0] - 2021-07-28

### [2.3.0-beta.3] - 2021-07-28

#### Changed

- `Accordion` reduce paddings, vertically align carets to the first heading row, adjust border color and hover styles

#### Fixed

- `Text Field Wrapper` accessibility of type password and search

### [2.3.0-beta.2] - 2021-07-15

#### Added

- `Checkbox Wrapper`, `Radio Button Wrapper`, `Select Wrapper`, `Textarea Wrapper` and `Text Field Wrapper` now reflect
  changes of the `required` attribute on their child component
- `multiline` property to `Table Cell`
- Partial function `getLoaderScript()` to initialize Porsche Design System as early as possible

#### Fixed

- `Table Head Cell` uses semi bold instead of bold as font weight
- Transition of `Modal`

### [2.3.0-beta.1] - 2021-07-08

#### Added

- `Accordion`

#### Changed

- Removed initial delay of `Banner`

### [2.3.0-beta.0] - 2021-07-01

#### Added

- `Table`
- Angular: export types from package root
- Accessibility icon

#### Changed

- `Button`, `Button Pure` and `Switch` are now focusable while in `loading` state
- `Text` and `Headline` inherits white-space CSS property
- React: sync component props via property instead of attribute

#### Fixed

- Angular: support `"strictTemplates": true` option in `tsconfig.json`
- Use correct icon for `arrow-last` and `arrow-first` in `Icon`, `Button` and `Link` components

### [2.2.1] - 2021-06-08

#### Changed

- Optimize vertical alignment of `Modal`

#### Fixed

- URL in inject global style warning

### [2.2.1-beta.1] - 2021-06-02

#### Fixed

- Margin of `Tabs Bar` within `Tabs` for Firefox and Safari
- SVG of `Icon` is not removed after prop change, e.g. on color change
- Fullscreen behavior of `Modal` on screens larger than 1760px

### [2.2.0] - 2021-05-19

#### Fixed

- `Text` inside `Button` now has the proper size on iOS Safari when changing to and from landscape mode
- `Banner` can now be re-opened after closing
- Closing one `Banner` will not close other `Banners` on the site

### [2.2.0-beta.2] - 2021-05-12

#### Fixed

- `Select Wrapper` value changes are now reflected correctly
- `Select Wrapper` dark theme background color if used with `filter` prop

### [2.2.0-beta.1] - 2021-05-05

#### Added

- Partial function `getIconLinks()` to preload Porsche Design System Icons

#### Fixed

- `Text Field Wrapper` spacing in Safari

### [2.2.0-beta.0] - 2021-05-05

#### Added

- Partial function `getMetaTagsAndIconLinks()` to simplify cross device fav and meta icons

### [2.1.0] - 2021-05-03

### [2.1.0-beta.0] - 2021-05-03

#### Added

- `Switch`

#### Changed

- `Text` automatically breaks words/strings into new line being too long to fit inside their container
- `Headline` automatically breaks words/strings into new line being too long to fit inside their container
- Extended `Fieldset Wrapper` with `labelSize`, `required`, `state` and `message` properties. If the `Fieldset Wrapper`
  is set to required only the label of the **Fieldset Wrapper** gets an asterisk. It is removed from all wrapped child
  components, as long as they are Porsche Design System form elements.

### [2.0.3] - 2021-04-28

### [2.0.3-beta] - 2021-04-28

#### Fixed

- Angular: Events firing twice in `Pagination`, `Modal`, `Tabs`, `Tabs Bar` and `Banner` component

### [2.0.2] - 2021-04-21

### [2.0.2-beta.0] - 2021-04-20

#### Fixed

- TypeScript build errors due to duplicate declarations in `types.d.ts`

### [2.0.1] - 2021-04-16

#### Fixed

- Visual appearance of `Checkbox Wrapper` in iOS Safari
- A bug where `Text Field Wrapper` would throw an error when reattaching to DOM too quickly
- Visual bug in Firefox when zooming out `Text Field Wrapper`, `Checkbox Wrapper` and `Textarea Wrapper`
- Angular: Streamline component styles in dark theme

#### Changed

- Aligned focus states of `Checkbox Wrapper` and `Radio Button Wrapper` across browsers

### [2.0.0] - 2021-04-13

In keeping with [Semver](https://semver.org/), Porsche Design System v2.0.0 was released due to changes in the API,
fundamental changes in loading behavior and others. With our new major version `v2.0.0` there are some important changes
that you should watch out for. To make the migration from `v1.5.x` to our current `v2.0.0` easier, we offer a few
guidelines.

## General changes / improvements:

#### All components, icons, fonts, styles and marque of the Porsche Design System are loaded versioned and chunked from a central CDN

This way all web based digital Porsche products share and use the cached and versioned assets regardless of the JS
framework used to improve loading performance across the Porsche group. Only a tiny (1.4kb sized) Porsche Design System
loader script gets bundled into your application code. Everything else gets loaded versioned, cached and chunked from a
central CDN ([read more](https://designsystem.porsche.com/latest/performance/cdn)). However, this also means that you
will need an **Internet connection** to render the components in a browser (possibly relevant for development stage or
intranet applications).

#### Enabling Micro Frontend Architecture

In case of a micro-frontend architecture, multiple instances and versions of the Porsche Design System can be combined
in a final application by configurable prefixing technique of the Porsche Design System components during runtime.
Please refer to our framework specific guidelines
[Vanilla JS](https://designsystem.porsche.com/latest/start-coding/vanilla-js),
[Angular](https://designsystem.porsche.com/latest/start-coding/angular) and
[React](https://designsystem.porsche.com/latest/start-coding/react).

#### Prevent Flash of Unstyled Content (FOUC) and Flash of Unstyled Text (FOUT)

To prevent FOUC/FOUT, the Porsche Design System offers various partials as part of the
`@porsche-design-system/components-{js|angular|react}` package to ensure all necessary Porsche Design System fonts and
components are fully loaded. If you've used the `@porsche-design-system/partials` package previously, stop using it and
replace the integration with the partials provided by `@porsche-design-system/components-{js|angular|react}` package.
Have a look at our [FOUC/FOUT guidelines](https://designsystem.porsche.com/latest/performance/loading-behaviour).

```diff
- <%= require('@porsche-design-system/partials').getPorscheDesignSystemCoreStyles() %>
+ <%= require('@porsche-design-system/components-{js|angular|react}/partials').getInitialStyles() %>

- <%= require('@porsche-design-system/partials').getFontFaceCSS() %>
+ <%= require('@porsche-design-system/components-{js|angular|react}/partials').getFontFaceStylesheet() %>

- <link rel="preload" href="path/to/webfont/nameOfWebFontFile" as="font" type="font/woff2" crossorigin />
+ <%= require('@porsche-design-system/components-{js|angular|react}/partials').getFontLinks({ weights: ['regular', 'semi-bold'] }) %>
```

#### Added support for China CDN

Our CDN is configured to forward requests to Chinese CDN automatically when necessary. So you're good to go without any
configuration or multiple region specific builds of your application. However, if you are aiming for the maximum
possible performance in China, you can configure which CDN the Porsche Design System must use. Please follow our
[CDN guidelines](https://designsystem.porsche.com/latest/performance/cdn) for more information.

#### New/optimized components

- **Tabs**
- **Tabs Bar**
- **Banner**
- **Modal**
- Headline
- Select
- Pagination
- Button
- Button Pure
- Link
- Link Pure
- Spinner
- Checkbox
- Radio Button

#### Improved TypeScript support for Angular and React

To ensure the best possible typing support, we have refactored our Angular and React wrappers which integrate the native
web components of the Porsche Design System.

#### componentsReady() works reliable

Because the Porsche Design System components get loaded async at the time they are needed, it might be relevant within
your application or test automation to know when those have been initialized. Therefore, we provide in all three
`@porsche-design-system/components-{js|angular|react}')` packages a reliable helper function `componentsReady()`.
[Read more about it](https://designsystem.porsche.com/latest/helpers/components-ready).

#### Removed "blur on focus"

Now focus styling is only applied when you navigate through keyboard and ignored by mouse interaction for browsers
supporting `:focus-visible` otherwise it will fallback to `:focus` CSS implementation.

#### Changed focus styling for a better compromise between accessibility and visual appearance

Color and outline of general focus styling has changed to `currentColor` for light/dark theme with an outline of 1px
width/offset. If you have custom components build with the usage of our `@porsche-design-system/utilities` package then
update it to the latest version (we also provide a focus
[SCSS mixin](https://designsystem.porsche.com/latest/utilities/scss/functions) and
[JS function](https://designsystem.porsche.com/latest/utilities/js/functions)).

#### Improved geometry of Porsche Next font

For better alignment and readability we've changed the geometry of the Porsche Next font which results in a visual
change of font size and spacing.

#### Dropped support for IE11 and EdgeHTML according to Porsche's official browser strategy 2021

If you still need to support these browsers, you have to stick to `v1.5.x`. We offer a Browser Notification package
`@porsche-design-system/browser-notification` to alert users that these browsers are no longer supported. It supports a
blocking layer (to be used with Porsche Design System `v2.x`), or a dismissible banner (to be used with Porsche Design
System `v1.x`). Please refer to our
[Browser compatibility guidelines](https://designsystem.porsche.com/latest/help/browser-compatibility).

#### Changed default type of Button and Button Pure

To be in sync with native `<button>` behavior we've changed the default `type` of **Button** and **Button Pure**
component. Those components will render a button within their Shadow DOM as `<button type="submit">` ( previously
`<button type="button">`).

- `submit`: The button submits the form data to the server. This is the default if the attribute is not specified for
  buttons associated with a `<form>`, or if the attribute is an empty or invalid value.
- `button`: The button has no default behavior, and does nothing when pressed by default. It can have client-side
  scripts listen to the element's events, which are triggered when the events occur.

#### Changed support for wrapped links around Link, Link Pure and Link Social component

Due to the support for setting links (`<a href="#">`) in our **Link**, **Link Pure** and **Link Social** components as
child, we've removed support for styling the anchor tag (`<a>`) when it surrounds the component. So we recommend
changing the position of the `<a>` tag from wrapping the component to a direct slot (child) of it.

```diff
- <a href="#"><p-link>Some label</p-link></a>
+ <p-link><a href="#">Some label</a></p-link>

- <a href="#"><p-link-pure>Some label</p-link-pure></a>
+ <p-link-pure><a href="#">Some label</a></p-link-pure>

- <a href="#"><p-link-social>Some label</p-link-social></a>
+ <p-link-social><a href="#">Some label</a></p-link-social>
```

#### Automatic \* asterisk symbol to form field labels

We added an automatic generated _ asterisk symbol to form field labels which have the required attribute. This might
lead to a doubled _ symbol if you set one by yourself.

```diff
- <p-text-field-wrapper label="Some label *"><input type="text" name="some-name" required /></p-text-field-wrapper>
+ <p-text-field-wrapper label="Some label"><input type="text" name="some-name" required /></p-text-field-wrapper>

- <p-checkbox-wrapper label="Some label *"><input type="checkbox" name="some-name" required /></p-checkbox-wrapper>
+ <p-checkbox-wrapper label="Some label"><input type="checkbox" name="some-name" required /></p-checkbox-wrapper>

- <p-radio-button-wrapper label="Some label *"><input type="radio" name="some-name" required /></p-radio-button-wrapper>
+ <p-radio-button-wrapper label="Some label"><input type="radio" name="some-name" required /></p-radio-button-wrapper>

- <p-radio-button-wrapper label="Some label *"><input type="radio" name="some-name" required /></p-radio-button-wrapper>
+ <p-radio-button-wrapper label="Some label"><input type="radio" name="some-name" required /></p-radio-button-wrapper>

- <p-textarea-wrapper label="Some label *"><textarea name="some-name" required></textarea></p-textarea-wrapper>
+ <p-textarea-wrapper label="Some label"><textarea name="some-name" required></textarea></p-textarea-wrapper>

- <p-select-wrapper label="Some label *"><select name="some-name" required><option>A</option></select></p-select-wrapper>
+ <p-select-wrapper label="Some label"><select name="some-name" required><option>A</option></select></p-select-wrapper>
```

#### Shadow DOM

`Flex`, `Flex Item`, `Grid` and `Grid Item` now use Shadow DOM, thus you are not able to overwrite styles defined by
these components any longer.

---

## Angular

#### Integration of Angular components

In the past it was possible to provide a token called `PREVENT_WEB_COMPONENTS_REGISTRATION` which prevented the
registration of the Porsche Design System components and loading of polyfills. Due to the fact that we no longer provide
/ need poly filling, we have completely removed the token. For advanced usage please
[read further](https://designsystem.porsche.com/latest/start-coding/angular).

---

## React

#### Integration of React components

In the past `@porsche-design-system/components-react` components have initialized the **Porsche Design System Loader**
automatically as soon as a component was imported. With `v2.x` you have to import the `PorscheDesignSystemProvider` once
in your `index.tsx` which then initializes the **Porsche Design System Loader**, e.g. like:

```diff
  // index.tsx

  import ReactDOM from 'react-dom';
  import { PorscheDesignSystemProvider } from '@porsche-design-system/components-react';
  import { App } from './App';

  ReactDOM.render(
    <React.StrictMode>
+     <PorscheDesignSystemProvider>
        <App />
+     </PorscheDesignSystemProvider>
    </React.StrictMode>,
    document.getElementById('root')
  );
```

For advanced usage please [read further](https://designsystem.porsche.com/latest/start-coding/react).

#### Jsdom Polyfill for React / Jest / jsdom test automation

We removed test mocks for React / Jest / jsdom as Shadow DOM is supported since jsdom v12.2.0. Instead, we provide a
Jsdom Polyfill (exclusivly for `@porsche-design-system/components-react` package) fixing missing implementation of jsdom
which the Porsche Design System relies on. **Note:** If your test includes Porsche Design System components, make sure
to wrap the component you want to test with a PorscheDesignSystemProvider in order to avoid exceptions. For more
information please [read further](https://designsystem.porsche.com/latest/start-coding/react).

---

## Vanilla JS

#### Integration of Vanilla JS components

With `v1.x` of the Porsche Design System you've had to copy all needed JS files of
`@porsche-design-system/components-js` into your target directory and include the ES5 and ESM loader snippet. Now you
only need to copy one `index.js` file and initialize the Porsche Design System like in the example below:

```diff
  <!DOCTYPE html>
  <html lang="en">
    <head>
      <meta charset="utf-8">
      <meta name="viewport" content="width=device-width,initial-scale=1.0">
      <title>Porsche Design System</title>
-     <script nomodule src="PATH/TO/PACKAGE/@porsche-design-system/components-js/dist/porsche-design-system/porsche-design-system.js"></script>
-     <script type="module" src="PATH/TO/PACKAGE/@porsche-design-system/components-js/dist/porsche-design-system/porsche-design-system.esm.js"></script>
+     <script src="PATH/TO/PACKAGE/@porsche-design-system/components-js/index.js"></script>
    </head>
    <body>
+     <script type="text/javascript">
+       porscheDesignSystem.load();
+     </script>
      <p-headline variant="headline-1">Some text</p-headline>
    </body>
  </html>
```

For advanced usage please [read further](https://designsystem.porsche.com/latest/start-coding/vanilla-js).

---

### [2.0.0-rc.10] - 2021-04-12

#### Changed

- `Tabs` and `Tabs Bar` now respect dynamic additions / removals of `p-tabs-item`, `a` and `button` elements. Make sure
  to update the `activeTabIndex` when mutating elements
- Improved performance of `Text`, `Button Pure` and `Link Pure` when `size` is not `inherit`

#### Added

- `Grid` now has a `wrap` and `gutter` property
- Components (`Grid Item`, `Flex Item`, `Tabs Item` and `Text List Item`) that require a specific parent (`Grid`,
  `Flex`, `Tabs` and `Text List`) will now throw an error if used without that parent

#### Fixed

- Visual appearance of `Checkbox Wrapper` and `Radio Button Wrapper` reflect the state of the wrapped `input` element

### [2.0.0-rc.9] - 2021-03-26

#### Added

- `Button Group` component
- Fullscreen property for `Modal` on mobile

#### Changed

- Spacings, heading and sizes of `Modal`

#### Fixed

- Prevent duplicate loading of `porsche-design-system.v2.x.HASH.js` chunk when using `getComponentChunkLinks()` partial

### [2.0.0-rc.8] - 2021-03-17

#### Added

- Support for full height `Content Wrapper` with flex
- `Tabs Bar` now supports `undefined` as `activeTabIndex`

#### Changed

- `Tabs Bar` has a new default `activeTabIndex`, which is `undefined`
- `Tabs Bar` does not work by itself anymore. The `activeTabIndex` needs to be controlled from the outside
  ([read more](https://designsystem.porsche.com/latest/components/tabs-bar/examples))
- Background Color of `Select Wrapper` in `dark` theme to meet accessibility criteria

### [2.0.0-rc.7] - 2021-03-15

#### Fixed

- Make shadowed `Flex` and `Grid` work in Firefox + Safari

### [2.0.0-rc.6] - 2021-03-11

#### Changed

- Make `Grid` and `Grid Item` use Shadow DOM
- Make `Flex` and `Flex Item` use Shadow DOM

### [2.0.0-rc.5] - 2021-03-09

#### Added

- Configurable background color of `Content Wrapper`
- `italic` font-style in `Text` is now overridden with `normal`

#### Fixed

- Usage of `Select Wrapper` within custom elements
- A bug that caused `Spinner` to be displayed in a wrong size

### [2.0.0-rc.4] - 2021-03-01

#### Changed

- Filter of `Select Wrapper` supports substring search

#### Fixed

- Build error in SSR

### [2.0.0-rc.3] - 2021-02-17

#### Added

- React: utility function `skipCheckForPorscheDesignSystemProviderDuringTests`
- React: tree shaking for component wrappers

#### Fixed

- Angular: error in `Checkbox Wrapper`, `Radio Button Wrapper` and `Text Field Wrapper` when `input[type]` is bound

### [2.0.0-rc.2] - 2021-02-12

#### Added

- Validate usage of `Checkbox Wrapper`, `Radio Button Wrapper`, `Select Wrapper`, `Text Field Wrapper` and
  `Textarea Wrapper`

### [2.0.0-rc.1] - 2021-02-04

#### Added

- Partial function `getComponentChunkLinks()` to preload Porsche Design System Components

#### Changed

- Added a space before asterisk (`*`) when `input`, `textarea` or `select` have `required` attribute within form wrapper
  components
- Renamed partial `getFontLinks()` option from `weight` to `weights`

#### Fixed

- A bug in `Tabs Bar` where the nextButton was mistakenly rendered.
- A bug where `Icon` was not rendered when using `lazy` property.
- A bug in `Text Field Wrapper` with input type password where characters would overlap the icon.

### [2.0.0-rc.0] - 2021-01-29

#### Added

- Link support for `Marque`
- Sizing options `'responsive' | 'small' | 'medium'` for `Marque`

#### Changed

- Angular: added static `load()` function `PorscheDesignSystemModule` for custom prefix
- Hide up/down spin button when using **Text Field** with `type="number"` in Firefox

#### Fixed

- Angular: typings
- React: correct handling of `ref` property
- Unhandled exception in `Select Wrapper` if `selected` and `disabled` attributes are set on the same option
- A bug in `Tabs Bar` where scrolling was broken when a tab was selected
- A bug in `Tabs Bar` where the `nextButton` was always rendered

### [2.0.0-alpha.13] - 2021-01-26

#### Added

- Partial function `getFontLinks()` to prevent **Flash of Unstyled Text** (FOUT)

#### Fixed

- React: correct handling of `className` property

### [2.0.0-alpha.12] - 2021-01-20

#### Added

- Partial function `getInitialStyles()` to prevent **Flash of Unstyled Content** (FOUC)
- Partial function `getFontFaceStylesheet()` to prevent **Flash of Unstyled Text** (FOUT)

#### Changed

- React: `PorscheDesignSystemProvider` needs to wrap application
- React: component props have to be camelCase
- React: `PorscheDesignSystemProvider` is needed while testing components

#### Fixed

- React: typings
- React: support of objects for property values

#### Removed

- React: `getPrefixedComponents`, prefixing is handled by `PorscheDesignSystemProvider`

### [2.0.0-alpha.11] - 2021-01-08

#### Changed

- Precision of relative line height
- Changed color of `neutral contrast low`

### [2.0.0-alpha.10] - 2020-12-14

#### Added

- `native` property to `Select Wrapper` to force rendering of native Browser select dropdown
- Extended flexibility of `Headline`

#### Changed

- Some styling improvements of `Select Wrapper`

#### Fixed

- Jsdom Polyfill `fetch` error

### [2.0.0-alpha.9] - 2020-12-09

### Fixed

- Improved reliability of `componentsReady()`

#### Changed

- Jsdom Polyfill `console.warn` behaviour

### [2.0.0-alpha.8] - 2020-12-03

### Fixed

- A bug where `Modal` did not remove `overflow=hidden` on document body.

### [2.0.0-alpha.7] - 2020-11-26

#### Added

- Jsdom Polyfill

#### Removed

- Jsdom Mocks
- Global "blur on focus" script

#### Changed

- Default dropdown direction of `SelectWrapper` from `down` to `auto`
- Made API of `Tabs` consistent with `Tabs Bar`
- Removed transition for focus styling
- Use `:focus-visible` as default and `:focus` as fallback for focusable elements

#### Fixed

- The Selected element of `SelectWrapper` dropdown keeps now in sync with native selection if changed programmatically
- Invalid search results get cleared if `SelectWrapper` becomes focus state
- Some bugs in `TabsBar`
- Minification of dynamic slotted content styles
- An issue where `Pagination` throws console errors if disconnected from dom.

### [2.0.0-alpha.6] - 2020-10-28

#### Changed

- default `type` of `Button` and `Button Pure` to `submit`

#### Fixed

- Typings

### [2.0.0-alpha.5] - 2020-10-26

#### Added

- `Modal` component

#### Fixed

- Typing for `pageChange` event of `Pagination` component
- Typings

#### Changed

- Focus styling

### [2.0.0-alpha.4] - 2020-10-14

#### Added

- Custom filter to `Select Wrapper` component
- DropDown direction property to `Select Wrapper` component
- Display `*` after label when `input`, `textarea` or `select` have `required` attribute within form wrapper components
- `Tabs` component
- `Tabs Bar` component
- `Banner` component

#### Removed

- Default `position: relative;` style of `Link Pure` and `Button Pure`

#### Fixed

- `Spinner` zooming bug on Safari

### [2.0.0-alpha.3] - 2020-09-11

#### Added

- Support to load assets from China CDN directly via browser flag: `PORSCHE_DESIGN_SYSTEM_CDN = 'cn';`

#### Removed

- Support for `<a>` wrapped `Link` and `Link Pure`

### [2.0.0-alpha.2] - 2020-08-20

### [2.0.0-alpha.1] - 2020-08-17

#### Changed

- Removed classnames dependency
- Stencil Core `taskQueue` from `congestionAsync` to `async` for more performant component rendering

#### Fixed

- Focus input on label click of `Checkbox Wrapper` and `Radio Button Wrapper`

### [1.5.6] - 2020-10-15

### [1.5.6-rc.0] - 2020-10-13

### Fixed

- `Spinner` zooming bug on Safari

### [1.5.5] - 2020-09-11

### [1.5.5-rc.0] - 2020-09-07

### Changed

- Deprecated stencil lifecycle-method `componentDidUnload` to `disconnectedCallback` to fix "`selectObserver` is
  undefined" bug in `Select Wrapper` and `Pagination`

### [1.5.4] - 2020-08-25

### [1.5.4-rc.0] - 2020-08-17

#### Changed

- Removed classnames dependency
- Stencil Core `taskQueue` from `congestionAsync` to `async` for more performant component rendering

#### Fixed

- Focus input on label click of `Checkbox Wrapper` and `Radio Button Wrapper`
- Fix typings for `orientation` of `Divider` component

### [2.0.0-alpha.0] - 2020-08-06

#### Added

- **Experimental:** Optional web component scoping mechanism during runtime to enable micro service architecture

#### Changed

- Web components get lazy loaded from central CDN to improve caching strategy across Porsche's digital eco system

#### Removed

- Stop browser support for **IE11** and **EdgeHTML**

#### Fixed

- Mix of `Optgroups` and `Options` on same level in `Select Wrapper` component
- Fix typings for `orientation` of `Divider` component

### [1.5.3] - 2020-08-10

### [1.5.3-rc.0] - 2020-08-10

#### Fixed

- Mix of `Optgroups` and `Options` on same level in `Select Wrapper` component

### [1.5.2] - 2020-07-22

#### Fixed

- Dispatch change event in `Select Wrapper`
- Stencil react-output-target SSR Bug

### [1.5.1] - 2020-07-20

#### Fixed

- SVGO settings for icons
- Angular bug which causes `ngcc` to fail

### [1.5.0] - 2020-07-16

#### Added

- Icons (active-cabin-ventilation, battery-full, bell, bookmark, car-battery, charging-active, charging-state, climate,
  climate-control, garage, horn, key, map, parking-brake, parking-light, preheating, send, shopping-bag, sidelights,
  user-manual, wrenches)

#### Changed

- Icons (arrow-first, arrow-last, battery-empty, car, card, charging-station, question)

#### Fixed

- Porsche Marque images

### [1.5.0-rc.2] - 2020-07-06

### [1.5.0-rc.1] - 2020-07-06

#### Added

- **Notification Neutral** color to `color` property of `p-text` and `p-icon`

### [1.5.0-rc.0] - 2020-06-25

#### Added

- `Fieldset Wrapper` component
- Improved SEO of `p-headline` and `p-text`: Added possibility to write semantic HTML tags (e.g. `<h1>-<h6>` or `<p>`,
  `<blockquote>`, etc.) directly as slotted content.
- Possibility to include anchor tags directly as slots of `Link`, `Link Pure` and `Link Social`
- `Text` new `weight` property `semibold`
- `Button Pure` label with subline pattern as slot
- `Link Pure` label with subline pattern as slot

#### Changed

- `Select Wrapper` is now ready for the catwalk. It is dressed now with a custom drop down list box and gets naked by
  default on touch devices.

#### Fixed

- Minor accessibility improvements of `icons` and `Text Field`
- Remove native number spinner buttons of `Text Field` with type text for Firefox
- An issue with `Button` and `Button Pure` and their `disabled` attribute

### [1.4.0] - 2020-05-14

### [1.4.0-rc.3] - 2020-05-08

#### Added

- `Text List`

#### Changed

- Improve caching strategy for fonts by content-based hash
- Improve caching strategy for marque by content-based hash
- Dimensions and sharpness of marque
- Props for `Content Wrapper`

### [1.4.0-rc.2] - 2020-05-06

#### Added

- `Content Wrapper`
- Description property to `p-text-field-wrapper`, `p-textarea-wrapper` and `p-select-wrapper`
- `Link Social`

#### Changed

- Improve accessibility of error and success states of form elements
- Aria-invalid attribute of form elements if they are in error state is now managed by component
- Rename icon name `configure` to `configurate` (prevents breaking change compared to stable v1.3.0)
- Improve `p-icon` loading behavior

#### Fixed

- Display of wrong icons

#### Removed

- `safe-zone` property of `p-grid` (`Content Wrapper` should be used instead)

### [1.4.0-rc.1] - 2020-04-27

#### Added

- Add `safe-zone` property to `p-grid` for outer grid margin, max-width and centering
- Submit button with search icon to `p-textfield-wrapper` type search

#### Changed

- Background color of readonly state in components `p-textfield-wrapper` and `p-textarea-wrapper`
- Visual appearance of icons
- Improve caching strategy for icons by content-based hash
- Cursor of Radio, Checkbox and Select
- Fixed naming of Mock from `p-textfield-wrapper` to `p-text-field-wrapper`

#### Fixed

- Icon loading mechanism

### [1.4.0-rc.0] - 2020-04-09

#### Added

- SSR support

### [1.3.0] - 2020-04-08

#### Added

- New headline size `headline-5` to `p-headline`
- Test Mocks

#### Fixed

- Text styling of Select component on focus in IE11 and Chrome on Windows 10

### [1.3.0-rc.0] - 2020-04-03

#### Fixed

- Improve form elements

### [1.2.0] - 2020-03-25

#### Added

- `Divider`
- Hover state for form elements

#### Fixed

- Support label text of form elements for Screen readers

### [1.1.2] - 2020-03-17

#### Changed

- Notification colors

### [1.1.1] - 2020-03-13

#### Changed

- Icon of `Checkbox` indeterminate state

### [1.1.0] - 2020-03-11

#### Fixed

- Minor improvements

### [1.1.0-rc.0] - 2020-03-02

#### Added

- `Select Wrapper`
- `Checkbox Wrapper`
- `Radio Button Wrapper`
- `Textarea Wrapper`

#### Fixed

- `Text Field Wrapper` toggle password visibility

### [1.0.3] - 2020-02-13

#### Fixed

- JS framework compatibility

### [1.1.0-0] - 2020-02-06

#### Added

- `Text Field Wrapper`

#### Changed

- Add proper cursor for disabled state for `Button` and `Button Pure`

### [1.0.2] - 2020-02-04

#### Fixed

- Inheritable styling of slotted content

### [1.0.1] - 2020-01-30

#### Added

- Clickable area of `Link Pure` and `Button Pure` is optionally configurable by defining padding on host element

### [1.0.0] - 2020-01-28

#### Added

- Cursor pointer on hover for `Button` and `Button Pure`
- Line-height gets calculated based on Porsche type-scaling formula automatically for `Text`, `Link Pure` and
  `Button Pure`
- Test helper function `componentsReady()` which indicates when lazy loaded components fully have loaded

#### Changed

- Update CDN asset paths
- Improve font-weight definitions
- Rename and optimize neutral colors for `Icon` and `Text`

### [1.0.0-rc.1] - 2019-12-13

#### Added

- `Headline`
- `Text`
- `Marque`
- `Button`
- `Button Pure`
- `Spinner`
- `Icon`
- `Flex`
- `Grid`
- `Link`
- `Link Pure`
- `Pagination`
- "Blur on focus"<|MERGE_RESOLUTION|>--- conflicted
+++ resolved
@@ -16,11 +16,7 @@
 
 #### Changed
 
-<<<<<<< HEAD
-- `Spinner`, `Link Pure`, `Button Pure`, `Checkbox Wrapper`, `Inline Notification`, `Banner` matches new design language
-=======
-- `Spinner`, `Link Pure`, `Button Pure`, `Checkbox Wrapper`, `Radio Button Wrapper` matches new design language
->>>>>>> 796c2aca
+- `Spinner`, `Link Pure`, `Button Pure`, `Checkbox Wrapper`, `Radio Button Wrapper`, `Inline Notification`, `Banner` matches new design language
 - Prop `weight` for `Link Pure` and `Button Pure` is deprecated now, only regular font weight will be applied
 
 ```diff
@@ -67,6 +63,29 @@
 + <p-switch tabindex="-1">Some label</p-switch>
 ```
 
+### [2.19.1-rc.1] - 2023-01-18
+
+#### Added
+
+- `jsdom-polyfill` subpackage is available at `@porsche-design-system/components-{js|angular|react|vue}/jsdom-polyfill`
+  and can be used to have working web components in jsdom based tests (e.g. jest)
+- `testing` subpackage is available at `@porsche-design-system/components-{js|angular|react|vue}/testing` to provide
+  `getByRoleShadowed`, `getByLabelTextShadowed` and `getByTextShadowed` utilities which use `@testing-library/dom`
+  queries internally to support Shadow DOM
+- Validation if `prefix` is already reserved by a different version upon initialization of the Porsche Design System
+
+#### Fixed
+
+- `componentsReady()` waits for Porsche Design System being initialized before checking components which can happen in
+  certain test scenarios without partials
+
+### [2.19.1-rc.0] - 2023-01-18
+
+#### Fixed
+
+- Bug in `@porsche-design-system/components-react/ssr` where in some cases during SSG an error was thrown when
+  components render their children conditionally
+
 ### [2.19.0] - 2022-12-22
 
 ### [2.19.0-rc.2] - 2022-12-22
@@ -469,7 +488,7 @@
 
 #### Added
 
-- React: `getByRoleShadowed`, `getByLabelTextShadowed` and `getByTextShadowed` utilities which uses
+- React: `getByRoleShadowed`, `getByLabelTextShadowed` and `getByTextShadowed` utilities which use
   `@testing-library/dom` queries internally to support Shadow DOM
 
 #### Fixed
