--- conflicted
+++ resolved
@@ -8,13 +8,11 @@
 
 ### [Unreleased]
 
-<<<<<<< HEAD
 #### Added
 - `Accordion` component
-=======
+
 #### Changed
 - Removed initial delay of `Banner`
->>>>>>> 9e84d6a6
 
 ### [2.3.0-beta.0] - 2021-07-01
 
