# Changelog

## Porsche Design System - Components

All notable changes to this project will be documented in this file.

The format is based on [Keep a Changelog](https://keepachangelog.com/en/1.0.0/), and this project adheres to
[Semantic Versioning](https://semver.org/spec/v2.0.0.html).

### [Unreleased]

<<<<<<< HEAD
#### Changed

- `Stepper Horizontal` uses improved focus behavior in case it becomes scrollable and scroll indicators are centered
  correctly.
- `Tabs Bar` uses improved focus behavior in case it becomes scrollable and scroll indicators are centered correctly.

#### Added

- `Scroller`
=======
#### Added

- `Carousel`
>>>>>>> 79b1907f

### [2.15.1-rc.0] - 2022-08-24

#### Fixed

- `Radio Button Wrapper` visual selection change bug in Safari >= 15.5

### [2.15.0] - 2022-08-22

### [2.15.0-rc.1] - 2022-08-18

#### Changed

- Downgraded `@angular` to `v13` to ensure backwards compatibility of `@porsche-design-system/components-angular`

### [2.15.0-rc.0] - 2022-08-16

#### Fixed

- `Popover` visual shadow bug in Safari
- `Stepper Horizontal Item` bug where pseudo styles of the counter element were overridable

### [2.15.0-beta.0] - 2022-08-05

#### Fixed

- `Tabs` & `Tabs Bar` `size` property when using `BreakpointCustomizable`

#### Changed

- `Modal` uses poly fluid sizing for outer spacing
- `Banner` uses poly fluid sizing for outer spacing
- `Content Wrapper` uses poly fluid sizing for inner spacing
- `Modal` min-width is slightly updated to perfectly fit into content area of `Content Wrapper` at 320px viewport width

#### Added

- Validation of properties for all components
- `Text Field Wrapper` with `input type="search"` is clearable via Escape key and custom clear button across browsers
- `Text Field Wrapper` with `input type="search"` shows a "Locate me" button when `actionIcon="locate"` is set, emits
  the `action` event on click and can be put into a loading state via `actionLoading="true"`

### [2.14.0] - 2022-07-11

### [2.14.0-rc.1] - 2022-07-11

### [2.14.0-rc.0] - 2022-07-11

#### Added

- `getBrowserSupportFallbackScript()` partial supporting `cdn` and `format` options as replacement for
  `includeOverlay()` of `@porsche-design-system/browser-notification` npm package
- `getCookiesFallbackScript()` partial supporting `cdn` and `format` options as replacement for `includeCookieOverlay()`
  of `@porsche-design-system/browser-notification` npm package

#### Changed

- `getMetaTagsAndIconLinks()` partial to return `theme-color` meta tags with `prefers-color-scheme: {light|dark}` media
  query

### [2.13.0] - 2022-06-23

### [2.13.0-rc.5] - 2022-06-23

#### Fixed

- `Stepper Horizontal Item` `state` validation
- `Button` and `Link` with `theme="dark" variant="tertiary"` and `Tag Dismissible` bug on Safari < v15.5 where wrong
  colors on hover were shown

### [2.13.0-rc.4] - 2022-06-22

#### Added

- `Stepper Horizontal`

### [2.13.0-rc.3] - 2022-06-22

#### Added

- `Segmented Control`

### [2.13.0-rc.2] - 2022-06-21

### [2.13.0-rc.1] - 2022-06-21

### [2.13.0-rc.0] - 2022-06-21

#### Changed

- `Button`, `Button Pure` and `Switch` apply `aria-disabled="true"` instead of `disabled` attribute to native button
  internally in case `disabled` and/or `loading` property is set

### [2.12.1] - 2022-05-25

### [2.12.1-rc.0] - 2022-05-25

#### Fixed

- Issue with `JssStyle` typing import

### [2.12.0] - 2022-05-19

#### Changed

- npm package is prepared for public release on [npmjs.org](https://npmjs.com)

### [2.12.0-rc.2] - 2022-05-12

### [2.12.0-rc.1] - 2022-05-11

### [2.12.0-rc.0] - 2022-05-04

#### Added

- `Table Head Cell` now has a `multiline` property

#### Changed

- `Headline` has no `hypens` / `overflow-wrap` style by default
- Partials now throw an exception if they are executed in browser

#### Fixed

- Exception in `Headline`, `Select Wrapper`, `Text` and `Text List` when changing `theme` prop from `dark` to `light`
- `getInitialStyles()` partial now returns `.hydrated` styles, too

### [2.11.0-skeletons] - 2022-04-21

### [2.11.0] - 2022-04-21

### [2.11.0-rc.0] - 2022-04-20

#### Added

- `Tag`
- `Tag Dismissible`

### [2.10.0-skeletons] - 2022-04-13

### [2.10.0] - 2022-04-13

### [2.9.3-rc.1] - 2022-04-06

#### Added

- `Text Field Wrapper` now has a `showCharacterCount` property which can be used to hide the character count when a
  `maxLength` attribute is set on the wrapped `input`.
- `Textarea Wrapper` now has a `showCharacterCount` property which can be used to hide the character count when a
  `maxLength` attribute is set on the wrapped `textarea`.

### [2.9.3-rc.0-skeletons] - 2022-03-29

### [2.9.3-rc.0] - 2022-03-28

#### Added

- `Text Field Wrapper` supports `unit` property on `input type="text"`
- `Marque` optional configurable clickable/focusable area by defining padding on host element

#### Fixed

- `Tabs Item` improved accessibility
- Angular: circular dependency in development mode in `2.9.2-skeletons`

### [2.9.2-skeletons] - 2022-03-24

#### Added

- **[EXPERIMENTAL]** `getInitialStyles` partial now accepts a `skeletonTagNames` array of component names that will
  initially have skeleton styles while the Porsche Design System is loading
- **[EXPERIMENTAL]** `Button`, `Button Pure`, `Checkbox Wrapper`, `Fieldset Wrapper`, `Link`, `Link Pure`, `Link Social`
  , `Radio Button Wrapper`, `Select Wrapper`, `Text Field Wrapper`, `Textarea Wrapper` can now have initial skeleton
  styles when passed as `skeletonTagNames` to the `getInitialStyles` partial

### [2.9.2] - 2022-03-24

### [2.9.2-rc.1] - 2022-03-23

#### Fixed

- Bug caused by Chrome where hover styles of `Link Pure` are not displayed correctly

### [2.9.2-rc.0] - 2022-03-22

#### Added

- Normalized font behavior (`hyphen`, `overflow-wrap` and `text-size-adjust`) across components

#### Fixed

- `Modal` scrolling and pinch to zoom on iOS
- `Modal` initial position if scrollable
- `Table Head Cell` sort icon `asc` + `desc`

### [2.9.1] - 2022-03-10

### [2.9.1-rc.0] - 2022-03-09

#### Added

- Styles for slotted `<button>` in `Text`

#### Changed

- `Modal` heading and aria validation happens only when open

#### Fixed

- React: bundling format of partials

### [2.9.0] - 2022-02-28

### [2.9.0-rc.1] - 2022-02-25

#### Fixed

- `Modal` focus trap respecting elements in shadow DOM and dynamically added/removed elements on first level
- `Tabs Item` focus outline on click in Safari
- Error while using partials in Vanilla JS and Angular

### [2.9.0-rc.0] - 2022-02-16

#### Added

- `getFontFaceStylesheet` returns additional `<link>` tags with `rel="preconnect"` and `rel="dns-prefetch"`
- Option `format` to partials `getFontFaceStylesheet`, `getComponentChunkLinks()`, `getFontLinks()`, `getIconLinks()` ,
  `getInitialStyles()`, `getLoaderScript()` and `getMetaTagsAndIconLinks()`

#### Deprecated

- The option `withoutTags` of partials `getFontFaceStylesheet`, `getComponentChunkLinks()`, `getFontLinks()` ,
  `getIconLinks()`, `getInitialStyles()`, `getLoaderScript()` and `getMetaTagsAndIconLinks()` is deprecated and will be
  removed in `v3.0.0`. Please use `format: 'jsx'` instead.

```diff
- <link rel="stylesheet" href={getFontFaceStylesheet({ withoutTags: true })} crossOrigin="true" />
+ {getFontFaceStylesheet({ format: 'jsx' })}
```

### [2.9.0-beta.1] - 2022-01-27

#### Added

- `:focus-visible` content of selected Tab in `Tabs` component gets focus styling
- Improved accessibility of `Text Field Wrapper` and `Textarea Wrapper` when `maxlength` attribute is set
- `Modal` aria property
- `Modal` class for slotted elements to make content full-width

#### Changed

- `Button Pure` and `Link Pure` removed `position: relative` imposition, make sure to **not** override it with
  `position: static`

#### Fixed

- `Modal` close button styles when no heading is passed

### [2.9.0-beta.0] - 2022-01-18

#### Added

- React: `getByRoleShadowed`, `getByLabelTextShadowed` and `getByTextShadowed` utilities which uses
  `@testing-library/dom` queries internally to support Shadow DOM

#### Fixed

- React: `UnhandledPromiseRejectionWarning` when using `skipPorscheDesignSystemCDNRequestsDuringTests()`

### [2.8.0] - 2022-01-17

#### Fixed

- Accessibility issue of `Icon` component in Windows High Contrast Mode in Chromium Browser

### [2.8.0-rc.0] - 2022-01-14

#### Added

- Support for `tabindex` attribute on `Button`, `Button Pure`, `Switch`, `Link`, `Link Pure` and `Link Social`

#### Changed

- `:focus-visible` style matches outline color of `Button` while hovered

#### Deprecated

- The `tabbable` property of `Button`, `Button Pure` and `Switch` is deprecated and will be removed in `v3.0.0`. Please
  use `tabindex` instead.

```diff
- <p-button tabbable="false">Some button</p-button>
+ <p-button tabindex="-1">Some button</p-button>
```

### [2.8.0-beta.3] - 2021-12-22

#### Added

**Disclaimer:** The provided themes `light-electric` and `dark-electric` are just a proof of concept, it's **not**
accessible regarding its color contrast and might even be removed in an upcoming major release again.

- `light-electric` theme for `Switch`
- `dark-electric` theme for `Button Pure` and `Link Pure`
- Character counter to `Text Field Wrapper` and `Textarea Wrapper` if `maxlength` is present on `input type="text"` and
  `textarea`

#### Changed

- `:focus-visible` style matches outline color of `Switch` while hovered

#### Fixed

- Box model of `Button Pure`

### [2.8.0-beta.2] - 2021-12-22

#### Fixed

- `Content Wrapper` regression for `!important` style

#### Added

- Usage validation for `Link`, `Link Pure` and `Link Social`

### [2.8.0-beta.1] - 2021-12-16

#### Fixed

- `Select Wrapper` validation of select element

### [2.8.0-beta.0] - 2021-12-15

#### Changed

- Angular: Increased peer dependency to `>=12.0.0 <14.0.0`

### [2.7.0] - 2021-12-14

### [2.7.0-rc.0] - 2021-12-14

#### Removed

- `offset-bottom` prop of `Toast` (use `--p-toast-position-bottom` CSS variable instead)

### [2.7.0-beta.6] - 2021-12-08

#### Added

- `Popover`

### [2.7.0-beta.5] - 2021-12-07

#### Added

**Disclaimer:** The provided theme `light-electric` is just a proof of concept, it's **not** accessible regarding its
color contrast and might even be removed in an upcoming major release again.

- `light-electric` theme for `Accordion`, `Link`, `Link Pure`, `Button`, `Button Pure`, `Tabs`, `Tabs Bar`

### [2.7.0-beta.4] - 2021-12-02

### [2.7.0-beta.3] - 2021-11-30

#### Added

- `Accordion` uses `MutationObserver` fallback when no `ResizeObserver` is available in older browsers

#### Fixed

- `Link` and `Link Social` not adapting slotted anchor to the width of the element

### [2.7.0-beta.2] - 2021-11-24

#### Added

- `Toast`

#### Fixed

- `Banner` animations respect offset correctly

### [2.7.0-beta.1] - 2021-11-16

#### Fixed

- `Headline` applies `align` and `ellipsis` prop correctly

### [2.7.0-beta.0] - 2021-11-11

#### Added

- New `aria` property for `ARIA` attribute handling for: `Button`, `Button Pure`, `Icon`, `Link`, `Link Pure`, `Marque`
  , `Spinner`

#### Fixed

- React: warnings about `useLayoutEffect` in SSR context

### [2.6.1] - 2021-11-05

#### Fixed

- Prevent breaking entire Porsche Design System due to lacking support of `ResizeObserver`, however `Accordion` still
  requires it

### [2.6.0] - 2021-11-04

#### Added

- `unit` and `unitPosition` properties to `Text Field Wrapper`

### [2.6.0-beta.0] - 2021-10-29

#### Changed

- Use `Heiti SC` (pre-installed on iOS/macOS) and `SimHei` (pre-installed on Windows) as Chinese fallback font

#### Added

- `Marque` uses `webp` images for browsers that support it
- `Inline Notification`
- `Icon` now supports `success` for `name` property

#### Fixed

- Colors of `Banner` for dark theme
- Replaced CSS `inset` property with `top`, `left`, `right` and `bottom` for browser compatibility
- Opening and closing transition of `Modal`

### [2.5.1-beta.0] - 2021-10-11

#### Fixed

- Possible exceptions when components get unmounted directly

### [2.5.0] - 2021-10-04

#### Added

- `SimHei` and `黑体` as fallback for all components' `font-family`

### [2.5.0-beta.1] - 2021-09-28

#### Changed

- React: improved render behavior of components

### [2.5.0-beta.0] - 2021-09-22

#### Added

- React: utility function `skipPorscheDesignSystemCDNRequestsDuringTests`

### [2.4.0] - 2021-09-21

### [2.4.0-beta.2] - 2021-09-21

#### Added

- `Link Social` and `Icon` now support `kakaotalk`, `naver`, `reddit` and `tiktok`
- JSS caching mechanism to improve style performance

#### Changed

- Alignment of `linkedin` icon
- Improved accessibility of `Select Wrapper`
- `Icon` loading behaviour to non-blocking, components using the `Icon` will no longer wait for it to load
- Validation messages of `Fieldset Wrapper` have now an additional icon representing the validation state

#### Fixed

- Box model of `Link Pure`
- Focus of `Link Pure` with slotted anchor and hidden label
- Focus cycling of `Modal` without focusable children
- Suppress CORS error

### [2.4.0-beta.1] - 2021-08-26

#### Added

- `active` property to `Button Pure`

### [2.4.0-beta.0] - 2021-08-26

#### Added

- `icon` property of `Button Pure` and `Link Pure` was extended by `none` value
- `alignLabel` and `stretch` property to `Button Pure` and `Link Pure`

#### Changed

- Improved `:focus-visible` and `:hover:focus-visible` colors for `Link Social` and `Link`
- Improved slotted `<a>` coloring in dark theme for `Link Social` and `Link`
- Validation messages of `Checkbox Wrapper`, `Radio Button Wrapper`, `Select Wrapper`, `Textarea Wrapper` and
  `Text Field Wrapper` have now an additional icon representing the validation state
- `Modal` backdrop behavior to close modal on mouse-down

#### Fixed

- Slotted `<a>` coloring in dark theme for `Text`, `Headline`, `Text List`, `Banner`, `Select Wrapper` and `Link Pure`
- Wrong background color of scrollable `Modal`'s backdrop in Safari

### [2.3.0] - 2021-07-28

### [2.3.0-beta.3] - 2021-07-28

#### Changed

- `Accordion` reduce paddings, vertically align carets to the first heading row, adjust border color and hover styles

#### Fixed

- `Text Field Wrapper` accessibility of type password and search

### [2.3.0-beta.2] - 2021-07-15

#### Added

- `Checkbox Wrapper`, `Radio Button Wrapper`, `Select Wrapper`, `Textarea Wrapper` and `Text Field Wrapper` now reflect
  changes of the `required` attribute on their child component
- `multiline` property to `Table Cell`
- Partial function `getLoaderScript()` to initialize Porsche Design System as early as possible

#### Fixed

- `Table Head Cell` uses semi bold instead of bold as font weight
- Transition of `Modal`

### [2.3.0-beta.1] - 2021-07-08

#### Added

- `Accordion`

#### Changed

- Removed initial delay of `Banner`

### [2.3.0-beta.0] - 2021-07-01

#### Added

- `Table`
- Angular: export types from package root
- Accessibility icon

#### Changed

- `Button`, `Button Pure` and `Switch` are now focusable while in `loading` state
- `Text` and `Headline` inherits white-space CSS property
- React: sync component props via property instead of attribute

#### Fixed

- Angular: support `"strictTemplates": true` option in `tsconfig.json`
- Use correct icon for `arrow-last` and `arrow-first` in `Icon`, `Button` and `Link` components

### [2.2.1] - 2021-06-08

#### Changed

- Optimize vertical alignment of `Modal`

#### Fixed

- URL in inject global style warning

### [2.2.1-beta.1] - 2021-06-02

#### Fixed

- Margin of `Tabs Bar` within `Tabs` for Firefox and Safari
- SVG of `Icon` is not removed after prop change, e.g. on color change
- Fullscreen behavior of `Modal` on screens larger than 1760px

### [2.2.0] - 2021-05-19

#### Fixed

- `Text` inside `Button` now has the proper size on iOS Safari when changing to and from landscape mode
- `Banner` can now be re-opened after closing
- Closing one `Banner` will not close other `Banners` on the site

### [2.2.0-beta.2] - 2021-05-12

#### Fixed

- `Select Wrapper` value changes are now reflected correctly
- `Select Wrapper` dark theme background color if used with `filter` prop

### [2.2.0-beta.1] - 2021-05-05

#### Added

- Partial function `getIconLinks()` to preload Porsche Design System Icons

#### Fixed

- `Text Field Wrapper` spacing in Safari

### [2.2.0-beta.0] - 2021-05-05

#### Added

- Partial function `getMetaTagsAndIconLinks()` to simplify cross device fav and meta icons

### [2.1.0] - 2021-05-03

### [2.1.0-beta.0] - 2021-05-03

#### Added

- `Switch`

#### Changed

- `Text` automatically breaks words/strings into new line being too long to fit inside their container
- `Headline` automatically breaks words/strings into new line being too long to fit inside their container
- Extended `Fieldset Wrapper` with `labelSize`, `required`, `state` and `message` properties. If the `Fieldset Wrapper`
  is set to required only the label of the **Fieldset Wrapper** gets an asterisk. It is removed from all wrapped child
  components, as long as they are Porsche Design System form elements.

### [2.0.3] - 2021-04-28

### [2.0.3-beta] - 2021-04-28

#### Fixed

- Angular: Events firing twice in `Pagination`, `Modal`, `Tabs`, `Tabs Bar` and `Banner` component

### [2.0.2] - 2021-04-21

### [2.0.2-beta.0] - 2021-04-20

#### Fixed

- TypeScript build errors due to duplicate declarations in `types.d.ts`

### [2.0.1] - 2021-04-16

#### Fixed

- Visual appearance of `Checkbox Wrapper` in iOS Safari
- A bug where `Text Field Wrapper` would throw an error when reattaching to DOM too quickly
- Visual bug in Firefox when zooming out `Text Field Wrapper`, `Checkbox Wrapper` and `Textarea Wrapper`
- Angular: Streamline component styles in dark theme

#### Changed

- Aligned focus states of `Checkbox Wrapper` and `Radio Button Wrapper` across browsers

### [2.0.0] - 2021-04-13

In keeping with [Semver](https://semver.org/), Porsche Design System v2.0.0 was released due to changes in the API,
fundamental changes in loading behavior and others. With our new major version `v2.0.0` there are some important changes
that you should watch out for. To make the migration from `v1.5.x` to our current `v2.0.0` easier, we offer a few
guidelines.

## General changes / improvements:

#### All components, icons, fonts, styles and marque of the Porsche Design System are loaded versioned and chunked from a central CDN

This way all web based digital Porsche products share and use the cached and versioned assets regardless of the JS
framework used to improve loading performance across the Porsche group. Only a tiny (1.4kb sized) Porsche Design System
loader script gets bundled into your application code. Everything else gets loaded versioned, cached and chunked from a
central CDN ([read more](https://designsystem.porsche.com/latest/performance/cdn)). However, this also means that you
will need an **Internet connection** to render the components in a browser (possibly relevant for development stage or
intranet applications).

#### Enabling Micro Frontend Architecture

In case of a micro-frontend architecture, multiple instances and versions of the Porsche Design System can be combined
in a final application by configurable prefixing technique of the Porsche Design System components during runtime.
Please refer to our framework specific guidelines
[Vanilla JS](https://designsystem.porsche.com/latest/start-coding/vanilla-js) ,
[Angular](https://designsystem.porsche.com/latest/start-coding/angular) and
[React](https://designsystem.porsche.com/latest/start-coding/react).

#### Prevent Flash of Unstyled Content (FOUC) and Flash of Unstyled Text (FOUT)

To prevent FOUC/FOUT, the Porsche Design System offers various partials as part of the
`@porsche-design-system/components-{js|angular|react}` package to ensure all necessary Porsche Design System fonts and
components are fully loaded. If you've used the `@porsche-design-system/partials` package previously, stop using it and
replace the integration with the partials provided by `@porsche-design-system/components-{js|angular|react}` package.
Have a look at our [FOUC/FOUT guidelines](https://designsystem.porsche.com/latest/performance/loading-behaviour).

```diff
- <%= require('@porsche-design-system/partials').getPorscheDesignSystemCoreStyles() %>
+ <%= require('@porsche-design-system/components-{js|angular|react}/partials').getInitialStyles() %>

- <%= require('@porsche-design-system/partials').getFontFaceCSS() %>
+ <%= require('@porsche-design-system/components-{js|angular|react}/partials').getFontFaceStylesheet() %>

- <link rel="preload" href="path/to/webfont/nameOfWebFontFile" as="font" type="font/woff2" crossorigin />
+ <%= require('@porsche-design-system/components-{js|angular|react}/partials').getFontLinks({ weights: ['regular', 'semi-bold'] }) %>
```

#### Added support for China CDN

Our CDN is configured to forward requests to Chinese CDN automatically when necessary. So you're good to go without any
configuration or multiple region specific builds of your application. However, if you are aiming for the maximum
possible performance in China, you can configure which CDN the Porsche Design System must use. Please follow our
[CDN guidelines](https://designsystem.porsche.com/latest/performance/cdn) for more information.

#### New/optimized components

- **Tabs**
- **Tabs Bar**
- **Banner**
- **Modal**
- Headline
- Select
- Pagination
- Button
- Button Pure
- Link
- Link Pure
- Spinner
- Checkbox
- Radio Button

#### Improved TypeScript support for Angular and React

To ensure the best possible typing support, we have refactored our Angular and React wrappers which integrate the native
web components of the Porsche Design System.

#### componentsReady() works reliable

Because the Porsche Design System components get loaded async at the time they are needed, it might be relevant within
your application or test automation to know when those have been initialized. Therefore, we provide in all three
`@porsche-design-system/components-{js|angular|react}')` packages a reliable helper function `componentsReady()`.
[Read more about it](https://designsystem.porsche.com/latest/helpers/components-ready).

#### Removed "blur on focus"

Now focus styling is only applied when you navigate through keyboard and ignored by mouse interaction for browsers
supporting `:focus-visible` otherwise it will fallback to `:focus` CSS implementation.

#### Changed focus styling for a better compromise between accessibility and visual appearance

Color and outline of general focus styling has changed to `currentColor` for light/dark theme with an outline of 1px
width/offset. If you have custom components build with the usage of our `@porsche-design-system/utilities` package then
update it to the latest version (we also provide a focus
[SCSS mixin](https://designsystem.porsche.com/latest/utilities/scss/functions) and
[JS function](https://designsystem.porsche.com/latest/utilities/js/functions)).

#### Improved geometry of Porsche Next font

For better alignment and readability we've changed the geometry of the Porsche Next font which results in a visual
change of font size and spacing.

#### Dropped support for IE11 and EdgeHTML according to Porsche's official browser strategy 2021

If you still need to support these browsers, you have to stick to `v1.5.x`. We offer a Browser Notification package
`@porsche-design-system/browser-notification` to alert users that these browsers are no longer supported. It supports a
blocking layer (to be used with Porsche Design System `v2.x`), or a dismissible banner (to be used with Porsche Design
System `v1.x`). Please refer to our
[Browser compatibility guidelines](https://designsystem.porsche.com/latest/help/browser-compatibility).

#### Changed default type of Button and Button Pure

To be in sync with native `<button>` behavior we've changed the default `type` of **Button** and **Button Pure**
component. Those components will render a button within their Shadow DOM as `<button type="submit">` ( previously
`<button type="button">`).

- `submit`: The button submits the form data to the server. This is the default if the attribute is not specified for
  buttons associated with a `<form>`, or if the attribute is an empty or invalid value.
- `button`: The button has no default behavior, and does nothing when pressed by default. It can have client-side
  scripts listen to the element's events, which are triggered when the events occur.

#### Changed support for wrapped links around Link, Link Pure and Link Social component

Due to the support for setting links (`<a href="#">`) in our **Link**, **Link Pure** and **Link Social** components as
child, we've removed support for styling the anchor tag (`<a>`) when it surrounds the component. So we recommend
changing the position of the `<a>` tag from wrapping the component to a direct slot (child) of it.

```diff
- <a href="#"><p-link>Some label</p-link></a>
+ <p-link><a href="#">Some label</a></p-link>

- <a href="#"><p-link-pure>Some label</p-link-pure></a>
+ <p-link-pure><a href="#">Some label</a></p-link-pure>

- <a href="#"><p-link-social>Some label</p-link-social></a>
+ <p-link-social><a href="#">Some label</a></p-link-social>
```

#### Automatic \* asterisk symbol to form field labels

We added an automatic generated _ asterisk symbol to form field labels which have the required attribute. This might
lead to a doubled _ symbol if you set one by yourself.

```diff
- <p-text-field-wrapper label="Some label *"><input type="text" name="some-name" required /></p-text-field-wrapper>
+ <p-text-field-wrapper label="Some label"><input type="text" name="some-name" required /></p-text-field-wrapper>

- <p-checkbox-wrapper label="Some label *"><input type="checkbox" name="some-name" required /></p-checkbox-wrapper>
+ <p-checkbox-wrapper label="Some label"><input type="checkbox" name="some-name" required /></p-checkbox-wrapper>

- <p-radio-button-wrapper label="Some label *"><input type="radio" name="some-name" required /></p-radio-button-wrapper>
+ <p-radio-button-wrapper label="Some label"><input type="radio" name="some-name" required /></p-radio-button-wrapper>

- <p-radio-button-wrapper label="Some label *"><input type="radio" name="some-name" required /></p-radio-button-wrapper>
+ <p-radio-button-wrapper label="Some label"><input type="radio" name="some-name" required /></p-radio-button-wrapper>

- <p-textarea-wrapper label="Some label *"><textarea name="some-name" required></textarea></p-textarea-wrapper>
+ <p-textarea-wrapper label="Some label"><textarea name="some-name" required></textarea></p-textarea-wrapper>

- <p-select-wrapper label="Some label *"><select name="some-name" required><option>A</option></select></p-select-wrapper>
+ <p-select-wrapper label="Some label"><select name="some-name" required><option>A</option></select></p-select-wrapper>
```

#### Shadow DOM

`Flex`, `Flex Item`, `Grid` and `Grid Item` now use Shadow DOM, thus you are not able to overwrite styles defined by
these components any longer.

---

## Angular

#### Integration of Angular components

In the past it was possible to provide a token called `PREVENT_WEB_COMPONENTS_REGISTRATION` which prevented the
registration of the Porsche Design System components and loading of polyfills. Due to the fact that we no longer provide
/ need poly filling, we have completely removed the token. For advanced usage please
[read further](https://designsystem.porsche.com/latest/start-coding/angular).

---

## React

#### Integration of React components

In the past `@porsche-design-system/components-react` components have initialized the **Porsche Design System Loader**
automatically as soon as a component was imported. With `v2.x` you have to import the `PorscheDesignSystemProvider` once
in your `index.tsx` which then initializes the **Porsche Design System Loader**, e.g. like:

```diff
  // index.tsx

  import ReactDOM from 'react-dom';
  import { PorscheDesignSystemProvider } from '@porsche-design-system/components-react';
  import { App } from './App';

  ReactDOM.render(
    <React.StrictMode>
+     <PorscheDesignSystemProvider>
        <App />
+     </PorscheDesignSystemProvider>
    </React.StrictMode>,
    document.getElementById('root')
  );
```

For advanced usage please [read further](https://designsystem.porsche.com/latest/start-coding/react).

#### Jsdom Polyfill for React / Jest / jsdom test automation

We removed test mocks for React / Jest / jsdom as Shadow DOM is supported since jsdom v12.2.0. Instead, we provide a
Jsdom Polyfill (exclusivly for `@porsche-design-system/components-react` package) fixing missing implementation of jsdom
which the Porsche Design System relies on. **Note:** If your test includes Porsche Design System components, make sure
to wrap the component you want to test with a PorscheDesignSystemProvider in order to avoid exceptions. For more
information please [read further](https://designsystem.porsche.com/latest/start-coding/react).

---

## Vanilla JS

#### Integration of Vanilla JS components

With `v1.x` of the Porsche Design System you've had to copy all needed JS files of
`@porsche-design-system/components-js` into your target directory and include the ES5 and ESM loader snippet. Now you
only need to copy one `index.js` file and initialize the Porsche Design System like in the example below:

```diff
  <!DOCTYPE html>
  <html lang="en">
    <head>
      <meta charset="utf-8">
      <meta name="viewport" content="width=device-width,initial-scale=1.0">
      <title>Porsche Design System</title>
-     <script nomodule src="PATH/TO/PACKAGE/@porsche-design-system/components-js/dist/porsche-design-system/porsche-design-system.js"></script>
-     <script type="module" src="PATH/TO/PACKAGE/@porsche-design-system/components-js/dist/porsche-design-system/porsche-design-system.esm.js"></script>
+     <script src="PATH/TO/PACKAGE/@porsche-design-system/components-js/index.js"></script>
    </head>
    <body>
+     <script type="text/javascript">
+       porscheDesignSystem.load();
+     </script>
      <p-headline variant="headline-1">Some text</p-headline>
    </body>
  </html>
```

For advanced usage please [read further](https://designsystem.porsche.com/latest/start-coding/vanilla-js).

---

### [2.0.0-rc.10] - 2021-04-12

#### Changed

- `Tabs` and `Tabs Bar` now respect dynamic additions / removals of `p-tabs-item`, `a` and `button` elements. Make sure
  to update the `activeTabIndex` when mutating elements
- Improved performance of `Text`, `Button Pure` and `Link Pure` when `size` is not `inherit`

#### Added

- `Grid` now has a `wrap` and `gutter` property
- Components (`Grid Item`, `Flex Item`, `Tabs Item` and `Text List Item`) that require a specific parent (`Grid`, `Flex`
  , `Tabs` and `Text List`) will now throw an error if used without that parent

#### Fixed

- Visual appearance of `Checkbox Wrapper` and `Radio Button Wrapper` reflect the state of the wrapped `input` element

### [2.0.0-rc.9] - 2021-03-26

#### Added

- `Button Group` component
- Fullscreen property for `Modal` on mobile

#### Changed

- Spacings, heading and sizes of `Modal`

#### Fixed

- Prevent duplicate loading of `porsche-design-system.v2.x.HASH.js` chunk when using `getComponentChunkLinks()` partial

### [2.0.0-rc.8] - 2021-03-17

#### Added

- Support for full height `Content Wrapper` with flex
- `Tabs Bar` now supports `undefined` as `activeTabIndex`

#### Changed

- `Tabs Bar` has a new default `activeTabIndex`, which is `undefined`
- `Tabs Bar` does not work by itself anymore. The `activeTabIndex` needs to be controlled from the outside
  ([read more](https://designsystem.porsche.com/latest/components/tabs-bar/examples))
- Background Color of `Select Wrapper` in `dark` theme to meet accessibility criteria

### [2.0.0-rc.7] - 2021-03-15

#### Fixed

- Make shadowed `Flex` and `Grid` work in Firefox + Safari

### [2.0.0-rc.6] - 2021-03-11

#### Changed

- Make `Grid` and `Grid Item` use Shadow DOM
- Make `Flex` and `Flex Item` use Shadow DOM

### [2.0.0-rc.5] - 2021-03-09

#### Added

- Configurable background color of `Content Wrapper`
- `italic` font-style in `Text` is now overridden with `normal`

#### Fixed

- Usage of `Select Wrapper` within custom elements
- A bug that caused `Spinner` to be displayed in a wrong size

### [2.0.0-rc.4] - 2021-03-01

#### Changed

- Filter of `Select Wrapper` supports substring search

#### Fixed

- Build error in SSR

### [2.0.0-rc.3] - 2021-02-17

#### Added

- React: utility function `skipCheckForPorscheDesignSystemProviderDuringTests`
- React: tree shaking for component wrappers

#### Fixed

- Angular: error in `Checkbox Wrapper`, `Radio Button Wrapper` and `Text Field Wrapper` when `input[type]` is bound

### [2.0.0-rc.2] - 2021-02-12

#### Added

- Validate usage of `Checkbox Wrapper`, `Radio Button Wrapper`, `Select Wrapper`, `Text Field Wrapper` and
  `Textarea Wrapper`

### [2.0.0-rc.1] - 2021-02-04

#### Added

- Partial function `getComponentChunkLinks()` to preload Porsche Design System Components

#### Changed

- Added a space before asterisk (`*`) when `input`, `textarea` or `select` have `required` attribute within form wrapper
  components
- Renamed partial `getFontLinks()` option from `weight` to `weights`

#### Fixed

- A bug in `Tabs Bar` where the nextButton was mistakenly rendered.
- A bug where `Icon` was not rendered when using `lazy` property.
- A bug in `Text Field Wrapper` with input type password where characters would overlap the icon.

### [2.0.0-rc.0] - 2021-01-29

#### Added

- Link support for `Marque`
- Sizing options `'responsive' | 'small' | 'medium'` for `Marque`

#### Changed

- Angular: added static `load()` function `PorscheDesignSystemModule` for custom prefix
- Hide up/down spin button when using **Text Field** with `type="number"` in Firefox

#### Fixed

- Angular: typings
- React: correct handling of `ref` property
- Unhandled exception in `Select Wrapper` if `selected` and `disabled` attributes are set on the same option
- A bug in `Tabs Bar` where scrolling was broken when a tab was selected
- A bug in `Tabs Bar` where the `nextButton` was always rendered

### [2.0.0-alpha.13] - 2021-01-26

#### Added

- Partial function `getFontLinks()` to prevent **Flash of Unstyled Text** (FOUT)

#### Fixed

- React: correct handling of `className` property

### [2.0.0-alpha.12] - 2021-01-20

#### Added

- Partial function `getInitialStyles()` to prevent **Flash of Unstyled Content** (FOUC)
- Partial function `getFontFaceStylesheet()` to prevent **Flash of Unstyled Text** (FOUT)

#### Changed

- React: `PorscheDesignSystemProvider` needs to wrap application
- React: component props have to be camelCase
- React: `PorscheDesignSystemProvider` is needed while testing components

#### Fixed

- React: typings
- React: support of objects for property values

#### Removed

- React: `getPrefixedComponents`, prefixing is handled by `PorscheDesignSystemProvider`

### [2.0.0-alpha.11] - 2021-01-08

#### Changed

- Precision of relative line height
- Changed color of `neutral contrast low`

### [2.0.0-alpha.10] - 2020-12-14

#### Added

- `native` property to `Select Wrapper` to force rendering of native Browser select dropdown
- Extended flexibility of `Headline`

#### Changed

- Some styling improvements of `Select Wrapper`

#### Fixed

- Jsdom Polyfill `fetch` error

### [2.0.0-alpha.9] - 2020-12-09

### Fixed

- Improved reliability of `componentsReady()`

#### Changed

- Jsdom Polyfill `console.warn` behaviour

### [2.0.0-alpha.8] - 2020-12-03

### Fixed

- A bug where `Modal` did not remove `overflow=hidden` on document body.

### [2.0.0-alpha.7] - 2020-11-26

#### Added

- Jsdom Polyfill

#### Removed

- Jsdom Mocks
- Global "blur on focus" script

#### Changed

- Default dropdown direction of `SelectWrapper` from `down` to `auto`
- Made API of `Tabs` consistent with `Tabs Bar`
- Removed transition for focus styling
- Use `:focus-visible` as default and `:focus` as fallback for focusable elements

#### Fixed

- The Selected element of `SelectWrapper` dropdown keeps now in sync with native selection if changed programmatically
- Invalid search results get cleared if `SelectWrapper` becomes focus state
- Some bugs in `TabsBar`
- Minification of dynamic slotted content styles
- An issue where `Pagination` throws console errors if disconnected from dom.

### [2.0.0-alpha.6] - 2020-10-28

#### Changed

- default `type` of `Button` and `Button Pure` to `submit`

#### Fixed

- Typings

### [2.0.0-alpha.5] - 2020-10-26

#### Added

- `Modal` component

#### Fixed

- Typing for `pageChange` event of `Pagination` component
- Typings

#### Changed

- Focus styling

### [2.0.0-alpha.4] - 2020-10-14

#### Added

- Custom filter to `Select Wrapper` component
- DropDown direction property to `Select Wrapper` component
- Display `*` after label when `input`, `textarea` or `select` have `required` attribute within form wrapper components
- `Tabs` component
- `Tabs Bar` component
- `Banner` component

#### Removed

- Default `position: relative;` style of `Link Pure` and `Button Pure`

#### Fixed

- `Spinner` zooming bug on Safari

### [2.0.0-alpha.3] - 2020-09-11

#### Added

- Support to load assets from China CDN directly via browser flag: `PORSCHE_DESIGN_SYSTEM_CDN = 'cn';`

#### Removed

- Support for `<a>` wrapped `Link` and `Link Pure`

### [2.0.0-alpha.2] - 2020-08-20

### [2.0.0-alpha.1] - 2020-08-17

#### Changed

- Removed classnames dependency
- Stencil Core `taskQueue` from `congestionAsync` to `async` for more performant component rendering

#### Fixed

- Focus input on label click of `Checkbox Wrapper` and `Radio Button Wrapper`

### [1.5.6] - 2020-10-15

### [1.5.6-rc.0] - 2020-10-13

### Fixed

- `Spinner` zooming bug on Safari

### [1.5.5] - 2020-09-11

### [1.5.5-rc.0] - 2020-09-07

### Changed

- Deprecated stencil lifecycle-method `componentDidUnload` to `disconnectedCallback` to fix "`selectObserver` is
  undefined" bug in `Select Wrapper` and `Pagination`

### [1.5.4] - 2020-08-25

### [1.5.4-rc.0] - 2020-08-17

#### Changed

- Removed classnames dependency
- Stencil Core `taskQueue` from `congestionAsync` to `async` for more performant component rendering

#### Fixed

- Focus input on label click of `Checkbox Wrapper` and `Radio Button Wrapper`
- Fix typings for `orientation` of `Divider` component

### [2.0.0-alpha.0] - 2020-08-06

#### Added

- **Experimental:** Optional web component scoping mechanism during runtime to enable micro service architecture

#### Changed

- Web components get lazy loaded from central CDN to improve caching strategy across Porsche's digital eco system

#### Removed

- Stop browser support for **IE11** and **EdgeHTML**

#### Fixed

- Mix of `Optgroups` and `Options` on same level in `Select Wrapper` component
- Fix typings for `orientation` of `Divider` component

### [1.5.3] - 2020-08-10

### [1.5.3-rc.0] - 2020-08-10

#### Fixed

- Mix of `Optgroups` and `Options` on same level in `Select Wrapper` component

### [1.5.2] - 2020-07-22

#### Fixed

- Dispatch change event in `Select Wrapper`
- Stencil react-output-target SSR Bug

### [1.5.1] - 2020-07-20

#### Fixed

- SVGO settings for icons
- Angular bug which causes `ngcc` to fail

### [1.5.0] - 2020-07-16

#### Added

- Icons (active-cabin-ventilation, battery-full, bell, bookmark, car-battery, charging-active, charging-state, climate,
  climate-control, garage, horn, key, map, parking-brake, parking-light, preheating, send, shopping-bag, sidelights,
  user-manual, wrenches)

#### Changed

- Icons (arrow-first, arrow-last, battery-empty, car, card, charging-station, question)

#### Fixed

- Porsche Marque images

### [1.5.0-rc.2] - 2020-07-06

### [1.5.0-rc.1] - 2020-07-06

#### Added

- **Notification Neutral** color to `color` property of `p-text` and `p-icon`

### [1.5.0-rc.0] - 2020-06-25

#### Added

- `Fieldset Wrapper` component
- Improved SEO of `p-headline` and `p-text`: Added possibility to write semantic HTML tags (e.g. `<h1>-<h6>` or `<p>` ,
  `<blockquote>`, etc.) directly as slotted content.
- Possibility to include anchor tags directly as slots of `Link`, `Link Pure` and `Link Social`
- `Text` new `weight` property `semibold`
- `Button Pure` label with subline pattern as slot
- `Link Pure` label with subline pattern as slot

#### Changed

- `Select Wrapper` is now ready for the catwalk. It is dressed now with a custom drop down list box and gets naked by
  default on touch devices.

#### Fixed

- Minor accessibility improvements of `icons` and `Text Field`
- Remove native number spinner buttons of `Text Field` with type text for Firefox
- An issue with `Button` and `Button Pure` and their `disabled` attribute

### [1.4.0] - 2020-05-14

### [1.4.0-rc.3] - 2020-05-08

#### Added

- `Text List`

#### Changed

- Improve caching strategy for fonts by content-based hash
- Improve caching strategy for marque by content-based hash
- Dimensions and sharpness of marque
- Props for `Content Wrapper`

### [1.4.0-rc.2] - 2020-05-06

#### Added

- `Content Wrapper`
- Description property to `p-text-field-wrapper`, `p-textarea-wrapper` and `p-select-wrapper`
- `Link Social`

#### Changed

- Improve accessibility of error and success states of form elements
- Aria-invalid attribute of form elements if they are in error state is now managed by component
- Rename icon name `configure` to `configurate` (prevents breaking change compared to stable v1.3.0)
- Improve `p-icon` loading behavior

#### Fixed

- Display of wrong icons

#### Removed

- `safe-zone` property of `p-grid` (`Content Wrapper` should be used instead)

### [1.4.0-rc.1] - 2020-04-27

#### Added

- Add `safe-zone` property to `p-grid` for outer grid margin, max-width and centering
- Submit button with search icon to `p-textfield-wrapper` type search
- Test-Projects React, Angular, Gatsby and NextJS

#### Changed

- Background color of readonly state in components `p-textfield-wrapper` and `p-textarea-wrapper`
- Visual appearance of icons
- Improve caching strategy for icons by content-based hash
- Cursor of Radio, Checkbox and Select
- Fixed naming of Mock from `p-textfield-wrapper` to `p-text-field-wrapper`

#### Fixed

- Icon loading mechanism

### [1.4.0-rc.0] - 2020-04-09

#### Added

- SSR support

### [1.3.0] - 2020-04-08

#### Added

- New headline size `headline-5` to `p-headline`
- Test Mocks

#### Fixed

- Text styling of Select component on focus in IE11 and Chrome on Windows 10

### [1.3.0-rc.0] - 2020-04-03

#### Fixed

- Improve form elements

### [1.2.0] - 2020-03-25

#### Added

- `Divider`
- Hover state for form elements

#### Fixed

- Support label text of form elements for Screen readers

### [1.1.2] - 2020-03-17

#### Changed

- Notification colors

### [1.1.1] - 2020-03-13

#### Changed

- Icon of `Checkbox` indeterminate state

### [1.1.0] - 2020-03-11

#### Fixed

- Minor improvements

### [1.1.0-rc.0] - 2020-03-02

#### Added

- `Select Wrapper`
- `Checkbox Wrapper`
- `Radio Button Wrapper`
- `Textarea Wrapper`

#### Fixed

- `Text Field Wrapper` toggle password visibility

### [1.0.3] - 2020-02-13

#### Fixed

- JS framework compatibility

### [1.1.0-0] - 2020-02-06

#### Added

- `Text Field Wrapper`

#### Changed

- Add proper cursor for disabled state for `Button` and `Button Pure`

### [1.0.2] - 2020-02-04

#### Fixed

- Inheritable styling of slotted content

### [1.0.1] - 2020-01-30

#### Added

- Clickable area of `Link Pure` and `Button Pure` is optionally configurable by defining padding on host element

### [1.0.0] - 2020-01-28

#### Added

- Cursor pointer on hover for `Button` and `Button Pure`
- Line-height gets calculated based on Porsche type-scaling formula automatically for `Text`, `Link Pure` and
  `Button Pure`
- Test helper function `componentsReady()` which indicates when lazy loaded components fully have loaded

#### Changed

- Update CDN asset paths
- Improve font-weight definitions
- Rename and optimize neutral colors for `Icon` and `Text`

### [1.0.0-rc.1] - 2019-12-13

#### Added

- `Headline`
- `Text`
- `Marque`
- `Button`
- `Button Pure`
- `Spinner`
- `Icon`
- `Flex`
- `Grid`
- `Link`
- `Link Pure`
- `Pagination`
- "Blur on focus"<|MERGE_RESOLUTION|>--- conflicted
+++ resolved
@@ -9,7 +9,10 @@
 
 ### [Unreleased]
 
-<<<<<<< HEAD
+#### Added
+
+- `Carousel`
+
 #### Changed
 
 - `Stepper Horizontal` uses improved focus behavior in case it becomes scrollable and scroll indicators are centered
@@ -19,11 +22,6 @@
 #### Added
 
 - `Scroller`
-=======
-#### Added
-
-- `Carousel`
->>>>>>> 79b1907f
 
 ### [2.15.1-rc.0] - 2022-08-24
 
