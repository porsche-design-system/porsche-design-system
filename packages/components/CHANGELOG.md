# Changelog

## Porsche Design System

All notable changes to this project will be documented in this file and published as following npm packages:

- `@porsche-design-system/components-js`
- `@porsche-design-system/components-angular`
- `@porsche-design-system/components-react`
- `@porsche-design-system/components-vue`

The format is based on [Keep a Changelog](https://keepachangelog.com/en/1.0.0/), and this project adheres to
[Semantic Versioning](https://semver.org/spec/v2.0.0.html).

### [Unreleased]

#### Added

- `Select` ([#3008](https://github.com/porsche-design-system/porsche-design-system/pull/3008))

#### Fixed

<<<<<<< HEAD
- Placeholder color of `Text Field Wrapper` for `input type="date"` and `input type="time"` in Safari and alignment in
  Mobile Safari ([#3068](https://github.com/porsche-design-system/porsche-design-system/pull/3068))
=======
- `Carousel`: Skip link is visible when it receives keyboard focus
  ([#3055](https://github.com/porsche-design-system/porsche-design-system/pull/3055))
>>>>>>> 8ff658ea

### [3.13.0-rc.0] - 2024-02-19

#### Added

- `Link Tile Product`: Prop `price-original` to be able to visualize sale and original price
  ([#3040](https://github.com/porsche-design-system/porsche-design-system/pull/3040))

#### Changed

- Validation of `getInitialStyles()` partial is temporarily disabled
  ([#3049](https://github.com/porsche-design-system/porsche-design-system/pull/3049))

### [3.12.0] - 2024-02-12

### [3.12.0-rc.1] - 2024-02-08

#### Fixed

- `Checkbox Wrapper`, `Radio Button Wrapper`: Safari visually reflects input status (checked/unchecked) when used in
  another Shadow DOM or changed programmatically
  ([#3028](https://github.com/porsche-design-system/porsche-design-system/pull/3028))

### [3.12.0-rc.0] - 2024-02-05

#### Added

- `Icon`: `logo-x`, `bookmark-filled` and `star-filled`
  ([#3025](https://github.com/porsche-design-system/porsche-design-system/pull/3025))

#### Changed

- `Icon`: Visual appearance of `information-filled`, `information`, `success-filled`, `success`, `bookmark`, `compare`,
  `configurate`, `heart-filled`, `heart`, `menu-lines`, `success`, `search`, `locate`, `star`, `shopping-bag-filled`,
  `shopping-bag`, `user-filled` and `user`
  ([#3025](https://github.com/porsche-design-system/porsche-design-system/pull/3025))
- All components (expect some form elements) have improved focus styling based on `:focus-visible`
  ([#3011](https://github.com/porsche-design-system/porsche-design-system/pull/3011))
- Several components are using CSS property `inset|inset-inline|inset-block` instead of `top|bottom|left|right` for
  better RTL (right-to-left) support ([#3011](https://github.com/porsche-design-system/porsche-design-system/pull/3011))
- `Switch`: Improve RTL (right-to-left) mode
  ([#3011](https://github.com/porsche-design-system/porsche-design-system/pull/3011))
- `Button`, `Button Pure`, `Switch`, `Checkbox Wrapper`, `Radio Button Wrapper`, `Pin Code`: optimized announcement of
  loading state for assistive technologies
  ([#3009](https://github.com/porsche-design-system/porsche-design-system/pull/3009))

#### Fixed

- All components are supporting focus style in High Contrast Mode correctly
  ([#3011](https://github.com/porsche-design-system/porsche-design-system/pull/3011))

### [3.11.0] - 2024-01-30

### [3.11.0-rc.0] - 2024-01-30

#### Fixed

- `Carousel`: Carousel does not work with single pointer event on smaller touch devices
  ([#3003](https://github.com/porsche-design-system/porsche-design-system/pull/3003))
- `Carousel`: `Each child in a list should have a unique "key" prop` warning in Next.js SSR context
  ([#3001](https://github.com/porsche-design-system/porsche-design-system/pull/3001))

#### Changed

- Scroll-lock used in `Flyout`, `Flyout Navigation` and `Modal` is based on `body { overflow: hidden; }` for all devices
  ([#3013](https://github.com/porsche-design-system/porsche-design-system/pull/3013))
- `Toast`: Alignment reflects RTL (right-to-left) mode
  ([#3010](https://github.com/porsche-design-system/porsche-design-system/pull/3010))
- `Carousel`: Pagination can be used for navigation & pagination has more spacing on touch devices
  ([#3003](https://github.com/porsche-design-system/porsche-design-system/pull/3003))

### [3.10.0] - 2024-01-17

### [3.10.0-rc.5] - 2024-01-16

#### Changed

- `visibility` css property can be overridden on all components, e.g. to make use of `visibility: hidden;`  
  ([#2988](https://github.com/porsche-design-system/porsche-design-system/pull/2988))
- `Carousel`: Named slot `header` renamed to `controls`
  ([#2992](https://github.com/porsche-design-system/porsche-design-system/pull/2992))

### [3.10.0-rc.4] - 2024-01-15

#### Added

- `Icon`: Auto-flipping icons (certain ones only) in RTL (right-to-left) mode
  ([#2957](https://github.com/porsche-design-system/porsche-design-system/pull/2957))
- `Carousel`: Prop `heading-size`, named slot `header`
  ([#2915](https://github.com/porsche-design-system/porsche-design-system/pull/2915))
- `Accordion`: support for custom click area for `compact` variant
  ([#2920](https://github.com/porsche-design-system/porsche-design-system/pull/2920))
- `@font-face` supports Middle East languages
  ([#2946](https://github.com/porsche-design-system/porsche-design-system/pull/2946))
- Partials: `getFontLinks` supports preloading `arabic`, `pashto` and `urdu` subsets
  ([#2946](https://github.com/porsche-design-system/porsche-design-system/pull/2946))

#### Changed

- `Flyout Navigation`: Improved validation and `activeIdentifier` isn't automatically updated anymore
  ([#2935](https://github.com/porsche-design-system/porsche-design-system/pull/2935))
- `Carousel`: Position and width of heading and description
  ([#2915](https://github.com/porsche-design-system/porsche-design-system/pull/2915))
- `Model Signature` asset for `model="macan"`
- Aligned naming of all `CustomEvent<T>` types and deprecated old ones since they are in fact typing the `detail: T`
  property of the event

```diff
- AccordionUpdateEvent
+ AccordionUpdateEventDetail
- CarouselUpdateEvent
+ CarouselUpdateEventDetail
- FlyoutNavigationUpdateEvent
+ FlyoutNavigationUpdateEventDetail
- LinkTileProductLikeEvent
+ LinkTileProductLikeEventDetail
- MultiSelectUpdateEvent
+ MultiSelectUpdateEventDetail
- PaginationUpdateEvent
+ PaginationUpdateEventDetail
- PinCodeUpdateEvent
+ PinCodeUpdateEventDetail
- SegmentedControlUpdateEvent
+ SegmentedControlUpdateEventDetail
- StepperHorizontalUpdateEvent
+ StepperHorizontalUpdateEventDetail
- SwitchUpdateEvent
+ SwitchUpdateEventDetail
- TableUpdateEvent
+ TableUpdateEventDetail
- TabsUpdateEvent
+ TabsUpdateEventDetail
- TabsBarUpdateEvent
+ TabsBarUpdateEventDetail
```

#### Fixed

- `Pin Code`: Focus correct input when clicking on label
  ([#2985](https://github.com/porsche-design-system/porsche-design-system/pull/2985))
- `Flyout Navigation`: Focus dismiss button after opening
  ([#2935](https://github.com/porsche-design-system/porsche-design-system/pull/2935))
- `Accordion`: Alignment of slotted heading with custom padding
  ([#2920](https://github.com/porsche-design-system/porsche-design-system/pull/2920))
- `Modal`: Scrollbar is hidden ([#2907](https://github.com/porsche-design-system/porsche-design-system/pull/2907))
- `Toast`: `max-width` when used in scale mode
  ([#2960](https://github.com/porsche-design-system/porsche-design-system/pull/2960))

### [3.10.0-rc.3] - 2023-12-12

### [3.10.0-rc.2] - 2023-12-12

### [3.10.0-rc.1] - 2023-12-11

#### Added

- **[EXPERIMENTAL]** `Link Tile Product`
  ([#2909](https://github.com/porsche-design-system/porsche-design-system/pull/2909))

#### Fixed

- `Wordmark`, `Crest` and `Marque`: custom clickable area
  ([#2930](https://github.com/porsche-design-system/porsche-design-system/pull/2930))

### [3.10.0-rc.0] - 2023-12-07

#### Added

- **[EXPERIMENTAL]** `Flyout Navigation`
  ([#2906](https://github.com/porsche-design-system/porsche-design-system/pull/2906))
- Prop `submit-button` to show/hide a submit button for `Text Field Wrapper` `type="search"` if wrapped inside a form
  ([#2908](https://github.com/porsche-design-system/porsche-design-system/pull/2908))

#### Changed

- `Accordion`: removed `border-bottom` if used standalone
  ([#2911](https://github.com/porsche-design-system/porsche-design-system/pull/2911))
- `display` css property can be overridden on all components, e.g. to make use of `display: none;` within media
  queries  
  ([#2913](https://github.com/porsche-design-system/porsche-design-system/pull/2913))
- `Pagination`: Prop `maxNumberOfPageLinks` is deprecated and has no effect anymore, instead there is responsive
  behavior out of the box with full SSR support
  ([#2898](https://github.com/porsche-design-system/porsche-design-system/pull/2898))

### [3.9.0] - 2023-11-24

### [3.9.0-rc.0] - 2023-11-23

#### Added

- Angular: `theme: 'light' | 'dark' | 'auto'` option to `PorscheDesignSystemModule.load()` to set `theme` on all child
  components  
  ([#2872](https://github.com/porsche-design-system/porsche-design-system/pull/2872))
- React: `theme: 'light' | 'dark' | 'auto'` prop to `PorscheDesignSystemProvider` to set `theme` on all child
  components  
  ([#2872](https://github.com/porsche-design-system/porsche-design-system/pull/2872))
- Vue: `theme: 'light' | 'dark' | 'auto'` prop to `PorscheDesignSystemProvider` to set `theme` on all child components  
  ([#2872](https://github.com/porsche-design-system/porsche-design-system/pull/2872))
- Validation for usage of different PDS versions
  ([#2867](https://github.com/porsche-design-system/porsche-design-system/pull/2867))

#### Changed

- `Text Field Wrapper`, `Textarea Wrapper`, `Select Wrapper`, `Multi Select`, `Pin Code`, `Checkbox Wrapper` and
  `Radio Button Wrapper` have improved visual alignment
  ([#2854](https://github.com/porsche-design-system/porsche-design-system/pull/2854))
- `Text Field Wrapper` fully supports RTL (right-to-left) mode
  ([#2854](https://github.com/porsche-design-system/porsche-design-system/pull/2854))
- `Pin Code`: Prop values from `1` to `6` are now supported for `length` prop
  ([#2859](https://github.com/porsche-design-system/porsche-design-system/pull/2859))
- `Model Signature` asset for `model="macan"`
  ([#2857](https://github.com/porsche-design-system/porsche-design-system/pull/2857))
- Use motion tokens in all components
  ([#2834](https://github.com/porsche-design-system/porsche-design-system/pull/2834))

#### Fixed

- `Select Wrapper`: Select dropdown is now visible if it overflows the `Table` component
  ([#2885](https://github.com/porsche-design-system/porsche-design-system/pull/2885))
- `Select Wrapper` keyboard and scroll behavior
  ([#2864](https://github.com/porsche-design-system/porsche-design-system/pull/2864))
- Safari 15 default margin of button elements in several components
  ([#2858](https://github.com/porsche-design-system/porsche-design-system/pull/2858))
- `Checkbox Wrapper` and `Radio Button Wrapper` border-color/background-color does not reset on hover
  ([#2852](https://github.com/porsche-design-system/porsche-design-system/pull/2852))
- `Tabs Bar` losing `activeTabIndex` and underline in certain framework scenarios
  ([#2896](https://github.com/porsche-design-system/porsche-design-system/pull/2896))
- `Modal` and `Flyout` body jumping in the background and scrolling back to the top in Next Js and Remix
  ([#2890](https://github.com/porsche-design-system/porsche-design-system/pull/2890))

### [3.8.0] - 2023-10-24

### [3.8.0-rc.0] - 2023-10-23

#### Added

- RTL (right-to-left) support for all components
  ([#2819](https://github.com/porsche-design-system/porsche-design-system/pull/2819))
- `Popover` and `Modal` support theme dark and auto
  ([#2789](https://github.com/porsche-design-system/porsche-design-system/pull/2789))
- Styles: `getSkeletonStyle()` and `pds-skeleton()`
  ([#2796](https://github.com/porsche-design-system/porsche-design-system/pull/2796))
- Styles: `motionDuration{Short|Moderate|Long|VeryLong}`, `motionEasing{Base|In|Out}`, and
  `$pds-motion-duration-{short|moderate|long|very-long}`, `$pds-motion-easing-{base|in|out}`
  ([#2791](https://github.com/porsche-design-system/porsche-design-system/pull/2791))

#### Changed

- Styles: `themeDarkBackgroundShading` and `$pds-theme-dark-background-shading` color
  ([#2789](https://github.com/porsche-design-system/porsche-design-system/pull/2789))
- `Spinner` animation was optimized to consume less CPU
  ([#2825](https://github.com/porsche-design-system/porsche-design-system/pull/2825))

- `Text`, `Display`, `Heading`, `Headline`: Prop values `left | right` of `align` prop are deprecated and mapped to new
  values `start | end` for correct RTL (right-to-left) support
  ([#2819](https://github.com/porsche-design-system/porsche-design-system/pull/2819))

```diff
- <p-text align="left"></p-text>
+ <p-text align="start"></p-text>

- <p-text align="right"></p-text>
+ <p-text align="end"></p-text>

- <p-display align="left"></p-display>
+ <p-display align="start"></p-display>

- <p-display align="right"></p-display>
+ <p-display align="end"></p-display>

- <p-heading align="left"></p-heading>
+ <p-heading align="start"></p-heading>

- <p-heading align="right"></p-heading>
+ <p-heading align="end"></p-heading>

- <p-headline align="left"></p-headline>
+ <p-headline align="start"></p-headline>

- <p-headline align="right"></p-headline>
+ <p-headline align="end"></p-headline>
```

- `Button Pure`, `Link Pure`, `Switch`: Prop values `left | right` of `align-label` prop are deprecated and mapped to
  new values `start | end` for correct RTL (right-to-left) support
  ([#2819](https://github.com/porsche-design-system/porsche-design-system/pull/2819))

```diff
- <p-button-pure align-label="left"></p-button-pure>
+ <p-button-pure align-label="start"></p-button-pure>

- <p-button-pure align-label="right"></p-button-pure>
+ <p-button-pure align-label="end"></p-button-pure>

- <p-link-pure align-label="left"></p-link-pure>
+ <p-link-pure align-label="start"></p-link-pure>

- <p-link-pure align-label="right"></p-link-pure>
+ <p-link-pure align-label="end"></p-link-pure>

- <p-switch align-label="left"></p-switch>
+ <p-switch align-label="start"></p-switch>

- <p-switch align-label="right"></p-switch>
+ <p-switch align-label="end"></p-switch>
```

- `Flyout`: Prop values `left | right` of `position` prop are deprecated and mapped to new values `start | end` for
  correct RTL (right-to-left) support
  ([#2819](https://github.com/porsche-design-system/porsche-design-system/pull/2819))

```diff
- <p-flyout position="left"></p-flyout>
+ <p-flyout-pure position="start"></p-flyout>

- <p-flyout-pure position="right"></p-flyout>
+ <p-flyout-pure position="end"></p-flyout>
```

- `Carousel`: Prop value `left` of `align-header` prop is deprecated and mapped to new value `start` for correct RTL
  (right-to-left) support ([#2819](https://github.com/porsche-design-system/porsche-design-system/pull/2819))

```diff
- <p-carousel align-header="left"></p-carousel>
+ <p-carousel-pure align-header="start"></p-carousel>
```

#### Fixed

- `Popover` doesn't get cut off when used within the `Table` component
  ([#2814](https://github.com/porsche-design-system/porsche-design-system/pull/2814))
- `Flyout` and `Modal` with `open="false"` and nested `Accordion` with `open="true"` containing focusable elements like
  links can't be focused anymore ([#2818](https://github.com/porsche-design-system/porsche-design-system/pull/2818))
- Background for open `Flyout` and `Modal` on iOS Mobile Safari with collapsed address bar is no longer scrollable
  ([#2822](https://github.com/porsche-design-system/porsche-design-system/pull/2822))
- `Tabs Bar` works with translated page content
  ([#2847](https://github.com/porsche-design-system/porsche-design-system/pull/2847))

### [3.7.0] - 2023-10-04

### [3.7.0-rc.2] - 2023-10-04

#### Added

- Styles: `gridStyles` and `pds-grid()` support basic usage inside `Flyout` component
  ([#2756](https://github.com/porsche-design-system/porsche-design-system/pull/2756))

#### Fixed

- Overlay issues of header/footer in `Flyout` component
  ([#2786](https://github.com/porsche-design-system/porsche-design-system/pull/2786))

### [3.7.0-rc.1] - 2023-09-20

#### Added

- **[EXPERIMENTAL]** Prop `loading` for `Radio Button Wrapper`
  ([#2774](https://github.com/porsche-design-system/porsche-design-system/pull/2774))
- Theme property supports `auto` for all themeable components, reflecting `prefers-color-scheme` based on OS system
  settings ([#2719](https://github.com/porsche-design-system/porsche-design-system/pull/2719))
- `hyphens` CSS property can now be overwritten in `Button Tile`, `Link Tile` and `Link Tile Model Signature` components
  ([#2758](https://github.com/porsche-design-system/porsche-design-system/pull/2758))
- Partials that produce innerHTML support `{ format: 'sha256' }` option for whitelisting in
  [Content-Security-Policy (CSP)](must-know/security/content-security-policy)
  ([#2773](https://github.com/porsche-design-system/porsche-design-system/pull/2773))
- `Pin Code` ([#2691](https://github.com/porsche-design-system/porsche-design-system/pull/2691))

#### Fixed

- Dragging of `Carousel` can become stucked
  ([#2768](https://github.com/porsche-design-system/porsche-design-system/pull/2768))
- Color of `message` for `Fieldset`, `Fieldset Wrapper`, `Text Field Wrapper` and `Textarea Wrapper` in dark theme
  ([#2769](https://github.com/porsche-design-system/porsche-design-system/pull/2769))

#### Changed

- Usage of `getInitialStyles()` partial is required and validated with an exception
  ([#2749](https://github.com/porsche-design-system/porsche-design-system/pull/2749))

### [3.7.0-rc.0] - 2023-09-05

#### Added

- `Multi Select` ([#2658](https://github.com/porsche-design-system/porsche-design-system/pull/2658))

#### Changed

- Partials: `Cdn` and `Format` types are exposed
  ([#2760](https://github.com/porsche-design-system/porsche-design-system/pull/2760))

### [3.6.1] - 2023-08-29

### [3.6.1-rc.0] - 2023-08-29

#### Fixed

- Overlapping issues of `Accordion` contents when positioned outside of content area
  ([#2746](https://github.com/porsche-design-system/porsche-design-system/pull/2746))
- Backwards compatibility with previous versions of Porsche Design System
  ([#2752](https://github.com/porsche-design-system/porsche-design-system/pull/2752))

### [3.6.0] - 2023-08-28

### [3.6.0-rc.2] - 2023-08-28

#### Fixed

- `Tabs Bar` losing `activeTabIndex` and underline
  ([#2748](https://github.com/porsche-design-system/porsche-design-system/pull/2748))

### [3.6.0-rc.1] - 2023-08-24

#### Fixed

- Bundling format and name of `components-js` entrypoint for Vanilla JS integration
  ([#2745](https://github.com/porsche-design-system/porsche-design-system/pull/2745))

### [3.6.0-rc.0] - 2023-08-23

#### Added

- New value `aria-current` for `aria` property for linked components (`Link`, `Link Pure`, `Link Tile`, `Crest`,
  `Marque`) ([#2696](https://github.com/porsche-design-system/porsche-design-system/pull/2696))
- Angular: `cdn: 'auto' | 'cn'` option to `PorscheDesignSystemModule.load()` as alternative to using
  `window.PORSCHE_DESIGN_SYSTEM_CDN` ([#2676](https://github.com/porsche-design-system/porsche-design-system/pull/2676))
- React: `cdn: 'auto' | 'cn'` prop to `PorscheDesignSystemProvider` as alternative to using
  `window.PORSCHE_DESIGN_SYSTEM_CDN` with SSR support
  ([#2676](https://github.com/porsche-design-system/porsche-design-system/pull/2676))
- Vue: `cdn: 'auto' | 'cn'` prop to `PorscheDesignSystemProvider` as alternative to using
  `window.PORSCHE_DESIGN_SYSTEM_CDN` ([#2676](https://github.com/porsche-design-system/porsche-design-system/pull/2676))
- Support for sticky footer to `Modal`
  ([#2723](https://github.com/porsche-design-system/porsche-design-system/pull/2723))

#### Changed

- Update of Twitter icon ([#2731](https://github.com/porsche-design-system/porsche-design-system/pull/2731))
- Use China CDN and set `window.PORSCHE_DESIGN_SYSTEM_CDN` for backwards compatibility based on .cn top level domain
  before design system initialization
  ([#2676](https://github.com/porsche-design-system/porsche-design-system/pull/2676))

#### Fixed

- `Flyout`: Overlapping of sticky header/footer if slotted content has different z-index
  ([#2736](https://github.com/porsche-design-system/porsche-design-system/pull/2736))
- Keyboard behavior and `aria` semantics if either `a` or `button` elements are used as slotted content in `Tabs Bar`
  component. ([#2713](https://github.com/porsche-design-system/porsche-design-system/pull/2713))
- React/SSR: compatibility with Next.js v13 app router
  ([#2687](https://github.com/porsche-design-system/porsche-design-system/pull/2687))
- Consistent `package.json` ECMAScript module exports with `.mjs` and `.cjs` file extensions for
  `components-{js|angular|react|vue}`
  ([#2739](https://github.com/porsche-design-system/porsche-design-system/pull/2739))

### [3.5.0] - 2023-07-25

### [3.5.0-rc.0] - 2023-07-21

#### Added

- `background` property to `Button Tile` and `Link Tile` component to adapt the description and link/button theme when
  used on light background image ([#2669](https://github.com/porsche-design-system/porsche-design-system/pull/2669))
- Breakpoint customizable property `columns` to `Segmented Control` to set the amount of columns
  ([#2652](https://github.com/porsche-design-system/porsche-design-system/pull/2652))

#### Fixed

- Alignment of `Icon` inside `Accordion` header
  ([#2673](https://github.com/porsche-design-system/porsche-design-system/pull/2673))
- Direction of `Select Wrapper` dropdown if `direction` property is set to `auto`
  ([#2677](https://github.com/porsche-design-system/porsche-design-system/pull/2677))

### [3.4.0] - 2023-07-14

### [3.4.0-rc.0] - 2023-07-13

#### Added

- React: `'use client';` directive is applied on all components for main and `ssr` sub-package
  ([#2654](https://github.com/porsche-design-system/porsche-design-system/pull/2654))

#### Fixed

- Regression in `observeChildren` that affected nested components (e.g. incorrect rendering of nested `Tabs`).
  ([#2649](https://github.com/porsche-design-system/porsche-design-system/pull/2649))
- Click behaviour of slotted interactive elements of `Carousel`
  ([#2663](https://github.com/porsche-design-system/porsche-design-system/pull/2663))

### [3.3.0] - 2023-07-07

### [3.3.0-rc.0] - 2023-07-06

#### Added

- `Tabs` and `Tabs Bar` support SSR ([#2611](https://github.com/porsche-design-system/porsche-design-system/pull/2611))
- Contents of `Tag` component can now be wrapped in multiple lines
  ([#2625](https://github.com/porsche-design-system/porsche-design-system/pull/2625))
- `Carousel`: Possibility to set custom border-radius of slide items
  ([#2645](https://github.com/porsche-design-system/porsche-design-system/pull/2645))
- native lazy loading attribute to `img` tag of `Icon`
  ([#2644](https://github.com/porsche-design-system/porsche-design-system/pull/2644))

#### Fixed

- `Stepper Horizontal` navigation between 2 pages is not working as expected in angular
  ([#2641](https://github.com/porsche-design-system/porsche-design-system/pull/2641))
- `Segmented Control` text is not centered / causing unintended line-breaks
  ([#2614](https://github.com/porsche-design-system/porsche-design-system/pull/2614))
- `jsdom-polyfill` fixes validation errors in unit tests during SSR hydration
  ([#2613](https://github.com/porsche-design-system/porsche-design-system/pull/2613))
- `Accordion` collapsable content is overflowing when used with multiple prefixes  
  ([#2612](https://github.com/porsche-design-system/porsche-design-system/pull/2612))
- `Tabs Bar` position of underline for fluid font-size with `size="medium` when resizing
  ([#2611](https://github.com/porsche-design-system/porsche-design-system/pull/2611))
- `Button Pure`, `Link Pure`: `:hover` bug on Firefox
  ([#2630](https://github.com/porsche-design-system/porsche-design-system/pull/2630))
- `Carousel`: Removed `overflow:hidden` of slide items
  ([#2645](https://github.com/porsche-design-system/porsche-design-system/pull/2645))

#### Changed

- Improved bootstrapping behaviour of `Icon`
  ([#2644](https://github.com/porsche-design-system/porsche-design-system/pull/2644))

### [3.2.0] - 2023-06-19

### [3.2.0-rc.0] - 2023-06-19

#### Added

- `skipLinkTarget` property to `Carousel` component to enhance keyboard functionality
  ([#2557](https://github.com/porsche-design-system/porsche-design-system/pull/2557))
- `showLastPage` property to `Pagination` component
  ([#2606](https://github.com/porsche-design-system/porsche-design-system/pull/2606))

#### Fixed

- Partials: `getInitialStyles` supports `Flyout` component
  ([#2598](https://github.com/porsche-design-system/porsche-design-system/pull/2598))
- `Popover` content can be selected/highlighted
  ([#2599](https://github.com/porsche-design-system/porsche-design-system/pull/2599))

#### Changed

- `Carousel` pagination now shows 5 "infinite bullets" when using more than 5 slides
  ([#2600](https://github.com/porsche-design-system/porsche-design-system/pull/2600))
- `Carousel` supports click events on non-active slides and changed keyboard navigation
  ([#2557](https://github.com/porsche-design-system/porsche-design-system/pull/2557))
- Unified wordings of all console warnings, errors and exceptions
  ([#2602](https://github.com/porsche-design-system/porsche-design-system/pull/2602))
- Angular: increased peer dependency to `>=15.0.0 <17.0.0`
  ([#2602](https://github.com/porsche-design-system/porsche-design-system/pull/2602))
- `Toast` allows line break markups within toast message
  ([#2584](https://github.com/porsche-design-system/porsche-design-system/pull/2584))
- `Toast` shows always the latest toast message and clears its queue immediately if a new message is added
  ([#2584](https://github.com/porsche-design-system/porsche-design-system/pull/2584))

### [3.1.0] - 2023-06-09

### [3.1.0-rc.2] - 2023-06-09

#### Changed

- `Crest` updated assets ([#2595](https://github.com/porsche-design-system/porsche-design-system/pull/2595))
- Partials: `getMetaTagsAndIconLinks` updated assets
  ([#2595](https://github.com/porsche-design-system/porsche-design-system/pull/2595))

#### Added

- `Flyout` ([#2547](https://github.com/porsche-design-system/porsche-design-system/pull/2547))

#### Fixed

- Wrong validation during SSR hydration of `Link Tile` and `Select Wrapper`
  ([#2588](https://github.com/porsche-design-system/porsche-design-system/pull/2588))
- `Modal` scrollable modal does not jump to top on changes within dialog
  ([#2574](https://github.com/porsche-design-system/porsche-design-system/pull/2574))
- Unnecessary lifecycles are prevented when prop values do not change for complex values
  ([#2574](https://github.com/porsche-design-system/porsche-design-system/pull/2574))

### [3.1.0-rc.1] - 2023-06-02

#### Added

- **[EXPERIMENTAL]** Prop `showPasswordToggle` for `Text Field Wrapper` with `input type="password"`
  ([#2586](https://github.com/porsche-design-system/porsche-design-system/pull/2586))
- Prop `name` for `Icon` supports `heart`, `heart-filled`, `copy`, `fingerprint`, `tire`, `roof-open` and `roof-closed`
  ([#2589](https://github.com/porsche-design-system/porsche-design-system/pull/2589))

#### Fixed

- `Select Wrapper` missing border on touch devices
  ([#2579](https://github.com/porsche-design-system/porsche-design-system/pull/2579))
- `Tabs Item` text content can be selected/highlighted
  ([#2582](https://github.com/porsche-design-system/porsche-design-system/pull/2582))

### [3.1.0-rc.0] - 2023-05-24

#### Added

- `Marque` now has a `variant` property, including 75 years variant
  ([#2575](https://github.com/porsche-design-system/porsche-design-system/pull/2575))

### [3.0.0] - 2023-05-11

### [3.0.0-rc.3] - 2023-05-10

#### Fixed

- `Tabs Bar` focus behavior via keyboard navigation
  ([#2546](https://github.com/porsche-design-system/porsche-design-system/pull/2546))
- Rendering of `Wordmark` in Safari ([#2542](https://github.com/porsche-design-system/porsche-design-system/pull/2542))
- Disabled dragging/ghosting of icons
  ([#2536](https://github.com/porsche-design-system/porsche-design-system/pull/2536))

#### Changed

- Styles: `dropShadow{Low|Medium|High}Style`s use `box-shadow` instead of `filter: drop-shadow()` to fix glitches
  together with `frostedGlassStyle` in Firefox
  ([#2545](https://github.com/porsche-design-system/porsche-design-system/pull/2545))
- Size of icon and height of `Accordion`
  ([#2536](https://github.com/porsche-design-system/porsche-design-system/pull/2536))

### [3.0.0-rc.2] - 2023-05-09

#### Fixed

- `Checkbox Wrapper` Safari visual state change while hovering
  ([#2508](https://github.com/porsche-design-system/porsche-design-system/pull/2508))
- `Checkbox Wrapper` keyboard arrow navigation
  ([#2508](https://github.com/porsche-design-system/porsche-design-system/pull/2508))
- `Modal` fix hover state of dismiss button
  ([#2510](https://github.com/porsche-design-system/porsche-design-system/pull/2510))
- `Link Pure`, `Button Pure`: adjust offset of `:hover` and `active` styles
  ([#2511](https://github.com/porsche-design-system/porsche-design-system/pull/2511))
- `Tabs Bar`, `Tabs` ([#2521](https://github.com/porsche-design-system/porsche-design-system/pull/2521)):
  - `focus` state of tabpanel
  - Indicator bar height
- Optimize icon/text alignment of `Link Pure` and `Button Pure` in Safari
- `Select Wrapper` multiline option height and scaling behavior
  ([#2524](https://github.com/porsche-design-system/porsche-design-system/pull/2524))
- Fixed accessibility issues of `Tabs`, `Tabs Bar` and `Stepper Horizontal` to comply with v.4.7.0 of `axe-core`
  ([#2530](https://github.com/porsche-design-system/porsche-design-system/pull/2530))
- React: `patchRemixRunProcessBrowserGlobalIdentifier` binary now supports Remix 1.16.0
  ([#2537](https://github.com/porsche-design-system/porsche-design-system/pull/2537))
- Angular: added optional modifier to optional properties for better type checking in strict mode
  ([#2544](https://github.com/porsche-design-system/porsche-design-system/pull/2544))

#### Added

- Deprecation warning to `Icon` component if `lazy` prop is used
  ([#2521](https://github.com/porsche-design-system/porsche-design-system/pull/2521))
- `aria` prop to `Scroller` component
  ([#2530](https://github.com/porsche-design-system/porsche-design-system/pull/2530))

#### Changed

- Model signature asset of 718 model ([#2532](https://github.com/porsche-design-system/porsche-design-system/pull/2532))

### [3.0.0-rc.1] - 2023-04-19

#### Added

- Prop `name` for `Icon` supports `push-pin`, `push-pin-off`, `qr`, `pin-filled`, `shopping-cart-filled`,
  `shopping-bag-filled`, `logo-apple-podcast`, `logo-spotify` and `user-filled`
  ([#2471](https://github.com/porsche-design-system/porsche-design-system/pull/2471)).
- **[EXPERIMENTAL]** Prop `loading` for `Checkbox Wrapper`
  ([#2483](https://github.com/porsche-design-system/porsche-design-system/pull/2483))

#### Fixed

- `Wordmark`, `Crest` and `Model Signature` respect parent width/height
  ([#2479](https://github.com/porsche-design-system/porsche-design-system/pull/2479))
- `Button Tile`, `Link Tile` and `Link Tile Model Signature` are using correct border radius of
  `$pds-border-radius-large` ([#2473](https://github.com/porsche-design-system/porsche-design-system/pull/2473))
- `Text Field Wrapper` with `input type="search"` has better accessibility for clear button
  ([#2476](https://github.com/porsche-design-system/porsche-design-system/pull/2476))
- `Accordion` layout shift with nested accordions
  ([#2465](https://github.com/porsche-design-system/porsche-design-system/pull/2465))
- Color Contrast issues and rendering in Windows High Contrast Mode
  ([#2420](https://github.com/porsche-design-system/porsche-design-system/pull/2420))

### [3.0.0-rc.0] - 2023-04-11

#### Fixed

- Styles: `borderRadiusLarge` and `$pds-border-radius-large` are exposing correct value
  ([#2463](https://github.com/porsche-design-system/porsche-design-system/pull/2463))

### [3.0.0-alpha.6] - 2023-04-06

#### Added

- `xxl` breakpoint for all breakpoint customizable component values
  ([#2454](https://github.com/porsche-design-system/porsche-design-system/pull/2454))

#### Fixed

- Disabled color of `Icon` component ([#2446](https://github.com/porsche-design-system/porsche-design-system/pull/2446))
- Support of `Radio Button Wrapper` for name value with non-alphanumeric characters
  ([#2443](https://github.com/porsche-design-system/porsche-design-system/pull/2443))

#### Changed

- `Banner` is a controlled component now and its visibility has to be controlled via the `open` prop
  ([#2447](https://github.com/porsche-design-system/porsche-design-system/pull/2447))

```diff
- <p-banner></p-banner>
+ <p-banner open="true"></p-banner>
```

- Renamed all custom `change` events to `update` because of bad event emissions with native `change` events, e.g. with
  nested `select` or `input` elements

#### 🤖 Property deprecations 🤖

##### Accordion:

- Event `accordionChange` is deprecated, use `update` event instead.

```diff
- <PAccordion onAccordionChange={(e: CustomEvent<AccordionChangeEvent>) => {}} />
+ <PAccordion onUpdate={(e: CustomEvent<AccordionUpdateEvent>) => {}} />
```

##### Banner:

- Prop `persistent` is deprecated, use `dismissButton` instead.

```diff
- <p-banner persistent="true"></p-banner>
+ <p-banner dismiss-button="false"></p-banner>
```

##### Carousel:

- Event `carouselChange` is deprecated, use `update` event instead.

```diff
- <PCarousel onCarouselChange={(e: CustomEvent<CarouselChangeEvent>) => {}} />
+ <PCarousel onUpdate={(e: CustomEvent<CarouselUpdateEvent>) => {}} />
```

##### Inline Notification:

- Prop `persistent` is deprecated, use `dismissButton` instead.

```diff
- <p-inline-notification persistent="true"></p-inline-notification>
+ <p-inline-notification dismiss-button="false"></p-inline-notification>
```

##### Pagination:

- Event `pageChange` is deprecated, use `update` event instead.

```diff
- <PPagination onPageChange={(e: CustomEvent<PageChangeEvent>) => {}} />
+ <PPagination onUpdate={(e: CustomEvent<PaginationUpdateEvent>) => {}} />
```

##### Segmented Control:

- Event `segmentedControlChange` is deprecated, use `update` event instead.

```diff
- <PSegmentedControl onSegmentedControlChange={(e: CustomEvent<SegmentedControlChangeEvent>) => {}} />
+ <PSegmentedControl onUpdate={(e: CustomEvent<SegmentedControlUpdateEvent>) => {}} />
```

##### Stepper Horizontal:

- Event `stepChange` is deprecated, use `update` event instead.

```diff
- <PStepperHorizontal onStepChange={(e: CustomEvent<StepChangeEvent>) => {}} />
+ <PStepperHorizontal onUpdate={(e: CustomEvent<StepperHorizontalUpdateEvent>) => {}} />
```

##### Switch:

- Event `switchChange` is deprecated, use `update` event instead.

```diff
- <PSwitch onSwitchChange={(e: CustomEvent<SwitchChangeEvent>) => {}} />
+ <PSwitch onUpdate={(e: CustomEvent<SwitchUpdateEvent>) => {}} />
```

##### Table:

- Event `sortingChange` is deprecated, use `update` event instead.

```diff
- <PTable onSortingChange={(e: CustomEvent<SortingChangeEvent>) => {}} />
+ <PTable onUpdate={(e: CustomEvent<TableUpdateEvent>) => {}} />
```

##### Tabs:

- Event `tabChange` is deprecated, use `update` event instead.

```diff
- <PTabs onTabChange={(e: CustomEvent<TabChangeEvent>) => {}} />
+ <PTabs onUpdate={(e: CustomEvent<TabsUpdateEvent>) => {}} />
```

##### Tabs Bar:

- Event `tabChange` is deprecated, use `update` event instead.

```diff
- <PTabsBar onTabChange={(e: CustomEvent<TabChangeEvent>) => {}} />
+ <PTabsBar onUpdate={(e: CustomEvent<TabsUpdateEvent>) => {}} />
```

### [3.0.0-alpha.5] - 2023-03-30

#### Added

- `Wordmark` ([#2418](https://github.com/porsche-design-system/porsche-design-system/pull/2418))
- `Crest` ([#2437](https://github.com/porsche-design-system/porsche-design-system/pull/2437))

#### Changed

- Styles: changed color values of `theme[Light|Dark]ContrastMedium` and `theme[Light|Dark]Notification[*]` color tokens
  of `Styles` subpackage ([#2436](https://github.com/porsche-design-system/porsche-design-system/pull/2436))

### [3.0.0-alpha.4] - 2023-03-28

#### Changed

- `Table` matches new design language
  ([#2364](https://github.com/porsche-design-system/porsche-design-system/pull/2364/))

#### Added

- Styles: ([#2422](https://github.com/porsche-design-system/porsche-design-system/pull/2422))
  - `gridWide`
  - `gridWideColumnStart` and `$pds-grid-wide-column-start`
  - `gridWideColumnEnd` and `$pds-grid-wide-column-end`
  - `gridNarrowOffset`, `gridNarrowOffsetBase`, `gridNarrowOffsetS`, `gridNarrowOffsetXXL` and
    `$pds-grid-narrow-offset-base`, `$pds-grid-narrow-offset-s`, `$pds-grid-narrow-offset-xxl`
  - `gridBasicOffset`, `gridBasicOffsetBase`, `gridBasicOffsetS`, `gridBasicOffsetXXL` and
    `$pds-grid-basic-offset-base`, `$pds-grid-basic-offset-s`, `$pds-grid-basic-offset-xxl`
  - `gridExtendedOffset`, `gridExtendedOffsetBase`, `gridExtendedOffsetS`, `gridExtendedOffsetXXL` and
    `$pds-grid-extended-offset-base`, `$pds-grid-extended-offset-s`, `$pds-grid-extended-offset-xxl`
  - `gridWideOffset`, `gridWideOffsetBase`, `gridWideOffsetS`, `gridWideOffsetXXL` and `$pds-grid-wide-offset-base`,
    `$pds-grid-wide-offset-s`, `$pds-grid-wide-offset-xxl`
  - `gridFullOffset` and `$pds-grid-full-offset`
- `Button Tile` ([#2381](https://github.com/porsche-design-system/porsche-design-system/pull/2381))
- `Fieldset` ([#2404](https://github.com/porsche-design-system/porsche-design-system/pull/2404))
- `Link Tile Model Signature` ([#2388](https://github.com/porsche-design-system/porsche-design-system/pull/2388))
- Prop `activeSlideIndex` to `Carousel`
  ([#2421](https://github.com/porsche-design-system/porsche-design-system/pull/2421))
- Prop `slidesPerPage` supports value `auto` of `Carousel`
  ([#2421](https://github.com/porsche-design-system/porsche-design-system/pull/2421))
- Prop `scrollbar` for `Scroller` ([#2364](https://github.com/porsche-design-system/porsche-design-system/pull/2364/))
- Prop `theme` for `Table` ([#2364](https://github.com/porsche-design-system/porsche-design-system/pull/2364/))

#### Fixed

- React: missing animation of `Carousel` in certain scenarios

#### Changed

- Styles: `gridStyles` and `pds-grid()` are supporting an additional column range called `wide`
  ([#2422](https://github.com/porsche-design-system/porsche-design-system/pull/2422))
- Styles: SCSS version needs to be imported by `@porsche-design-system/components-js/styles` instead of
  `@porsche-design-system/components-js/styles/scss`
  ([#2422](https://github.com/porsche-design-system/porsche-design-system/pull/2422))

#### Removed

- `Banner`: CSS variable `--p-banner-position-type`
  ([#2422](https://github.com/porsche-design-system/porsche-design-system/pull/2422))
- Styles: `gridSafeZone`, `gridSafeZoneBase`, `gridSafeZoneXXL` and `$pds-grid-safe-zone-base`,
  `$pds-grid-safe-zone-xxl` ([#2422](https://github.com/porsche-design-system/porsche-design-system/pull/2422))
- Styles: `gridWidth`, `gridWidthMin`, `gridWidthMax` and `$pds-grid-width-min`, `$pds-grid-width-max`
  ([#2422](https://github.com/porsche-design-system/porsche-design-system/pull/2422))

#### 🤖 Property deprecations 🤖

##### Banner:

- Prop `width` has no effect anymore, instead the component is aligned with Porsche Grid "extended" by default.
  ([#2422](https://github.com/porsche-design-system/porsche-design-system/pull/2422))

#### 🤡 Component deprecations 🤡

##### Marque: ([#2418](https://github.com/porsche-design-system/porsche-design-system/pull/2418))

```diff
- <p-marque></p-marque>
+ <p-wordmark></p-wordmark>
```

##### Fieldset Wrapper: ([#2404](https://github.com/porsche-design-system/porsche-design-system/pull/2404))

```diff
- <p-fieldset-wrapper label="Some legend label">
+ <p-fieldset label="Some legend label">
  <p-text-field-wrapper label="Some label">
    <input type="text" name="some-name" />
  </p-text-field-wrapper>
- </p-fieldset-wrapper>
+ </p-fieldset>
```

### [3.0.0-alpha.3] - 2023-03-17

#### 🤖 Property deprecations 🤖

##### Accordion:

- Event `accordionChange` is deprecated, use `change` event instead.

```diff
- <PAccordion onAccordionChange={(e: CustomEvent<AccordionChangeEvent>) => {}} />
+ <PAccordion onChange={(e: CustomEvent<AccordionChangeEvent>) => {}} />
```

##### Banner:

- Named `slot="title"` is deprecated, use `heading` prop or `slot="heading"` instead.

```diff
<p-banner>
-  <span slot="title">Some heading</span>
+  <span slot="heading">Some heading</span>
   <span slot="description">Some notification description.</span>
</p-banner>

-<p-banner>
+<p-banner heading="Some heading" description="Some notification description.">
-  <span slot="title">Some heading</span>
-  <span slot="description">Some notification description.</span>
</p-banner>
```

##### Carousel:

- Prop `disablePagination` is deprecated, use `pagination` instead.
- Event `carouselChange` is deprecated, use `change` event instead.

```diff
- <p-carousel disable-pagination="true"></p-carousel>
+ <p-carousel pagination="false"></p-carousel>

- <PCarousel onCarouselChange={(e: CustomEvent<CarouselChangeEvent>) => {}} />
+ <PCarousel onChange={(e: CustomEvent<CarouselChangeEvent>) => {}} />
```

##### Divider:

- Prop `orientation` is deprecated, use `direction` instead.

```diff
- <p-divider orientation="horizontal"></p-divider>
+ <p-divider direction="horizontal"></p-divider>
```

##### Icon:

- Prop `colors`'s value `disabled` is removed, use `state-disabled` instead.

```diff
- <p-icon color="disabled"></p-icon>
+ <p-icon color="state-disabled"></p-icon>
```

##### Link Tile:

- Prop `weight`'s value `semibold` is deprecated, use `semi-bold` instead.

```diff
- <p-link-tile weight="semibold"></p-link-tile>
+ <p-link-tile weight="semi-bold"></p-link-tile>
```

##### Modal:

- Prop `disableCloseButton` is deprecated, use `dismissButton` instead.
- Event `close` is deprecated, use `dismiss` event instead.

```diff
- <p-modal disable-close-button="true"></p-modal>
+ <p-modal dismiss-button="false"></p-modal>

- <PModal onClose={(e: CustomEvent<void>) => {}} />
+ <PModal onDismiss={(e: CustomEvent<void>) => {}} />
```

##### Pagination:

- Props `allyLabelNext`, `allyLabelPage`, `allyLabelPrev` and `allyLabel` are deprecated.
- Event `pageChange` is deprecated, use `change` event instead.

```diff
- <p-pagination ally-label="Paginierung" ally-label-prev="Vorherige Seite" ally-label-next="Nächste Seite" ally-label-page="Seite"></p-pagination>
+ <p-pagination intl="{root: 'Paginierung', prev: 'Vorherige Seite', next: 'Nächste Seite', page: 'Seite'}"></p-pagination>

- <PPagination onPageChange={(e: CustomEvent<PageChangeEvent>) => {}} />
+ <PPagination onChange={(e: CustomEvent<PaginationChangeEvent>) => {}} />
```

##### Scroller:

- Prop `gradientColorScheme` is deprecated, use `gradientColor` instead.
- Prop `scrollIndicatorPosition` is deprecated, use `alignScrollIndicator` instead.

```diff
- <p-scroller gradient-color-scheme="surface"></p-scroller>
+ <p-scroller gradient-color="background-surface"></p-scroller>

- <p-scroller scroll-indicator-position="top"></p-scroller>
+ <p-scroller align-scroll-indicator="top"></p-scroller>
```

##### Segmented Control:

- Event `segmentedControlChange` is deprecated, use `change` event instead.

```diff
- <PSegmentedControl onSegmentedControlChange={(e: CustomEvent<SegmentedControlChangeEvent>) => {}} />
+ <PSegmentedControl onChange={(e: CustomEvent<SegmentedControlChangeEvent>) => {}} />
```

##### Stepper Horizontal:

- Event `stepChange` is deprecated, use `change` event instead.

```diff
- <PStepperHorizontal onStepChange={(e: CustomEvent<StepChangeEvent>) => {}} />
+ <PStepperHorizontal onChange={(e: CustomEvent<StepperHorizontalChangeEvent>) => {}} />
```

##### Switch:

- Event `switchChange` is deprecated, use `change` event instead.

```diff
- <PSwitch onSwitchChange={(e: CustomEvent<SwitchChangeEvent>) => {}} />
+ <PSwitch onChange={(e: CustomEvent<SwitchChangeEvent>) => {}} />
```

##### Table:

- Event `sortingChange` is deprecated, use `change` event instead.

```diff
- <PTable onSortingChange={(e: CustomEvent<SortingChangeEvent>) => {}} />
+ <PTable onChange={(e: CustomEvent<TableChangeEvent>) => {}} />
```

##### Tabs:

- Prop `gradientColorScheme` is deprecated, use `gradientColor` instead.
- Prop `weight`'s value `semibold` is deprecated, use `semi-bold` instead.
- Event `tabChange` is deprecated, use `change` event instead.

```diff
- <p-tabs gradient-color-scheme="surface"></p-tabs>
+ <p-tabs gradient-color="background-surface"></p-tabs>

- <p-tabs weight="semibold"></p-tabs>
+ <p-tabs weight="semi-bold"></p-tabs>

- <PTabs onTabChange={(e: CustomEvent<TabChangeEvent>) => {}} />
+ <PTabs onChange={(e: CustomEvent<TabsChangeEvent>) => {}} />
```

##### Tabs Bar:

- Prop `gradientColorScheme` is deprecated, use `gradientColor` instead.
- Prop `weight`'s value `semibold` is deprecated, use `semi-bold` instead.
- Event `tabChange` is deprecated, use `change` event instead.

```diff
- <p-tabs-bar gradient-color-scheme="surface"></p-tabs-bar>
+ <p-tabs-bar gradient-color="background-surface"></p-tabs-bar>

- <p-tabs-bar weight="semibold"></p-tabs>
+ <p-tabs-bar weight="semi-bold"></p-tabs>

- <PTabsBar onTabChange={(e: CustomEvent<TabChangeEvent>) => {}} />
+ <PTabsBar onChange={(e: CustomEvent<TabsChangeEvent>) => {}} />
```

##### Tag:

- Prop `color`'s value `notification-warning`, `notification-success` and `notification-error` are deprecated, use
  `notification-warning-soft`, `notification-success-soft` and `notification-error-soft` instead.

```diff
- <p-tag color="notification-warning"></p-tag>
+ <p-tag color="notification-warning-soft"></p-tag>

- <p-tag color="notification-success"></p-tag>
+ <p-tag color="notification-success-soft"></p-tag>

- <p-tag color="notification-error"></p-tag>
+ <p-tag color="notification-error-soft"></p-tag>
```

##### Text Field Wrapper:

- Prop `showCharacterCount` is deprecated, use `showCounter` instead.

```diff
- <p-text-field-wrapper show-character-count="false">
+ <p-text-field-wrapper show-counter="false">
    <input type="text" maxlength="20" />
</p-text-field-wrapper>
```

##### Textarea Wrapper:

- Prop `showCharacterCount` is deprecated, use `showCounter` instead.

```diff
- <p-textarea-wrapper show-character-count="false">
+ <p-textarea-wrapper show-counter="false">
    <textarea maxlength="80"></textarea>
</p-textarea-wrapper>
```

##### Text List

- Props `listType` and `orderType` are deprecated, use `type` instead.

```diff
- <p-text-list list-type="unordered"></p-text-list>
+ <p-text-list type="unordered"></p-text-list>

- <p-text-list list-type="ordered" order-type="numbered"></p-text-list>
+ <p-text-list type="numbered"></p-text-list>

- <p-text-list list-type="ordered" order-type="alphabetically"></p-text-list>
+ <p-text-list type="alphabetically"></p-text-list>
```

#### Added

- `Text`, `Icon`, `Button Pure` and `Link Pure` support value `xx-small` for prop `size`
- `Display` supports value `small` for prop `size`
- Partials: `getInitialStyles` supports multi prefix, e.g.
  `getInitialStyles({ prefix: ['', 'some-prefix', 'another-prefix'] });`
- Styles: `displaySmallStyle` and `$pds-display-small`
- Styles: `textXXSmallStyle` and `$pds-text-xx-small`
- Styles: `fontSizeDisplaySmall` and `$pds-font-size-display-small`
- Styles: `fontSizeTextXXSmall` and `$pds-font-size-text-xx-small`
- Styles: `getHoverStyle` and `pds-hover()`
- `Banner` has `heading` and `description` prop as well as `slot="heading"` and deprecated `slot="title"`
- Custom events have consistent names across components and deprecated old event names
  - `Accordion` emits `change` and deprecated `accordionChange` event
  - `Carousel` emits `change` and deprecated `carouselChange` event
  - `Modal` emits `dismiss` and deprecated `close` event
  - `Pagination` emits `change` and deprecated `pageChange` event
  - `Segmented Control` emits `change` and deprecated `segmentedControlChange` event
  - `Stepper Horizontal` emits `change` and deprecated `stepChange` event
  - `Switch` emits `change` and deprecated `switchChange` event
  - `Table` emits `change` and deprecated `sortingChange` event
  - `Tabs` emits `change` and deprecated `tabChange` event
  - `Tabs Bar` emits `change` and deprecated `tabChange` event
- Props have consistent names across components and deprecated old props
  - `Carousel` got `pagination` prop and deprecated `disablePagination` prop
  - `Divider` got `direction` prop and deprecated `orientation` prop
  - `Modal` got `dismissButton` prop and deprecated `disableCloseButton` prop
  - `Pagination` got `intl` prop and deprecated `allyLabelNext`, `allyLabelPage`, `allyLabelPrev` and `allyLabel` props
  - `Scroller` got `gradientColor` prop and deprecated `gradientColorScheme` prop
  - `Scroller` got `alignScrollIndicator` prop and deprecated `scrollIndicatorPosition` prop
  - `Tabs` got `gradientColor` prop and deprecated `gradientColorScheme` prop
  - `Tabs Bar` got `gradientColor` prop and deprecated `gradientColorScheme` prop
  - `Text Field Wrapper` got `showCounter` prop and deprecated `showCharacterCount` prop
  - `Textarea Wrapper` got `showCounter` prop and deprecated `showCharacterCount` prop
  - `Text List` got `type` prop and deprecated `listType` and `orderType` prop
- Props have consistent values across components and deprecated old values
  - `Icon` prop `color` got value `state-disabled` and removed `disabled` value
  - `Link Tile` prop `weight` got value `semi-bold` and deprecated `semibold` value
  - `Tabs Bar` and `Tabs` prop `weight` got value `semi-bold` and deprecated `semibold` value
  - `Tag` prop `color` got values `notification-info-soft`, `notification-warning-soft`, `notification-success-soft`,
    `notification-error-soft` and deprecated `notification-warning`, `notification-success`, `notification-error` values

#### Changed

- `Display` uses font-weight regular and font-style normal
- Partials: `getInitialStyles` matches new design language
- Partials: All component related, slotted Light DOM styles have been moved to `getInitialStyles`
- Styles: `getFocusStyle` and `pds-focus()` doesn't need `theme` parameter anymore
- Styles: `breakpoint{Base|XS|S|M|L|XL|XXL}` and `$pds-breakpoint-{base|xs|s|m|l|xl|xxl}` are provided as number without
  unit (px)
- `Link Tile` matches new design language
- Typings for all component props start with the component name, e.g. `SwitchAlignLabel`, `TabsBarGradientColor` or
  `LinkPureIcon`
- `Icon` prop `color` value `disabled` is renamed to `state-disabled`
- `Tag` prop `color` value `notification-info` is renamed to `notification-info-soft`

#### Fixed

- `Text Field Wrapper` calendar and time indicator icons respect color definition in dark theme
- `Text Field Wrapper` has correct height when type date or time is used
- Partials: Typings of return value with and without options parameter
- `Modal` scrolling behavior on mouse drag

#### Removed

- `Heading`: value `xxx-large` for prop `size`
- Styles: `headingXXXLargeStyle` and `$pds-heading-xxx-large`
- Styles: `fontSizeHeadingXXLarge` and `$pds-font-size-heading-xx-large`

### [3.0.0-alpha.2] - 2023-02-27

#### 🤖 Property deprecations 🤖

##### Carousel:

- Prop `wrap-content` is deprecated.

```diff
- <p-carousel wrap-content="true"></p-carousel>
+ <p-carousel></p-carousel>
```

##### Divider:

- Prop values `neutral-contrast-low | neutral-contrast-medium | neutral-contrast-high` of `color` prop are deprecated.

```diff
- <p-divider color="neutral-contrast-low"></p-divider>
+ <p-divider color="contrast-low"></p-divider>

- <p-divider color="neutral-contrast-medium"></p-divider>
+ <p-divider color="contrast-medium"></p-divider>

- <p-divider color="neutral-contrast-high"></p-divider>
+ <p-divider color="contrast-high"></p-divider>
```

#### Changed

- `Divider`, `Button Group`, `Carousel` and `Text List` match new design language
- Background color of `Scroller`'s `prev` and `next` buttons in dark theme
- Partials: Removed deprecated `withoutTags` option for all partials, please use `format: 'jsx'` instead
- `Content Wrapper` default value of prop `width` has changed from `basic` to `extended`

#### Added

- `Model Signature`
- Props `align-header` and `width` for `Carousel`
- Vue: plugin functions `createPorscheDesignSystem` and `usePorscheDesignSystemPlugin`

#### Fixed

- `Radio Button Wrapper` keyboard arrow navigation
- `Button Pure` and `Link Pure` lagging active state background when scrolling on iOS

### [3.0.0-alpha.1] - 2023-02-16

#### Added

- Porsche Next font supports Vietnamese charset
- Prop `color` of `Icon` supports `disabled`
- React: `patchRemixRunProcessBrowserGlobalIdentifier` binary to support SSR components with Remix

#### Changed

- `Stepper Horizontal` matches new design language
- Styles: Optimize design tokens "spacing", "typography" and "theme" provided by styles sub-package
  `@porsche-design-system/components-{js|angular|react|vue}/styles`
- Styles: Use calc() instead of max() to calculate padding for `gridStyle` (JS) and `pds-grid()` (SCSS)
- Styles: `gridStyle` (JS) and `pds-grid()` (SCSS) uses optimized grid gap

### [3.0.0-alpha.0] - 2023-02-08

#### Note to the new `v3` major release of the Porsche Design System

With the new **Porsche Design Language** comes a lot of changes regarding layout and design principles. To keep
refactoring efforts as low as possible when upgrading from `v2` to `v3`, **breaking changes** were avoided as far as
possible. Nevertheless, there are a few breaking changes and some more deprecations which should receive attention.

#### 👹 Breaking Changes 👹

##### Button:

- Removed deprecated prop `tabbable`.

```diff
- <p-button tabbable="false">Some label</p-button>
+ <p-button tabindex="-1">Some label</p-button>
```

- Default value of prop `icon` has changed from `arrow-head-right` to `none`. Therefore, the `icon` property **must** be
  set if the component has the `hide-label` property.

```diff
- <p-button hide-label="true">Some label</p-button>
+ <p-button hide-label="true" icon="arrow-right">Some label</p-button>

- <p-button hide-label="{ base: true, m: false }">Some label</p-button>
+ <p-button hide-label="{ base: true, m: false }" icon="arrow-right">Some label</p-button>
```

##### Button Pure:

- Removed `subline` slot (visually not intended anymore).

```diff
<p-button-pure>
  Some label
-   <p slot="subline">Some Subline</p>
</p-button-pure>
```

- Removed deprecated prop `tabbable`.

```diff
- <p-button-pure tabbable="false">Some label</p-button-pure>
+ <p-button-pure tabindex="-1">Some label</p-button-pure>
```

##### Icon:

- Value `inherit` for prop `color` works slightly different to the previous major version. A CSS filter is required to
  apply custom coloring to take advantage of using an SVG embedded in an `<img/>` for better SSR support and loading
  performance in general.

```diff
- <p-icon color="inherit" style="color: white;"></p-icon>
+ <p-icon color="inherit" style="filter: invert(100%);"></p-icon>
```

- Camel case syntax for `name` prop isn't supported, please use param case syntax instead (TypeScript typings have been
  updated too).

```diff
- <p-icon name="arrowRight"></p-icon>
+ <p-icon name="arrow-right"></p-icon>
```

##### Link:

- Default value of prop `icon` has changed from `arrow-head-right` to `none`. Therefore, the `icon` property **must** be
  set if the component has the `hide-label` property.

```diff
- <p-link href="#" hide-label="true">Some label</p-link>
+ <p-link href="#" hide-label="true" icon="arrow-right">Some label</p-link>

- <p-link href="#" hide-label="{ base: true, m: false }">Some label</p-link>
+ <p-link href="#" hide-label="{ base: true, m: false }" icon="arrow-right">Some label</p-link>
```

##### Link Pure:

- Removed `subline` slot (visually not intended anymore).

```diff
<p-link-pure href="#">
  Some label
-   <p slot="subline">Some Subline</p>
</p-link-pure>
```

##### Marque:

- Removed `variant` property.

```diff
- <p-marque variant="75-years"></p-marque>
+ <p-marque></p-marque>
// or even better, replace component by wordmark
+ <p-wordmark></p-wordmark>
```

##### Switch:

- Removed deprecated prop `tabbable`.

```diff
- <p-switch tabbable="false">Some label</p-switch>
+ <p-switch tabindex="-1">Some label</p-switch>
```

##### Partials:

- `getIconLinks()` partial accepts only param-cased icon names.

```diff
- require('@porsche-design-system/components-js/partials').getIconLinks({ icons: ['arrowRight'] })

+ require('@porsche-design-system/components-js/partials').getIconLinks({ icons: ['arrow-right'] })
```

##### CSS global scope:

- Changed naming of CSS global variables names.

```diff
- --p-animation-duration__spinner
- --p-animation-duration__banner
+ --p-animation-duration
```

#### 🤡 Component deprecations 🤡

All deprecated components are refactored to match the new design language, therefor it's technically not breaking, but
we highly recommend to migrate to the mentioned alternative, since those deprecated components will be removed with next
major version.

##### Content Wrapper:

- Component is deprecated and will be removed with the next major release. Please use **[Porsche Grid](styles/grid)**
  instead, which is based on [CSS Grid](https://css-tricks.com/snippets/css/complete-guide-grid) covering the specific
  layout needs for a harmonic appearance across all digital Porsche touch-points.

##### Flex:

- Component is deprecated and will be removed with the next major release. In general, please use native
  [CSS Flex](https://css-tricks.com/snippets/css/a-guide-to-flexbox) instead for better performance and more
  standardized layout technique.

##### Grid:

- Component is deprecated and will be removed with the next major release. In general, please use native
  [CSS Grid](https://css-tricks.com/snippets/css/complete-guide-grid) in combination with
  **[Porsche Grid](styles/grid)** instead for better performance and more standardized layout technique.

##### Headline:

```diff
- <p-headline>The quick brown fox jumps over the lazy dog</p-headline>
+ <p-heading>The quick brown fox jumps over the lazy dog</p-heading>
```

##### Link Social:

- Component is deprecated and will be removed with the next major release. Please use the **[Link](components/link)**
  component instead.

#### 🤖 Property deprecations 🤖

All deprecated properties are still present without any effect, therefor it's technically not breaking, but we highly
recommend to migrate and remove the deprecated props since those ones will be removed with next major version.

##### Button Pure:

- Prop `weight` is deprecated, only regular font weight will be applied.

```diff
- <p-button-pure weight="thin">Some label</p-button-pure>
- <p-button-pure weight="regular">Some label</p-button-pure>
- <p-button-pure weight="semibold">Some label</p-button-pure>
- <p-button-pure weight="bold">Some label</p-button-pure>
+ <p-button-pure>Some label</p-button-pure>
```

##### Content Wrapper (deprecated):

- Prop `theme` and `background-color` are deprecated.

```diff
- <p-content-wrapper theme="dark" background-color="default">Some content</p-content-wrapper>
+ <p-content-wrapper>Some content</p-content-wrapper>
```

##### Grid (deprecated):

- The `gutter` property is deprecated and has no effect anymore. Instead, a fluid gutter depending on the viewport width
  is used.

```diff
- <p-grid gutter="16">Some content</p-grid>
- <p-grid gutter="24">Some content</p-grid>
- <p-grid gutter="36">Some content</p-grid>
+ <p-grid>Some content</p-grid>
```

##### Icon:

- Prop `lazy` is deprecated.

```diff
- <p-icon lazy="true"></p-icon>
+ <p-icon></p-icon>
```

##### Link Pure:

- Prop `weight` is deprecated, only regular font weight will be applied.

```diff
- <p-link-pure href="#" weight="thin">Some label</p-link-pure>
- <p-link-pure href="#" weight="regular">Some label</p-link-pure>
- <p-link-pure href="#" weight="semibold">Some label</p-link-pure>
- <p-link-pure href="#" weight="bold">Some label</p-link-pure>
+ <p-link-pure href="#">Some label</p-link-pure>
```

##### Segmented Control:

- Prop `background-color` is deprecated.

```diff
- <p-segmented-control background-color="background-surface">
   <p-segmented-control-item value="xs">XS</p-segmented-control-item>
   <p-segmented-control-item value="s">S</p-segmented-control-item>
 </p-segmented-control>
+ <p-segmented-control>
   <p-segmented-control-item value="xs">XS</p-segmented-control-item>
   <p-segmented-control-item value="s">S</p-segmented-control-item>
 </p-segmented-control>
```

#### 👾 Property value deprecations 👾

All deprecated values are mapped to new ones, therefor it's technically not breaking, but we highly recommend to migrate
to the new values since those ones will be removed with next major version.

##### Banner:

- Prop value `fluid` of `width` prop is deprecated.

```diff
- <p-banner width="fluid"></p-banner>
+ <p-banner></p-banner>
```

- Prop value `neutral` of `state` prop is deprecated.

```diff
- <p-banner state="neutral">
  <span slot="title">Some banner title</span>
  <span slot="description">Some banner description. You can also add inline <a href="https://porsche.com">links</a> to route to another page.</span>
 </p-banner>
+ <p-banner state="info">
  <span slot="title">Some banner title</span>
  <span slot="description">Some banner description. You can also add inline <a href="https://porsche.com">links</a> to route to another page.</span>
 </p-banner>
```

##### Content Wrapper:

- Prop value `fluid` of `width` prop is deprecated.

```diff
- <p-content-wrapper width="fluid">Some content</p-content-wrapper>
+ <p-content-wrapper>Some content</p-content-wrapper>
```

##### Icon:

- Prop values
  `brand | default | neutral-contrast-low | neutral-contrast-medium | neutral-contrast-high | notification-neutral` of
  `color` prop are deprecated.

```diff
- <p-icon color="brand"></p-icon>
+ <p-icon color="primary"></p-icon>

- <p-icon color="default"></p-icon>
+ <p-icon color="primary"></p-icon>

- <p-icon color="neutral-contrast-low"></p-icon>
+ <p-icon color="contrast-low"></p-icon>

- <p-icon color="neutral-contrast-medium"></p-icon>
+ <p-icon color="contrast-medium"></p-icon>

- <p-icon color="neutral-contrast-high"></p-icon>
+ <p-icon color="contrast-high"></p-icon>

- <p-icon color="neutral-contrast-neutral"></p-icon>
+ <p-icon color="contrast-info"></p-icon>
```

##### Inline Notification:

- Prop value `neutral` of `state` prop is deprecated.

```diff
- <p-inline-notification state="neutral"></p-inline-notification>
+ <p-inline-notification state="info"></p-inline-notification>
```

##### Tag:

- Prop value `notification-neutral | neutral-contrast-high | background-default` of `color` prop is deprecated.

```diff
- <p-tag color="notification-neutral">Color label</p-tag>
+ <p-tag color="notification-info">Color label</p-tag>

- <p-tag color="neutral-contrast-high">Color label</p-tag>
+ <p-tag color="primary">Color label</p-tag>

- <p-tag color="background-default">Color label</p-tag>
+ <p-tag color="background-base">Color label</p-tag>
```

##### Tag Dismissible:

- Prop value `background-default` of `color` prop is deprecated.

```diff
- <p-tag-dismissible color="background-default">Color label</p-tag-dismissible>
+ <p-tag-dismissible color="background-base">Color label</p-tag-dismissible>
```

##### Text:

- Prop value `thin | semibold` of `weight` prop is deprecated.

```diff
- <p-text weight="thin">Some text</p-text>
+ <p-text>Some text</p-text>

- <p-text weight="semibold">Some text</p-text>
+ <p-text weight="semi-bold">Some text</p-text>
```

- Prop value
  `brand | default | neutral-contrast-low | neutral-contrast-medium | neutral-contrast-high | notification-neutral` of
  `color` prop is deprecated.

```diff
- <p-text color="brand">Some text</p-text>
+ <p-text>Some text</p-text>

- <p-text color="default">Some text</p-text>
+ <p-text>Some text</p-text>

- <p-text color="neutral-contrast-low">Some text</p-text>
+ <p-text color="contrast-low">Some text</p-text>

- <p-text color="neutral-contrast-medium">Some text</p-text>
+ <p-text color="contrast-medium">Some text</p-text>

- <p-text color="neutral-contrast-high">Some text</p-text>
+ <p-text color="contrast-high">Some text</p-text>

- <p-text color="notification-neutral">Some text</p-text>
+ <p-text color="notification-info">Some text</p-text>
```

##### ToastManager:

- Prop value `neutral` of `state` parameter is deprecated.

```diff
- …addMessage({ text: `Some message`, state: 'neutral' })
+ …addMessage({ text: `Some message`, state: 'info' })
```

#### Added

- `Display` component
- `Heading` component
- Prop `underline` for `Link Pure`
- Prop `theme` for `Checkbox Wrapper`, `Radio Button Wrapper`, `Popover`, `Tag Dismissible`, `Textarea Wrapper`,
  `Text Field Wrapper` and `Fieldset Wrapper`
- Prop `size` for `Icon` supports `x-small` and `x-large`
- Prop `size` for `Accordion` `compact="true"` supports `medium`

#### Changed

- `Spinner`, `Icon`, `Link Pure`, `Button Pure`, `Link`, `Link Social`, `Button`, `Checkbox Wrapper`,
  `Radio Button Wrapper`, `Popover`, `Modal`, `Select Wrapper`, `Tag`, `Tag Dismissible`, `Textarea Wrapper`,
  `Inline Notification`, `Banner`, `Toast`, `Grid`, `Flex`, `Pagination`, `Scroller`, `Accordion`, `Text`,
  `Text Field Wrapper`, `Content Wrapper`, `Segmented Control`, `Tabs`, `Tabs Bar`, `Headline` and `Fieldset Wrapper`
  match new design language
- `Icon` supports
  `primary | contrast-low | contrast-medium | contrast-high | notification-success | notification-warning | notification-error | notification-info | inherit`
  for `color` prop
- Default value of prop `width` of `Banner` has changed from `basic` to `extended`
- Default value of prop `action-icon` of `Inline Notification` has changed from `arrow-head-right` to `arrow-right`
- Default value of prop `name` of `Icon` has changed from `arrow-head-right` to `arrow-right`
- Default value of prop `variant` of `Link` and `Button` has changed from `secondary` to `primary`

#### Removed

- Custom slotted CSS for mostly all components. Equivalent styles are now provided by `getInitialStyles()` partial
  instead.
- `applyNormalizeStyles` option from `getInitialStyles()` partial which is applied by default now.

### [2.20.0] - 2023-02-06

### [2.20.0-rc.1] - 2023-02-06

### [2.20.0-rc.0] - 2023-01-30

#### Added

- `applyNormalizeStyles` option for `getInitialStyles()` partial which includes basic css styles for Light DOM

### [2.19.1-rc.1] - 2023-01-18

#### Added

- `jsdom-polyfill` subpackage is available at `@porsche-design-system/components-{js|angular|react|vue}/jsdom-polyfill`
  and can be used to have working web components in jsdom based tests (e.g. jest)
- `testing` subpackage is available at `@porsche-design-system/components-{js|angular|react|vue}/testing` to provide
  `getByRoleShadowed`, `getByLabelTextShadowed` and `getByTextShadowed` utilities which use `@testing-library/dom`
  queries internally to support Shadow DOM
- Validation if `prefix` is already reserved by a different version upon initialization of the Porsche Design System

#### Fixed

- `componentsReady()` waits for Porsche Design System being initialized before checking components which can happen in
  certain test scenarios without partials

### [2.19.1-rc.0] - 2023-01-18

#### Fixed

- Bug in `@porsche-design-system/components-react/ssr` where in some cases during SSG an error was thrown when
  components render their children conditionally

### [2.19.0] - 2022-12-22

### [2.19.0-rc.2] - 2022-12-22

### [2.19.0-rc.1] - 2022-12-22

#### Fixed

- `Stepper Horizontal` calculation of scroll position when used within any parent that has a margin or padding

### [2.19.0-rc.0] - 2022-12-21

#### Added

- Vue: typed components are available via the `@porsche-design-system/components-vue` package

#### Fixed

- `Modal` focus cycle when pressing Shift Tab right after it was opened

### [2.18.0] - 2022-12-15

### [2.18.0-rc.2] - 2022-12-14

#### Added

- Validation to ensure crucial partials are used.  
  **Disclaimer:** The Porsche Design System will **not** inject its initial styles anymore. Please use the
  `getInitialStyles()` partial to reduce flash of unstyled content (FOUC) as described here:
  [getInitialStyles() documentation](https://designsystem.porsche.com/latest/partials/initial-styles)

#### Changed

- `line-height` calculation for all components is handled CSS only now by using `ex`-unit in combination with `calc()`
  which gives the best performance, the easiest possible integration and respects UI best practices in having **larger**
  `line-height` values for **small** `font-size` definitions and **smaller** `line-height` values for **larger**
  `font-size` definitions. The calculated values by CSS slightly differ compared to the ones calculated by JavaScript,
  which might result in minor visual changes.

#### Fixed

- Screen reader announcements of `Textfield` and `Textarea` in `counter` mode
- Screen reader announcements in `Select Wrapper`

### [2.18.0-rc.1] - 2022-11-24

#### Added

- `Carousel` now has a `rewind` property, better prev/next icons, a `max-width` for `heading` and `description` and
  support for slotted `description`

#### Fixed

- `Select Wrapper` height if text is zoomed up to 200%

### [2.18.0-rc.0] - 2022-11-17

#### Added

- SSR/SSG ready components using Declarative Shadow DOM for Next JS are shipped via
  `@porsche-design-system/components-react/ssr`. To use it simply change your imports.

**Important:** make sure to apply the new `getDSRPonyfill()` partial right before your closing `</body>` tag. More
information can be found here:
[getDSRPonyfill() documentation](https://designsystem.porsche.com/latest/partials/dsr-ponyfill)

```diff
- import { PorscheDesignSystemProvider, PButton, ... } from '@porsche-design-system/components-react';
+ import { PorscheDesignSystemProvider, PButton, ... } from '@porsche-design-system/components-react/ssr';
+ import { getDSRPonyfill } from '@porsche-design-system/components-react/partials';
```

#### Changed

- Improve height calculation for `Accordion`
- Slotted anchor support for `Link Pure` is stricter (In case slotted `<a>` is used it must be a direct child of
  `Link Pure`)
- `getFontLinks()` partial now has `{ weights: ['regular', 'semi-bold'] }` for a default

### [2.17.0] - 2022-10-31

### [2.17.0-rc.0] - 2022-10-31

#### Added

- `Link Tile`

#### Fixed

- `Scroller` bug where scrollable content was not fully hidden by the gradient, when zoomed into the page.

#### Changed

- Removed `!important` keyword from css property `display` of `Link Pure` and `Button Pure`

### [2.16.3] - 2022-10-21

### [2.16.3-rc.0] - 2022-10-21

#### Fixed

- `Button Pure` and `Link Pure` error when using `size="inherit"` and `icon="none"`

#### Changed

- Replaced all internal usage of `Text` and `Headline` components

### [2.16.2] - 2022-09-15

### [2.16.2-rc.0] - 2022-09-15

#### Fixed

- Issue with `Popover` where drop-shadow is not shown correctly in Chrome >= 105
- Issue with `Carousel` and `wrap-content="true"` where the layout was out of sync with `Content Wrapper` for
  viewports >= 1760px.
- `Select Wrapper` with custom dropdown keeps attribute changes of native select options in sync if changed
  programmatically

### [2.16.1] - 2022-09-09

#### Fixed

- Issue with `Options` typing import for `Carousel`

### [2.16.0] - 2022-09-08

### [2.15.1-rc.1] - 2022-09-08

#### Added

- `Carousel`
- `Scroller`

#### Changed

- `Stepper Horizontal` now has `size` property
- `Stepper Horizontal` uses improved focus behavior in case it becomes scrollable and scroll indicators are centered
  correctly.
- `Tabs Bar` uses improved focus behavior in case it becomes scrollable and scroll indicators are centered correctly.

### [2.15.1-rc.0] - 2022-08-24

#### Fixed

- `Radio Button Wrapper` visual selection change bug in Safari >= 15.5

### [2.15.0] - 2022-08-22

### [2.15.0-rc.1] - 2022-08-18

#### Changed

- Downgraded `@angular` to `v13` to ensure backwards compatibility of `@porsche-design-system/components-angular`

### [2.15.0-rc.0] - 2022-08-16

#### Fixed

- `Popover` visual shadow bug in Safari
- `Stepper Horizontal Item` bug where pseudo styles of the counter element were overridable

### [2.15.0-beta.0] - 2022-08-05

#### Fixed

- `Tabs` & `Tabs Bar` `size` property when using `BreakpointCustomizable`

#### Changed

- `Modal` uses poly fluid sizing for outer spacing
- `Banner` uses poly fluid sizing for outer spacing
- `Content Wrapper` uses poly fluid sizing for inner spacing
- `Modal` min-width is slightly updated to perfectly fit into content area of `Content Wrapper` at 320px viewport width

#### Added

- Validation of properties for all components
- `Text Field Wrapper` with `input type="search"` is clearable via Escape key and custom clear button across browsers
- `Text Field Wrapper` with `input type="search"` shows a "Locate me" button when `actionIcon="locate"` is set, emits
  the `action` event on click and can be put into a loading state via `actionLoading="true"`

### [2.14.0] - 2022-07-11

### [2.14.0-rc.1] - 2022-07-11

### [2.14.0-rc.0] - 2022-07-11

#### Added

- `getBrowserSupportFallbackScript()` partial supporting `cdn` and `format` options as replacement for
  `includeOverlay()` of `@porsche-design-system/browser-notification` npm package
- `getCookiesFallbackScript()` partial supporting `cdn` and `format` options as replacement for `includeCookieOverlay()`
  of `@porsche-design-system/browser-notification` npm package

#### Changed

- `getMetaTagsAndIconLinks()` partial to return `theme-color` meta tags with `prefers-color-scheme: {light|dark}` media
  query

### [2.13.0] - 2022-06-23

### [2.13.0-rc.5] - 2022-06-23

#### Fixed

- `Stepper Horizontal Item` `state` validation
- `Button` and `Link` with `theme="dark" variant="tertiary"` and `Tag Dismissible` bug on Safari < v15.5 where wrong
  colors on hover were shown

### [2.13.0-rc.4] - 2022-06-22

#### Added

- `Stepper Horizontal`

### [2.13.0-rc.3] - 2022-06-22

#### Added

- `Segmented Control`

### [2.13.0-rc.2] - 2022-06-21

### [2.13.0-rc.1] - 2022-06-21

### [2.13.0-rc.0] - 2022-06-21

#### Changed

- `Button`, `Button Pure` and `Switch` apply `aria-disabled="true"` instead of `disabled` attribute to native button
  internally in case `disabled` and/or `loading` property is set

### [2.12.1] - 2022-05-25

### [2.12.1-rc.0] - 2022-05-25

#### Fixed

- Issue with `JssStyle` typing import

### [2.12.0] - 2022-05-19

#### Changed

- npm package is prepared for public release on [npmjs.org](https://npmjs.com)

### [2.12.0-rc.2] - 2022-05-12

### [2.12.0-rc.1] - 2022-05-11

### [2.12.0-rc.0] - 2022-05-04

#### Added

- `Table Head Cell` now has a `multiline` property

#### Changed

- `Headline` has no `hypens` / `overflow-wrap` style by default
- Partials now throw an exception if they are executed in browser

#### Fixed

- Exception in `Headline`, `Select Wrapper`, `Text` and `Text List` when changing `theme` prop from `dark` to `light`
- `getInitialStyles()` partial now returns `.hydrated` styles, too

### [2.11.0-skeletons] - 2022-04-21

### [2.11.0] - 2022-04-21

### [2.11.0-rc.0] - 2022-04-20

#### Added

- `Tag`
- `Tag Dismissible`

### [2.10.0-skeletons] - 2022-04-13

### [2.10.0] - 2022-04-13

### [2.9.3-rc.1] - 2022-04-06

#### Added

- `Text Field Wrapper` now has a `showCharacterCount` property which can be used to hide the character count when a
  `maxLength` attribute is set on the wrapped `input`.
- `Textarea Wrapper` now has a `showCharacterCount` property which can be used to hide the character count when a
  `maxLength` attribute is set on the wrapped `textarea`.

### [2.9.3-rc.0-skeletons] - 2022-03-29

### [2.9.3-rc.0] - 2022-03-28

#### Added

- `Text Field Wrapper` supports `unit` property on `input type="text"`
- `Marque` optional configurable clickable/focusable area by defining padding on host element

#### Fixed

- `Tabs Item` improved accessibility
- Angular: circular dependency in development mode in `2.9.2-skeletons`

### [2.9.2-skeletons] - 2022-03-24

#### Added

- **[EXPERIMENTAL]** `getInitialStyles` partial now accepts a `skeletonTagNames` array of component names that will
  initially have skeleton styles while the Porsche Design System is loading
- **[EXPERIMENTAL]** `Button`, `Button Pure`, `Checkbox Wrapper`, `Fieldset Wrapper`, `Link`, `Link Pure`,
  `Link Social`, `Radio Button Wrapper`, `Select Wrapper`, `Text Field Wrapper`, `Textarea Wrapper` can now have initial
  skeleton styles when passed as `skeletonTagNames` to the `getInitialStyles` partial

### [2.9.2] - 2022-03-24

### [2.9.2-rc.1] - 2022-03-23

#### Fixed

- Bug caused by Chrome where hover styles of `Link Pure` are not displayed correctly

### [2.9.2-rc.0] - 2022-03-22

#### Added

- Normalized font behavior (`hyphen`, `overflow-wrap` and `text-size-adjust`) across components

#### Fixed

- `Modal` scrolling and pinch to zoom on iOS
- `Modal` initial position if scrollable
- `Table Head Cell` sort icon `asc` + `desc`

### [2.9.1] - 2022-03-10

### [2.9.1-rc.0] - 2022-03-09

#### Added

- Styles for slotted `<button>` in `Text`

#### Changed

- `Modal` heading and aria validation happens only when open

#### Fixed

- React: bundling format of partials

### [2.9.0] - 2022-02-28

### [2.9.0-rc.1] - 2022-02-25

#### Fixed

- `Modal` focus trap respecting elements in shadow DOM and dynamically added/removed elements on first level
- `Tabs Item` focus outline on click in Safari
- Error while using partials in Vanilla JS and Angular

### [2.9.0-rc.0] - 2022-02-16

#### Added

- `getFontFaceStylesheet` returns additional `<link>` tags with `rel="preconnect"` and `rel="dns-prefetch"`
- Option `format` to partials `getFontFaceStylesheet`, `getComponentChunkLinks()`, `getFontLinks()`, `getIconLinks()`,
  `getInitialStyles()`, `getLoaderScript()` and `getMetaTagsAndIconLinks()`

#### Deprecated

- The option `withoutTags` of partials `getFontFaceStylesheet`, `getComponentChunkLinks()`, `getFontLinks()`,
  `getIconLinks()`, `getInitialStyles()`, `getLoaderScript()` and `getMetaTagsAndIconLinks()` is deprecated and will be
  removed in `v3.0.0`. Please use `format: 'jsx'` instead.

```diff
- <link rel="stylesheet" href={getFontFaceStylesheet({ withoutTags: true })} crossOrigin="true" />
+ {getFontFaceStylesheet({ format: 'jsx' })}
```

### [2.9.0-beta.1] - 2022-01-27

#### Added

- `:focus-visible` content of selected Tab in `Tabs` component gets focus styling
- Improved accessibility of `Text Field Wrapper` and `Textarea Wrapper` when `maxlength` attribute is set
- `Modal` aria property
- `Modal` class for slotted elements to make content full-width

#### Changed

- `Button Pure` and `Link Pure` removed `position: relative` imposition, make sure to **not** override it with
  `position: static`

#### Fixed

- `Modal` close button styles when no heading is passed

### [2.9.0-beta.0] - 2022-01-18

#### Added

- React: `getByRoleShadowed`, `getByLabelTextShadowed` and `getByTextShadowed` utilities which uses
  `@testing-library/dom` queries internally to support Shadow DOM

#### Fixed

- React: `UnhandledPromiseRejectionWarning` when using `skipPorscheDesignSystemCDNRequestsDuringTests()`

### [2.8.0] - 2022-01-17

#### Fixed

- Accessibility issue of `Icon` component in Windows High Contrast Mode in Chromium Browser

### [2.8.0-rc.0] - 2022-01-14

#### Added

- Support for `tabindex` attribute on `Button`, `Button Pure`, `Switch`, `Link`, `Link Pure` and `Link Social`

#### Changed

- `:focus-visible` style matches outline color of `Button` while hovered

#### Deprecated

- The `tabbable` property of `Button`, `Button Pure` and `Switch` is deprecated and will be removed in `v3.0.0`. Please
  use `tabindex` instead.

```diff
- <p-button tabbable="false">Some button</p-button>
+ <p-button tabindex="-1">Some button</p-button>
```

### [2.8.0-beta.3] - 2021-12-22

#### Added

**Disclaimer:** The provided themes `light-electric` and `dark-electric` are just a proof of concept, it's **not**
accessible regarding its color contrast and might even be removed in an upcoming major release again.

- `light-electric` theme for `Switch`
- `dark-electric` theme for `Button Pure` and `Link Pure`
- Character counter to `Text Field Wrapper` and `Textarea Wrapper` if `maxlength` is present on `input type="text"` and
  `textarea`

#### Changed

- `:focus-visible` style matches outline color of `Switch` while hovered

#### Fixed

- Box model of `Button Pure`

### [2.8.0-beta.2] - 2021-12-22

#### Fixed

- `Content Wrapper` regression for `!important` style

#### Added

- Usage validation for `Link`, `Link Pure` and `Link Social`

### [2.8.0-beta.1] - 2021-12-16

#### Fixed

- `Select Wrapper` validation of select element

### [2.8.0-beta.0] - 2021-12-15

#### Changed

- Angular: increased peer dependency to `>=12.0.0 <14.0.0`

### [2.7.0] - 2021-12-14

### [2.7.0-rc.0] - 2021-12-14

#### Removed

- `offset-bottom` prop of `Toast` (use `--p-toast-position-bottom` CSS variable instead)

### [2.7.0-beta.6] - 2021-12-08

#### Added

- `Popover`

### [2.7.0-beta.5] - 2021-12-07

#### Added

**Disclaimer:** The provided theme `light-electric` is just a proof of concept, it's **not** accessible regarding its
color contrast and might even be removed in an upcoming major release again.

- `light-electric` theme for `Accordion`, `Link`, `Link Pure`, `Button`, `Button Pure`, `Tabs`, `Tabs Bar`

### [2.7.0-beta.4] - 2021-12-02

### [2.7.0-beta.3] - 2021-11-30

#### Added

- `Accordion` uses `MutationObserver` fallback when no `ResizeObserver` is available in older browsers

#### Fixed

- `Link` and `Link Social` not adapting slotted anchor to the width of the element

### [2.7.0-beta.2] - 2021-11-24

#### Added

- `Toast`

#### Fixed

- `Banner` animations respect offset correctly

### [2.7.0-beta.1] - 2021-11-16

#### Fixed

- `Headline` applies `align` and `ellipsis` prop correctly

### [2.7.0-beta.0] - 2021-11-11

#### Added

- New `aria` property for `ARIA` attribute handling for: `Button`, `Button Pure`, `Icon`, `Link`, `Link Pure`, `Marque`,
  `Spinner`

#### Fixed

- React: warnings about `useLayoutEffect` in SSR context

### [2.6.1] - 2021-11-05

#### Fixed

- Prevent breaking entire Porsche Design System due to lacking support of `ResizeObserver`, however `Accordion` still
  requires it

### [2.6.0] - 2021-11-04

#### Added

- `unit` and `unitPosition` properties to `Text Field Wrapper`

### [2.6.0-beta.0] - 2021-10-29

#### Changed

- Use `Heiti SC` (pre-installed on iOS/macOS) and `SimHei` (pre-installed on Windows) as Chinese fallback font

#### Added

- `Marque` uses `webp` images for browsers that support it
- `Inline Notification`
- `Icon` now supports `success` for `name` property

#### Fixed

- Colors of `Banner` for dark theme
- Replaced CSS `inset` property with `top`, `left`, `right` and `bottom` for browser compatibility
- Opening and closing transition of `Modal`

### [2.5.1-beta.0] - 2021-10-11

#### Fixed

- Possible exceptions when components get unmounted directly

### [2.5.0] - 2021-10-04

#### Added

- `SimHei` and `黑体` as fallback for all components' `font-family`

### [2.5.0-beta.1] - 2021-09-28

#### Changed

- React: improved render behavior of components

### [2.5.0-beta.0] - 2021-09-22

#### Added

- React: utility function `skipPorscheDesignSystemCDNRequestsDuringTests`

### [2.4.0] - 2021-09-21

### [2.4.0-beta.2] - 2021-09-21

#### Added

- `Link Social` and `Icon` now support `kakaotalk`, `naver`, `reddit` and `tiktok`
- JSS caching mechanism to improve style performance

#### Changed

- Alignment of `linkedin` icon
- Improved accessibility of `Select Wrapper`
- `Icon` loading behaviour to non-blocking, components using the `Icon` will no longer wait for it to load
- Validation messages of `Fieldset Wrapper` have now an additional icon representing the validation state

#### Fixed

- Box model of `Link Pure`
- Focus of `Link Pure` with slotted anchor and hidden label
- Focus cycling of `Modal` without focusable children
- Suppress CORS error

### [2.4.0-beta.1] - 2021-08-26

#### Added

- `active` property to `Button Pure`

### [2.4.0-beta.0] - 2021-08-26

#### Added

- `icon` property of `Button Pure` and `Link Pure` was extended by `none` value
- `alignLabel` and `stretch` property to `Button Pure` and `Link Pure`

#### Changed

- Improved `:focus-visible` and `:hover:focus-visible` colors for `Link Social` and `Link`
- Improved slotted `<a>` coloring in dark theme for `Link Social` and `Link`
- Validation messages of `Checkbox Wrapper`, `Radio Button Wrapper`, `Select Wrapper`, `Textarea Wrapper` and
  `Text Field Wrapper` have now an additional icon representing the validation state
- `Modal` backdrop behavior to close modal on mouse-down

#### Fixed

- Slotted `<a>` coloring in dark theme for `Text`, `Headline`, `Text List`, `Banner`, `Select Wrapper` and `Link Pure`
- Wrong background color of scrollable `Modal`'s backdrop in Safari

### [2.3.0] - 2021-07-28

### [2.3.0-beta.3] - 2021-07-28

#### Changed

- `Accordion` reduce paddings, vertically align carets to the first heading row, adjust border color and hover styles

#### Fixed

- `Text Field Wrapper` accessibility of type password and search

### [2.3.0-beta.2] - 2021-07-15

#### Added

- `Checkbox Wrapper`, `Radio Button Wrapper`, `Select Wrapper`, `Textarea Wrapper` and `Text Field Wrapper` now reflect
  changes of the `required` attribute on their child component
- `multiline` property to `Table Cell`
- Partial function `getLoaderScript()` to initialize Porsche Design System as early as possible

#### Fixed

- `Table Head Cell` uses semi bold instead of bold as font weight
- Transition of `Modal`

### [2.3.0-beta.1] - 2021-07-08

#### Added

- `Accordion`

#### Changed

- Removed initial delay of `Banner`

### [2.3.0-beta.0] - 2021-07-01

#### Added

- `Table`
- Angular: export types from package root
- Accessibility icon

#### Changed

- `Button`, `Button Pure` and `Switch` are now focusable while in `loading` state
- `Text` and `Headline` inherits white-space CSS property
- React: sync component props via property instead of attribute

#### Fixed

- Angular: support `"strictTemplates": true` option in `tsconfig.json`
- Use correct icon for `arrow-last` and `arrow-first` in `Icon`, `Button` and `Link` components

### [2.2.1] - 2021-06-08

#### Changed

- Optimize vertical alignment of `Modal`

#### Fixed

- URL in inject global style warning

### [2.2.1-beta.1] - 2021-06-02

#### Fixed

- Margin of `Tabs Bar` within `Tabs` for Firefox and Safari
- SVG of `Icon` is not removed after prop change, e.g. on color change
- Fullscreen behavior of `Modal` on screens larger than 1760px

### [2.2.0] - 2021-05-19

#### Fixed

- `Text` inside `Button` now has the proper size on iOS Safari when changing to and from landscape mode
- `Banner` can now be re-opened after closing
- Closing one `Banner` will not close other `Banners` on the site

### [2.2.0-beta.2] - 2021-05-12

#### Fixed

- `Select Wrapper` value changes are now reflected correctly
- `Select Wrapper` dark theme background color if used with `filter` prop

### [2.2.0-beta.1] - 2021-05-05

#### Added

- Partial function `getIconLinks()` to preload Porsche Design System Icons

#### Fixed

- `Text Field Wrapper` spacing in Safari

### [2.2.0-beta.0] - 2021-05-05

#### Added

- Partial function `getMetaTagsAndIconLinks()` to simplify cross device fav and meta icons

### [2.1.0] - 2021-05-03

### [2.1.0-beta.0] - 2021-05-03

#### Added

- `Switch`

#### Changed

- `Text` automatically breaks words/strings into new line being too long to fit inside their container
- `Headline` automatically breaks words/strings into new line being too long to fit inside their container
- Extended `Fieldset Wrapper` with `labelSize`, `required`, `state` and `message` properties. If the `Fieldset Wrapper`
  is set to required only the label of the **Fieldset Wrapper** gets an asterisk. It is removed from all wrapped child
  components, as long as they are Porsche Design System form elements.

### [2.0.3] - 2021-04-28

### [2.0.3-beta] - 2021-04-28

#### Fixed

- Angular: events firing twice in `Pagination`, `Modal`, `Tabs`, `Tabs Bar` and `Banner` component

### [2.0.2] - 2021-04-21

### [2.0.2-beta.0] - 2021-04-20

#### Fixed

- TypeScript build errors due to duplicate declarations in `types.d.ts`

### [2.0.1] - 2021-04-16

#### Fixed

- Visual appearance of `Checkbox Wrapper` in iOS Safari
- A bug where `Text Field Wrapper` would throw an error when reattaching to DOM too quickly
- Visual bug in Firefox when zooming out `Text Field Wrapper`, `Checkbox Wrapper` and `Textarea Wrapper`
- Angular: streamline component styles in dark theme

#### Changed

- Aligned focus states of `Checkbox Wrapper` and `Radio Button Wrapper` across browsers

### [2.0.0] - 2021-04-13

In keeping with [Semver](https://semver.org/), Porsche Design System v2.0.0 was released due to changes in the API,
fundamental changes in loading behavior and others. With our new major version `v2.0.0` there are some important changes
that you should watch out for. To make the migration from `v1.5.x` to our current `v2.0.0` easier, we offer a few
guidelines.

## General changes / improvements:

#### All components, icons, fonts, styles and marque of the Porsche Design System are loaded versioned and chunked from a central CDN

This way all web based digital Porsche products share and use the cached and versioned assets regardless of the JS
framework used to improve loading performance across the Porsche group. Only a tiny (1.4kb sized) Porsche Design System
loader script gets bundled into your application code. Everything else gets loaded versioned, cached and chunked from a
central CDN ([read more](https://designsystem.porsche.com/latest/performance/cdn)). However, this also means that you
will need an **Internet connection** to render the components in a browser (possibly relevant for development stage or
intranet applications).

#### Enabling Micro Frontend Architecture

In case of a micro-frontend architecture, multiple instances and versions of the Porsche Design System can be combined
in a final application by configurable prefixing technique of the Porsche Design System components during runtime.
Please refer to our framework specific guidelines
[Vanilla JS](https://designsystem.porsche.com/latest/start-coding/vanilla-js),
[Angular](https://designsystem.porsche.com/latest/start-coding/angular) and
[React](https://designsystem.porsche.com/latest/start-coding/react).

#### Prevent Flash of Unstyled Content (FOUC) and Flash of Unstyled Text (FOUT)

To prevent FOUC/FOUT, the Porsche Design System offers various partials as part of the
`@porsche-design-system/components-{js|angular|react}` package to ensure all necessary Porsche Design System fonts and
components are fully loaded. If you've used the `@porsche-design-system/partials` package previously, stop using it and
replace the integration with the partials provided by `@porsche-design-system/components-{js|angular|react}` package.
Have a look at our [FOUC/FOUT guidelines](https://designsystem.porsche.com/latest/performance/loading-behaviour).

```diff
- <%= require('@porsche-design-system/partials').getPorscheDesignSystemCoreStyles() %>
+ <%= require('@porsche-design-system/components-{js|angular|react}/partials').getInitialStyles() %>

- <%= require('@porsche-design-system/partials').getFontFaceCSS() %>
+ <%= require('@porsche-design-system/components-{js|angular|react}/partials').getFontFaceStylesheet() %>

- <link rel="preload" href="path/to/webfont/nameOfWebFontFile" as="font" type="font/woff2" crossorigin />
+ <%= require('@porsche-design-system/components-{js|angular|react}/partials').getFontLinks({ weights: ['regular', 'semi-bold'] }) %>
```

#### Added support for China CDN

Our CDN is configured to forward requests to Chinese CDN automatically when necessary. So you're good to go without any
configuration or multiple region specific builds of your application. However, if you are aiming for the maximum
possible performance in China, you can configure which CDN the Porsche Design System must use. Please follow our
[CDN guidelines](https://designsystem.porsche.com/latest/performance/cdn) for more information.

#### New/optimized components

- **Tabs**
- **Tabs Bar**
- **Banner**
- **Modal**
- Headline
- Select
- Pagination
- Button
- Button Pure
- Link
- Link Pure
- Spinner
- Checkbox
- Radio Button

#### Improved TypeScript support for Angular and React

To ensure the best possible typing support, we have refactored our Angular and React wrappers which integrate the native
web components of the Porsche Design System.

#### componentsReady() works reliable

Because the Porsche Design System components get loaded async at the time they are needed, it might be relevant within
your application or test automation to know when those have been initialized. Therefore, we provide in all three
`@porsche-design-system/components-{js|angular|react}')` packages a reliable helper function `componentsReady()`.
[Read more about it](https://designsystem.porsche.com/latest/helpers/components-ready).

#### Removed "blur on focus"

Now focus styling is only applied when you navigate through keyboard and ignored by mouse interaction for browsers
supporting `:focus-visible` otherwise it will fallback to `:focus` CSS implementation.

#### Changed focus styling for a better compromise between accessibility and visual appearance

Color and outline of general focus styling has changed to `currentColor` for light/dark theme with an outline of 1px
width/offset. If you have custom components build with the usage of our `@porsche-design-system/utilities` package then
update it to the latest version.

#### Improved geometry of Porsche Next font

For better alignment and readability we've changed the geometry of the Porsche Next font which results in a visual
change of font size and spacing.

#### Dropped support for IE11 and EdgeHTML according to Porsche's official browser strategy 2021

If you still need to support these browsers, you have to stick to `v1.5.x`. We offer a Browser Notification package
`@porsche-design-system/browser-notification` to alert users that these browsers are no longer supported. It supports a
blocking layer (to be used with Porsche Design System `v2.x`), or a dismissible banner (to be used with Porsche Design
System `v1.x`). Please refer to our
[Browser compatibility guidelines](https://designsystem.porsche.com/latest/help/browser-compatibility).

#### Changed default type of Button and Button Pure

To be in sync with native `<button>` behavior we've changed the default `type` of **Button** and **Button Pure**
component. Those components will render a button within their Shadow DOM as `<button type="submit">` ( previously
`<button type="button">`).

- `submit`: The button submits the form data to the server. This is the default if the attribute is not specified for
  buttons associated with a `<form>`, or if the attribute is an empty or invalid value.
- `button`: The button has no default behavior, and does nothing when pressed by default. It can have client-side
  scripts listen to the element's events, which are triggered when the events occur.

#### Changed support for wrapped links around Link, Link Pure and Link Social component

Due to the support for setting links (`<a href="#">`) in our **Link**, **Link Pure** and **Link Social** components as
child, we've removed support for styling the anchor tag (`<a>`) when it surrounds the component. So we recommend
changing the position of the `<a>` tag from wrapping the component to a direct slot (child) of it.

```diff
- <a href="#"><p-link>Some label</p-link></a>
+ <p-link><a href="#">Some label</a></p-link>

- <a href="#"><p-link-pure>Some label</p-link-pure></a>
+ <p-link-pure><a href="#">Some label</a></p-link-pure>

- <a href="#"><p-link-social>Some label</p-link-social></a>
+ <p-link-social><a href="#">Some label</a></p-link-social>
```

#### Automatic \* asterisk symbol to form field labels

We added an automatic generated _ asterisk symbol to form field labels which have the required attribute. This might
lead to a doubled _ symbol if you set one by yourself.

```diff
- <p-text-field-wrapper label="Some label *"><input type="text" name="some-name" required /></p-text-field-wrapper>
+ <p-text-field-wrapper label="Some label"><input type="text" name="some-name" required /></p-text-field-wrapper>

- <p-checkbox-wrapper label="Some label *"><input type="checkbox" name="some-name" required /></p-checkbox-wrapper>
+ <p-checkbox-wrapper label="Some label"><input type="checkbox" name="some-name" required /></p-checkbox-wrapper>

- <p-radio-button-wrapper label="Some label *"><input type="radio" name="some-name" required /></p-radio-button-wrapper>
+ <p-radio-button-wrapper label="Some label"><input type="radio" name="some-name" required /></p-radio-button-wrapper>

- <p-radio-button-wrapper label="Some label *"><input type="radio" name="some-name" required /></p-radio-button-wrapper>
+ <p-radio-button-wrapper label="Some label"><input type="radio" name="some-name" required /></p-radio-button-wrapper>

- <p-textarea-wrapper label="Some label *"><textarea name="some-name" required></textarea></p-textarea-wrapper>
+ <p-textarea-wrapper label="Some label"><textarea name="some-name" required></textarea></p-textarea-wrapper>

- <p-select-wrapper label="Some label *"><select name="some-name" required><option>A</option></select></p-select-wrapper>
+ <p-select-wrapper label="Some label"><select name="some-name" required><option>A</option></select></p-select-wrapper>
```

#### Shadow DOM

`Flex`, `Flex Item`, `Grid` and `Grid Item` now use Shadow DOM, thus you are not able to overwrite styles defined by
these components any longer.

---

## Angular

#### Integration of Angular components

In the past it was possible to provide a token called `PREVENT_WEB_COMPONENTS_REGISTRATION` which prevented the
registration of the Porsche Design System components and loading of polyfills. Due to the fact that we no longer provide
/ need poly filling, we have completely removed the token. For advanced usage please
[read further](https://designsystem.porsche.com/latest/start-coding/angular).

---

## React

#### Integration of React components

In the past `@porsche-design-system/components-react` components have initialized the **Porsche Design System Loader**
automatically as soon as a component was imported. With `v2.x` you have to import the `PorscheDesignSystemProvider` once
in your `index.tsx` which then initializes the **Porsche Design System Loader**, e.g. like:

```diff
  // index.tsx

  import ReactDOM from 'react-dom';
  import { PorscheDesignSystemProvider } from '@porsche-design-system/components-react';
  import { App } from './App';

  ReactDOM.render(
    <React.StrictMode>
+     <PorscheDesignSystemProvider>
        <App />
+     </PorscheDesignSystemProvider>
    </React.StrictMode>,
    document.getElementById('root')
  );
```

For advanced usage please [read further](https://designsystem.porsche.com/latest/start-coding/react).

#### Jsdom Polyfill for React / Jest / jsdom test automation

We removed test mocks for React / Jest / jsdom as Shadow DOM is supported since jsdom v12.2.0. Instead, we provide a
Jsdom Polyfill (exclusivly for `@porsche-design-system/components-react` package) fixing missing implementation of jsdom
which the Porsche Design System relies on. **Note:** If your test includes Porsche Design System components, make sure
to wrap the component you want to test with a PorscheDesignSystemProvider in order to avoid exceptions. For more
information please [read further](https://designsystem.porsche.com/latest/start-coding/react).

---

## Vanilla JS

#### Integration of Vanilla JS components

With `v1.x` of the Porsche Design System you've had to copy all needed JS files of
`@porsche-design-system/components-js` into your target directory and include the ES5 and ESM loader snippet. Now you
only need to copy one `index.js` file and initialize the Porsche Design System like in the example below:

```diff
  <!DOCTYPE html>
  <html lang="en">
    <head>
      <meta charset="utf-8">
      <meta name="viewport" content="width=device-width,initial-scale=1.0">
      <title>Porsche Design System</title>
-     <script nomodule src="PATH/TO/PACKAGE/@porsche-design-system/components-js/dist/porsche-design-system/porsche-design-system.js"></script>
-     <script type="module" src="PATH/TO/PACKAGE/@porsche-design-system/components-js/dist/porsche-design-system/porsche-design-system.esm.js"></script>
+     <script src="PATH/TO/PACKAGE/@porsche-design-system/components-js/index.js"></script>
    </head>
    <body>
+     <script type="text/javascript">
+       porscheDesignSystem.load();
+     </script>
      <p-headline variant="headline-1">Some text</p-headline>
    </body>
  </html>
```

For advanced usage please [read further](https://designsystem.porsche.com/latest/start-coding/vanilla-js).

---

### [2.0.0-rc.10] - 2021-04-12

#### Changed

- `Tabs` and `Tabs Bar` now respect dynamic additions / removals of `p-tabs-item`, `a` and `button` elements. Make sure
  to update the `activeTabIndex` when mutating elements
- Improved performance of `Text`, `Button Pure` and `Link Pure` when `size` is not `inherit`

#### Added

- `Grid` now has a `wrap` and `gutter` property
- Components (`Grid Item`, `Flex Item`, `Tabs Item` and `Text List Item`) that require a specific parent (`Grid`,
  `Flex`, `Tabs` and `Text List`) will now throw an error if used without that parent

#### Fixed

- Visual appearance of `Checkbox Wrapper` and `Radio Button Wrapper` reflect the state of the wrapped `input` element

### [2.0.0-rc.9] - 2021-03-26

#### Added

- `Button Group` component
- Fullscreen property for `Modal` on mobile

#### Changed

- Spacings, heading and sizes of `Modal`

#### Fixed

- Prevent duplicate loading of `porsche-design-system.v2.x.HASH.js` chunk when using `getComponentChunkLinks()` partial

### [2.0.0-rc.8] - 2021-03-17

#### Added

- Support for full height `Content Wrapper` with flex
- `Tabs Bar` now supports `undefined` as `activeTabIndex`

#### Changed

- `Tabs Bar` has a new default `activeTabIndex`, which is `undefined`
- `Tabs Bar` does not work by itself anymore. The `activeTabIndex` needs to be controlled from the outside
  ([read more](https://designsystem.porsche.com/latest/components/tabs-bar/examples))
- Background Color of `Select Wrapper` in `dark` theme to meet accessibility criteria

### [2.0.0-rc.7] - 2021-03-15

#### Fixed

- Make shadowed `Flex` and `Grid` work in Firefox + Safari

### [2.0.0-rc.6] - 2021-03-11

#### Changed

- Make `Grid` and `Grid Item` use Shadow DOM
- Make `Flex` and `Flex Item` use Shadow DOM

### [2.0.0-rc.5] - 2021-03-09

#### Added

- Configurable background color of `Content Wrapper`
- `italic` font-style in `Text` is now overridden with `normal`

#### Fixed

- Usage of `Select Wrapper` within custom elements
- A bug that caused `Spinner` to be displayed in a wrong size

### [2.0.0-rc.4] - 2021-03-01

#### Changed

- Filter of `Select Wrapper` supports substring search

#### Fixed

- Build error in SSR

### [2.0.0-rc.3] - 2021-02-17

#### Added

- React: utility function `skipCheckForPorscheDesignSystemProviderDuringTests`
- React: tree shaking for component wrappers

#### Fixed

- Angular: error in `Checkbox Wrapper`, `Radio Button Wrapper` and `Text Field Wrapper` when `input[type]` is bound

### [2.0.0-rc.2] - 2021-02-12

#### Added

- Validate usage of `Checkbox Wrapper`, `Radio Button Wrapper`, `Select Wrapper`, `Text Field Wrapper` and
  `Textarea Wrapper`

### [2.0.0-rc.1] - 2021-02-04

#### Added

- Partial function `getComponentChunkLinks()` to preload Porsche Design System Components

#### Changed

- Added a space before asterisk (`*`) when `input`, `textarea` or `select` have `required` attribute within form wrapper
  components
- Renamed partial `getFontLinks()` option from `weight` to `weights`

#### Fixed

- A bug in `Tabs Bar` where the nextButton was mistakenly rendered.
- A bug where `Icon` was not rendered when using `lazy` property.
- A bug in `Text Field Wrapper` with input type password where characters would overlap the icon.

### [2.0.0-rc.0] - 2021-01-29

#### Added

- Link support for `Marque`
- Sizing options `'responsive' | 'small' | 'medium'` for `Marque`

#### Changed

- Angular: added static `load()` function `PorscheDesignSystemModule` for custom prefix
- Hide up/down spin button when using **Text Field** with `type="number"` in Firefox

#### Fixed

- Angular: typings
- React: correct handling of `ref` property
- Unhandled exception in `Select Wrapper` if `selected` and `disabled` attributes are set on the same option
- A bug in `Tabs Bar` where scrolling was broken when a tab was selected
- A bug in `Tabs Bar` where the `nextButton` was always rendered

### [2.0.0-alpha.13] - 2021-01-26

#### Added

- Partial function `getFontLinks()` to prevent **Flash of Unstyled Text** (FOUT)

#### Fixed

- React: correct handling of `className` property

### [2.0.0-alpha.12] - 2021-01-20

#### Added

- Partial function `getInitialStyles()` to prevent **Flash of Unstyled Content** (FOUC)
- Partial function `getFontFaceStylesheet()` to prevent **Flash of Unstyled Text** (FOUT)

#### Changed

- React: `PorscheDesignSystemProvider` needs to wrap application
- React: component props have to be camelCase
- React: `PorscheDesignSystemProvider` is needed while testing components

#### Fixed

- React: typings
- React: support of objects for property values

#### Removed

- React: `getPrefixedComponents`, prefixing is handled by `PorscheDesignSystemProvider`

### [2.0.0-alpha.11] - 2021-01-08

#### Changed

- Precision of relative line height
- Changed color of `neutral contrast low`

### [2.0.0-alpha.10] - 2020-12-14

#### Added

- `native` property to `Select Wrapper` to force rendering of native Browser select dropdown
- Extended flexibility of `Headline`

#### Changed

- Some styling improvements of `Select Wrapper`

#### Fixed

- Jsdom Polyfill `fetch` error

### [2.0.0-alpha.9] - 2020-12-09

### Fixed

- Improved reliability of `componentsReady()`

#### Changed

- Jsdom Polyfill `console.warn` behaviour

### [2.0.0-alpha.8] - 2020-12-03

### Fixed

- A bug where `Modal` did not remove `overflow=hidden` on document body.

### [2.0.0-alpha.7] - 2020-11-26

#### Added

- Jsdom Polyfill

#### Removed

- Jsdom Mocks
- Global "blur on focus" script

#### Changed

- Default dropdown direction of `SelectWrapper` from `down` to `auto`
- Made API of `Tabs` consistent with `Tabs Bar`
- Removed transition for focus styling
- Use `:focus-visible` as default and `:focus` as fallback for focusable elements

#### Fixed

- The Selected element of `SelectWrapper` dropdown keeps now in sync with native selection if changed programmatically
- Invalid search results get cleared if `SelectWrapper` becomes focus state
- Some bugs in `TabsBar`
- Minification of dynamic slotted content styles
- An issue where `Pagination` throws console errors if disconnected from dom.

### [2.0.0-alpha.6] - 2020-10-28

#### Changed

- default `type` of `Button` and `Button Pure` to `submit`

#### Fixed

- Typings

### [2.0.0-alpha.5] - 2020-10-26

#### Added

- `Modal` component

#### Fixed

- Typing for `pageChange` event of `Pagination` component
- Typings

#### Changed

- Focus styling

### [2.0.0-alpha.4] - 2020-10-14

#### Added

- Custom filter to `Select Wrapper` component
- DropDown direction property to `Select Wrapper` component
- Display `*` after label when `input`, `textarea` or `select` have `required` attribute within form wrapper components
- `Tabs` component
- `Tabs Bar` component
- `Banner` component

#### Removed

- Default `position: relative;` style of `Link Pure` and `Button Pure`

#### Fixed

- `Spinner` zooming bug on Safari

### [2.0.0-alpha.3] - 2020-09-11

#### Added

- Support to load assets from China CDN directly via browser flag: `PORSCHE_DESIGN_SYSTEM_CDN = 'cn';`

#### Removed

- Support for `<a>` wrapped `Link` and `Link Pure`

### [2.0.0-alpha.2] - 2020-08-20

### [2.0.0-alpha.1] - 2020-08-17

#### Changed

- Removed classnames dependency
- Stencil Core `taskQueue` from `congestionAsync` to `async` for more performant component rendering

#### Fixed

- Focus input on label click of `Checkbox Wrapper` and `Radio Button Wrapper`

### [1.5.6] - 2020-10-15

### [1.5.6-rc.0] - 2020-10-13

### Fixed

- `Spinner` zooming bug on Safari

### [1.5.5] - 2020-09-11

### [1.5.5-rc.0] - 2020-09-07

### Changed

- Deprecated stencil lifecycle-method `componentDidUnload` to `disconnectedCallback` to fix "`selectObserver` is
  undefined" bug in `Select Wrapper` and `Pagination`

### [1.5.4] - 2020-08-25

### [1.5.4-rc.0] - 2020-08-17

#### Changed

- Removed classnames dependency
- Stencil Core `taskQueue` from `congestionAsync` to `async` for more performant component rendering

#### Fixed

- Focus input on label click of `Checkbox Wrapper` and `Radio Button Wrapper`
- Fix typings for `orientation` of `Divider` component

### [2.0.0-alpha.0] - 2020-08-06

#### Added

- **Experimental:** Optional web component scoping mechanism during runtime to enable micro service architecture

#### Changed

- Web components get lazy loaded from central CDN to improve caching strategy across Porsche's digital eco system

#### Removed

- Stop browser support for **IE11** and **EdgeHTML**

#### Fixed

- Mix of `Optgroups` and `Options` on same level in `Select Wrapper` component
- Fix typings for `orientation` of `Divider` component

### [1.5.3] - 2020-08-10

### [1.5.3-rc.0] - 2020-08-10

#### Fixed

- Mix of `Optgroups` and `Options` on same level in `Select Wrapper` component

### [1.5.2] - 2020-07-22

#### Fixed

- Dispatch change event in `Select Wrapper`
- Stencil react-output-target SSR Bug

### [1.5.1] - 2020-07-20

#### Fixed

- SVGO settings for icons
- Angular bug which causes `ngcc` to fail

### [1.5.0] - 2020-07-16

#### Added

- Icons (active-cabin-ventilation, battery-full, bell, bookmark, car-battery, charging-active, charging-state, climate,
  climate-control, garage, horn, key, map, parking-brake, parking-light, preheating, send, shopping-bag, sidelights,
  user-manual, wrenches)

#### Changed

- Icons (arrow-first, arrow-last, battery-empty, car, card, charging-station, question)

#### Fixed

- Porsche Marque images

### [1.5.0-rc.2] - 2020-07-06

### [1.5.0-rc.1] - 2020-07-06

#### Added

- **Notification Neutral** color to `color` property of `p-text` and `p-icon`

### [1.5.0-rc.0] - 2020-06-25

#### Added

- `Fieldset Wrapper` component
- Improved SEO of `p-headline` and `p-text`: Added possibility to write semantic HTML tags (e.g. `<h1>-<h6>` or `<p>`,
  `<blockquote>`, etc.) directly as slotted content.
- Possibility to include anchor tags directly as slots of `Link`, `Link Pure` and `Link Social`
- `Text` new `weight` property `semibold`
- `Button Pure` label with subline pattern as slot
- `Link Pure` label with subline pattern as slot

#### Changed

- `Select Wrapper` is now ready for the catwalk. It is dressed now with a custom drop down list box and gets naked by
  default on touch devices.

#### Fixed

- Minor accessibility improvements of `icons` and `Text Field`
- Remove native number spinner buttons of `Text Field` with type text for Firefox
- An issue with `Button` and `Button Pure` and their `disabled` attribute

### [1.4.0] - 2020-05-14

### [1.4.0-rc.3] - 2020-05-08

#### Added

- `Text List`

#### Changed

- Improve caching strategy for fonts by content-based hash
- Improve caching strategy for marque by content-based hash
- Dimensions and sharpness of marque
- Props for `Content Wrapper`

### [1.4.0-rc.2] - 2020-05-06

#### Added

- `Content Wrapper`
- Description property to `p-text-field-wrapper`, `p-textarea-wrapper` and `p-select-wrapper`
- `Link Social`

#### Changed

- Improve accessibility of error and success states of form elements
- Aria-invalid attribute of form elements if they are in error state is now managed by component
- Rename icon name `configure` to `configurate` (prevents breaking change compared to stable v1.3.0)
- Improve `p-icon` loading behavior

#### Fixed

- Display of wrong icons

#### Removed

- `safe-zone` property of `p-grid` (`Content Wrapper` should be used instead)

### [1.4.0-rc.1] - 2020-04-27

#### Added

- Add `safe-zone` property to `p-grid` for outer grid margin, max-width and centering
- Submit button with search icon to `p-textfield-wrapper` type search

#### Changed

- Background color of readonly state in components `p-textfield-wrapper` and `p-textarea-wrapper`
- Visual appearance of icons
- Improve caching strategy for icons by content-based hash
- Cursor of Radio, Checkbox and Select
- Fixed naming of Mock from `p-textfield-wrapper` to `p-text-field-wrapper`

#### Fixed

- Icon loading mechanism

### [1.4.0-rc.0] - 2020-04-09

#### Added

- SSR support

### [1.3.0] - 2020-04-08

#### Added

- New headline size `headline-5` to `p-headline`
- Test Mocks

#### Fixed

- Text styling of Select component on focus in IE11 and Chrome on Windows 10

### [1.3.0-rc.0] - 2020-04-03

#### Fixed

- Improve form elements

### [1.2.0] - 2020-03-25

#### Added

- `Divider`
- Hover state for form elements

#### Fixed

- Support label text of form elements for Screen readers

### [1.1.2] - 2020-03-17

#### Changed

- Notification colors

### [1.1.1] - 2020-03-13

#### Changed

- Icon of `Checkbox` indeterminate state

### [1.1.0] - 2020-03-11

#### Fixed

- Minor improvements

### [1.1.0-rc.0] - 2020-03-02

#### Added

- `Select Wrapper`
- `Checkbox Wrapper`
- `Radio Button Wrapper`
- `Textarea Wrapper`

#### Fixed

- `Text Field Wrapper` toggle password visibility

### [1.0.3] - 2020-02-13

#### Fixed

- JS framework compatibility

### [1.1.0-0] - 2020-02-06

#### Added

- `Text Field Wrapper`

#### Changed

- Add proper cursor for disabled state for `Button` and `Button Pure`

### [1.0.2] - 2020-02-04

#### Fixed

- Inheritable styling of slotted content

### [1.0.1] - 2020-01-30

#### Added

- Clickable area of `Link Pure` and `Button Pure` is optionally configurable by defining padding on host element

### [1.0.0] - 2020-01-28

#### Added

- Cursor pointer on hover for `Button` and `Button Pure`
- Line-height gets calculated based on Porsche type-scaling formula automatically for `Text`, `Link Pure` and
  `Button Pure`
- Test helper function `componentsReady()` which indicates when lazy loaded components fully have loaded

#### Changed

- Update CDN asset paths
- Improve font-weight definitions
- Rename and optimize neutral colors for `Icon` and `Text`

### [1.0.0-rc.1] - 2019-12-13

#### Added

- `Headline`
- `Text`
- `Marque`
- `Button`
- `Button Pure`
- `Spinner`
- `Icon`
- `Flex`
- `Grid`
- `Link`
- `Link Pure`
- `Pagination`
- "Blur on focus"<|MERGE_RESOLUTION|>--- conflicted
+++ resolved
@@ -20,13 +20,10 @@
 
 #### Fixed
 
-<<<<<<< HEAD
+- `Carousel`: Skip link is visible when it receives keyboard focus
+  ([#3055](https://github.com/porsche-design-system/porsche-design-system/pull/3055))
 - Placeholder color of `Text Field Wrapper` for `input type="date"` and `input type="time"` in Safari and alignment in
   Mobile Safari ([#3068](https://github.com/porsche-design-system/porsche-design-system/pull/3068))
-=======
-- `Carousel`: Skip link is visible when it receives keyboard focus
-  ([#3055](https://github.com/porsche-design-system/porsche-design-system/pull/3055))
->>>>>>> 8ff658ea
 
 ### [3.13.0-rc.0] - 2024-02-19
 
