--- conflicted
+++ resolved
@@ -14,18 +14,17 @@
 
 ### [Unreleased]
 
-<<<<<<< HEAD
 #### Added
 
 - `Flyout Multilevel` supports infinite layers
-=======
+  ([3647](https://github.com/porsche-design-system/porsche-design-system/pull/3647))
+
 #### Fixed
 
 - `Textfield Wrapper`: text alignment of type `email` and `tel` values in RTL mode
   ([3655](https://github.com/porsche-design-system/porsche-design-system/pull/3655))
 - `Popover`: Rendering bug of drop-shadow in Safari 18.x
   ([3622](https://github.com/porsche-design-system/porsche-design-system/pull/3622))
->>>>>>> e4462bd4
 
 ### [3.22.0-rc.0] - 2024-11-19
 
