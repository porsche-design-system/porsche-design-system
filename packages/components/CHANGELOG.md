# Changelog

## Porsche Design System

All notable changes to this project will be documented in this file and published as following npm packages:

- `@porsche-design-system/components-js`
- `@porsche-design-system/components-angular`
- `@porsche-design-system/components-react`
- `@porsche-design-system/components-vue`

The format is based on [Keep a Changelog](https://keepachangelog.com/en/1.0.0), and this project adheres to
[Semantic Versioning](https://semver.org/spec/v2.0.0.html).

## [Unreleased]

<<<<<<< HEAD
### Fixed

- `Button`, `Link`: rendering of `variant="ghost"` in high contrast mode (HCM)
  ([#4032](https://github.com/porsche-design-system/porsche-design-system/pull/4032))
=======
### Added

- `Pin Code`, `Segmented Control`:
  - `update` event is deprecated. Use `change` event instead.
  - `blur` event ([#4050](https://github.com/porsche-design-system/porsche-design-system/pull/4050))
- `Select`, `Multi Select`:
  - `update` event is deprecated. Use `change` event instead.
  - `blur` event ([#4046](https://github.com/porsche-design-system/porsche-design-system/pull/4046))
- `Radio Group`: ([#4042](https://github.com/porsche-design-system/porsche-design-system/pull/4042))

### Changed

- `Radio Button Wrapper`: component is deprecated. Use `Radio Group` instead.
  ([#4042](https://github.com/porsche-design-system/porsche-design-system/pull/4042))


### Fixed

- `Select Wrapper`: disabled options in native dropdown not displayed correctly
  ([#4046](https://github.com/porsche-design-system/porsche-design-system/pull/4046))
- `Tailwind`: change `--color-base` to `--color-canvas` to avoid conflicts with `text-base`
>>>>>>> 924339e8

## [3.30.0-rc.0] - 2025-09-10

### Added

- `Icon`: `ai-3d-object`, `ai-code`, `ai-edit`, `ai-image`, `ai-scale`, `ai-sound`, `ai-text`, `ai-video`
- `Model Signature`: `gt3`, `gt3-rs` and `gts`
- `Button`, `Button Pure`, `Button Tile`, `Link`, `Link Pure`, `Link Tile`: `aria-description` is now supported via
  `aria` prop to provide additional context for screen readers.
  ([#3969](https://github.com/porsche-design-system/porsche-design-system/pull/3969))
- `Pin Code`: `compact` prop to enable a smaller, space-saving version for compact layouts
  ([#4001](https://github.com/porsche-design-system/porsche-design-system/pull/4001))
- `Checkbox`: `update` event is deprecated. Use `change` event instead.
  ([#4010](https://github.com/porsche-design-system/porsche-design-system/pull/4010))

### Fixed

- `Link Tile`, `Button Tile`, `Link Tile Model Signature`: fix overflowing content
  ([#4018](https://github.com/porsche-design-system/porsche-design-system/pull/4018))
- `Select Wrapper`: fix axe-core violation when both `filter` and `description` prop are used
  ([#4011](https://github.com/porsche-design-system/porsche-design-system/pull/4011))

## [3.29.0] - 2025-08-20

## [3.29.0-rc.5] - 2025-08-19

### Changed

- `Checkbox`, `Multi Select`, `Select`, `Pin Code`, `Textarea`: removed slotted anchor styles
  ([#3981](https://github.com/porsche-design-system/porsche-design-system/pull/3981))

### Fixed

- `Popover`: support for custom slotted button & improvements
  ([#3976](https://github.com/porsche-design-system/porsche-design-system/pull/3976))

## [3.29.0-rc.4] - 2025-08-15

### Added

- `Flag`: ([#3964](https://github.com/porsche-design-system/porsche-design-system/pull/3964))
- `Input Url`: ([#3949](https://github.com/porsche-design-system/porsche-design-system/pull/3949))
- `Multi Select`: `compact` prop to enable a smaller, space-saving version for compact layouts
  ([#3953](https://github.com/porsche-design-system/porsche-design-system/pull/3953))
- `Fieldset`: ARIA role `radiogroup` is now supported via `aria` prop. Internal ARIA attributes for `aria-invalid` and
  `aria-required`. ([#3957](https://github.com/porsche-design-system/porsche-design-system/pull/3957))
- `Input Date`, `Input Time`: ([#3954](https://github.com/porsche-design-system/porsche-design-system/pull/3954))

### Changed

- `Multi Select`, `Select`: `background` is now transparent to be aligned with other form fields
  ([#3953](https://github.com/porsche-design-system/porsche-design-system/pull/3953))
- `Multi Select`, `Select`: improved a11y and highlight of options
  ([#3953](https://github.com/porsche-design-system/porsche-design-system/pull/3953))
- `Multi Select`: aligned filter and keyboard behavior with `Select`
  ([#3943](https://github.com/porsche-design-system/porsche-design-system/pull/3943))
- `Scroller`: Deprecation of prop `gradientColor` because gradient is now managed internally and adapts to all themes
  and background colors automatically.
  ([#3962](https://github.com/porsche-design-system/porsche-design-system/pull/3962))

## [3.29.0-rc.3] - 2025-07-29

### Fixed

- Partials: `topLevelAwait` issue in ESM build
  ([#3947](https://github.com/porsche-design-system/porsche-design-system/pull/3947))

## [3.29.0-rc.2] - 2025-07-28

### Changed

- Partials: provide CJS & ESM build ([#3945](https://github.com/porsche-design-system/porsche-design-system/pull/3945))

## [3.29.0-rc.1] - 2025-07-15

### Added

- `Popover`: support for custom slotted button
  ([#3861](https://github.com/porsche-design-system/porsche-design-system/pull/3861))
- `Icon`: `ai-spark` and `ai-spark-filled`
  ([#3916](https://github.com/porsche-design-system/porsche-design-system/pull/3916))
- `Input Text`: `counter` prop functions independently of `max-length`, allowing character count display even when no
  limit is set ([#3901](https://github.com/porsche-design-system/porsche-design-system/pull/3901))
- `Input Email`: ([#3927](https://github.com/porsche-design-system/porsche-design-system/pull/3927))
- `Input Tel`: ([#3928](https://github.com/porsche-design-system/porsche-design-system/pull/3928))

### Changed

- `Input Search`: `indicator` prop now defaults to `false`
  ([#3917](https://github.com/porsche-design-system/porsche-design-system/pull/3917))
- Angular: updated peer dependency to `>=20.0.0 <21.0.0`
- **Breaking Change** `Textarea`:
  - Renamed the `showCounter` prop to `counter`.
  - Changed default behavior: the `counter` is now disabled by default (`false` instead of `true`).

  ```diff
  - <p-textarea name="some-name" showCounter="false"></p-textarea>
  + <p-textarea name="some-name"></p-textarea>
  ```

  To enable the counter explicitly:

  ```diff
  - <p-textarea name="some-name"></p-textarea>
  + <p-textarea name="some-name" counter="true"></p-textarea>
  ```

  ⚠️ This is a breaking change — you must update all instances using `showCounter`.
  ([#3901](https://github.com/porsche-design-system/porsche-design-system/pull/3901))

### Fixed

- `Carousel`: component does not work correctly if an invalid `lang` value is provided
  ([#3924](https://github.com/porsche-design-system/porsche-design-system/pull/3924))
- Vue: fixed initial render for `dark` and `auto` themes in `PorscheDesignSystemProvider`
  ([#3898](https://github.com/porsche-design-system/porsche-design-system/pull/3898))

## [3.29.0-rc.0] - 2025-06-27

### Added

- `Input Search`: ([#3874](https://github.com/porsche-design-system/porsche-design-system/pull/3874))
- `Input Number`, `Input Password`: added loading state
  ([#3874](https://github.com/porsche-design-system/porsche-design-system/pull/3874))
- `Input Text`: ([#3897](https://github.com/porsche-design-system/porsche-design-system/pull/3897))
- `Select`: `filter` prop to enable an input in the dropdown to filter options
  ([#3893](https://github.com/porsche-design-system/porsche-design-system/pull/3893))
- `Flyout`: expose `--ref-p-flyout-pt` and `--ref-p-flyout-px` read only CSS variable
  ([#3902](https://github.com/porsche-design-system/porsche-design-system/pull/3902))

## [3.28.0] - 2025-06-02

### Added

- `Input Number`: ([#3855](https://github.com/porsche-design-system/porsche-design-system/pull/3855))

### Fixed

- `Select Wrapper`: update of scroll position if dropdown is navigated with keyboard
  ([#3858](https://github.com/porsche-design-system/porsche-design-system/pull/3858))
- `Select`, `Multi Select`: replacement of static (english) a11y announcement of active `option` with dynamic
  announcement through `ariaActiveDescendantElement`
  ([#3826](https://github.com/porsche-design-system/porsche-design-system/pull/3826))

## [3.28.0-rc.3] - 2025-05-19

### Added

- `Styles`: theme for `tailwindcss` including utilities available under
  `import { … } from '@porsche-design-system/components-{js|angular|react|vue}/tailwindcss';`
  ([#3849](https://github.com/porsche-design-system/porsche-design-system/pull/3849))

### Changed

- Partials: `getInitialStyles` removed default styles for `h1`, `h2`, `h3`, `h4`, `h5`, `h6`, `p`, `b` and `strong`
  ([#3849](https://github.com/porsche-design-system/porsche-design-system/pull/3849))

#### Fixed

- `Multi Select`: enable full a11y compliance
  ([#3819](https://github.com/porsche-design-system/porsche-design-system/pull/3819))
- Accessibility: fix ARIA live announcements of form components status messages
  ([#3796](https://github.com/porsche-design-system/porsche-design-system/pull/3796))

## [3.28.0-rc.2] - 2025-04-23

### Fixed

- `Canvas`: stealing focus from `Text Field Wrapper`
  ([#3843](https://github.com/porsche-design-system/porsche-design-system/pull/3843))

## [3.28.0-rc.1] - 2025-04-14

### Fixed

- `Drilldown`, `Drilldown Item`: visibility for slotted content (experimental)
  ([#3833](https://github.com/porsche-design-system/porsche-design-system/pull/3833))

## [3.28.0-rc.0] - 2025-04-11

### Added

- `Input Password`: ([#3763](https://github.com/porsche-design-system/porsche-design-system/pull/3763))
- `Drilldown`, `Drilldown Item`: CSS variable `--p-drilldown-grid-template` and `--p-drilldown-gap` (experimental)
  ([#3822](https://github.com/porsche-design-system/porsche-design-system/pull/3822))
- `Drilldown Item`: named slot `button` and `header` (experimental)
  ([#3822](https://github.com/porsche-design-system/porsche-design-system/pull/3822))
- `Drilldown Link`: (experimental) ([#3822](https://github.com/porsche-design-system/porsche-design-system/pull/3822))

### Changed

- **Breaking Change** `Flyout Multilevel`, `Flyout Multilevel Item`: renamed (experimental) component to `Drilldown` and
  `Drilldown Item` ([#3822](https://github.com/porsche-design-system/porsche-design-system/pull/3822))
- **Breaking Change** `Drilldown Item` doesn't style slotted `<a>` tags anymore, instead use `Drilldown Link` or a
  custom link ([#3822](https://github.com/porsche-design-system/porsche-design-system/pull/3822))

### Fixed

- `aria` prop now supports a colon inside a value, e.g. `aria="{ 'aria-label': 'Always remember: yes you can!' }"`
  ([#3680](https://github.com/porsche-design-system/porsche-design-system/pull/3680))

## [3.27.3] - 2025-03-21

## [3.27.2] - 2025-03-20

## [3.27.2-rc.0] - 2025-03-18

### Changed

- `Table`: add border-bottom styles to `Table Head` to support both, empty and missing `Table Body`
  ([#3788](https://github.com/porsche-design-system/porsche-design-system/pull/3788))

### Fixed

- `Styles`: change `Gradient` color values from `rgba` to `hsla` to fix Chrome rendering bug
  ([#3793](https://github.com/porsche-design-system/porsche-design-system/pull/3793))

## [3.27.1] - 2025-03-05

## [3.27.1-rc.0] - 2025-03-05

### Fixed

- `Carousel`: `auto` value of `slides-per-page` prop is breakpoint customizable
  ([#3783](https://github.com/porsche-design-system/porsche-design-system/pull/3783))
- `Select`, `Multi Select`, `Select Wrapper`: remove positioning with native anchor positioning due to a Chrome bug
  ([#3780](https://github.com/porsche-design-system/porsche-design-system/pull/3780))

## [3.27.0] - 2025-02-28

## [3.27.0-rc.6] - 2025-02-28

### Added

- `Table`: `compact` prop to enable a smaller, space-saving version for compact layouts
  ([#3758](https://github.com/porsche-design-system/porsche-design-system/pull/3758))
- `Table`: `layout` prop to render table with `table-layout: fixed` css for manual control of column widths
  ([#3758](https://github.com/porsche-design-system/porsche-design-system/pull/3758))
- `Carousel`: `align-controls` prop to align the controls slot to the left or center (overwrites auto-alignment)
  ([#3766](https://github.com/porsche-design-system/porsche-design-system/pull/3766))

### Changed

- `Select`, `Multi Select`, `Select Wrapper`:
  - gets rendered on `#top-layer` which enables it to be shown correctly even when used e.g. within a scroll container
    or overflow context ([#3754](https://github.com/porsche-design-system/porsche-design-system/pull/3754))
  - gets positioned by [CSS Anchor Positioning](https://developer.mozilla.org/en-US/docs/Web/CSS/CSS_anchor_positioning)
    or [Floating UI](https://floating-ui.com) as fallback for browsers not supporting it yet
    ([#3754](https://github.com/porsche-design-system/porsche-design-system/pull/3754))
  - modernized visual appearance, dynamic max-height based on viewport and fade in animation of option list
    ([#3754](https://github.com/porsche-design-system/porsche-design-system/pull/3754))
- `Select`, `Select Wrapper`:
  - focus outline becomes default focus style when no filter is used
    ([#3754](https://github.com/porsche-design-system/porsche-design-system/pull/3754))
- `Carousel`: Center layout of Carousel on mobile view
  ([#3765](https://github.com/porsche-design-system/porsche-design-system/pull/3765))
- `Carousel`: `auto` value of `slides-per-page` prop is breakpoint customizable
  ([#3771](https://github.com/porsche-design-system/porsche-design-system/pull/3771))

## [3.27.0-rc.5] - 2025-02-20

### Fixed

- `AG Grid`: error on reload in next.js.
  ([#3759](https://github.com/porsche-design-system/porsche-design-system/pull/3759))

## [3.27.0-rc.4] - 2025-02-20

### Fixed

- `AG Grid`: not accessing cdn base url correctly.
  ([#3759](https://github.com/porsche-design-system/porsche-design-system/pull/3759))

## [3.27.0-rc.3] - 2025-02-18

### Fixed

- `AG Grid`: not resolving dependencies correctly.
  ([#3757](https://github.com/porsche-design-system/porsche-design-system/pull/3757))

## [3.27.0-rc.2] - 2025-02-18

### Fixed

- `AG Grid`: not resolving dependencies correctly.
  ([#3756](https://github.com/porsche-design-system/porsche-design-system/pull/3756))

## [3.27.0-rc.1] - 2025-02-17

### Changed

- **Breaking Change** `AG Grid`: Updated from v32 to v33, which introduced a new Theming API. AG Grid migrated from a
  CSS-based theming approach to a JavaScript object-based theming system. As a result, our custom theme also had to be
  adjusted accordingly. ([#3740](https://github.com/porsche-design-system/porsche-design-system/pull/3740))

### Fixed

- Styles: `vanilla-extract` returns `getMediaQueryMax`, `getMediaQueryMin`, `getMediaQueryMinMax` & `getSkeletonStyle`
  in wrong format ([#3753](https://github.com/porsche-design-system/porsche-design-system/pull/3753))

## [3.27.0-rc.0] - 2025-02-13

### Added

- `@font-face` supports Thai language
  ([#3750](https://github.com/porsche-design-system/porsche-design-system/pull/3750))
- Partials: `getFontLinks` supports preloading `thai` subset
  ([#3750](https://github.com/porsche-design-system/porsche-design-system/pull/3750))

### Changed

- `Popover`: gets rendered on `#top-layer` which enables it to be shown correctly even when used e.g. within a scroll
  container ([#3732](https://github.com/porsche-design-system/porsche-design-system/pull/3732))

#### Removed

- `Popover`: default styling for slotted anchors
  ([#3732](https://github.com/porsche-design-system/porsche-design-system/pull/3732))

## [3.26.0] - 2025-02-07

## [3.26.0-rc.0] - 2025-02-06

### Added

- `Switch`: `compact` prop to enable a smaller, space-saving version for compact layouts
  ([#3728](https://github.com/porsche-design-system/porsche-design-system/pull/3728))
- `Select`: `compact` prop to enable a smaller, space-saving version for compact layouts
  ([#3731](https://github.com/porsche-design-system/porsche-design-system/pull/3731))
- `Canvas`: named slot `sidebar-end-header`
  ([#3736](https://github.com/porsche-design-system/porsche-design-system/pull/3736))
- `Icon`: `4-wheel-drive`, `aggregation`, `arrow-compact-down`, `arrow-compact-left`, `arrow-compact-right`,
  `arrow-compact-up`, `arrows`, `battery-half`, `battery-one-quarter`, `battery-three-quarters`, `brain`, `cabriolet`,
  `charging-network`, `cloud`, `color-picker`, `compass`, `coupe`, `cut`, `door`, `drag`, `ear`, `error`,
  `exclamation-filled`, `fast-backward`, `fast-forward`, `file-csv`, `file-excel`, `flag`, `genuine-parts`,
  `geo-localization`, `grip`, `group`, `hand`, `highway-filled`, `history`, `laptop`, `limousine`, `linked`,
  `logo-apple-carplay`, `logo-apple-music`, `logo-kununu`, `logo-snapchat`, `microphone`, `news`, `north-arrow`,
  `online-search`, `paste`, `pivot`, `price-tag`, `qr-off`, `question-filled`, `radar`, `radio`, `return`, `road`,
  `seat`, `service-technician`, `skip-backward`, `skip-forward`, `stop`, `suv`, `theme`, `turismo`, `trigger-finger`,
  `unlinked` and `weather` ([#3737](https://github.com/porsche-design-system/porsche-design-system/pull/3737))

## [3.25.1] - 2025-01-23

## [3.25.1-rc.0] - 2025-01-23

### Fixed

- `Carousel`: throws error when object-like string is passed by `pagination`
  ([#3715](https://github.com/porsche-design-system/porsche-design-system/pull/3715))

## [3.25.0] - 2025-01-23

## [3.25.0-rc.1] - 2025-01-22

### Fixed

- `Carousel`: throws error when object-like string is passed by `slides-per-page`
  ([#3710](https://github.com/porsche-design-system/porsche-design-system/pull/3710))

## [3.25.0-rc.0] - 2025-01-21

### Added

- `Sheet` ([#3704](https://github.com/porsche-design-system/porsche-design-system/pull/3704))
- `Button`, `Button-Pure`: Add `form` prop to explicitly associate the component with a form, even when it's not
  directly nested within it. ([#3648](https://github.com/porsche-design-system/porsche-design-system/pull/3648))

### Changed

- `Table`: Enable `Table Head Cell` to be used within `Table Row` in addition to `Table Head Row` to further align with
  table structure defined by W3C ([#3701](https://github.com/porsche-design-system/porsche-design-system/pull/3701))

### Fixed

- `Textarea`, `Textarea Wrapper`, `Textfield Wrapper`: color contrast of `unit` prop and counter in `readonly` mode
  meets WCAG 2.2 AA standard ([#3693](https://github.com/porsche-design-system/porsche-design-system/pull/3693))

## [3.24.0] - 2025-01-08

## [3.24.0-rc.1] - 2025-01-08

## [3.24.0-rc.0] - 2025-01-07

### Added

- Styles: support for `vanilla-extract` available under
  `import { … } from '@porsche-design-system/components-{js|angular|react|vue}/styles/vanilla-extract';`
  ([#3666](https://github.com/porsche-design-system/porsche-design-system/pull/3666))

### Changed

- React: updated peer dependency to `>=19.0.0 <20.0.0`

## [3.23.0] - 2024-12-12

## [3.23.0-rc.0] - 2024-12-12

### Changed

- `Select`: Slotted image of selected option now visible in combobox
  ([#3651](https://github.com/porsche-design-system/porsche-design-system/pull/3651))

### Fixed

- `Flyout`: transition bug in Safari ([3674](https://github.com/porsche-design-system/porsche-design-system/pull/3674))
- `Styles`: dart sass deprecation warnings in `SCSS` variant
  ([3664](https://github.com/porsche-design-system/porsche-design-system/pull/3664))

## [3.22.1] - 2024-12-09

## [3.22.1-rc.0] - 2024-12-09

### Fixed

- `Flyout Multilevel`: Secondary scroll area not shown in iOS Safari (iPhone only)
  ([3663](https://github.com/porsche-design-system/porsche-design-system/pull/3663))

## [3.22.0] - 2024-12-06

## [3.22.0-rc.1] - 2024-12-06

### Added

- `Flyout Multilevel`: Supports infinite layers
  ([3647](https://github.com/porsche-design-system/porsche-design-system/pull/3647))

### Fixed

- Partials: error when using in projects without `react/jsx-runtime` as dependency
  ([#3660](https://github.com/porsche-design-system/porsche-design-system/pull/3660))
- `Textfield Wrapper`: text alignment of type `email` and `tel` values in RTL mode
  ([3655](https://github.com/porsche-design-system/porsche-design-system/pull/3655))
- `Popover`:
  - Rendering bug of drop-shadow in Safari 18.x
    ([3622](https://github.com/porsche-design-system/porsche-design-system/pull/3622))
  - Positioning in RTL mode if rendered inside a table (in #top-layer)
    ([3658](https://github.com/porsche-design-system/porsche-design-system/pull/3658))

## [3.22.0-rc.0] - 2024-11-19

### Added

- `Modal`, `Flyout`:
  - `aria-label` is generated from slotted header contents if `aria` prop is not provided
  - ARIA `role` to `aria` prop of `Modal` component to support setting `alertdialog` role
    ([3618](https://github.com/porsche-design-system/porsche-design-system/pull/3618))
- `Pin-Code`: Add `form` prop to explicitly associate the component with a form, even when it's not directly nested
  within it. ([#3588](https://github.com/porsche-design-system/porsche-design-system/pull/3588))
- `Segmented-Control`: Use ElementInternals API and add `form` prop to explicitly associate the component with a form,
  even when it's not directly nested within it.
  ([#3614](https://github.com/porsche-design-system/porsche-design-system/pull/3614))

### Changed

- Angular: updated peer dependency to `>=19.0.0 <20.0.0`
- `Pin-Code`:
  - Remove native input and use ElementInternals API
  - **Breaking Change**: `Pin-Code` component no longer support native validation due to the removal of the underlying
    native `<input>` element. ([#3588](https://github.com/porsche-design-system/porsche-design-system/pull/3588))
- `Styles`: `SCSS` variant uses `@forward/@use` internally to replace deprecated `@import`
  ([#3623](https://github.com/porsche-design-system/porsche-design-system/pull/3623))

### Fixed

- Partials: removed bundled `react/jsx-runtime` due to React 18/19 incompatibilities. When using `jsx` in the `format`
  option, it is necessary to have `react/jsx-runtime` as a dependency in the project included.
  ([#3613](https://github.com/porsche-design-system/porsche-design-system/pull/3613))
- `Select`, `Multi-Select`: Ensure that dynamically changing the `disabled` property via `optgroups` persists the
  `disabled` state for individual options within the group.
  ([#3614](https://github.com/porsche-design-system/porsche-design-system/pull/3614))

## [3.21.0] - 2024-11-12

## [3.21.0-rc.0] - 2024-11-11

### Added

- `Flyout`: Prop `footerBehavior` to always make footer fixed
  ([3590](https://github.com/porsche-design-system/porsche-design-system/pull/3590))
- `Checkbox`, `Textarea`: `formDisabledCallback` and `formStateRestoreCallback` from ElementInternals API and sync
  validity with form element. ([#3528](https://github.com/porsche-design-system/porsche-design-system/pull/3528))
- `Link`, `Link Pure`, `Link Tile`: `aria-haspopup` is now supported for `aria` prop
  ([#3589](https://github.com/porsche-design-system/porsche-design-system/pull/3589))
- `Button`, `Link`: `compact` prop is breakpoint customizable
  ([#3580](https://github.com/porsche-design-system/porsche-design-system/pull/3580))
- `Select`, `Multi-Select`: Add `form` prop to explicitly associate these components with a specific form when they are
  not directly nested within it. ([#3542](https://github.com/porsche-design-system/porsche-design-system/pull/3542))

### Changed

- `Select`, `Multi-Select`:
  - Remove native select and use ElementInternals API
    ([#3542](https://github.com/porsche-design-system/porsche-design-system/pull/3542))
  - **Breaking Change**: `Select` and `Multi-Select` components no longer support native validation due to the removal
    of the underlying native `<select>` element.

### Fixed

- `Flyout`: overlapping of scrollbar in iOS/iPadOS Safari when sticky header/footer is used
  ([#3607](https://github.com/porsche-design-system/porsche-design-system/pull/3607))
- `Carousel`: dynamic change in `slidesPerPages` when using `focusOnCenterSlide` prop breaks pagination
  ([#3592](https://github.com/porsche-design-system/porsche-design-system/pull/3592))
- `Flyout`, `Modal`:
  - transition not working correctly when using conditionally rendered content
    ([#3590](https://github.com/porsche-design-system/porsche-design-system/pull/3590))
  - dismiss button not sticky in case header slot is not present
    ([#3574](https://github.com/porsche-design-system/porsche-design-system/pull/3574))
  - dismiss button overlaps content area
    ([#3574](https://github.com/porsche-design-system/porsche-design-system/pull/3574))
- `jsdom-polyfill`: errors from included polyfill packages
  ([3543](https://github.com/porsche-design-system/porsche-design-system/pull/3543))
- React: global `hidden` attribute with value `false` not working
  ([#3555](https://github.com/porsche-design-system/porsche-design-system/pull/3555))

## [3.20.0] - 2024-10-24

## [3.20.0-rc.1] - 2024-10-24

### Added

- React: better tree-shaking for `@porsche-design-system/components-react`
  ([#3554](https://github.com/porsche-design-system/porsche-design-system/pull/3554))
- `Icon`: `sidebar` ([#3556](https://github.com/porsche-design-system/porsche-design-system/pull/3556))

### Changed

- `Canvas`: Improve UI and UX behaviour in Safari
  ([#3556](https://github.com/porsche-design-system/porsche-design-system/pull/3556))

### Fixed

- `Flyout`: transition animation in Chrome Browser if `Flyout` has scrollable content
  ([#3550](https://github.com/porsche-design-system/porsche-design-system/pull/3550))

## [3.20.0-rc.0] - 2024-10-18

### Added

- `Icon`: `attachment`, `dislike`, `dislike-filled`, `like`, `like-filled`, `new-chat`
  ([#3515](https://github.com/porsche-design-system/porsche-design-system/pull/3515))

### Changed

- `Canvas`: Improve UI and UX behaviour
  ([#3515](https://github.com/porsche-design-system/porsche-design-system/pull/3515))
- `Flyout`, `Modal`: Removed default styling for slotted anchors
  ([#3515](https://github.com/porsche-design-system/porsche-design-system/pull/3515))

## [3.19.0] - 2024-10-14

## [3.19.0-rc.4] - 2024-10-14

### Added

- `AG Grid`: custom theme ([#3517](https://github.com/porsche-design-system/porsche-design-system/pull/3517))
- `Checkbox`: Added a `compact` prop to enable a smaller, space-saving version of the checkbox for compact layouts.
  ([#3504](https://github.com/porsche-design-system/porsche-design-system/pull/3504))
- `Text`, `Display`, `Heading` and `Headline`: introduce new option `inherit` to prop `align`
  ([#3520](https://github.com/porsche-design-system/porsche-design-system/pull/3520))

### Fixed

- `Pin Code`, `Select Wrapper`: programmatic focus
  ([#3527](https://github.com/porsche-design-system/porsche-design-system/pull/3527))
- `Select Wrapper`: native option dropdown has wrong colors in theme dark
  ([#3523](https://github.com/porsche-design-system/porsche-design-system/pull/3523))
- `Switch`: width/height calculation of the toggle element supports browser based text only zoom
  ([#3542](https://github.com/porsche-design-system/porsche-design-system/pull/3542))
- Angular, React, Vue: missing `@deprecated` annotations for deprecated components
  ([#3525](https://github.com/porsche-design-system/porsche-design-system/pull/3525))
- Partials: Replace meta tag `apple-mobile-web-app-capable` with `mobile-web-app-capable` in `getMetaTagsAndIconLinks`
  partial. ([#3519](https://github.com/porsche-design-system/porsche-design-system/pull/3519))

## [3.19.0-rc.3] - 2024-10-02

### Fixed

- `Carousel`: remove gradient styles for carousel if `gradientColor` is not defined
  ([#3518](https://github.com/porsche-design-system/porsche-design-system/pull/3518))

## [3.19.0-rc.2] - 2024-10-01

### Added

- `Carousel`: introduce `trimSpace` prop
  ([#3496](https://github.com/porsche-design-system/porsche-design-system/pull/3496))
- `Checkbox`: ([#3498](https://github.com/porsche-design-system/porsche-design-system/pull/3498))

### Fixed

- `Checkbox Wrapper`, `Radio Button Wrapper`: rendering of `checked` state in Blink based Browsers when component is
  rendered in high contrast mode ([#3488](https://github.com/porsche-design-system/porsche-design-system/pull/3488))

## [3.19.0-rc.1] - 2024-09-06

### Changed

- `Canvas`: Improve UX ([#3494](https://github.com/porsche-design-system/porsche-design-system/pull/3494))

## [3.19.0-rc.0] - 2024-09-03

### Added

- `componentsReady()`: Introduce optional `readyState` parameter
  ([#3460](https://github.com/porsche-design-system/porsche-design-system/pull/3460))
- `Carousel`: introduce `focusOnCenterSlide` & `gradientColor` props
  ([#3488](https://github.com/porsche-design-system/porsche-design-system/pull/3488))

### Changed

- `Text Field Wrapper`: width calculation of counter and unit element are now CSS based in relation to the number of
  characters ([#3472](https://github.com/porsche-design-system/porsche-design-system/pull/3472))

### Fixed

- `jsdom-polyfill`: errors from included polyfill packages
  ([3481](https://github.com/porsche-design-system/porsche-design-system/pull/3481))

## [3.18.0] - 2024-08-21

## [3.18.0-rc.0] - 2024-08-21

### Added

- `Button Tile`, `Link Tile`, `Link Tile Model Signature`: supports `<video/>` (the tile components automatically check
  for OS reduced motion setting to decide weather the video autoplay should be prevented or not to improve accessibility
  & UX) ([#3454](https://github.com/porsche-design-system/porsche-design-system/pull/3454))
- Extend deprecation console warnings by reference to causing DOM element
  ([#3439](https://github.com/porsche-design-system/porsche-design-system/pull/3439))
- `Textarea`: ([#3443](https://github.com/porsche-design-system/porsche-design-system/pull/3443))

### Changed

- Partials: `getInitialStyles` uses CSS `:defined` to determine the visibility of web components, as well as
  `[data-ssr]` attribute instead of `.ssr` class for Next JS and Remix
  ([#3466](https://github.com/porsche-design-system/porsche-design-system/pull/3466))
- Components: Use `:defined` & `[data-ssr]` to handle visibility of nested elements within Shadow DOM
  ([#3470](https://github.com/porsche-design-system/porsche-design-system/pull/3470))
- `Button`, `Link`: spacings adjusted for `compact` mode
- `Banner`, `Flyout`, `Inline Notification`, `Modal`, `Scroller`, `Toast`: button style
  ([#3435](https://github.com/porsche-design-system/porsche-design-system/pull/3435))
- `Select`: added `display: block` to host in order to be consistent with other form components
  ([#3462](https://github.com/porsche-design-system/porsche-design-system/pull/3462))

### Fixed

- `Select`, `Multi-Select`: programmatic focus
  ([#3462](https://github.com/porsche-design-system/porsche-design-system/pull/3462))
- `Button Tile`, `Link Tile`, `Link Tile Model Signature`: correct image position if custom css `position: absolute` is
  used on media element ([#3446](https://github.com/porsche-design-system/porsche-design-system/pull/3446))
- `Button`, `Link`: Safari rendering issue of `backdrop-filter` on border in variant `ghost`
  ([#3435](https://github.com/porsche-design-system/porsche-design-system/pull/3435))
- `Select`, `Select Wrapper`, `Multi Select`, `Textfield Wrapper`: `text-overflow` has now ellipsis behaviour and
  `min-width` is added to prevent text overlapping
  ([#3465](https://github.com/porsche-design-system/porsche-design-system/pull/3465))

## [3.17.0] - 2024-08-01

## [3.17.0-rc.2] - 2024-08-01

### Fixed

- `Optgoup`: hydration error in Next.js SSR context
  ([#3432](https://github.com/porsche-design-system/porsche-design-system/pull/3432))
- `Select`: ensure slotted image width
  ([#3432](https://github.com/porsche-design-system/porsche-design-system/pull/3432))

## [3.17.0-rc.1] - 2024-07-31

### Added

- `Button`, `Link`:
  - Prop `variant` extended by value `ghost`
    ([#3423](https://github.com/porsche-design-system/porsche-design-system/pull/3423))
  - Prop `compact` ([#3423](https://github.com/porsche-design-system/porsche-design-system/pull/3423))

### Fixed

- `Tabs Bar`: fixed tabindex issue when `Tabs Bar` is rendered with the `Scroller` component
  ([#3421](https://github.com/porsche-design-system/porsche-design-system/pull/3421))

## [3.17.0-rc.0] - 2024-07-29

### Added

- `Link Tile`, `Link Tile Model Signature`, `Button Tile`:
  - Named slot `header` ([#3419](https://github.com/porsche-design-system/porsche-design-system/pull/3419))
- `Link Tile`, `Button Tile`: Prop `size` extended by value `large`
  ([#3419](https://github.com/porsche-design-system/porsche-design-system/pull/3419))
- `Tag`:
  - Prop `compact` ([#3411](https://github.com/porsche-design-system/porsche-design-system/pull/3411))
  - Prop `color` extended by value `background-frosted`
    ([#3411](https://github.com/porsche-design-system/porsche-design-system/pull/3411))
- Styles: `theme{Light|Dark}BackgroundFrosted` and `$pds-theme-{light|dark}-background-frosted` color
  ([#3409](https://github.com/porsche-design-system/porsche-design-system/pull/3409))
- `Optgroup`: Usable in combination with `Select` and `Multi Select`
  ([#3410](https://github.com/porsche-design-system/porsche-design-system/pull/3410))
- `Flyout`, `Modal`: Add custom events `motionVisibleEnd` and `motionHiddenEnd` to notify when opening and closing
  transitions are complete ([#3418](https://github.com/porsche-design-system/porsche-design-system/pull/3418))

### Changed

- `Link Tile`, `Link Tile Model Signature`, `Button Tile`:
  - Layout behaviour is able to break out of its aspect ratio in case content overflows to be a11y compliant and/or to
    improve visual alignment in CSS Grid context
    ([#3419](https://github.com/porsche-design-system/porsche-design-system/pull/3419))
  - Values `1:1 | 4:3 | 3:4 | 16:9 | 9:16` of prop `aspect-ratio` are deprecated and mapped to new values
    `1/1 | 4/3 | 3/4 | 16/9 | 9/16` to be aligned with CSS spec
    ([#3419](https://github.com/porsche-design-system/porsche-design-system/pull/3419))

```diff
- <p-link-tile aspect-ratio="1:1 | 4:3 | 3:4 | 16:9 | 9:16"></p-link-tile>
+ <p-link-tile aspect-ratio="1/1 | 4/3 | 3/4 | 16/9 | 9/16"></p-link-tile>

- <p-button-tile aspect-ratio="1:1 | 4:3 | 3:4 | 16:9 | 9:16"></p-button-tile>
+ <p-button-tile aspect-ratio="1/1 | 4/3 | 3/4 | 16/9 | 9/16"></p-button-tile>

- <p-link-tile-model-signature aspect-ratio="1:1 | 4:3 | 3:4 | 16:9 | 9:16"></p-link-tile-model-signature>
+ <p-link-tile-model-signature aspect-ratio="1/1 | 4/3 | 3/4 | 16/9 | 9/16"></p-link-tile-model-signature>
```

- `Link Tile`, `Button Tile`: Value `default` of prop `size` is deprecated and mapped to new value `medium` to be in
  sync with typography sizing definition
  ([#3419](https://github.com/porsche-design-system/porsche-design-system/pull/3419))

```diff
- <p-link-tile size="default"></p-link-tile>
+ <p-link-tile size="medium"></p-link-tile>

- <p-button-tile size="default"></p-button-tile>
+ <p-button-tile size="medium"></p-button-tile>
```

- `Icon`: All icons are up-to-date with the One UI look
- Shorten asset filenames
- `Carousel`: Slides and `controls` slot are centered if `alignHeader` prop is set to `center` and amount of slides is
  less than `slidesPerPage` ([#3372](https://github.com/porsche-design-system/porsche-design-system/pull/3372))

### Fixed

- `Link Pure`: Broken with `alignLabel="start"`, hidden label & nested anchor
  ([#3379](https://github.com/porsche-design-system/porsche-design-system/pull/3379))
- `Textfield Wrapper`, `Textarea Wrapper`: Conditionally rendered component throws
  `TypeError: Cannot read properties of undefined (reading 'type')`
  ([#3383](https://github.com/porsche-design-system/porsche-design-system/pull/3383))
- `Link Tile`: Broken word-break & hyphens Safari
  ([#3397](https://github.com/porsche-design-system/porsche-design-system/pull/3397))
- `Select Wrapper`: `optgroup` styling and behavior
  ([#3410](https://github.com/porsche-design-system/porsche-design-system/pull/3410))

## [3.16.0] - 2024-07-02

## [3.16.0-rc.2] - 2024-07-02

### Added

- Partials: Added default `og:image` and related meta tags to the `getMetaTagsAndIconLinks` partial. Can be disabled by
  setting the `ogImage` option to `false`.
  ([#3357](https://github.com/porsche-design-system/porsche-design-system/pull/3357))

### Changed

- `Flyout Navigation`, `Flyout Navigation Item`: Renamed (experimental) component to `Flyout Multilevel` and
  `Flyout Multilevel Item` ([#3351](https://github.com/porsche-design-system/porsche-design-system/pull/3351))
- `Toast`: Renders fully on `#top-layer`, stacking behaviour has changed and follows W3C standards now, see
  https://developer.mozilla.org/en-US/docs/Glossary/Top_layer and
  https://developer.chrome.com/blog/what-is-the-top-layer
  ([#3356](https://github.com/porsche-design-system/porsche-design-system/pull/3356))

```diff
- <p-flyout-navigation><p-flyout-navigation-item></p-flyout-navigation-item></p-flyout-navigation>
+ <p-flyout-multilevel><p-flyout-multilevel-item></p-flyout-multilevel-item></p-flyout-multilevel>
```

### Fixed

- Types: `@porsche-design-system/components-vue` typings are not exposed
  ([#3355](https://github.com/porsche-design-system/porsche-design-system/pull/3355))

## [3.16.0-rc.1] - 2024-06-18

### Added

- `jsdom-polyfill` Added polyfills for `Popover API` and `ResizeObserver`
  ([#3334](https://github.com/porsche-design-system/porsche-design-system/pull/3334))
- `Segmented Control`: Prop `aria` added to `Segmented Control Item` to support ARIA attributes
  ([#3327](https://github.com/porsche-design-system/porsche-design-system/pull/3327))

### Changed

- Angular: updated peer dependency to `>=17.0.0 <19.0.0`
  ([#3346](https://github.com/porsche-design-system/porsche-design-system/pull/3346))
- React: Improve prop typings for all wrappers of `@porsche-design-system/components-react`
  ([#3336](https://github.com/porsche-design-system/porsche-design-system/pull/3336))

## [3.16.0-rc.0] - 2024-06-05

### Added

- `Flyout`:
  - CSS variable `--p-flyout-sticky-top` (experimental)
    ([#3191](https://github.com/porsche-design-system/porsche-design-system/pull/3191))
  - Prop `disableBackdropClick` ([#3191](https://github.com/porsche-design-system/porsche-design-system/pull/3191))
- `Modal`:
  - CSS variable `--p-modal-width` (experimental)
    ([#3191](https://github.com/porsche-design-system/porsche-design-system/pull/3191))
  - Named slot `header` ([#3191](https://github.com/porsche-design-system/porsche-design-system/pull/3191))

### Changed

- `Modal`, `Flyout`:
  - Sticky dismiss button ([#3191](https://github.com/porsche-design-system/porsche-design-system/pull/3191))
  - Aligned layout, spacing and UX behaviour
    ([#3191](https://github.com/porsche-design-system/porsche-design-system/pull/3191))
  - Renders fully on `#top-layer`, stacking behaviour has changed and follows W3C standards now, see
    https://developer.mozilla.org/en-US/docs/Glossary/Top_layer and
    https://developer.chrome.com/blog/what-is-the-top-layer
    ([#3191](https://github.com/porsche-design-system/porsche-design-system/pull/3191))
- `Modal`: `heading` prop and `slot="heading"` are deprecated. Use `slot="header"` instead.

### Fixed

- Types: Fixed incorrectly allowed type `string` in types `BreakpointCustomizable`, `SelectedAriaAttributes`,
  `CarouselInternationalization`, `PaginationInternationalization` and `ScrollToPosition`
- `Modal`, `Flyout`: Dynamically react to adding/removing named slots
  ([#3191](https://github.com/porsche-design-system/porsche-design-system/pull/3191))
- `Modal`: Uses native `<dialog />` element to resolve focus issues, focus trap
  ([#3191](https://github.com/porsche-design-system/porsche-design-system/pull/3191))

## [3.15.2] - 2024-05-29

### Fixed

- `aria`: Refactor `parseJSONAttribute` to support Safari < 16.4  
  ([#3314](https://github.com/porsche-design-system/porsche-design-system/pull/3314))

## [3.15.1] - 2024-05-23

### Fixed

- `Banner`: Fixed position on mobile ([#3307](https://github.com/porsche-design-system/porsche-design-system/pull/3307))

## [3.15.0] - 2024-05-16

## [3.15.0-rc.5] - 2024-05-16

### Added

- `Button Pure`: Prop `underline` to show an underline for the label
  ([#3212](https://github.com/porsche-design-system/porsche-design-system/pull/3212))
- Partials: Added new option `globalStyles` to `getInitialStyles` to disable global reset styles.  
  ([#3213](https://github.com/porsche-design-system/porsche-design-system/pull/3213))

### Changed

- `Banner`: Refactor Banner to use native `popover`
  ([#3196](https://github.com/porsche-design-system/porsche-design-system/pull/3196))
- Partials: `getInitialStyles` only contain hydration visibility and global styles. All other styles are handled by
  constructable stylesheets at component level.
  ([#3213](https://github.com/porsche-design-system/porsche-design-system/pull/3213))
- `Table`: Removed slotted image style `verticalAlign: 'middle'` from initialStyles
  ([#3213](https://github.com/porsche-design-system/porsche-design-system/pull/3213))
- `Tabs Bar`: Removed sibling tabpanel focus style from initialStyles
  ([#3213](https://github.com/porsche-design-system/porsche-design-system/pull/3213))

### Fixed

- `Carousel`: Accessible name of carousel region wrapper
  ([#3220](https://github.com/porsche-design-system/porsche-design-system/pull/3220))
- `aria` property now supports escaped single quotes inside JSON strings, e.g.
  `aria="{ 'aria-label': 'You can\'t do that? yes you can!' }"`
  ([#3217](https://github.com/porsche-design-system/porsche-design-system/pull/3217))

## [3.15.0-rc.4] - 2024-05-06

### Added

- Partials: Added new partial `getFontFaceStyles` which returns an inline style containing all font-face definitions.  
  ([#3188](https://github.com/porsche-design-system/porsche-design-system/pull/3188))

### Changed

- Partials: Partial `getFontFaceStylesheet` is deprecated and will be removed with the next major release. Use the
  `getFontFaceStyles` partial instead, which directly returns a `<style>` tag containing all font-face definitions and
  can be used in the same way. ([#3188](https://github.com/porsche-design-system/porsche-design-system/pull/3188))

```diff
- getFontFaceStylesheet()
+ getFontFaceStyles()
```

## [3.15.0-rc.3] - 2024-04-23

### Fixed

- `Pin Code`: Fixed several problems with IME keyboards
  ([#3197](https://github.com/porsche-design-system/porsche-design-system/pull/3197))

## [3.15.0-rc.2] - 2024-04-22

### Added

- `Accordion`: Add experimental property `sticky` for a fixed heading
  ([#3181](https://github.com/porsche-design-system/porsche-design-system/pull/3181))
- `Inline Notification`, `Banner`: heading hierarchy can now be customized with `headingTag` prop
  ([#3168](https://github.com/porsche-design-system/porsche-design-system/pull/3168))

### Changed

- `Accordion`: `tag` property is deprecated. Use `headingTag` property instead to specify heading hierarchy level.
  ([#3168](https://github.com/porsche-design-system/porsche-design-system/pull/3168))

```diff
- <p-accordion tag="h3"></p-accordion>
+ <p-accordion heading-tag="h3"></p-accordion>
```

### Fixed

- `Pin Code`: Input is entered twice in iOS
  ([#3192](https://github.com/porsche-design-system/porsche-design-system/pull/3192))

## [3.15.0-rc.1] - 2024-04-17

### Added

- Partials: `getMetaTagsAndIconLinks`, `getComponentChunkLinks`, `getIconLinks` and `getFontLinks` support new format
  option `js` ([#3179](https://github.com/porsche-design-system/porsche-design-system/pull/3179))

## [3.15.0-rc.0] - 2024-04-05

### Changed

- `Model Signature`: Enabling the use of hex colors, CSS gradients, CSS image and video masks. In addition, the size was
  slightly adjusted. ([#3153](https://github.com/porsche-design-system/porsche-design-system/pull/3153))

### Fixed

- `Modal`: Missing box-shadow on sticky footer when slotted content changes
  ([#3154](https://github.com/porsche-design-system/porsche-design-system/pull/3154))
- `Select`: Hydration error in Next.js when using slotted `img`
  ([#3162](https://github.com/porsche-design-system/porsche-design-system/pull/3162))
- `Text Field Wrapper`, `Textarea Wrapper`: Dynamic changes of `showCounter` and `maxLength` are reflected. The counter
  element dynamically adjusts to changes in the input value accurately.
  ([#3084](https://github.com/porsche-design-system/porsche-design-system/pull/3084))

## [3.14.0] - 2024-03-25

## [3.14.0-rc.0] - 2024-03-25

### Added

- `Icon`: `battery-empty-fuel` ([#3148](https://github.com/porsche-design-system/porsche-design-system/pull/3148))

### Changed

- `Icon`: `battery-empty-co2` and `co2-class`
  ([#3148](https://github.com/porsche-design-system/porsche-design-system/pull/3148))
- Angular: updated peer dependency to `>=17.0.0 <18.0.0`
  ([#3125](https://github.com/porsche-design-system/porsche-design-system/pull/3125))
- React: updated peer dependency to `>=18.0.0 <19.0.0`
  ([#3125](https://github.com/porsche-design-system/porsche-design-system/pull/3125))

## [3.13.1] - 2024-03-20

### Fixed

- `Modal`: Unexpected scrolling behavior on iOS >= 17.4
  ([#3128](https://github.com/porsche-design-system/porsche-design-system/pull/3128))
- `Select`, `Multi-Select`: Cropping issues of select dropdown when used inside `Table` component
  ([#3114](https://github.com/porsche-design-system/porsche-design-system/pull/3114))
- `Flyout`, `Flyout Navigation`: iOS Safari URL bar overlaying
  ([#3131](https://github.com/porsche-design-system/porsche-design-system/pull/3131))

## [3.13.0] - 2024-03-11

## [3.13.0-rc.2] - 2024-03-11

### Added

- `Icon`: `battery-empty-co2` and `co2-class`
  ([#3103](https://github.com/porsche-design-system/porsche-design-system/pull/3103))

## [3.13.0-rc.1] - 2024-03-08

### Added

- `Select` ([#3008](https://github.com/porsche-design-system/porsche-design-system/pull/3008))
- `Modal`: Prop `backdrop` ([#3082](https://github.com/porsche-design-system/porsche-design-system/pull/3082))
- `Modal`: CSS variables `--p-modal-spacing-top` and `--p-modal-spacing-bottom`
  ([#3082](https://github.com/porsche-design-system/porsche-design-system/pull/3082))

### Fixed

- `Flyout`: Refactor Flyout to use native Dialog element to resolve focus issues
  ([#2998](https://github.com/porsche-design-system/porsche-design-system/pull/2998))
- `Accordion`: Fix overflow scrollbar issues
  ([#3042](https://github.com/porsche-design-system/porsche-design-system/pull/3042))
- `Carousel`: Skip link is visible when it receives keyboard focus
  ([#3055](https://github.com/porsche-design-system/porsche-design-system/pull/3055))
- Placeholder color of `Text Field Wrapper` for `input type="date"` and `input type="time"` in Safari and alignment in
  Mobile Safari ([#3068](https://github.com/porsche-design-system/porsche-design-system/pull/3068))
- Counter overlap with long initial value in `Text Field Wrapper` for `input type="text"` with `maxlength`
  ([#3079](https://github.com/porsche-design-system/porsche-design-system/pull/3079))

### Changed

- Updated favicons output via `getMetaTagsAndIconLinks()` partial
  ([#3081](https://github.com/porsche-design-system/porsche-design-system/pull/3081))

## [3.13.0-rc.0] - 2024-02-19

### Added

- `Link Tile Product`: Prop `price-original` to be able to visualize sale and original price
  ([#3040](https://github.com/porsche-design-system/porsche-design-system/pull/3040))

### Changed

- Validation of `getInitialStyles()` partial is temporarily disabled
  ([#3049](https://github.com/porsche-design-system/porsche-design-system/pull/3049))

## [3.12.0] - 2024-02-12

## [3.12.0-rc.1] - 2024-02-08

### Fixed

- `Checkbox Wrapper`, `Radio Button Wrapper`: Safari visually reflects input status (checked/unchecked) when used in
  another Shadow DOM or changed programmatically
  ([#3028](https://github.com/porsche-design-system/porsche-design-system/pull/3028))

## [3.12.0-rc.0] - 2024-02-05

### Added

- `Icon`: `logo-x`, `bookmark-filled` and `star-filled`
  ([#3025](https://github.com/porsche-design-system/porsche-design-system/pull/3025))

### Changed

- `Icon`: Visual appearance of `information-filled`, `information`, `success-filled`, `success`, `bookmark`, `compare`,
  `configurate`, `heart-filled`, `heart`, `menu-lines`, `success`, `search`, `locate`, `star`, `shopping-bag-filled`,
  `shopping-bag`, `user-filled` and `user`
  ([#3025](https://github.com/porsche-design-system/porsche-design-system/pull/3025))
- All components (expect some form elements) have improved focus styling based on `:focus-visible`
  ([#3011](https://github.com/porsche-design-system/porsche-design-system/pull/3011))
- Several components are using CSS property `inset|inset-inline|inset-block` instead of `top|bottom|left|right` for
  better RTL (right-to-left) support ([#3011](https://github.com/porsche-design-system/porsche-design-system/pull/3011))
- `Switch`: Improve RTL (right-to-left) mode
  ([#3011](https://github.com/porsche-design-system/porsche-design-system/pull/3011))
- `Button`, `Button Pure`, `Switch`, `Checkbox Wrapper`, `Radio Button Wrapper`, `Pin Code`: optimized announcement of
  loading state for assistive technologies
  ([#3009](https://github.com/porsche-design-system/porsche-design-system/pull/3009))

### Fixed

- All components are supporting focus style in High Contrast Mode correctly
  ([#3011](https://github.com/porsche-design-system/porsche-design-system/pull/3011))

## [3.11.0] - 2024-01-30

## [3.11.0-rc.0] - 2024-01-30

### Fixed

- `Carousel`: Carousel does not work with single pointer event on smaller touch devices
  ([#3003](https://github.com/porsche-design-system/porsche-design-system/pull/3003))
- `Carousel`: `Each child in a list should have a unique "key" prop` warning in Next.js SSR context
  ([#3001](https://github.com/porsche-design-system/porsche-design-system/pull/3001))

### Changed

- Scroll-lock used in `Flyout`, `Flyout Navigation` and `Modal` is based on `body { overflow: hidden; }` for all devices
  ([#3013](https://github.com/porsche-design-system/porsche-design-system/pull/3013))
- `Toast`: Alignment reflects RTL (right-to-left) mode
  ([#3010](https://github.com/porsche-design-system/porsche-design-system/pull/3010))
- `Carousel`: Pagination can be used for navigation & pagination has more spacing on touch devices
  ([#3003](https://github.com/porsche-design-system/porsche-design-system/pull/3003))

## [3.10.0] - 2024-01-17

## [3.10.0-rc.5] - 2024-01-16

### Changed

- `visibility` css property can be overridden on all components, e.g. to make use of `visibility: hidden;`  
  ([#2988](https://github.com/porsche-design-system/porsche-design-system/pull/2988))
- `Carousel`: Named slot `header` renamed to `controls`
  ([#2992](https://github.com/porsche-design-system/porsche-design-system/pull/2992))

## [3.10.0-rc.4] - 2024-01-15

### Added

- `Icon`: Auto-flipping icons (certain ones only) in RTL (right-to-left) mode
  ([#2957](https://github.com/porsche-design-system/porsche-design-system/pull/2957))
- `Carousel`: Prop `heading-size`, named slot `header`
  ([#2915](https://github.com/porsche-design-system/porsche-design-system/pull/2915))
- `Accordion`: support for custom click area for `compact` variant
  ([#2920](https://github.com/porsche-design-system/porsche-design-system/pull/2920))
- `@font-face` supports Middle East languages
  ([#2946](https://github.com/porsche-design-system/porsche-design-system/pull/2946))
- Partials: `getFontLinks` supports preloading `arabic`, `pashto` and `urdu` subsets
  ([#2946](https://github.com/porsche-design-system/porsche-design-system/pull/2946))

### Changed

- `Flyout Navigation`: Improved validation and `activeIdentifier` isn't automatically updated anymore
  ([#2935](https://github.com/porsche-design-system/porsche-design-system/pull/2935))
- `Carousel`: Position and width of heading and description
  ([#2915](https://github.com/porsche-design-system/porsche-design-system/pull/2915))
- `Model Signature` asset for `model="macan"`
- Aligned naming of all `CustomEvent<T>` types and deprecated old ones since they are in fact typing the `detail: T`
  property of the event

```diff
- AccordionUpdateEvent
+ AccordionUpdateEventDetail
- CarouselUpdateEvent
+ CarouselUpdateEventDetail
- FlyoutNavigationUpdateEvent
+ FlyoutNavigationUpdateEventDetail
- LinkTileProductLikeEvent
+ LinkTileProductLikeEventDetail
- MultiSelectUpdateEvent
+ MultiSelectUpdateEventDetail
- PaginationUpdateEvent
+ PaginationUpdateEventDetail
- PinCodeUpdateEvent
+ PinCodeUpdateEventDetail
- SegmentedControlUpdateEvent
+ SegmentedControlUpdateEventDetail
- StepperHorizontalUpdateEvent
+ StepperHorizontalUpdateEventDetail
- SwitchUpdateEvent
+ SwitchUpdateEventDetail
- TableUpdateEvent
+ TableUpdateEventDetail
- TabsUpdateEvent
+ TabsUpdateEventDetail
- TabsBarUpdateEvent
+ TabsBarUpdateEventDetail
```

### Fixed

- `Pin Code`: Focus correct input when clicking on label
  ([#2985](https://github.com/porsche-design-system/porsche-design-system/pull/2985))
- `Flyout Navigation`: Focus dismiss button after opening
  ([#2935](https://github.com/porsche-design-system/porsche-design-system/pull/2935))
- `Accordion`: Alignment of slotted heading with custom padding
  ([#2920](https://github.com/porsche-design-system/porsche-design-system/pull/2920))
- `Modal`: Scrollbar is hidden ([#2907](https://github.com/porsche-design-system/porsche-design-system/pull/2907))
- `Toast`: `max-width` when used in scale mode
  ([#2960](https://github.com/porsche-design-system/porsche-design-system/pull/2960))

## [3.10.0-rc.3] - 2023-12-12

## [3.10.0-rc.2] - 2023-12-12

## [3.10.0-rc.1] - 2023-12-11

### Added

- **[EXPERIMENTAL]** `Link Tile Product`
  ([#2909](https://github.com/porsche-design-system/porsche-design-system/pull/2909))

### Fixed

- `Wordmark`, `Crest` and `Marque`: custom clickable area
  ([#2930](https://github.com/porsche-design-system/porsche-design-system/pull/2930))

## [3.10.0-rc.0] - 2023-12-07

### Added

- **[EXPERIMENTAL]** `Flyout Navigation`
  ([#2906](https://github.com/porsche-design-system/porsche-design-system/pull/2906))
- Prop `submit-button` to show/hide a submit button for `Text Field Wrapper` `type="search"` if wrapped inside a form
  ([#2908](https://github.com/porsche-design-system/porsche-design-system/pull/2908))

### Changed

- `Accordion`: removed `border-bottom` if used standalone
  ([#2911](https://github.com/porsche-design-system/porsche-design-system/pull/2911))
- `display` css property can be overridden on all components, e.g. to make use of `display: none;` within media
  queries  
  ([#2913](https://github.com/porsche-design-system/porsche-design-system/pull/2913))
- `Pagination`: Prop `maxNumberOfPageLinks` is deprecated and has no effect anymore, instead there is responsive
  behavior out of the box with full SSR support
  ([#2898](https://github.com/porsche-design-system/porsche-design-system/pull/2898))

## [3.9.0] - 2023-11-24

## [3.9.0-rc.0] - 2023-11-23

### Added

- Angular: `theme: 'light' | 'dark' | 'auto'` option to `PorscheDesignSystemModule.load()` to set `theme` on all child
  components  
  ([#2872](https://github.com/porsche-design-system/porsche-design-system/pull/2872))
- React: `theme: 'light' | 'dark' | 'auto'` prop to `PorscheDesignSystemProvider` to set `theme` on all child
  components  
  ([#2872](https://github.com/porsche-design-system/porsche-design-system/pull/2872))
- Vue: `theme: 'light' | 'dark' | 'auto'` prop to `PorscheDesignSystemProvider` to set `theme` on all child components  
  ([#2872](https://github.com/porsche-design-system/porsche-design-system/pull/2872))
- Validation for usage of different PDS versions
  ([#2867](https://github.com/porsche-design-system/porsche-design-system/pull/2867))

### Changed

- `Text Field Wrapper`, `Textarea Wrapper`, `Select Wrapper`, `Multi Select`, `Pin Code`, `Checkbox Wrapper` and
  `Radio Button Wrapper` have improved visual alignment
  ([#2854](https://github.com/porsche-design-system/porsche-design-system/pull/2854))
- `Text Field Wrapper` fully supports RTL (right-to-left) mode
  ([#2854](https://github.com/porsche-design-system/porsche-design-system/pull/2854))
- `Pin Code`: Prop values from `1` to `6` are now supported for `length` prop
  ([#2859](https://github.com/porsche-design-system/porsche-design-system/pull/2859))
- `Model Signature` asset for `model="macan"`
  ([#2857](https://github.com/porsche-design-system/porsche-design-system/pull/2857))
- Use motion tokens in all components
  ([#2834](https://github.com/porsche-design-system/porsche-design-system/pull/2834))

### Fixed

- `Select Wrapper`: Select dropdown is now visible if it overflows the `Table` component
  ([#2885](https://github.com/porsche-design-system/porsche-design-system/pull/2885))
- `Select Wrapper` keyboard and scroll behavior
  ([#2864](https://github.com/porsche-design-system/porsche-design-system/pull/2864))
- Safari 15 default margin of button elements in several components
  ([#2858](https://github.com/porsche-design-system/porsche-design-system/pull/2858))
- `Checkbox Wrapper` and `Radio Button Wrapper` border-color/background-color does not reset on hover
  ([#2852](https://github.com/porsche-design-system/porsche-design-system/pull/2852))
- `Tabs Bar` losing `activeTabIndex` and underline in certain framework scenarios
  ([#2896](https://github.com/porsche-design-system/porsche-design-system/pull/2896))
- `Modal` and `Flyout` body jumping in the background and scrolling back to the top in Next Js and Remix
  ([#2890](https://github.com/porsche-design-system/porsche-design-system/pull/2890))

## [3.8.0] - 2023-10-24

## [3.8.0-rc.0] - 2023-10-23

### Added

- RTL (right-to-left) support for all components
  ([#2819](https://github.com/porsche-design-system/porsche-design-system/pull/2819))
- `Popover` and `Modal` support theme dark and auto
  ([#2789](https://github.com/porsche-design-system/porsche-design-system/pull/2789))
- Styles: `getSkeletonStyle()` and `pds-skeleton()`
  ([#2796](https://github.com/porsche-design-system/porsche-design-system/pull/2796))
- Styles: `motionDuration{Short|Moderate|Long|VeryLong}`, `motionEasing{Base|In|Out}`, and
  `$pds-motion-duration-{short|moderate|long|very-long}`, `$pds-motion-easing-{base|in|out}`
  ([#2791](https://github.com/porsche-design-system/porsche-design-system/pull/2791))

### Changed

- Styles: `themeDarkBackgroundShading` and `$pds-theme-dark-background-shading` color
  ([#2789](https://github.com/porsche-design-system/porsche-design-system/pull/2789))
- `Spinner` animation was optimized to consume less CPU
  ([#2825](https://github.com/porsche-design-system/porsche-design-system/pull/2825))

- `Text`, `Display`, `Heading`, `Headline`: Prop values `left | right` of `align` prop are deprecated and mapped to new
  values `start | end` for correct RTL (right-to-left) support
  ([#2819](https://github.com/porsche-design-system/porsche-design-system/pull/2819))

```diff
- <p-text align="left"></p-text>
+ <p-text align="start"></p-text>

- <p-text align="right"></p-text>
+ <p-text align="end"></p-text>

- <p-display align="left"></p-display>
+ <p-display align="start"></p-display>

- <p-display align="right"></p-display>
+ <p-display align="end"></p-display>

- <p-heading align="left"></p-heading>
+ <p-heading align="start"></p-heading>

- <p-heading align="right"></p-heading>
+ <p-heading align="end"></p-heading>

- <p-headline align="left"></p-headline>
+ <p-headline align="start"></p-headline>

- <p-headline align="right"></p-headline>
+ <p-headline align="end"></p-headline>
```

- `Button Pure`, `Link Pure`, `Switch`: Prop values `left | right` of `align-label` prop are deprecated and mapped to
  new values `start | end` for correct RTL (right-to-left) support
  ([#2819](https://github.com/porsche-design-system/porsche-design-system/pull/2819))

```diff
- <p-button-pure align-label="left"></p-button-pure>
+ <p-button-pure align-label="start"></p-button-pure>

- <p-button-pure align-label="right"></p-button-pure>
+ <p-button-pure align-label="end"></p-button-pure>

- <p-link-pure align-label="left"></p-link-pure>
+ <p-link-pure align-label="start"></p-link-pure>

- <p-link-pure align-label="right"></p-link-pure>
+ <p-link-pure align-label="end"></p-link-pure>

- <p-switch align-label="left"></p-switch>
+ <p-switch align-label="start"></p-switch>

- <p-switch align-label="right"></p-switch>
+ <p-switch align-label="end"></p-switch>
```

- `Flyout`: Prop values `left | right` of `position` prop are deprecated and mapped to new values `start | end` for
  correct RTL (right-to-left) support
  ([#2819](https://github.com/porsche-design-system/porsche-design-system/pull/2819))

```diff
- <p-flyout position="left"></p-flyout>
+ <p-flyout-pure position="start"></p-flyout>

- <p-flyout-pure position="right"></p-flyout>
+ <p-flyout-pure position="end"></p-flyout>
```

- `Carousel`: Prop value `left` of `align-header` prop is deprecated and mapped to new value `start` for correct RTL
  (right-to-left) support ([#2819](https://github.com/porsche-design-system/porsche-design-system/pull/2819))

```diff
- <p-carousel align-header="left"></p-carousel>
+ <p-carousel-pure align-header="start"></p-carousel>
```

### Fixed

- `Popover` doesn't get cut off when used within the `Table` component
  ([#2814](https://github.com/porsche-design-system/porsche-design-system/pull/2814))
- `Flyout` and `Modal` with `open="false"` and nested `Accordion` with `open="true"` containing focusable elements like
  links can't be focused anymore ([#2818](https://github.com/porsche-design-system/porsche-design-system/pull/2818))
- Background for open `Flyout` and `Modal` on iOS Mobile Safari with collapsed address bar is no longer scrollable
  ([#2822](https://github.com/porsche-design-system/porsche-design-system/pull/2822))
- `Tabs Bar` works with translated page content
  ([#2847](https://github.com/porsche-design-system/porsche-design-system/pull/2847))

## [3.7.0] - 2023-10-04

## [3.7.0-rc.2] - 2023-10-04

### Added

- Styles: `gridStyles` and `pds-grid()` support basic usage inside `Flyout` component
  ([#2756](https://github.com/porsche-design-system/porsche-design-system/pull/2756))

### Fixed

- Overlay issues of header/footer in `Flyout` component
  ([#2786](https://github.com/porsche-design-system/porsche-design-system/pull/2786))

## [3.7.0-rc.1] - 2023-09-20

### Added

- **[EXPERIMENTAL]** Prop `loading` for `Radio Button Wrapper`
  ([#2774](https://github.com/porsche-design-system/porsche-design-system/pull/2774))
- Theme property supports `auto` for all themeable components, reflecting `prefers-color-scheme` based on OS system
  settings ([#2719](https://github.com/porsche-design-system/porsche-design-system/pull/2719))
- `hyphens` CSS property can now be overwritten in `Button Tile`, `Link Tile` and `Link Tile Model Signature` components
  ([#2758](https://github.com/porsche-design-system/porsche-design-system/pull/2758))
- Partials that produce innerHTML support `{ format: 'sha256' }` option for whitelisting in
  [Content-Security-Policy (CSP)](/must-know/security/content-security-policy/)
  ([#2773](https://github.com/porsche-design-system/porsche-design-system/pull/2773))
- `Pin Code` ([#2691](https://github.com/porsche-design-system/porsche-design-system/pull/2691))

### Fixed

- Dragging of `Carousel` can become stucked
  ([#2768](https://github.com/porsche-design-system/porsche-design-system/pull/2768))
- Color of `message` for `Fieldset`, `Fieldset Wrapper`, `Text Field Wrapper` and `Textarea Wrapper` in dark theme
  ([#2769](https://github.com/porsche-design-system/porsche-design-system/pull/2769))

### Changed

- Usage of `getInitialStyles()` partial is required and validated with an exception
  ([#2749](https://github.com/porsche-design-system/porsche-design-system/pull/2749))

## [3.7.0-rc.0] - 2023-09-05

### Added

- `Multi Select` ([#2658](https://github.com/porsche-design-system/porsche-design-system/pull/2658))

### Changed

- Partials: `Cdn` and `Format` types are exposed
  ([#2760](https://github.com/porsche-design-system/porsche-design-system/pull/2760))

## [3.6.1] - 2023-08-29

## [3.6.1-rc.0] - 2023-08-29

### Fixed

- Overlapping issues of `Accordion` contents when positioned outside of content area
  ([#2746](https://github.com/porsche-design-system/porsche-design-system/pull/2746))
- Backwards compatibility with previous versions of Porsche Design System
  ([#2752](https://github.com/porsche-design-system/porsche-design-system/pull/2752))

## [3.6.0] - 2023-08-28

## [3.6.0-rc.2] - 2023-08-28

### Fixed

- `Tabs Bar` losing `activeTabIndex` and underline
  ([#2748](https://github.com/porsche-design-system/porsche-design-system/pull/2748))

## [3.6.0-rc.1] - 2023-08-24

### Fixed

- Bundling format and name of `components-js` entrypoint for Vanilla JS integration
  ([#2745](https://github.com/porsche-design-system/porsche-design-system/pull/2745))

## [3.6.0-rc.0] - 2023-08-23

### Added

- New value `aria-current` for `aria` property for linked components (`Link`, `Link Pure`, `Link Tile`, `Crest`,
  `Marque`) ([#2696](https://github.com/porsche-design-system/porsche-design-system/pull/2696))
- Angular: `cdn: 'auto' | 'cn'` option to `PorscheDesignSystemModule.load()` as alternative to using
  `window.PORSCHE_DESIGN_SYSTEM_CDN` ([#2676](https://github.com/porsche-design-system/porsche-design-system/pull/2676))
- React: `cdn: 'auto' | 'cn'` prop to `PorscheDesignSystemProvider` as alternative to using
  `window.PORSCHE_DESIGN_SYSTEM_CDN` with SSR support
  ([#2676](https://github.com/porsche-design-system/porsche-design-system/pull/2676))
- Vue: `cdn: 'auto' | 'cn'` prop to `PorscheDesignSystemProvider` as alternative to using
  `window.PORSCHE_DESIGN_SYSTEM_CDN` ([#2676](https://github.com/porsche-design-system/porsche-design-system/pull/2676))
- Support for sticky footer to `Modal`
  ([#2723](https://github.com/porsche-design-system/porsche-design-system/pull/2723))

### Changed

- Update of Twitter icon ([#2731](https://github.com/porsche-design-system/porsche-design-system/pull/2731))
- Use China CDN and set `window.PORSCHE_DESIGN_SYSTEM_CDN` for backwards compatibility based on .cn top level domain
  before design system initialization
  ([#2676](https://github.com/porsche-design-system/porsche-design-system/pull/2676))

### Fixed

- `Flyout`: Overlapping of sticky header/footer if slotted content has different z-index
  ([#2736](https://github.com/porsche-design-system/porsche-design-system/pull/2736))
- Keyboard behavior and `aria` semantics if either `a` or `button` elements are used as slotted content in `Tabs Bar`
  component. ([#2713](https://github.com/porsche-design-system/porsche-design-system/pull/2713))
- React/SSR: compatibility with Next.js v13 app router
  ([#2687](https://github.com/porsche-design-system/porsche-design-system/pull/2687))
- Consistent `package.json` ECMAScript module exports with `.mjs` and `.cjs` file extensions for
  `components-{js|angular|react|vue}`
  ([#2739](https://github.com/porsche-design-system/porsche-design-system/pull/2739))

## [3.5.0] - 2023-07-25

## [3.5.0-rc.0] - 2023-07-21

### Added

- `background` property to `Button Tile` and `Link Tile` component to adapt the description and link/button theme when
  used on light background image ([#2669](https://github.com/porsche-design-system/porsche-design-system/pull/2669))
- Breakpoint customizable property `columns` to `Segmented Control` to set the amount of columns
  ([#2652](https://github.com/porsche-design-system/porsche-design-system/pull/2652))

### Fixed

- Alignment of `Icon` inside `Accordion` header
  ([#2673](https://github.com/porsche-design-system/porsche-design-system/pull/2673))
- Direction of `Select Wrapper` dropdown if `direction` property is set to `auto`
  ([#2677](https://github.com/porsche-design-system/porsche-design-system/pull/2677))

## [3.4.0] - 2023-07-14

## [3.4.0-rc.0] - 2023-07-13

### Added

- React: `'use client';` directive is applied on all components for main and `ssr` sub-package
  ([#2654](https://github.com/porsche-design-system/porsche-design-system/pull/2654))

### Fixed

- Regression in `observeChildren` that affected nested components (e.g. incorrect rendering of nested `Tabs`).
  ([#2649](https://github.com/porsche-design-system/porsche-design-system/pull/2649))
- Click behaviour of slotted interactive elements of `Carousel`
  ([#2663](https://github.com/porsche-design-system/porsche-design-system/pull/2663))

## [3.3.0] - 2023-07-07

## [3.3.0-rc.0] - 2023-07-06

### Added

- `Tabs` and `Tabs Bar` support SSR ([#2611](https://github.com/porsche-design-system/porsche-design-system/pull/2611))
- Contents of `Tag` component can now be wrapped in multiple lines
  ([#2625](https://github.com/porsche-design-system/porsche-design-system/pull/2625))
- `Carousel`: Possibility to set custom border-radius of slide items
  ([#2645](https://github.com/porsche-design-system/porsche-design-system/pull/2645))
- native lazy loading attribute to `img` tag of `Icon`
  ([#2644](https://github.com/porsche-design-system/porsche-design-system/pull/2644))

### Fixed

- `Stepper Horizontal` navigation between 2 pages is not working as expected in angular
  ([#2641](https://github.com/porsche-design-system/porsche-design-system/pull/2641))
- `Segmented Control` text is not centered / causing unintended line-breaks
  ([#2614](https://github.com/porsche-design-system/porsche-design-system/pull/2614))
- `jsdom-polyfill` fixes validation errors in unit tests during SSR hydration
  ([#2613](https://github.com/porsche-design-system/porsche-design-system/pull/2613))
- `Accordion` collapsable content is overflowing when used with multiple prefixes  
  ([#2612](https://github.com/porsche-design-system/porsche-design-system/pull/2612))
- `Tabs Bar` position of underline for fluid font-size with `size="medium` when resizing
  ([#2611](https://github.com/porsche-design-system/porsche-design-system/pull/2611))
- `Button Pure`, `Link Pure`: `:hover` bug on Firefox
  ([#2630](https://github.com/porsche-design-system/porsche-design-system/pull/2630))
- `Carousel`: Removed `overflow:hidden` of slide items
  ([#2645](https://github.com/porsche-design-system/porsche-design-system/pull/2645))

### Changed

- Improved bootstrapping behaviour of `Icon`
  ([#2644](https://github.com/porsche-design-system/porsche-design-system/pull/2644))

## [3.2.0] - 2023-06-19

## [3.2.0-rc.0] - 2023-06-19

### Added

- `skipLinkTarget` property to `Carousel` component to enhance keyboard functionality
  ([#2557](https://github.com/porsche-design-system/porsche-design-system/pull/2557))
- `showLastPage` property to `Pagination` component
  ([#2606](https://github.com/porsche-design-system/porsche-design-system/pull/2606))

### Fixed

- Partials: `getInitialStyles` supports `Flyout` component
  ([#2598](https://github.com/porsche-design-system/porsche-design-system/pull/2598))
- `Popover` content can be selected/highlighted
  ([#2599](https://github.com/porsche-design-system/porsche-design-system/pull/2599))

### Changed

- `Carousel` pagination now shows 5 "infinite bullets" when using more than 5 slides
  ([#2600](https://github.com/porsche-design-system/porsche-design-system/pull/2600))
- `Carousel` supports click events on non-active slides and changed keyboard navigation
  ([#2557](https://github.com/porsche-design-system/porsche-design-system/pull/2557))
- Unified wordings of all console warnings, errors and exceptions
  ([#2602](https://github.com/porsche-design-system/porsche-design-system/pull/2602))
- Angular: increased peer dependency to `>=15.0.0 <17.0.0`
  ([#2602](https://github.com/porsche-design-system/porsche-design-system/pull/2602))
- `Toast` allows line break markups within toast message
  ([#2584](https://github.com/porsche-design-system/porsche-design-system/pull/2584))
- `Toast` shows always the latest toast message and clears its queue immediately if a new message is added
  ([#2584](https://github.com/porsche-design-system/porsche-design-system/pull/2584))

## [3.1.0] - 2023-06-09

## [3.1.0-rc.2] - 2023-06-09

### Changed

- `Crest` updated assets ([#2595](https://github.com/porsche-design-system/porsche-design-system/pull/2595))
- Partials: `getMetaTagsAndIconLinks` updated assets
  ([#2595](https://github.com/porsche-design-system/porsche-design-system/pull/2595))

### Added

- `Flyout` ([#2547](https://github.com/porsche-design-system/porsche-design-system/pull/2547))

### Fixed

- Wrong validation during SSR hydration of `Link Tile` and `Select Wrapper`
  ([#2588](https://github.com/porsche-design-system/porsche-design-system/pull/2588))
- `Modal` scrollable modal does not jump to top on changes within dialog
  ([#2574](https://github.com/porsche-design-system/porsche-design-system/pull/2574))
- Unnecessary lifecycles are prevented when prop values do not change for complex values
  ([#2574](https://github.com/porsche-design-system/porsche-design-system/pull/2574))

## [3.1.0-rc.1] - 2023-06-02

### Added

- **[EXPERIMENTAL]** Prop `showPasswordToggle` for `Text Field Wrapper` with `input type="password"`
  ([#2586](https://github.com/porsche-design-system/porsche-design-system/pull/2586))
- Prop `name` for `Icon` supports `heart`, `heart-filled`, `copy`, `fingerprint`, `tire`, `roof-open` and `roof-closed`
  ([#2589](https://github.com/porsche-design-system/porsche-design-system/pull/2589))

### Fixed

- `Select Wrapper` missing border on touch devices
  ([#2579](https://github.com/porsche-design-system/porsche-design-system/pull/2579))
- `Tabs Item` text content can be selected/highlighted
  ([#2582](https://github.com/porsche-design-system/porsche-design-system/pull/2582))

## [3.1.0-rc.0] - 2023-05-24

### Added

- `Marque` now has a `variant` property, including 75 years variant
  ([#2575](https://github.com/porsche-design-system/porsche-design-system/pull/2575))

## [3.0.0] - 2023-05-11

## [3.0.0-rc.3] - 2023-05-10

### Fixed

- `Tabs Bar` focus behavior via keyboard navigation
  ([#2546](https://github.com/porsche-design-system/porsche-design-system/pull/2546))
- Rendering of `Wordmark` in Safari ([#2542](https://github.com/porsche-design-system/porsche-design-system/pull/2542))
- Disabled dragging/ghosting of icons
  ([#2536](https://github.com/porsche-design-system/porsche-design-system/pull/2536))

### Changed

- Styles: `dropShadow{Low|Medium|High}Style`s use `box-shadow` instead of `filter: drop-shadow()` to fix glitches
  together with `frostedGlassStyle` in Firefox
  ([#2545](https://github.com/porsche-design-system/porsche-design-system/pull/2545))
- Size of icon and height of `Accordion`
  ([#2536](https://github.com/porsche-design-system/porsche-design-system/pull/2536))

## [3.0.0-rc.2] - 2023-05-09

### Fixed

- `Checkbox Wrapper` Safari visual state change while hovering
  ([#2508](https://github.com/porsche-design-system/porsche-design-system/pull/2508))
- `Checkbox Wrapper` keyboard arrow navigation
  ([#2508](https://github.com/porsche-design-system/porsche-design-system/pull/2508))
- `Modal` fix hover state of dismiss button
  ([#2510](https://github.com/porsche-design-system/porsche-design-system/pull/2510))
- `Link Pure`, `Button Pure`: adjust offset of `:hover` and `active` styles
  ([#2511](https://github.com/porsche-design-system/porsche-design-system/pull/2511))
- `Tabs Bar`, `Tabs` ([#2521](https://github.com/porsche-design-system/porsche-design-system/pull/2521)):
  - `focus` state of tabpanel
  - Indicator bar height
- Optimize icon/text alignment of `Link Pure` and `Button Pure` in Safari
- `Select Wrapper` multiline option height and scaling behavior
  ([#2524](https://github.com/porsche-design-system/porsche-design-system/pull/2524))
- Fixed accessibility issues of `Tabs`, `Tabs Bar` and `Stepper Horizontal` to comply with v.4.7.0 of `axe-core`
  ([#2530](https://github.com/porsche-design-system/porsche-design-system/pull/2530))
- React: `patchRemixRunProcessBrowserGlobalIdentifier` binary now supports Remix 1.16.0
  ([#2537](https://github.com/porsche-design-system/porsche-design-system/pull/2537))
- Angular: added optional modifier to optional properties for better type checking in strict mode
  ([#2544](https://github.com/porsche-design-system/porsche-design-system/pull/2544))

### Added

- Deprecation warning to `Icon` component if `lazy` prop is used
  ([#2521](https://github.com/porsche-design-system/porsche-design-system/pull/2521))
- `aria` prop to `Scroller` component
  ([#2530](https://github.com/porsche-design-system/porsche-design-system/pull/2530))

### Changed

- Model signature asset of 718 model ([#2532](https://github.com/porsche-design-system/porsche-design-system/pull/2532))

## [3.0.0-rc.1] - 2023-04-19

### Added

- Prop `name` for `Icon` supports `push-pin`, `push-pin-off`, `qr`, `pin-filled`, `shopping-cart-filled`,
  `shopping-bag-filled`, `logo-apple-podcast`, `logo-spotify` and `user-filled`
  ([#2471](https://github.com/porsche-design-system/porsche-design-system/pull/2471)).
- **[EXPERIMENTAL]** Prop `loading` for `Checkbox Wrapper`
  ([#2483](https://github.com/porsche-design-system/porsche-design-system/pull/2483))

### Fixed

- `Wordmark`, `Crest` and `Model Signature` respect parent width/height
  ([#2479](https://github.com/porsche-design-system/porsche-design-system/pull/2479))
- `Button Tile`, `Link Tile` and `Link Tile Model Signature` are using correct border radius of
  `$pds-border-radius-large` ([#2473](https://github.com/porsche-design-system/porsche-design-system/pull/2473))
- `Text Field Wrapper` with `input type="search"` has better accessibility for clear button
  ([#2476](https://github.com/porsche-design-system/porsche-design-system/pull/2476))
- `Accordion` layout shift with nested accordions
  ([#2465](https://github.com/porsche-design-system/porsche-design-system/pull/2465))
- Color Contrast issues and rendering in Windows High Contrast Mode
  ([#2420](https://github.com/porsche-design-system/porsche-design-system/pull/2420))

## [3.0.0-rc.0] - 2023-04-11

### Fixed

- Styles: `borderRadiusLarge` and `$pds-border-radius-large` are exposing correct value
  ([#2463](https://github.com/porsche-design-system/porsche-design-system/pull/2463))

## [3.0.0-alpha.6] - 2023-04-06

### Added

- `xxl` breakpoint for all breakpoint customizable component values
  ([#2454](https://github.com/porsche-design-system/porsche-design-system/pull/2454))

### Fixed

- Disabled color of `Icon` component ([#2446](https://github.com/porsche-design-system/porsche-design-system/pull/2446))
- Support of `Radio Button Wrapper` for name value with non-alphanumeric characters
  ([#2443](https://github.com/porsche-design-system/porsche-design-system/pull/2443))

### Changed

- `Banner` is a controlled component now and its visibility has to be controlled via the `open` prop
  ([#2447](https://github.com/porsche-design-system/porsche-design-system/pull/2447))

```diff
- <p-banner></p-banner>
+ <p-banner open="true"></p-banner>
```

- Renamed all custom `change` events to `update` because of bad event emissions with native `change` events, e.g. with
  nested `select` or `input` elements

#### 🤖 Property deprecations 🤖

##### Accordion:

- Event `accordionChange` is deprecated, use `update` event instead.

```diff
- <PAccordion onAccordionChange={(e: CustomEvent<AccordionChangeEvent>) => {}} />
+ <PAccordion onUpdate={(e: CustomEvent<AccordionUpdateEvent>) => {}} />
```

##### Banner:

- Prop `persistent` is deprecated, use `dismissButton` instead.

```diff
- <p-banner persistent="true"></p-banner>
+ <p-banner dismiss-button="false"></p-banner>
```

##### Carousel:

- Event `carouselChange` is deprecated, use `update` event instead.

```diff
- <PCarousel onCarouselChange={(e: CustomEvent<CarouselChangeEvent>) => {}} />
+ <PCarousel onUpdate={(e: CustomEvent<CarouselUpdateEvent>) => {}} />
```

##### Inline Notification:

- Prop `persistent` is deprecated, use `dismissButton` instead.

```diff
- <p-inline-notification persistent="true"></p-inline-notification>
+ <p-inline-notification dismiss-button="false"></p-inline-notification>
```

##### Pagination:

- Event `pageChange` is deprecated, use `update` event instead.

```diff
- <PPagination onPageChange={(e: CustomEvent<PageChangeEvent>) => {}} />
+ <PPagination onUpdate={(e: CustomEvent<PaginationUpdateEvent>) => {}} />
```

##### Segmented Control:

- Event `segmentedControlChange` is deprecated, use `update` event instead.

```diff
- <PSegmentedControl onSegmentedControlChange={(e: CustomEvent<SegmentedControlChangeEvent>) => {}} />
+ <PSegmentedControl onUpdate={(e: CustomEvent<SegmentedControlUpdateEvent>) => {}} />
```

##### Stepper Horizontal:

- Event `stepChange` is deprecated, use `update` event instead.

```diff
- <PStepperHorizontal onStepChange={(e: CustomEvent<StepChangeEvent>) => {}} />
+ <PStepperHorizontal onUpdate={(e: CustomEvent<StepperHorizontalUpdateEvent>) => {}} />
```

##### Switch:

- Event `switchChange` is deprecated, use `update` event instead.

```diff
- <PSwitch onSwitchChange={(e: CustomEvent<SwitchChangeEvent>) => {}} />
+ <PSwitch onUpdate={(e: CustomEvent<SwitchUpdateEvent>) => {}} />
```

##### Table:

- Event `sortingChange` is deprecated, use `update` event instead.

```diff
- <PTable onSortingChange={(e: CustomEvent<SortingChangeEvent>) => {}} />
+ <PTable onUpdate={(e: CustomEvent<TableUpdateEvent>) => {}} />
```

##### Tabs:

- Event `tabChange` is deprecated, use `update` event instead.

```diff
- <PTabs onTabChange={(e: CustomEvent<TabChangeEvent>) => {}} />
+ <PTabs onUpdate={(e: CustomEvent<TabsUpdateEvent>) => {}} />
```

##### Tabs Bar:

- Event `tabChange` is deprecated, use `update` event instead.

```diff
- <PTabsBar onTabChange={(e: CustomEvent<TabChangeEvent>) => {}} />
+ <PTabsBar onUpdate={(e: CustomEvent<TabsUpdateEvent>) => {}} />
```

## [3.0.0-alpha.5] - 2023-03-30

### Added

- `Wordmark` ([#2418](https://github.com/porsche-design-system/porsche-design-system/pull/2418))
- `Crest` ([#2437](https://github.com/porsche-design-system/porsche-design-system/pull/2437))

### Changed

- Styles: changed color values of `theme[Light|Dark]ContrastMedium` and `theme[Light|Dark]Notification[*]` color tokens
  of `Styles` subpackage ([#2436](https://github.com/porsche-design-system/porsche-design-system/pull/2436))

## [3.0.0-alpha.4] - 2023-03-28

### Changed

- `Table` matches new design language
  ([#2364](https://github.com/porsche-design-system/porsche-design-system/pull/2364/))

### Added

- Styles: ([#2422](https://github.com/porsche-design-system/porsche-design-system/pull/2422))
  - `gridWide`
  - `gridWideColumnStart` and `$pds-grid-wide-column-start`
  - `gridWideColumnEnd` and `$pds-grid-wide-column-end`
  - `gridNarrowOffset`, `gridNarrowOffsetBase`, `gridNarrowOffsetS`, `gridNarrowOffsetXXL` and
    `$pds-grid-narrow-offset-base`, `$pds-grid-narrow-offset-s`, `$pds-grid-narrow-offset-xxl`
  - `gridBasicOffset`, `gridBasicOffsetBase`, `gridBasicOffsetS`, `gridBasicOffsetXXL` and
    `$pds-grid-basic-offset-base`, `$pds-grid-basic-offset-s`, `$pds-grid-basic-offset-xxl`
  - `gridExtendedOffset`, `gridExtendedOffsetBase`, `gridExtendedOffsetS`, `gridExtendedOffsetXXL` and
    `$pds-grid-extended-offset-base`, `$pds-grid-extended-offset-s`, `$pds-grid-extended-offset-xxl`
  - `gridWideOffset`, `gridWideOffsetBase`, `gridWideOffsetS`, `gridWideOffsetXXL` and `$pds-grid-wide-offset-base`,
    `$pds-grid-wide-offset-s`, `$pds-grid-wide-offset-xxl`
  - `gridFullOffset` and `$pds-grid-full-offset`
- `Button Tile` ([#2381](https://github.com/porsche-design-system/porsche-design-system/pull/2381))
- `Fieldset` ([#2404](https://github.com/porsche-design-system/porsche-design-system/pull/2404))
- `Link Tile Model Signature` ([#2388](https://github.com/porsche-design-system/porsche-design-system/pull/2388))
- Prop `activeSlideIndex` to `Carousel`
  ([#2421](https://github.com/porsche-design-system/porsche-design-system/pull/2421))
- Prop `slidesPerPage` supports value `auto` of `Carousel`
  ([#2421](https://github.com/porsche-design-system/porsche-design-system/pull/2421))
- Prop `scrollbar` for `Scroller` ([#2364](https://github.com/porsche-design-system/porsche-design-system/pull/2364/))
- Prop `theme` for `Table` ([#2364](https://github.com/porsche-design-system/porsche-design-system/pull/2364/))

### Fixed

- React: missing animation of `Carousel` in certain scenarios

### Changed

- Styles: `gridStyles` and `pds-grid()` are supporting an additional column range called `wide`
  ([#2422](https://github.com/porsche-design-system/porsche-design-system/pull/2422))
- Styles: SCSS version needs to be imported by `@porsche-design-system/components-js/styles` instead of
  `@porsche-design-system/components-js/styles/scss`
  ([#2422](https://github.com/porsche-design-system/porsche-design-system/pull/2422))

#### Removed

- `Banner`: CSS variable `--p-banner-position-type`
  ([#2422](https://github.com/porsche-design-system/porsche-design-system/pull/2422))
- Styles: `gridSafeZone`, `gridSafeZoneBase`, `gridSafeZoneXXL` and `$pds-grid-safe-zone-base`,
  `$pds-grid-safe-zone-xxl` ([#2422](https://github.com/porsche-design-system/porsche-design-system/pull/2422))
- Styles: `gridWidth`, `gridWidthMin`, `gridWidthMax` and `$pds-grid-width-min`, `$pds-grid-width-max`
  ([#2422](https://github.com/porsche-design-system/porsche-design-system/pull/2422))

#### 🤖 Property deprecations 🤖

##### Banner:

- Prop `width` has no effect anymore, instead the component is aligned with Porsche Grid "extended" by default.
  ([#2422](https://github.com/porsche-design-system/porsche-design-system/pull/2422))

#### 🤡 Component deprecations 🤡

##### Marque: ([#2418](https://github.com/porsche-design-system/porsche-design-system/pull/2418))

```diff
- <p-marque></p-marque>
+ <p-wordmark></p-wordmark>
```

##### Fieldset Wrapper: ([#2404](https://github.com/porsche-design-system/porsche-design-system/pull/2404))

```diff
- <p-fieldset-wrapper label="Some legend label">
+ <p-fieldset label="Some legend label">
  <p-text-field-wrapper label="Some label">
    <input type="text" name="some-name" />
  </p-text-field-wrapper>
- </p-fieldset-wrapper>
+ </p-fieldset>
```

## [3.0.0-alpha.3] - 2023-03-17

#### 🤖 Property deprecations 🤖

##### Accordion:

- Event `accordionChange` is deprecated, use `change` event instead.

```diff
- <PAccordion onAccordionChange={(e: CustomEvent<AccordionChangeEvent>) => {}} />
+ <PAccordion onChange={(e: CustomEvent<AccordionChangeEvent>) => {}} />
```

##### Banner:

- Named `slot="title"` is deprecated, use `heading` prop or `slot="heading"` instead.

```diff
<p-banner>
-  <span slot="title">Some heading</span>
+  <span slot="heading">Some heading</span>
   <span slot="description">Some notification description.</span>
</p-banner>

-<p-banner>
+<p-banner heading="Some heading" description="Some notification description.">
-  <span slot="title">Some heading</span>
-  <span slot="description">Some notification description.</span>
</p-banner>
```

##### Carousel:

- Prop `disablePagination` is deprecated, use `pagination` instead.
- Event `carouselChange` is deprecated, use `change` event instead.

```diff
- <p-carousel disable-pagination="true"></p-carousel>
+ <p-carousel pagination="false"></p-carousel>

- <PCarousel onCarouselChange={(e: CustomEvent<CarouselChangeEvent>) => {}} />
+ <PCarousel onChange={(e: CustomEvent<CarouselChangeEvent>) => {}} />
```

##### Divider:

- Prop `orientation` is deprecated, use `direction` instead.

```diff
- <p-divider orientation="horizontal"></p-divider>
+ <p-divider direction="horizontal"></p-divider>
```

##### Icon:

- Prop `colors`'s value `disabled` is removed, use `state-disabled` instead.

```diff
- <p-icon color="disabled"></p-icon>
+ <p-icon color="state-disabled"></p-icon>
```

##### Link Tile:

- Prop `weight`'s value `semibold` is deprecated, use `semi-bold` instead.

```diff
- <p-link-tile weight="semibold"></p-link-tile>
+ <p-link-tile weight="semi-bold"></p-link-tile>
```

##### Modal:

- Prop `disableCloseButton` is deprecated, use `dismissButton` instead.
- Event `close` is deprecated, use `dismiss` event instead.

```diff
- <p-modal disable-close-button="true"></p-modal>
+ <p-modal dismiss-button="false"></p-modal>

- <PModal onClose={(e: CustomEvent<void>) => {}} />
+ <PModal onDismiss={(e: CustomEvent<void>) => {}} />
```

##### Pagination:

- Props `allyLabelNext`, `allyLabelPage`, `allyLabelPrev` and `allyLabel` are deprecated.
- Event `pageChange` is deprecated, use `change` event instead.

```diff
- <p-pagination ally-label="Paginierung" ally-label-prev="Vorherige Seite" ally-label-next="Nächste Seite" ally-label-page="Seite"></p-pagination>
+ <p-pagination intl="{root: 'Paginierung', prev: 'Vorherige Seite', next: 'Nächste Seite', page: 'Seite'}"></p-pagination>

- <PPagination onPageChange={(e: CustomEvent<PageChangeEvent>) => {}} />
+ <PPagination onChange={(e: CustomEvent<PaginationChangeEvent>) => {}} />
```

##### Scroller:

- Prop `gradientColorScheme` is deprecated, use `gradientColor` instead.
- Prop `scrollIndicatorPosition` is deprecated, use `alignScrollIndicator` instead.

```diff
- <p-scroller gradient-color-scheme="surface"></p-scroller>
+ <p-scroller gradient-color="background-surface"></p-scroller>

- <p-scroller scroll-indicator-position="top"></p-scroller>
+ <p-scroller align-scroll-indicator="top"></p-scroller>
```

##### Segmented Control:

- Event `segmentedControlChange` is deprecated, use `change` event instead.

```diff
- <PSegmentedControl onSegmentedControlChange={(e: CustomEvent<SegmentedControlChangeEvent>) => {}} />
+ <PSegmentedControl onChange={(e: CustomEvent<SegmentedControlChangeEvent>) => {}} />
```

##### Stepper Horizontal:

- Event `stepChange` is deprecated, use `change` event instead.

```diff
- <PStepperHorizontal onStepChange={(e: CustomEvent<StepChangeEvent>) => {}} />
+ <PStepperHorizontal onChange={(e: CustomEvent<StepperHorizontalChangeEvent>) => {}} />
```

##### Switch:

- Event `switchChange` is deprecated, use `change` event instead.

```diff
- <PSwitch onSwitchChange={(e: CustomEvent<SwitchChangeEvent>) => {}} />
+ <PSwitch onChange={(e: CustomEvent<SwitchChangeEvent>) => {}} />
```

##### Table:

- Event `sortingChange` is deprecated, use `change` event instead.

```diff
- <PTable onSortingChange={(e: CustomEvent<SortingChangeEvent>) => {}} />
+ <PTable onChange={(e: CustomEvent<TableChangeEvent>) => {}} />
```

##### Tabs:

- Prop `gradientColorScheme` is deprecated, use `gradientColor` instead.
- Prop `weight`'s value `semibold` is deprecated, use `semi-bold` instead.
- Event `tabChange` is deprecated, use `change` event instead.

```diff
- <p-tabs gradient-color-scheme="surface"></p-tabs>
+ <p-tabs gradient-color="background-surface"></p-tabs>

- <p-tabs weight="semibold"></p-tabs>
+ <p-tabs weight="semi-bold"></p-tabs>

- <PTabs onTabChange={(e: CustomEvent<TabChangeEvent>) => {}} />
+ <PTabs onChange={(e: CustomEvent<TabsChangeEvent>) => {}} />
```

##### Tabs Bar:

- Prop `gradientColorScheme` is deprecated, use `gradientColor` instead.
- Prop `weight`'s value `semibold` is deprecated, use `semi-bold` instead.
- Event `tabChange` is deprecated, use `change` event instead.

```diff
- <p-tabs-bar gradient-color-scheme="surface"></p-tabs-bar>
+ <p-tabs-bar gradient-color="background-surface"></p-tabs-bar>

- <p-tabs-bar weight="semibold"></p-tabs>
+ <p-tabs-bar weight="semi-bold"></p-tabs>

- <PTabsBar onTabChange={(e: CustomEvent<TabChangeEvent>) => {}} />
+ <PTabsBar onChange={(e: CustomEvent<TabsChangeEvent>) => {}} />
```

##### Tag:

- Prop `color`'s value `notification-warning`, `notification-success` and `notification-error` are deprecated, use
  `notification-warning-soft`, `notification-success-soft` and `notification-error-soft` instead.

```diff
- <p-tag color="notification-warning"></p-tag>
+ <p-tag color="notification-warning-soft"></p-tag>

- <p-tag color="notification-success"></p-tag>
+ <p-tag color="notification-success-soft"></p-tag>

- <p-tag color="notification-error"></p-tag>
+ <p-tag color="notification-error-soft"></p-tag>
```

##### Text Field Wrapper:

- Prop `showCharacterCount` is deprecated, use `showCounter` instead.

```diff
- <p-text-field-wrapper show-character-count="false">
+ <p-text-field-wrapper show-counter="false">
    <input type="text" maxlength="20" />
</p-text-field-wrapper>
```

##### Textarea Wrapper:

- Prop `showCharacterCount` is deprecated, use `showCounter` instead.

```diff
- <p-textarea-wrapper show-character-count="false">
+ <p-textarea-wrapper show-counter="false">
    <textarea maxlength="80"></textarea>
</p-textarea-wrapper>
```

##### Text List

- Props `listType` and `orderType` are deprecated, use `type` instead.

```diff
- <p-text-list list-type="unordered"></p-text-list>
+ <p-text-list type="unordered"></p-text-list>

- <p-text-list list-type="ordered" order-type="numbered"></p-text-list>
+ <p-text-list type="numbered"></p-text-list>

- <p-text-list list-type="ordered" order-type="alphabetically"></p-text-list>
+ <p-text-list type="alphabetically"></p-text-list>
```

### Added

- `Text`, `Icon`, `Button Pure` and `Link Pure` support value `xx-small` for prop `size`
- `Display` supports value `small` for prop `size`
- Partials: `getInitialStyles` supports multi prefix, e.g.
  `getInitialStyles({ prefix: ['', 'some-prefix', 'another-prefix'] });`
- Styles: `displaySmallStyle` and `$pds-display-small`
- Styles: `textXXSmallStyle` and `$pds-text-xx-small`
- Styles: `fontSizeDisplaySmall` and `$pds-font-size-display-small`
- Styles: `fontSizeTextXXSmall` and `$pds-font-size-text-xx-small`
- Styles: `getHoverStyle` and `pds-hover()`
- `Banner` has `heading` and `description` prop as well as `slot="heading"` and deprecated `slot="title"`
- Custom events have consistent names across components and deprecated old event names
  - `Accordion` emits `change` and deprecated `accordionChange` event
  - `Carousel` emits `change` and deprecated `carouselChange` event
  - `Modal` emits `dismiss` and deprecated `close` event
  - `Pagination` emits `change` and deprecated `pageChange` event
  - `Segmented Control` emits `change` and deprecated `segmentedControlChange` event
  - `Stepper Horizontal` emits `change` and deprecated `stepChange` event
  - `Switch` emits `change` and deprecated `switchChange` event
  - `Table` emits `change` and deprecated `sortingChange` event
  - `Tabs` emits `change` and deprecated `tabChange` event
  - `Tabs Bar` emits `change` and deprecated `tabChange` event
- Props have consistent names across components and deprecated old props
  - `Carousel` got `pagination` prop and deprecated `disablePagination` prop
  - `Divider` got `direction` prop and deprecated `orientation` prop
  - `Modal` got `dismissButton` prop and deprecated `disableCloseButton` prop
  - `Pagination` got `intl` prop and deprecated `allyLabelNext`, `allyLabelPage`, `allyLabelPrev` and `allyLabel` props
  - `Scroller` got `gradientColor` prop and deprecated `gradientColorScheme` prop
  - `Scroller` got `alignScrollIndicator` prop and deprecated `scrollIndicatorPosition` prop
  - `Tabs` got `gradientColor` prop and deprecated `gradientColorScheme` prop
  - `Tabs Bar` got `gradientColor` prop and deprecated `gradientColorScheme` prop
  - `Text Field Wrapper` got `showCounter` prop and deprecated `showCharacterCount` prop
  - `Textarea Wrapper` got `showCounter` prop and deprecated `showCharacterCount` prop
  - `Text List` got `type` prop and deprecated `listType` and `orderType` prop
- Props have consistent values across components and deprecated old values
  - `Icon` prop `color` got value `state-disabled` and removed `disabled` value
  - `Link Tile` prop `weight` got value `semi-bold` and deprecated `semibold` value
  - `Tabs Bar` and `Tabs` prop `weight` got value `semi-bold` and deprecated `semibold` value
  - `Tag` prop `color` got values `notification-info-soft`, `notification-warning-soft`, `notification-success-soft`,
    `notification-error-soft` and deprecated `notification-warning`, `notification-success`, `notification-error` values

### Changed

- `Display` uses font-weight regular and font-style normal
- Partials: `getInitialStyles` matches new design language
- Partials: All component related, slotted Light DOM styles have been moved to `getInitialStyles`
- Styles: `getFocusStyle` and `pds-focus()` doesn't need `theme` parameter anymore
- Styles: `breakpoint{Base|XS|S|M|L|XL|XXL}` and `$pds-breakpoint-{base|xs|s|m|l|xl|xxl}` are provided as number without
  unit (px)
- `Link Tile` matches new design language
- Typings for all component props start with the component name, e.g. `SwitchAlignLabel`, `TabsBarGradientColor` or
  `LinkPureIcon`
- `Icon` prop `color` value `disabled` is renamed to `state-disabled`
- `Tag` prop `color` value `notification-info` is renamed to `notification-info-soft`

### Fixed

- `Text Field Wrapper` calendar and time indicator icons respect color definition in dark theme
- `Text Field Wrapper` has correct height when type date or time is used
- Partials: Typings of return value with and without options parameter
- `Modal` scrolling behavior on mouse drag

#### Removed

- `Heading`: value `xxx-large` for prop `size`
- Styles: `headingXXXLargeStyle` and `$pds-heading-xxx-large`
- Styles: `fontSizeHeadingXXLarge` and `$pds-font-size-heading-xx-large`

## [3.0.0-alpha.2] - 2023-02-27

#### 🤖 Property deprecations 🤖

##### Carousel:

- Prop `wrap-content` is deprecated.

```diff
- <p-carousel wrap-content="true"></p-carousel>
+ <p-carousel></p-carousel>
```

##### Divider:

- Prop values `neutral-contrast-low | neutral-contrast-medium | neutral-contrast-high` of `color` prop are deprecated.

```diff
- <p-divider color="neutral-contrast-low"></p-divider>
+ <p-divider color="contrast-low"></p-divider>

- <p-divider color="neutral-contrast-medium"></p-divider>
+ <p-divider color="contrast-medium"></p-divider>

- <p-divider color="neutral-contrast-high"></p-divider>
+ <p-divider color="contrast-high"></p-divider>
```

### Changed

- `Divider`, `Button Group`, `Carousel` and `Text List` match new design language
- Background color of `Scroller`'s `prev` and `next` buttons in dark theme
- Partials: Removed deprecated `withoutTags` option for all partials, please use `format: 'jsx'` instead
- `Content Wrapper` default value of prop `width` has changed from `basic` to `extended`

### Added

- `Model Signature`
- Props `align-header` and `width` for `Carousel`
- Vue: plugin functions `createPorscheDesignSystem` and `usePorscheDesignSystemPlugin`

### Fixed

- `Radio Button Wrapper` keyboard arrow navigation
- `Button Pure` and `Link Pure` lagging active state background when scrolling on iOS

## [3.0.0-alpha.1] - 2023-02-16

### Added

- Porsche Next font supports Vietnamese charset
- Prop `color` of `Icon` supports `disabled`
- React: `patchRemixRunProcessBrowserGlobalIdentifier` binary to support SSR components with Remix

### Changed

- `Stepper Horizontal` matches new design language
- Styles: Optimize design tokens "spacing", "typography" and "theme" provided by styles sub-package
  `@porsche-design-system/components-{js|angular|react|vue}/styles`
- Styles: Use calc() instead of max() to calculate padding for `gridStyle` (JS) and `pds-grid()` (SCSS)
- Styles: `gridStyle` (JS) and `pds-grid()` (SCSS) uses optimized grid gap

## [3.0.0-alpha.0] - 2023-02-08

#### Note to the new `v3` major release of the Porsche Design System

With the new **Porsche Design Language** comes a lot of changes regarding layout and design principles. To keep
refactoring efforts as low as possible when upgrading from `v2` to `v3`, **breaking changes** were avoided as far as
possible. Nevertheless, there are a few breaking changes and some more deprecations which should receive attention.

#### 👹 Breaking Changes 👹

##### Button:

- Removed deprecated prop `tabbable`.

```diff
- <p-button tabbable="false">Some label</p-button>
+ <p-button tabindex="-1">Some label</p-button>
```

- Default value of prop `icon` has changed from `arrow-head-right` to `none`. Therefore, the `icon` property **must** be
  set if the component has the `hide-label` property.

```diff
- <p-button hide-label="true">Some label</p-button>
+ <p-button hide-label="true" icon="arrow-right">Some label</p-button>

- <p-button hide-label="{ base: true, m: false }">Some label</p-button>
+ <p-button hide-label="{ base: true, m: false }" icon="arrow-right">Some label</p-button>
```

##### Button Pure:

- Removed `subline` slot (visually not intended anymore).

```diff
<p-button-pure>
  Some label
-   <p slot="subline">Some Subline</p>
</p-button-pure>
```

- Removed deprecated prop `tabbable`.

```diff
- <p-button-pure tabbable="false">Some label</p-button-pure>
+ <p-button-pure tabindex="-1">Some label</p-button-pure>
```

##### Icon:

- Value `inherit` for prop `color` works slightly different to the previous major version. A CSS filter is required to
  apply custom coloring to take advantage of using an SVG embedded in an `<img/>` for better SSR support and loading
  performance in general.

```diff
- <p-icon color="inherit" style="color: white;"></p-icon>
+ <p-icon color="inherit" style="filter: invert(100%);"></p-icon>
```

- Camel case syntax for `name` prop isn't supported, please use param case syntax instead (TypeScript typings have been
  updated too).

```diff
- <p-icon name="arrowRight"></p-icon>
+ <p-icon name="arrow-right"></p-icon>
```

##### Link:

- Default value of prop `icon` has changed from `arrow-head-right` to `none`. Therefore, the `icon` property **must** be
  set if the component has the `hide-label` property.

```diff
- <p-link href="#" hide-label="true">Some label</p-link>
+ <p-link href="#" hide-label="true" icon="arrow-right">Some label</p-link>

- <p-link href="#" hide-label="{ base: true, m: false }">Some label</p-link>
+ <p-link href="#" hide-label="{ base: true, m: false }" icon="arrow-right">Some label</p-link>
```

##### Link Pure:

- Removed `subline` slot (visually not intended anymore).

```diff
<p-link-pure href="#">
  Some label
-   <p slot="subline">Some Subline</p>
</p-link-pure>
```

##### Marque:

- Removed `variant` property.

```diff
- <p-marque variant="75-years"></p-marque>
+ <p-marque></p-marque>
// or even better, replace component by wordmark
+ <p-wordmark></p-wordmark>
```

##### Switch:

- Removed deprecated prop `tabbable`.

```diff
- <p-switch tabbable="false">Some label</p-switch>
+ <p-switch tabindex="-1">Some label</p-switch>
```

##### Partials:

- `getIconLinks()` partial accepts only param-cased icon names.

```diff
- require('@porsche-design-system/components-js/partials').getIconLinks({ icons: ['arrowRight'] })

+ require('@porsche-design-system/components-js/partials').getIconLinks({ icons: ['arrow-right'] })
```

##### CSS global scope:

- Changed naming of CSS global variables names.

```diff
- --p-animation-duration__spinner
- --p-animation-duration__banner
+ --p-animation-duration
```

#### 🤡 Component deprecations 🤡

All deprecated components are refactored to match the new design language, therefor it's technically not breaking, but
we highly recommend to migrate to the mentioned alternative, since those deprecated components will be removed with next
major version.

##### Content Wrapper:

- Component is deprecated and will be removed with the next major release. Please use **[Porsche Grid](/styles/grid/)**
  instead, which is based on [CSS Grid](https://css-tricks.com/snippets/css/complete-guide-grid) covering the specific
  layout needs for a harmonic appearance across all digital Porsche touch-points.

##### Flex:

- Component is deprecated and will be removed with the next major release. In general, please use native
  [CSS Flex](https://css-tricks.com/snippets/css/a-guide-to-flexbox) instead for better performance and more
  standardized layout technique.

##### Grid:

- Component is deprecated and will be removed with the next major release. In general, please use native
  [CSS Grid](https://css-tricks.com/snippets/css/complete-guide-grid) in combination with
  **[Porsche Grid](/styles/grid/)** instead for better performance and more standardized layout technique.

##### Headline:

```diff
- <p-headline>The quick brown fox jumps over the lazy dog</p-headline>
+ <p-heading>The quick brown fox jumps over the lazy dog</p-heading>
```

##### Link Social:

- Component is deprecated and will be removed with the next major release. Please use the **[Link](/components/link/)**
  component instead.

#### 🤖 Property deprecations 🤖

All deprecated properties are still present without any effect, therefor it's technically not breaking, but we highly
recommend to migrate and remove the deprecated props since those ones will be removed with next major version.

##### Button Pure:

- Prop `weight` is deprecated, only regular font weight will be applied.

```diff
- <p-button-pure weight="thin">Some label</p-button-pure>
- <p-button-pure weight="regular">Some label</p-button-pure>
- <p-button-pure weight="semibold">Some label</p-button-pure>
- <p-button-pure weight="bold">Some label</p-button-pure>
+ <p-button-pure>Some label</p-button-pure>
```

##### Content Wrapper (deprecated):

- Prop `theme` and `background-color` are deprecated.

```diff
- <p-content-wrapper theme="dark" background-color="default">Some content</p-content-wrapper>
+ <p-content-wrapper>Some content</p-content-wrapper>
```

##### Grid (deprecated):

- The `gutter` property is deprecated and has no effect anymore. Instead, a fluid gutter depending on the viewport width
  is used.

```diff
- <p-grid gutter="16">Some content</p-grid>
- <p-grid gutter="24">Some content</p-grid>
- <p-grid gutter="36">Some content</p-grid>
+ <p-grid>Some content</p-grid>
```

##### Icon:

- Prop `lazy` is deprecated.

```diff
- <p-icon lazy="true"></p-icon>
+ <p-icon></p-icon>
```

##### Link Pure:

- Prop `weight` is deprecated, only regular font weight will be applied.

```diff
- <p-link-pure href="#" weight="thin">Some label</p-link-pure>
- <p-link-pure href="#" weight="regular">Some label</p-link-pure>
- <p-link-pure href="#" weight="semibold">Some label</p-link-pure>
- <p-link-pure href="#" weight="bold">Some label</p-link-pure>
+ <p-link-pure href="#">Some label</p-link-pure>
```

##### Segmented Control:

- Prop `background-color` is deprecated.

```diff
- <p-segmented-control background-color="background-surface">
   <p-segmented-control-item value="xs">XS</p-segmented-control-item>
   <p-segmented-control-item value="s">S</p-segmented-control-item>
 </p-segmented-control>
+ <p-segmented-control>
   <p-segmented-control-item value="xs">XS</p-segmented-control-item>
   <p-segmented-control-item value="s">S</p-segmented-control-item>
 </p-segmented-control>
```

#### 👾 Property value deprecations 👾

All deprecated values are mapped to new ones, therefor it's technically not breaking, but we highly recommend to migrate
to the new values since those ones will be removed with next major version.

##### Banner:

- Prop value `fluid` of `width` prop is deprecated.

```diff
- <p-banner width="fluid"></p-banner>
+ <p-banner></p-banner>
```

- Prop value `neutral` of `state` prop is deprecated.

```diff
- <p-banner state="neutral">
  <span slot="title">Some banner title</span>
  <span slot="description">Some banner description. You can also add inline <a href="https://porsche.com">links</a> to route to another page.</span>
 </p-banner>
+ <p-banner state="info">
  <span slot="title">Some banner title</span>
  <span slot="description">Some banner description. You can also add inline <a href="https://porsche.com">links</a> to route to another page.</span>
 </p-banner>
```

##### Content Wrapper:

- Prop value `fluid` of `width` prop is deprecated.

```diff
- <p-content-wrapper width="fluid">Some content</p-content-wrapper>
+ <p-content-wrapper>Some content</p-content-wrapper>
```

##### Icon:

- Prop values
  `brand | default | neutral-contrast-low | neutral-contrast-medium | neutral-contrast-high | notification-neutral` of
  `color` prop are deprecated.

```diff
- <p-icon color="brand"></p-icon>
+ <p-icon color="primary"></p-icon>

- <p-icon color="default"></p-icon>
+ <p-icon color="primary"></p-icon>

- <p-icon color="neutral-contrast-low"></p-icon>
+ <p-icon color="contrast-low"></p-icon>

- <p-icon color="neutral-contrast-medium"></p-icon>
+ <p-icon color="contrast-medium"></p-icon>

- <p-icon color="neutral-contrast-high"></p-icon>
+ <p-icon color="contrast-high"></p-icon>

- <p-icon color="neutral-contrast-neutral"></p-icon>
+ <p-icon color="contrast-info"></p-icon>
```

##### Inline Notification:

- Prop value `neutral` of `state` prop is deprecated.

```diff
- <p-inline-notification state="neutral"></p-inline-notification>
+ <p-inline-notification state="info"></p-inline-notification>
```

##### Tag:

- Prop value `notification-neutral | neutral-contrast-high | background-default` of `color` prop is deprecated.

```diff
- <p-tag color="notification-neutral">Color label</p-tag>
+ <p-tag color="notification-info">Color label</p-tag>

- <p-tag color="neutral-contrast-high">Color label</p-tag>
+ <p-tag color="primary">Color label</p-tag>

- <p-tag color="background-default">Color label</p-tag>
+ <p-tag color="background-base">Color label</p-tag>
```

##### Tag Dismissible:

- Prop value `background-default` of `color` prop is deprecated.

```diff
- <p-tag-dismissible color="background-default">Color label</p-tag-dismissible>
+ <p-tag-dismissible color="background-base">Color label</p-tag-dismissible>
```

##### Text:

- Prop value `thin | semibold` of `weight` prop is deprecated.

```diff
- <p-text weight="thin">Some text</p-text>
+ <p-text>Some text</p-text>

- <p-text weight="semibold">Some text</p-text>
+ <p-text weight="semi-bold">Some text</p-text>
```

- Prop value
  `brand | default | neutral-contrast-low | neutral-contrast-medium | neutral-contrast-high | notification-neutral` of
  `color` prop is deprecated.

```diff
- <p-text color="brand">Some text</p-text>
+ <p-text>Some text</p-text>

- <p-text color="default">Some text</p-text>
+ <p-text>Some text</p-text>

- <p-text color="neutral-contrast-low">Some text</p-text>
+ <p-text color="contrast-low">Some text</p-text>

- <p-text color="neutral-contrast-medium">Some text</p-text>
+ <p-text color="contrast-medium">Some text</p-text>

- <p-text color="neutral-contrast-high">Some text</p-text>
+ <p-text color="contrast-high">Some text</p-text>

- <p-text color="notification-neutral">Some text</p-text>
+ <p-text color="notification-info">Some text</p-text>
```

##### ToastManager:

- Prop value `neutral` of `state` parameter is deprecated.

```diff
- …addMessage({ text: `Some message`, state: 'neutral' })
+ …addMessage({ text: `Some message`, state: 'info' })
```

### Added

- `Display` component
- `Heading` component
- Prop `underline` for `Link Pure`
- Prop `theme` for `Checkbox Wrapper`, `Radio Button Wrapper`, `Popover`, `Tag Dismissible`, `Textarea Wrapper`,
  `Text Field Wrapper` and `Fieldset Wrapper`
- Prop `size` for `Icon` supports `x-small` and `x-large`
- Prop `size` for `Accordion` `compact="true"` supports `medium`

### Changed

- `Spinner`, `Icon`, `Link Pure`, `Button Pure`, `Link`, `Link Social`, `Button`, `Checkbox Wrapper`,
  `Radio Button Wrapper`, `Popover`, `Modal`, `Select Wrapper`, `Tag`, `Tag Dismissible`, `Textarea Wrapper`,
  `Inline Notification`, `Banner`, `Toast`, `Grid`, `Flex`, `Pagination`, `Scroller`, `Accordion`, `Text`,
  `Text Field Wrapper`, `Content Wrapper`, `Segmented Control`, `Tabs`, `Tabs Bar`, `Headline` and `Fieldset Wrapper`
  match new design language
- `Icon` supports
  `primary | contrast-low | contrast-medium | contrast-high | notification-success | notification-warning | notification-error | notification-info | inherit`
  for `color` prop
- Default value of prop `width` of `Banner` has changed from `basic` to `extended`
- Default value of prop `action-icon` of `Inline Notification` has changed from `arrow-head-right` to `arrow-right`
- Default value of prop `name` of `Icon` has changed from `arrow-head-right` to `arrow-right`
- Default value of prop `variant` of `Link` and `Button` has changed from `secondary` to `primary`

#### Removed

- Custom slotted CSS for mostly all components. Equivalent styles are now provided by `getInitialStyles()` partial
  instead.
- `applyNormalizeStyles` option from `getInitialStyles()` partial which is applied by default now.

## [2.20.0] - 2023-02-06

## [2.20.0-rc.1] - 2023-02-06

## [2.20.0-rc.0] - 2023-01-30

### Added

- `applyNormalizeStyles` option for `getInitialStyles()` partial which includes basic css styles for Light DOM

## [2.19.1-rc.1] - 2023-01-18

### Added

- `jsdom-polyfill` subpackage is available at `@porsche-design-system/components-{js|angular|react|vue}/jsdom-polyfill`
  and can be used to have working web components in jsdom based tests (e.g. jest)
- `testing` subpackage is available at `@porsche-design-system/components-{js|angular|react|vue}/testing` to provide
  `getByRoleShadowed`, `getByLabelTextShadowed` and `getByTextShadowed` utilities which use `@testing-library/dom`
  queries internally to support Shadow DOM
- Validation if `prefix` is already reserved by a different version upon initialization of the Porsche Design System

### Fixed

- `componentsReady()` waits for Porsche Design System being initialized before checking components which can happen in
  certain test scenarios without partials

## [2.19.1-rc.0] - 2023-01-18

### Fixed

- Bug in `@porsche-design-system/components-react/ssr` where in some cases during SSG an error was thrown when
  components render their children conditionally

## [2.19.0] - 2022-12-22

## [2.19.0-rc.2] - 2022-12-22

## [2.19.0-rc.1] - 2022-12-22

### Fixed

- `Stepper Horizontal` calculation of scroll position when used within any parent that has a margin or padding

## [2.19.0-rc.0] - 2022-12-21

### Added

- Vue: typed components are available via the `@porsche-design-system/components-vue` package

### Fixed

- `Modal` focus cycle when pressing Shift Tab right after it was opened

## [2.18.0] - 2022-12-15

## [2.18.0-rc.2] - 2022-12-14

### Added

- Validation to ensure crucial partials are used.  
  **Disclaimer:** The Porsche Design System will **not** inject its initial styles anymore. Please use the
  `getInitialStyles()` partial to reduce flash of unstyled content (FOUC) as described here:
  [getInitialStyles() documentation](https://designsystem.porsche.com/v2/partials/initial-styles)

### Changed

- `line-height` calculation for all components is handled CSS only now by using `ex`-unit in combination with `calc()`
  which gives the best performance, the easiest possible integration and respects UI best practices in having **larger**
  `line-height` values for **small** `font-size` definitions and **smaller** `line-height` values for **larger**
  `font-size` definitions. The calculated values by CSS slightly differ compared to the ones calculated by JavaScript,
  which might result in minor visual changes.

### Fixed

- Screen reader announcements of `Textfield` and `Textarea` in `counter` mode
- Screen reader announcements in `Select Wrapper`

## [2.18.0-rc.1] - 2022-11-24

### Added

- `Carousel` now has a `rewind` property, better prev/next icons, a `max-width` for `heading` and `description` and
  support for slotted `description`

### Fixed

- `Select Wrapper` height if text is zoomed up to 200%

## [2.18.0-rc.0] - 2022-11-17

### Added

- SSR/SSG ready components using Declarative Shadow DOM for Next JS are shipped via
  `@porsche-design-system/components-react/ssr`. To use it simply change your imports.

**Important:** make sure to apply the new `getDSRPonyfill()` partial right before your closing `</body>` tag. More
information can be found here:
[getDSRPonyfill() documentation](https://designsystem.porsche.com/v2/partials/dsr-ponyfill)

```diff
- import { PorscheDesignSystemProvider, PButton, ... } from '@porsche-design-system/components-react';
+ import { PorscheDesignSystemProvider, PButton, ... } from '@porsche-design-system/components-react/ssr';
+ import { getDSRPonyfill } from '@porsche-design-system/components-react/partials';
```

### Changed

- Improve height calculation for `Accordion`
- Slotted anchor support for `Link Pure` is stricter (In case slotted `<a>` is used it must be a direct child of
  `Link Pure`)
- `getFontLinks()` partial now has `{ weights: ['regular', 'semi-bold'] }` for a default

## [2.17.0] - 2022-10-31

## [2.17.0-rc.0] - 2022-10-31

### Added

- `Link Tile`

### Fixed

- `Scroller` bug where scrollable content was not fully hidden by the gradient, when zoomed into the page.

### Changed

- Removed `!important` keyword from css property `display` of `Link Pure` and `Button Pure`

## [2.16.3] - 2022-10-21

## [2.16.3-rc.0] - 2022-10-21

### Fixed

- `Button Pure` and `Link Pure` error when using `size="inherit"` and `icon="none"`

### Changed

- Replaced all internal usage of `Text` and `Headline` components

## [2.16.2] - 2022-09-15

## [2.16.2-rc.0] - 2022-09-15

### Fixed

- Issue with `Popover` where drop-shadow is not shown correctly in Chrome >= 105
- Issue with `Carousel` and `wrap-content="true"` where the layout was out of sync with `Content Wrapper` for
  viewports >= 1760px.
- `Select Wrapper` with custom dropdown keeps attribute changes of native select options in sync if changed
  programmatically

## [2.16.1] - 2022-09-09

### Fixed

- Issue with `Options` typing import for `Carousel`

## [2.16.0] - 2022-09-08

## [2.15.1-rc.1] - 2022-09-08

### Added

- `Carousel`
- `Scroller`

### Changed

- `Stepper Horizontal` now has `size` property
- `Stepper Horizontal` uses improved focus behavior in case it becomes scrollable and scroll indicators are centered
  correctly.
- `Tabs Bar` uses improved focus behavior in case it becomes scrollable and scroll indicators are centered correctly.

## [2.15.1-rc.0] - 2022-08-24

### Fixed

- `Radio Button Wrapper` visual selection change bug in Safari >= 15.5

## [2.15.0] - 2022-08-22

## [2.15.0-rc.1] - 2022-08-18

### Changed

- Downgraded `@angular` to `v13` to ensure backwards compatibility of `@porsche-design-system/components-angular`

## [2.15.0-rc.0] - 2022-08-16

### Fixed

- `Popover` visual shadow bug in Safari
- `Stepper Horizontal Item` bug where pseudo styles of the counter element were overridable

## [2.15.0-beta.0] - 2022-08-05

### Fixed

- `Tabs` & `Tabs Bar` `size` property when using `BreakpointCustomizable`

### Changed

- `Modal` uses poly fluid sizing for outer spacing
- `Banner` uses poly fluid sizing for outer spacing
- `Content Wrapper` uses poly fluid sizing for inner spacing
- `Modal` min-width is slightly updated to perfectly fit into content area of `Content Wrapper` at 320px viewport width

### Added

- Validation of properties for all components
- `Text Field Wrapper` with `input type="search"` is clearable via Escape key and custom clear button across browsers
- `Text Field Wrapper` with `input type="search"` shows a "Locate me" button when `actionIcon="locate"` is set, emits
  the `action` event on click and can be put into a loading state via `actionLoading="true"`

## [2.14.0] - 2022-07-11

## [2.14.0-rc.1] - 2022-07-11

## [2.14.0-rc.0] - 2022-07-11

### Added

- `getBrowserSupportFallbackScript()` partial supporting `cdn` and `format` options as replacement for
  `includeOverlay()` of `@porsche-design-system/browser-notification` npm package
- `getCookiesFallbackScript()` partial supporting `cdn` and `format` options as replacement for `includeCookieOverlay()`
  of `@porsche-design-system/browser-notification` npm package

### Changed

- `getMetaTagsAndIconLinks()` partial to return `theme-color` meta tags with `prefers-color-scheme: {light|dark}` media
  query

## [2.13.0] - 2022-06-23

## [2.13.0-rc.5] - 2022-06-23

### Fixed

- `Stepper Horizontal Item` `state` validation
- `Button` and `Link` with `theme="dark" variant="tertiary"` and `Tag Dismissible` bug on Safari < v15.5 where wrong
  colors on hover were shown

## [2.13.0-rc.4] - 2022-06-22

### Added

- `Stepper Horizontal`

## [2.13.0-rc.3] - 2022-06-22

### Added

- `Segmented Control`

## [2.13.0-rc.2] - 2022-06-21

## [2.13.0-rc.1] - 2022-06-21

## [2.13.0-rc.0] - 2022-06-21

### Changed

- `Button`, `Button Pure` and `Switch` apply `aria-disabled="true"` instead of `disabled` attribute to native button
  internally in case `disabled` and/or `loading` property is set

## [2.12.1] - 2022-05-25

## [2.12.1-rc.0] - 2022-05-25

### Fixed

- Issue with `JssStyle` typing import

## [2.12.0] - 2022-05-19

### Changed

- npm package is prepared for public release on [npmjs.org](https://npmjs.com)

## [2.12.0-rc.2] - 2022-05-12

## [2.12.0-rc.1] - 2022-05-11

## [2.12.0-rc.0] - 2022-05-04

### Added

- `Table Head Cell` now has a `multiline` property

### Changed

- `Headline` has no `hypens` / `overflow-wrap` style by default
- Partials now throw an exception if they are executed in browser

### Fixed

- Exception in `Headline`, `Select Wrapper`, `Text` and `Text List` when changing `theme` prop from `dark` to `light`
- `getInitialStyles()` partial now returns `.hydrated` styles, too

## [2.11.0-skeletons] - 2022-04-21

## [2.11.0] - 2022-04-21

## [2.11.0-rc.0] - 2022-04-20

### Added

- `Tag`
- `Tag Dismissible`

## [2.10.0-skeletons] - 2022-04-13

## [2.10.0] - 2022-04-13

## [2.9.3-rc.1] - 2022-04-06

### Added

- `Text Field Wrapper` now has a `showCharacterCount` property which can be used to hide the character count when a
  `maxLength` attribute is set on the wrapped `input`.
- `Textarea Wrapper` now has a `showCharacterCount` property which can be used to hide the character count when a
  `maxLength` attribute is set on the wrapped `textarea`.

## [2.9.3-rc.0-skeletons] - 2022-03-29

## [2.9.3-rc.0] - 2022-03-28

### Added

- `Text Field Wrapper` supports `unit` property on `input type="text"`
- `Marque` optional configurable clickable/focusable area by defining padding on host element

### Fixed

- `Tabs Item` improved accessibility
- Angular: circular dependency in development mode in `2.9.2-skeletons`

## [2.9.2-skeletons] - 2022-03-24

### Added

- **[EXPERIMENTAL]** `getInitialStyles` partial now accepts a `skeletonTagNames` array of component names that will
  initially have skeleton styles while the Porsche Design System is loading
- **[EXPERIMENTAL]** `Button`, `Button Pure`, `Checkbox Wrapper`, `Fieldset Wrapper`, `Link`, `Link Pure`,
  `Link Social`, `Radio Button Wrapper`, `Select Wrapper`, `Text Field Wrapper`, `Textarea Wrapper` can now have initial
  skeleton styles when passed as `skeletonTagNames` to the `getInitialStyles` partial

## [2.9.2] - 2022-03-24

## [2.9.2-rc.1] - 2022-03-23

### Fixed

- Bug caused by Chrome where hover styles of `Link Pure` are not displayed correctly

## [2.9.2-rc.0] - 2022-03-22

### Added

- Normalized font behavior (`hyphen`, `overflow-wrap` and `text-size-adjust`) across components

### Fixed

- `Modal` scrolling and pinch to zoom on iOS
- `Modal` initial position if scrollable
- `Table Head Cell` sort icon `asc` + `desc`

## [2.9.1] - 2022-03-10

## [2.9.1-rc.0] - 2022-03-09

### Added

- Styles for slotted `<button>` in `Text`

### Changed

- `Modal` heading and aria validation happens only when open

### Fixed

- React: bundling format of partials

## [2.9.0] - 2022-02-28

## [2.9.0-rc.1] - 2022-02-25

### Fixed

- `Modal` focus trap respecting elements in shadow DOM and dynamically added/removed elements on first level
- `Tabs Item` focus outline on click in Safari
- Error while using partials in Vanilla JS and Angular

## [2.9.0-rc.0] - 2022-02-16

### Added

- `getFontFaceStylesheet` returns additional `<link>` tags with `rel="preconnect"` and `rel="dns-prefetch"`
- Option `format` to partials `getFontFaceStylesheet`, `getComponentChunkLinks()`, `getFontLinks()`, `getIconLinks()`,
  `getInitialStyles()`, `getLoaderScript()` and `getMetaTagsAndIconLinks()`

#### Deprecated

- The option `withoutTags` of partials `getFontFaceStylesheet`, `getComponentChunkLinks()`, `getFontLinks()`,
  `getIconLinks()`, `getInitialStyles()`, `getLoaderScript()` and `getMetaTagsAndIconLinks()` is deprecated and will be
  removed in `v3.0.0`. Please use `format: 'jsx'` instead.

```diff
- <link rel="stylesheet" href={getFontFaceStylesheet({ withoutTags: true })} crossOrigin="true" />
+ {getFontFaceStylesheet({ format: 'jsx' })}
```

## [2.9.0-beta.1] - 2022-01-27

### Added

- `:focus-visible` content of selected Tab in `Tabs` component gets focus styling
- Improved accessibility of `Text Field Wrapper` and `Textarea Wrapper` when `maxlength` attribute is set
- `Modal` aria property
- `Modal` class for slotted elements to make content full-width

### Changed

- `Button Pure` and `Link Pure` removed `position: relative` imposition, make sure to **not** override it with
  `position: static`

### Fixed

- `Modal` close button styles when no heading is passed

## [2.9.0-beta.0] - 2022-01-18

### Added

- React: `getByRoleShadowed`, `getByLabelTextShadowed` and `getByTextShadowed` utilities which uses
  `@testing-library/dom` queries internally to support Shadow DOM

### Fixed

- React: `UnhandledPromiseRejectionWarning` when using `skipPorscheDesignSystemCDNRequestsDuringTests()`

## [2.8.0] - 2022-01-17

### Fixed

- Accessibility issue of `Icon` component in Windows High Contrast Mode in Chromium Browser

## [2.8.0-rc.0] - 2022-01-14

### Added

- Support for `tabindex` attribute on `Button`, `Button Pure`, `Switch`, `Link`, `Link Pure` and `Link Social`

### Changed

- `:focus-visible` style matches outline color of `Button` while hovered

#### Deprecated

- The `tabbable` property of `Button`, `Button Pure` and `Switch` is deprecated and will be removed in `v3.0.0`. Please
  use `tabindex` instead.

```diff
- <p-button tabbable="false">Some button</p-button>
+ <p-button tabindex="-1">Some button</p-button>
```

## [2.8.0-beta.3] - 2021-12-22

### Added

**Disclaimer:** The provided themes `light-electric` and `dark-electric` are just a proof of concept, it's **not**
accessible regarding its color contrast and might even be removed in an upcoming major release again.

- `light-electric` theme for `Switch`
- `dark-electric` theme for `Button Pure` and `Link Pure`
- Character counter to `Text Field Wrapper` and `Textarea Wrapper` if `maxlength` is present on `input type="text"` and
  `textarea`

### Changed

- `:focus-visible` style matches outline color of `Switch` while hovered

### Fixed

- Box model of `Button Pure`

## [2.8.0-beta.2] - 2021-12-22

### Fixed

- `Content Wrapper` regression for `!important` style

### Added

- Usage validation for `Link`, `Link Pure` and `Link Social`

## [2.8.0-beta.1] - 2021-12-16

### Fixed

- `Select Wrapper` validation of select element

## [2.8.0-beta.0] - 2021-12-15

### Changed

- Angular: increased peer dependency to `>=12.0.0 <14.0.0`

## [2.7.0] - 2021-12-14

## [2.7.0-rc.0] - 2021-12-14

#### Removed

- `offset-bottom` prop of `Toast` (use `--p-toast-position-bottom` CSS variable instead)

## [2.7.0-beta.6] - 2021-12-08

### Added

- `Popover`

## [2.7.0-beta.5] - 2021-12-07

### Added

**Disclaimer:** The provided theme `light-electric` is just a proof of concept, it's **not** accessible regarding its
color contrast and might even be removed in an upcoming major release again.

- `light-electric` theme for `Accordion`, `Link`, `Link Pure`, `Button`, `Button Pure`, `Tabs`, `Tabs Bar`

## [2.7.0-beta.4] - 2021-12-02

## [2.7.0-beta.3] - 2021-11-30

### Added

- `Accordion` uses `MutationObserver` fallback when no `ResizeObserver` is available in older browsers

### Fixed

- `Link` and `Link Social` not adapting slotted anchor to the width of the element

## [2.7.0-beta.2] - 2021-11-24

### Added

- `Toast`

### Fixed

- `Banner` animations respect offset correctly

## [2.7.0-beta.1] - 2021-11-16

### Fixed

- `Headline` applies `align` and `ellipsis` prop correctly

## [2.7.0-beta.0] - 2021-11-11

### Added

- New `aria` property for `ARIA` attribute handling for: `Button`, `Button Pure`, `Icon`, `Link`, `Link Pure`, `Marque`,
  `Spinner`

### Fixed

- React: warnings about `useLayoutEffect` in SSR context

## [2.6.1] - 2021-11-05

### Fixed

- Prevent breaking entire Porsche Design System due to lacking support of `ResizeObserver`, however `Accordion` still
  requires it

## [2.6.0] - 2021-11-04

### Added

- `unit` and `unitPosition` properties to `Text Field Wrapper`

## [2.6.0-beta.0] - 2021-10-29

### Changed

- Use `Heiti SC` (pre-installed on iOS/macOS) and `SimHei` (pre-installed on Windows) as Chinese fallback font

### Added

- `Marque` uses `webp` images for browsers that support it
- `Inline Notification`
- `Icon` now supports `success` for `name` property

### Fixed

- Colors of `Banner` for dark theme
- Replaced CSS `inset` property with `top`, `left`, `right` and `bottom` for browser compatibility
- Opening and closing transition of `Modal`

## [2.5.1-beta.0] - 2021-10-11

### Fixed

- Possible exceptions when components get unmounted directly

## [2.5.0] - 2021-10-04

### Added

- `SimHei` and `黑体` as fallback for all components' `font-family`

## [2.5.0-beta.1] - 2021-09-28

### Changed

- React: improved render behavior of components

## [2.5.0-beta.0] - 2021-09-22

### Added

- React: utility function `skipPorscheDesignSystemCDNRequestsDuringTests`

## [2.4.0] - 2021-09-21

## [2.4.0-beta.2] - 2021-09-21

### Added

- `Link Social` and `Icon` now support `kakaotalk`, `naver`, `reddit` and `tiktok`
- JSS caching mechanism to improve style performance

### Changed

- Alignment of `linkedin` icon
- Improved accessibility of `Select Wrapper`
- `Icon` loading behaviour to non-blocking, components using the `Icon` will no longer wait for it to load
- Validation messages of `Fieldset Wrapper` have now an additional icon representing the validation state

### Fixed

- Box model of `Link Pure`
- Focus of `Link Pure` with slotted anchor and hidden label
- Focus cycling of `Modal` without focusable children
- Suppress CORS error

## [2.4.0-beta.1] - 2021-08-26

### Added

- `active` property to `Button Pure`

## [2.4.0-beta.0] - 2021-08-26

### Added

- `icon` property of `Button Pure` and `Link Pure` was extended by `none` value
- `alignLabel` and `stretch` property to `Button Pure` and `Link Pure`

### Changed

- Improved `:focus-visible` and `:hover:focus-visible` colors for `Link Social` and `Link`
- Improved slotted `<a>` coloring in dark theme for `Link Social` and `Link`
- Validation messages of `Checkbox Wrapper`, `Radio Button Wrapper`, `Select Wrapper`, `Textarea Wrapper` and
  `Text Field Wrapper` have now an additional icon representing the validation state
- `Modal` backdrop behavior to close modal on mouse-down

### Fixed

- Slotted `<a>` coloring in dark theme for `Text`, `Headline`, `Text List`, `Banner`, `Select Wrapper` and `Link Pure`
- Wrong background color of scrollable `Modal`'s backdrop in Safari

## [2.3.0] - 2021-07-28

## [2.3.0-beta.3] - 2021-07-28

### Changed

- `Accordion` reduce paddings, vertically align carets to the first heading row, adjust border color and hover styles

### Fixed

- `Text Field Wrapper` accessibility of type password and search

## [2.3.0-beta.2] - 2021-07-15

### Added

- `Checkbox Wrapper`, `Radio Button Wrapper`, `Select Wrapper`, `Textarea Wrapper` and `Text Field Wrapper` now reflect
  changes of the `required` attribute on their child component
- `multiline` property to `Table Cell`
- Partial function `getLoaderScript()` to initialize Porsche Design System as early as possible

### Fixed

- `Table Head Cell` uses semi bold instead of bold as font weight
- Transition of `Modal`

## [2.3.0-beta.1] - 2021-07-08

### Added

- `Accordion`

### Changed

- Removed initial delay of `Banner`

## [2.3.0-beta.0] - 2021-07-01

### Added

- `Table`
- Angular: export types from package root
- Accessibility icon

### Changed

- `Button`, `Button Pure` and `Switch` are now focusable while in `loading` state
- `Text` and `Headline` inherits white-space CSS property
- React: sync component props via property instead of attribute

### Fixed

- Angular: support `"strictTemplates": true` option in `tsconfig.json`
- Use correct icon for `arrow-last` and `arrow-first` in `Icon`, `Button` and `Link` components

## [2.2.1] - 2021-06-08

### Changed

- Optimize vertical alignment of `Modal`

### Fixed

- URL in inject global style warning

## [2.2.1-beta.1] - 2021-06-02

### Fixed

- Margin of `Tabs Bar` within `Tabs` for Firefox and Safari
- SVG of `Icon` is not removed after prop change, e.g. on color change
- Fullscreen behavior of `Modal` on screens larger than 1760px

## [2.2.0] - 2021-05-19

### Fixed

- `Text` inside `Button` now has the proper size on iOS Safari when changing to and from landscape mode
- `Banner` can now be re-opened after closing
- Closing one `Banner` will not close other `Banners` on the site

## [2.2.0-beta.2] - 2021-05-12

### Fixed

- `Select Wrapper` value changes are now reflected correctly
- `Select Wrapper` dark theme background color if used with `filter` prop

## [2.2.0-beta.1] - 2021-05-05

### Added

- Partial function `getIconLinks()` to preload Porsche Design System Icons

### Fixed

- `Text Field Wrapper` spacing in Safari

## [2.2.0-beta.0] - 2021-05-05

### Added

- Partial function `getMetaTagsAndIconLinks()` to simplify cross device fav and meta icons

## [2.1.0] - 2021-05-03

## [2.1.0-beta.0] - 2021-05-03

### Added

- `Switch`

### Changed

- `Text` automatically breaks words/strings into new line being too long to fit inside their container
- `Headline` automatically breaks words/strings into new line being too long to fit inside their container
- Extended `Fieldset Wrapper` with `labelSize`, `required`, `state` and `message` properties. If the `Fieldset Wrapper`
  is set to required only the label of the **Fieldset Wrapper** gets an asterisk. It is removed from all wrapped child
  components, as long as they are Porsche Design System form elements.

## [2.0.3] - 2021-04-28

## [2.0.3-beta] - 2021-04-28

### Fixed

- Angular: events firing twice in `Pagination`, `Modal`, `Tabs`, `Tabs Bar` and `Banner` component

## [2.0.2] - 2021-04-21

## [2.0.2-beta.0] - 2021-04-20

### Fixed

- TypeScript build errors due to duplicate declarations in `types.d.ts`

## [2.0.1] - 2021-04-16

### Fixed

- Visual appearance of `Checkbox Wrapper` in iOS Safari
- A bug where `Text Field Wrapper` would throw an error when reattaching to DOM too quickly
- Visual bug in Firefox when zooming out `Text Field Wrapper`, `Checkbox Wrapper` and `Textarea Wrapper`
- Angular: streamline component styles in dark theme

### Changed

- Aligned focus states of `Checkbox Wrapper` and `Radio Button Wrapper` across browsers

## [2.0.0] - 2021-04-13

In keeping with [Semver](https://semver.org), Porsche Design System v2.0.0 was released due to changes in the API,
fundamental changes in loading behavior and others. With our new major version `v2.0.0` there are some important changes
that you should watch out for. To make the migration from `v1.5.x` to our current `v2.0.0` easier, we offer a few
guidelines.

## General changes / improvements:

### All components, icons, fonts, styles and marque of the Porsche Design System are loaded versioned and chunked from a central CDN

This way all web based digital Porsche products share and use the cached and versioned assets regardless of the JS
framework used to improve loading performance across the Porsche group. Only a tiny (1.4kb sized) Porsche Design System
loader script gets bundled into your application code. Everything else gets loaded versioned, cached and chunked from a
central CDN ([read more](https://designsystem.porsche.com/v3/must-know/performance/cdn)). However, this also means that
you will need an **Internet connection** to render the components in a browser (possibly relevant for development stage
or intranet applications).

### Enabling Micro Frontend Architecture

In case of a micro-frontend architecture, multiple instances and versions of the Porsche Design System can be combined
in a final application by configurable prefixing technique of the Porsche Design System components during runtime.
Please refer to our framework specific guidelines
[Vanilla JS](https://designsystem.porsche.com/v2/start-coding/vanilla-js),
[Angular](https://designsystem.porsche.com/v2/start-coding/angular) and
[React](https://designsystem.porsche.com/v2/start-coding/react).

### Prevent Flash of Unstyled Content (FOUC) and Flash of Unstyled Text (FOUT)

To prevent FOUC/FOUT, the Porsche Design System offers various partials as part of the
`@porsche-design-system/components-{js|angular|react}` package to ensure all necessary Porsche Design System fonts and
components are fully loaded. If you've used the `@porsche-design-system/partials` package previously, stop using it and
replace the integration with the partials provided by `@porsche-design-system/components-{js|angular|react}` package.
Have a look at our [FOUC/FOUT guidelines](https://designsystem.porsche.com/v3/must-know/performance/loading-behaviour).

```diff
- <%= require('@porsche-design-system/partials').getPorscheDesignSystemCoreStyles() %>
+ <%= require('@porsche-design-system/components-{js|angular|react}/partials').getInitialStyles() %>

- <%= require('@porsche-design-system/partials').getFontFaceCSS() %>
+ <%= require('@porsche-design-system/components-{js|angular|react}/partials').getFontFaceStylesheet() %>

- <link rel="preload" href="path/to/webfont/nameOfWebFontFile" as="font" type="font/woff2" crossorigin />
+ <%= require('@porsche-design-system/components-{js|angular|react}/partials').getFontLinks({ weights: ['regular', 'semi-bold'] }) %>
```

### Added support for China CDN

Our CDN is configured to forward requests to Chinese CDN automatically when necessary. So you're good to go without any
configuration or multiple region specific builds of your application. However, if you are aiming for the maximum
possible performance in China, you can configure which CDN the Porsche Design System must use. Please follow our
[CDN guidelines](https://designsystem.porsche.com/v3/must-know/performance/cdn) for more information.

### New/optimized components

- **Tabs**
- **Tabs Bar**
- **Banner**
- **Modal**
- Headline
- Select
- Pagination
- Button
- Button Pure
- Link
- Link Pure
- Spinner
- Checkbox
- Radio Button

### Improved TypeScript support for Angular and React

To ensure the best possible typing support, we have refactored our Angular and React wrappers which integrate the native
web components of the Porsche Design System.

### componentsReady() works reliable

Because the Porsche Design System components get loaded async at the time they are needed, it might be relevant within
your application or test automation to know when those have been initialized. Therefore, we provide in all three
`@porsche-design-system/components-{js|angular|react}')` packages a reliable helper function `componentsReady()`.
[Read more about it](https://designsystem.porsche.com/v3/developing/components-ready).

### Removed "blur on focus"

Now focus styling is only applied when you navigate through keyboard and ignored by mouse interaction for browsers
supporting `:focus-visible` otherwise it will fallback to `:focus` CSS implementation.

### Changed focus styling for a better compromise between accessibility and visual appearance

Color and outline of general focus styling has changed to `currentColor` for light/dark theme with an outline of 1px
width/offset. If you have custom components build with the usage of our `@porsche-design-system/utilities` package then
update it to the latest version.

### Improved geometry of Porsche Next font

For better alignment and readability we've changed the geometry of the Porsche Next font which results in a visual
change of font size and spacing.

### Dropped support for IE11 and EdgeHTML according to Porsche's official browser strategy 2021

If you still need to support these browsers, you have to stick to `v1.5.x`. We offer a Browser Notification package
`@porsche-design-system/browser-notification` to alert users that these browsers are no longer supported. It supports a
blocking layer (to be used with Porsche Design System `v2.x`), or a dismissible banner (to be used with Porsche Design
System `v1.x`). Please refer to our
[Browser compatibility guidelines](https://designsystem.porsche.com/v3/must-know/browser-compatibility).

### Changed default type of Button and Button Pure

To be in sync with native `<button>` behavior we've changed the default `type` of **Button** and **Button Pure**
component. Those components will render a button within their Shadow DOM as `<button type="submit">` ( previously
`<button type="button">`).

- `submit`: The button submits the form data to the server. This is the default if the attribute is not specified for
  buttons associated with a `<form>`, or if the attribute is an empty or invalid value.
- `button`: The button has no default behavior, and does nothing when pressed by default. It can have client-side
  scripts listen to the element's events, which are triggered when the events occur.

### Changed support for wrapped links around Link, Link Pure and Link Social component

Due to the support for setting links (`<a href="#">`) in our **Link**, **Link Pure** and **Link Social** components as
child, we've removed support for styling the anchor tag (`<a>`) when it surrounds the component. So we recommend
changing the position of the `<a>` tag from wrapping the component to a direct slot (child) of it.

```diff
- <a href="#"><p-link>Some label</p-link></a>
+ <p-link><a href="#">Some label</a></p-link>

- <a href="#"><p-link-pure>Some label</p-link-pure></a>
+ <p-link-pure><a href="#">Some label</a></p-link-pure>

- <a href="#"><p-link-social>Some label</p-link-social></a>
+ <p-link-social><a href="#">Some label</a></p-link-social>
```

### Automatic \* asterisk symbol to form field labels

We added an automatic generated _ asterisk symbol to form field labels which have the required attribute. This might
lead to a doubled _ symbol if you set one by yourself.

```diff
- <p-text-field-wrapper label="Some label *"><input type="text" name="some-name" required /></p-text-field-wrapper>
+ <p-text-field-wrapper label="Some label"><input type="text" name="some-name" required /></p-text-field-wrapper>

- <p-checkbox-wrapper label="Some label *"><input type="checkbox" name="some-name" required /></p-checkbox-wrapper>
+ <p-checkbox-wrapper label="Some label"><input type="checkbox" name="some-name" required /></p-checkbox-wrapper>

- <p-radio-button-wrapper label="Some label *"><input type="radio" name="some-name" required /></p-radio-button-wrapper>
+ <p-radio-button-wrapper label="Some label"><input type="radio" name="some-name" required /></p-radio-button-wrapper>

- <p-radio-button-wrapper label="Some label *"><input type="radio" name="some-name" required /></p-radio-button-wrapper>
+ <p-radio-button-wrapper label="Some label"><input type="radio" name="some-name" required /></p-radio-button-wrapper>

- <p-textarea-wrapper label="Some label *"><textarea name="some-name" required></textarea></p-textarea-wrapper>
+ <p-textarea-wrapper label="Some label"><textarea name="some-name" required></textarea></p-textarea-wrapper>

- <p-select-wrapper label="Some label *"><select name="some-name" required><option>A</option></select></p-select-wrapper>
+ <p-select-wrapper label="Some label"><select name="some-name" required><option>A</option></select></p-select-wrapper>
```

### Shadow DOM

`Flex`, `Flex Item`, `Grid` and `Grid Item` now use Shadow DOM, thus you are not able to overwrite styles defined by
these components any longer.

---

## Angular

### Integration of Angular components

In the past it was possible to provide a token called `PREVENT_WEB_COMPONENTS_REGISTRATION` which prevented the
registration of the Porsche Design System components and loading of polyfills. Due to the fact that we no longer provide
/ need poly filling, we have completely removed the token. For advanced usage please
[read further](https://designsystem.porsche.com/v2/start-coding/angular).

---

## React

### Integration of React components

In the past `@porsche-design-system/components-react` components have initialized the **Porsche Design System Loader**
automatically as soon as a component was imported. With `v2.x` you have to import the `PorscheDesignSystemProvider` once
in your `index.tsx` which then initializes the **Porsche Design System Loader**, e.g. like:

```diff
  // index.tsx

  import ReactDOM from 'react-dom';
  import { PorscheDesignSystemProvider } from '@porsche-design-system/components-react';
  import { App } from './App';

  ReactDOM.render(
    <React.StrictMode>
+     <PorscheDesignSystemProvider>
        <App />
+     </PorscheDesignSystemProvider>
    </React.StrictMode>,
    document.getElementById('root')
  );
```

For advanced usage please [read further](https://designsystem.porsche.com/v2/start-coding/react).

#### Jsdom Polyfill for React / Jest / jsdom test automation

We removed test mocks for React / Jest / jsdom as Shadow DOM is supported since jsdom v12.2.0. Instead, we provide a
Jsdom Polyfill (exclusivly for `@porsche-design-system/components-react` package) fixing missing implementation of jsdom
which the Porsche Design System relies on. **Note:** If your test includes Porsche Design System components, make sure
to wrap the component you want to test with a PorscheDesignSystemProvider in order to avoid exceptions. For more
information please [read further](https://designsystem.porsche.com/v2/start-coding/react).

---

## Vanilla JS

### Integration of Vanilla JS components

With `v1.x` of the Porsche Design System you've had to copy all needed JS files of
`@porsche-design-system/components-js` into your target directory and include the ES5 and ESM loader snippet. Now you
only need to copy one `index.js` file and initialize the Porsche Design System like in the example below:

```diff
  <!DOCTYPE html>
  <html lang="en">
    <head>
      <meta charset="utf-8">
      <meta name="viewport" content="width=device-width,initial-scale=1.0">
      <title>Porsche Design System</title>
-     <script nomodule src="PATH/TO/PACKAGE/@porsche-design-system/components-js/dist/porsche-design-system/porsche-design-system.js"></script>
-     <script type="module" src="PATH/TO/PACKAGE/@porsche-design-system/components-js/dist/porsche-design-system/porsche-design-system.esm.js"></script>
+     <script src="PATH/TO/PACKAGE/@porsche-design-system/components-js/index.js"></script>
    </head>
    <body>
+     <script type="text/javascript">
+       porscheDesignSystem.load();
+     </script>
      <p-headline variant="headline-1">Some text</p-headline>
    </body>
  </html>
```

For advanced usage please [read further](https://designsystem.porsche.com/v2/start-coding/vanilla-js).

---

## [2.0.0-rc.10] - 2021-04-12

### Changed

- `Tabs` and `Tabs Bar` now respect dynamic additions / removals of `p-tabs-item`, `a` and `button` elements. Make sure
  to update the `activeTabIndex` when mutating elements
- Improved performance of `Text`, `Button Pure` and `Link Pure` when `size` is not `inherit`

### Added

- `Grid` now has a `wrap` and `gutter` property
- Components (`Grid Item`, `Flex Item`, `Tabs Item` and `Text List Item`) that require a specific parent (`Grid`,
  `Flex`, `Tabs` and `Text List`) will now throw an error if used without that parent

### Fixed

- Visual appearance of `Checkbox Wrapper` and `Radio Button Wrapper` reflect the state of the wrapped `input` element

## [2.0.0-rc.9] - 2021-03-26

### Added

- `Button Group` component
- Fullscreen property for `Modal` on mobile

### Changed

- Spacings, heading and sizes of `Modal`

### Fixed

- Prevent duplicate loading of `porsche-design-system.v2.x.HASH.js` chunk when using `getComponentChunkLinks()` partial

## [2.0.0-rc.8] - 2021-03-17

### Added

- Support for full height `Content Wrapper` with flex
- `Tabs Bar` now supports `undefined` as `activeTabIndex`

### Changed

- `Tabs Bar` has a new default `activeTabIndex`, which is `undefined`
- `Tabs Bar` does not work by itself anymore. The `activeTabIndex` needs to be controlled from the outside
  ([read more](https://designsystem.porsche.com/v2/components/tabs-bar/examples))
- Background Color of `Select Wrapper` in `dark` theme to meet accessibility criteria

## [2.0.0-rc.7] - 2021-03-15

### Fixed

- Make shadowed `Flex` and `Grid` work in Firefox + Safari

## [2.0.0-rc.6] - 2021-03-11

### Changed

- Make `Grid` and `Grid Item` use Shadow DOM
- Make `Flex` and `Flex Item` use Shadow DOM

## [2.0.0-rc.5] - 2021-03-09

### Added

- Configurable background color of `Content Wrapper`
- `italic` font-style in `Text` is now overridden with `normal`

### Fixed

- Usage of `Select Wrapper` within custom elements
- A bug that caused `Spinner` to be displayed in a wrong size

## [2.0.0-rc.4] - 2021-03-01

### Changed

- Filter of `Select Wrapper` supports substring search

### Fixed

- Build error in SSR

## [2.0.0-rc.3] - 2021-02-17

### Added

- React: utility function `skipCheckForPorscheDesignSystemProviderDuringTests`
- React: tree shaking for component wrappers

### Fixed

- Angular: error in `Checkbox Wrapper`, `Radio Button Wrapper` and `Text Field Wrapper` when `input[type]` is bound

## [2.0.0-rc.2] - 2021-02-12

### Added

- Validate usage of `Checkbox Wrapper`, `Radio Button Wrapper`, `Select Wrapper`, `Text Field Wrapper` and
  `Textarea Wrapper`

## [2.0.0-rc.1] - 2021-02-04

### Added

- Partial function `getComponentChunkLinks()` to preload Porsche Design System Components

### Changed

- Added a space before asterisk (`*`) when `input`, `textarea` or `select` have `required` attribute within form wrapper
  components
- Renamed partial `getFontLinks()` option from `weight` to `weights`

### Fixed

- A bug in `Tabs Bar` where the nextButton was mistakenly rendered.
- A bug where `Icon` was not rendered when using `lazy` property.
- A bug in `Text Field Wrapper` with input type password where characters would overlap the icon.

## [2.0.0-rc.0] - 2021-01-29

### Added

- Link support for `Marque`
- Sizing options `'responsive' | 'small' | 'medium'` for `Marque`

### Changed

- Angular: added static `load()` function `PorscheDesignSystemModule` for custom prefix
- Hide up/down spin button when using **Text Field** with `type="number"` in Firefox

### Fixed

- Angular: typings
- React: correct handling of `ref` property
- Unhandled exception in `Select Wrapper` if `selected` and `disabled` attributes are set on the same option
- A bug in `Tabs Bar` where scrolling was broken when a tab was selected
- A bug in `Tabs Bar` where the `nextButton` was always rendered

## [2.0.0-alpha.13] - 2021-01-26

### Added

- Partial function `getFontLinks()` to prevent **Flash of Unstyled Text** (FOUT)

### Fixed

- React: correct handling of `className` property

## [2.0.0-alpha.12] - 2021-01-20

### Added

- Partial function `getInitialStyles()` to prevent **Flash of Unstyled Content** (FOUC)
- Partial function `getFontFaceStylesheet()` to prevent **Flash of Unstyled Text** (FOUT)

### Changed

- React: `PorscheDesignSystemProvider` needs to wrap application
- React: component props have to be camelCase
- React: `PorscheDesignSystemProvider` is needed while testing components

### Fixed

- React: typings
- React: support of objects for property values

#### Removed

- React: `getPrefixedComponents`, prefixing is handled by `PorscheDesignSystemProvider`

## [2.0.0-alpha.11] - 2021-01-08

### Changed

- Precision of relative line height
- Changed color of `neutral contrast low`

## [2.0.0-alpha.10] - 2020-12-14

### Added

- `native` property to `Select Wrapper` to force rendering of native Browser select dropdown
- Extended flexibility of `Headline`

### Changed

- Some styling improvements of `Select Wrapper`

### Fixed

- Jsdom Polyfill `fetch` error

## [2.0.0-alpha.9] - 2020-12-09

### Fixed

- Improved reliability of `componentsReady()`

### Changed

- Jsdom Polyfill `console.warn` behaviour

## [2.0.0-alpha.8] - 2020-12-03

### Fixed

- A bug where `Modal` did not remove `overflow=hidden` on document body.

## [2.0.0-alpha.7] - 2020-11-26

### Added

- Jsdom Polyfill

#### Removed

- Jsdom Mocks
- Global "blur on focus" script

### Changed

- Default dropdown direction of `SelectWrapper` from `down` to `auto`
- Made API of `Tabs` consistent with `Tabs Bar`
- Removed transition for focus styling
- Use `:focus-visible` as default and `:focus` as fallback for focusable elements

### Fixed

- The Selected element of `SelectWrapper` dropdown keeps now in sync with native selection if changed programmatically
- Invalid search results get cleared if `SelectWrapper` becomes focus state
- Some bugs in `TabsBar`
- Minification of dynamic slotted content styles
- An issue where `Pagination` throws console errors if disconnected from dom.

## [2.0.0-alpha.6] - 2020-10-28

### Changed

- default `type` of `Button` and `Button Pure` to `submit`

### Fixed

- Typings

## [2.0.0-alpha.5] - 2020-10-26

### Added

- `Modal` component

### Fixed

- Typing for `pageChange` event of `Pagination` component
- Typings

### Changed

- Focus styling

## [2.0.0-alpha.4] - 2020-10-14

### Added

- Custom filter to `Select Wrapper` component
- DropDown direction property to `Select Wrapper` component
- Display `*` after label when `input`, `textarea` or `select` have `required` attribute within form wrapper components
- `Tabs` component
- `Tabs Bar` component
- `Banner` component

#### Removed

- Default `position: relative;` style of `Link Pure` and `Button Pure`

### Fixed

- `Spinner` zooming bug on Safari

## [2.0.0-alpha.3] - 2020-09-11

### Added

- Support to load assets from China CDN directly via browser flag: `PORSCHE_DESIGN_SYSTEM_CDN = 'cn';`

#### Removed

- Support for `<a>` wrapped `Link` and `Link Pure`

## [2.0.0-alpha.2] - 2020-08-20

## [2.0.0-alpha.1] - 2020-08-17

### Changed

- Removed classnames dependency
- Stencil Core `taskQueue` from `congestionAsync` to `async` for more performant component rendering

### Fixed

- Focus input on label click of `Checkbox Wrapper` and `Radio Button Wrapper`

## [1.5.6] - 2020-10-15

## [1.5.6-rc.0] - 2020-10-13

### Fixed

- `Spinner` zooming bug on Safari

## [1.5.5] - 2020-09-11

## [1.5.5-rc.0] - 2020-09-07

### Changed

- Deprecated stencil lifecycle-method `componentDidUnload` to `disconnectedCallback` to fix "`selectObserver` is
  undefined" bug in `Select Wrapper` and `Pagination`

## [1.5.4] - 2020-08-25

## [1.5.4-rc.0] - 2020-08-17

### Changed

- Removed classnames dependency
- Stencil Core `taskQueue` from `congestionAsync` to `async` for more performant component rendering

### Fixed

- Focus input on label click of `Checkbox Wrapper` and `Radio Button Wrapper`
- Fix typings for `orientation` of `Divider` component

## [2.0.0-alpha.0] - 2020-08-06

### Added

- **Experimental:** Optional web component scoping mechanism during runtime to enable micro service architecture

### Changed

- Web components get lazy loaded from central CDN to improve caching strategy across Porsche's digital eco system

#### Removed

- Stop browser support for **IE11** and **EdgeHTML**

### Fixed

- Mix of `Optgroups` and `Options` on same level in `Select Wrapper` component
- Fix typings for `orientation` of `Divider` component

## [1.5.3] - 2020-08-10

## [1.5.3-rc.0] - 2020-08-10

### Fixed

- Mix of `Optgroups` and `Options` on same level in `Select Wrapper` component

## [1.5.2] - 2020-07-22

### Fixed

- Dispatch change event in `Select Wrapper`
- Stencil react-output-target SSR Bug

## [1.5.1] - 2020-07-20

### Fixed

- SVGO settings for icons
- Angular bug which causes `ngcc` to fail

## [1.5.0] - 2020-07-16

### Added

- Icons (active-cabin-ventilation, battery-full, bell, bookmark, car-battery, charging-active, charging-state, climate,
  climate-control, garage, horn, key, map, parking-brake, parking-light, preheating, send, shopping-bag, sidelights,
  user-manual, wrenches)

### Changed

- Icons (arrow-first, arrow-last, battery-empty, car, card, charging-station, question)

### Fixed

- Porsche Marque images

## [1.5.0-rc.2] - 2020-07-06

## [1.5.0-rc.1] - 2020-07-06

### Added

- **Notification Neutral** color to `color` property of `p-text` and `p-icon`

## [1.5.0-rc.0] - 2020-06-25

### Added

- `Fieldset Wrapper` component
- Improved SEO of `p-headline` and `p-text`: Added possibility to write semantic HTML tags (e.g. `<h1>-<h6>` or `<p>`,
  `<blockquote>`, etc.) directly as slotted content.
- Possibility to include anchor tags directly as slots of `Link`, `Link Pure` and `Link Social`
- `Text` new `weight` property `semibold`
- `Button Pure` label with subline pattern as slot
- `Link Pure` label with subline pattern as slot

### Changed

- `Select Wrapper` is now ready for the catwalk. It is dressed now with a custom drop down list box and gets naked by
  default on touch devices.

### Fixed

- Minor accessibility improvements of `icons` and `Text Field`
- Remove native number spinner buttons of `Text Field` with type text for Firefox
- An issue with `Button` and `Button Pure` and their `disabled` attribute

## [1.4.0] - 2020-05-14

## [1.4.0-rc.3] - 2020-05-08

### Added

- `Text List`

### Changed

- Improve caching strategy for fonts by content-based hash
- Improve caching strategy for marque by content-based hash
- Dimensions and sharpness of marque
- Props for `Content Wrapper`

## [1.4.0-rc.2] - 2020-05-06

### Added

- `Content Wrapper`
- Description property to `p-text-field-wrapper`, `p-textarea-wrapper` and `p-select-wrapper`
- `Link Social`

### Changed

- Improve accessibility of error and success states of form elements
- Aria-invalid attribute of form elements if they are in error state is now managed by component
- Rename icon name `configure` to `configurate` (prevents breaking change compared to stable v1.3.0)
- Improve `p-icon` loading behavior

### Fixed

- Display of wrong icons

#### Removed

- `safe-zone` property of `p-grid` (`Content Wrapper` should be used instead)

## [1.4.0-rc.1] - 2020-04-27

### Added

- Add `safe-zone` property to `p-grid` for outer grid margin, max-width and centering
- Submit button with search icon to `p-textfield-wrapper` type search

### Changed

- Background color of readonly state in components `p-textfield-wrapper` and `p-textarea-wrapper`
- Visual appearance of icons
- Improve caching strategy for icons by content-based hash
- Cursor of Radio, Checkbox and Select
- Fixed naming of Mock from `p-textfield-wrapper` to `p-text-field-wrapper`

### Fixed

- Icon loading mechanism

## [1.4.0-rc.0] - 2020-04-09

### Added

- SSR support

## [1.3.0] - 2020-04-08

### Added

- New headline size `headline-5` to `p-headline`
- Test Mocks

### Fixed

- Text styling of Select component on focus in IE11 and Chrome on Windows 10

## [1.3.0-rc.0] - 2020-04-03

### Fixed

- Improve form elements

## [1.2.0] - 2020-03-25

### Added

- `Divider`
- Hover state for form elements

### Fixed

- Support label text of form elements for Screen readers

## [1.1.2] - 2020-03-17

### Changed

- Notification colors

## [1.1.1] - 2020-03-13

### Changed

- Icon of `Checkbox` indeterminate state

## [1.1.0] - 2020-03-11

### Fixed

- Minor improvements

## [1.1.0-rc.0] - 2020-03-02

### Added

- `Select Wrapper`
- `Checkbox Wrapper`
- `Radio Button Wrapper`
- `Textarea Wrapper`

### Fixed

- `Text Field Wrapper` toggle password visibility

## [1.0.3] - 2020-02-13

### Fixed

- JS framework compatibility

## [1.1.0-0] - 2020-02-06

### Added

- `Text Field Wrapper`

### Changed

- Add proper cursor for disabled state for `Button` and `Button Pure`

## [1.0.2] - 2020-02-04

### Fixed

- Inheritable styling of slotted content

## [1.0.1] - 2020-01-30

### Added

- Clickable area of `Link Pure` and `Button Pure` is optionally configurable by defining padding on host element

## [1.0.0] - 2020-01-28

### Added

- Cursor pointer on hover for `Button` and `Button Pure`
- Line-height gets calculated based on Porsche type-scaling formula automatically for `Text`, `Link Pure` and
  `Button Pure`
- Test helper function `componentsReady()` which indicates when lazy loaded components fully have loaded

### Changed

- Update CDN asset paths
- Improve font-weight definitions
- Rename and optimize neutral colors for `Icon` and `Text`

## [1.0.0-rc.1] - 2019-12-13

### Added

- `Headline`
- `Text`
- `Marque`
- `Button`
- `Button Pure`
- `Spinner`
- `Icon`
- `Flex`
- `Grid`
- `Link`
- `Link Pure`
- `Pagination`
- "Blur on focus"<|MERGE_RESOLUTION|>--- conflicted
+++ resolved
@@ -14,12 +14,6 @@
 
 ## [Unreleased]
 
-<<<<<<< HEAD
-### Fixed
-
-- `Button`, `Link`: rendering of `variant="ghost"` in high contrast mode (HCM)
-  ([#4032](https://github.com/porsche-design-system/porsche-design-system/pull/4032))
-=======
 ### Added
 
 - `Pin Code`, `Segmented Control`:
@@ -35,13 +29,13 @@
 - `Radio Button Wrapper`: component is deprecated. Use `Radio Group` instead.
   ([#4042](https://github.com/porsche-design-system/porsche-design-system/pull/4042))
 
-
 ### Fixed
 
 - `Select Wrapper`: disabled options in native dropdown not displayed correctly
   ([#4046](https://github.com/porsche-design-system/porsche-design-system/pull/4046))
 - `Tailwind`: change `--color-base` to `--color-canvas` to avoid conflicts with `text-base`
->>>>>>> 924339e8
+- `Button`, `Link`: rendering of `variant="ghost"` in high contrast mode (HCM)
+  ([#4032](https://github.com/porsche-design-system/porsche-design-system/pull/4032))
 
 ## [3.30.0-rc.0] - 2025-09-10
 
