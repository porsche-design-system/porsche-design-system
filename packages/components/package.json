--- conflicted
+++ resolved
@@ -5,11 +5,7 @@
   "scope": "@porsche-design-system",
   "author": "Dr. Ing. h.c. F. Porsche AG",
   "scripts": {
-<<<<<<< HEAD
-    "start": "concurrently -k -s 'first' -n 'cdn,stencil' 'serve-cdn' 'yarn build:type && PDS_IS_STAGING=1 stencil build --watch --serve'",
-=======
     "start": "concurrently -k -s 'first' -n 'cdn,stencil' 'serve-cdn' 'yarn build:iconTypes && PDS_IS_STAGING=1 stencil build --watch --serve'",
->>>>>>> 42ed8091
     "build": "yarn build:iconTypes && yarn build:stencil && yarn build:readmes && yarn build:tags",
     "build:stencil": "PDS_IS_STAGING=${PDS_IS_STAGING:-1} stencil build --docs",
     "postbuild:stencil": "yarn build:type",
