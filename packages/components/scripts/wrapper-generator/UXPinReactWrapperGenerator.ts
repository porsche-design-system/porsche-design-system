import type { TagName } from '@porsche-design-system/shared';
import { type ComponentMeta, getComponentMeta } from '@porsche-design-system/component-meta';
import { ReactWrapperGenerator } from './ReactWrapperGenerator';
import type { ExtendedProp } from './DataStructureBuilder';
import type { AdditionalFile } from './AbstractWrapperGenerator';
import { kebabCase, pascalCase } from 'latest-change-case';

type PresetsProps = { [key: string]: number | string | boolean | string[] | object | null };

type FormComponentName = 'Checkbox' | 'RadioButton' | 'SelectWrapperDummy' | 'TextField' | 'Textarea'; // the 5 form components created "manually" in uxpin-wrapper project

const addNestedIndentation = (x: string): string => `  ${x}`;

export class UXPinReactWrapperGenerator extends ReactWrapperGenerator {
  protected projectDir = 'uxpin-wrapper';
  protected hiddenComponents: TagName[] = [];

  public constructor() {
    super();
    this.ignoreComponents = [
      ...this.ignoreComponents,
      'p-canvas',
      'p-checkbox-wrapper',
      'p-content-wrapper',
      'p-fieldset-wrapper',
      'p-flex',
      'p-flex-item',
      'p-flyout-multilevel',
      'p-flyout-multilevel-item',
      'p-grid',
      'p-grid-item',
      'p-headline',
      'p-link-social',
      'p-marque',
      'p-pagination',
      'p-select-wrapper',
      'p-textarea-wrapper',
    ];

    // components which should be generated and hidden in uxpin editor
<<<<<<< HEAD
    this.hiddenComponents = ['p-text-field-wrapper', 'p-radio-button-wrapper'];
=======
    this.hiddenComponents = [
        'p-text-field-wrapper',
        'p-radio-button-wrapper',
        'p-stepper-horizontal',
        'p-stepper-horizontal-item',
    ]
>>>>>>> 3c61cb81
  }

  public getComponentFileName(component: TagName): string {
    return `${pascalCase(component.replace('p-', ''))}.tsx`;
  }

  public generateImports(component: TagName, extendedProps: ExtendedProp[], nonPrimitiveTypes: string[]): string {
    let imports = super
      .generateImports(component, extendedProps, nonPrimitiveTypes)
      .replace(/(?:useMergedClass|BreakpointCustomizable)(?:, )?/g, ''); // remove unused imports

    if (component === 'p-toast') {
      imports = imports
        .replace(/( } from '\.\.\/\.\.\/hooks';)/, ', useToastManager$1')
        .replace(/( } from '\.\.\/types';)/, ', ToastState$1');
    } else if (component === 'p-button' || component === 'p-button-pure') {
      imports = imports.replace(/, (?:ButtonType|ButtonPureType)/, '');
    } else if (component === 'p-marque') {
      imports = imports.replace(/, MarqueTarget/, '');
    } else if (component === 'p-text') {
      imports = imports.replace(/, TextSize/, '');
    }

    // when component is nested we need to fix relative imports
    if (this.shouldGenerateFolderPerComponent(component)) {
      imports = imports.replace(/'(\.\.\/)/g, "'$1$1");
    }

    return imports;
  }

  public generateProps(component: TagName, rawComponentInterface: string): string {
    const addProp = (props: string, prop: string): string => {
      return props.replace(/(};)$/, `  ${prop}\n$1`);
    };

    const removeProp = (props: string, prop: string): string => {
      return props.replace(new RegExp(`\\s\\s\\/\\*\\*(.*\\n){3}\\s\\s${prop}.*\\n`), '');
    };

    const addUxPinBindAnnotation = (props: string, prop: string, eventProp: string, eventDetail?: string): string => {
      const detailChild = eventDetail ? `.${eventDetail}` : '';
      return props.replace(
        new RegExp(`(\\s{4}\\*\\/\\s{3}${prop}\\?:.*)`),
        `\n   * @uxpinbind ${eventProp} 0.detail${detailChild}$1`
      );
    };

    const addUxPinIgnorePropAnnotation = (props: string, prop: string): string => {
      return props.replace(new RegExp(`(\\s{4}\\*\\/\\s{3}${prop}\\?:.*)`), `\n   * @uxpinignoreprop$1`);
    };

    let props = super.generateProps(component, rawComponentInterface);

    // add custom props to wrappers
    if (component === 'p-toast') {
      props = addProp(props, 'text: string;');
      props = addProp(props, 'state: ToastState;');
    } else if (component === 'p-text-field-wrapper') {
      // TODO: useful for combined component without nested DummyInputs
      // const typeLiteral = getComponentMeta(component)
      //   .requiredChildSelector!.split(',')
      //   .map((x) => `'${x.slice(x.indexOf('=') + 1, -1)}'`)
      //   .join(' | ');
      // props = addProp(props, `type?: ${typeLiteral};`);

      props = addProp(props, 'isWithinForm?: boolean;');
      props = addProp(props, 'onFormSubmit?: () => void;');
    }

    // add onClick prop for marque, buttons and links, but not button-group
<<<<<<< HEAD
    else if (component.match(/(button|link|marque|stepper-horizontal-item|tag-dismissible)(?!-group)/)) {
=======
    else if (!!component.match(/(button|link|marque|stepper-horizontal-item|tag-dismissible|crest)(?!-group)/)) {
>>>>>>> 3c61cb81
      props = addProp(props, 'onClick?: (e: MouseEvent) => void;');
    }

    // remove BreakpointCustomizable types since designers can't use JSON
    props = props.replace(/BreakpointCustomizable<(.*)>/g, '$1');

    // hidden uxpin props which allows updating property from library level in uxpin editor
    props = addProp(
      props,
      '/** @uxpinignoreprop */ \n  uxpinOnChange: (prevValue: any, nextValue: any, propertyName: string) => void;'
    );

    // remove useless props
    if (component === 'p-marque') {
      props = removeProp(props, 'href');
      props = removeProp(props, 'target');
    } else if (component === 'p-button' || component === 'p-button-pure') {
      props = removeProp(props, 'type');
    }

    // override props
    if (component === 'p-text') {
      const sizeValues = [12, 16, 18, 20, 22, 24, 28, 30, 32, 36, 42, 44, 48, 52, 60, 62, 72, 84].join(' | ');
      props = props.replace(/(size\?: )TextSize/, `$1${sizeValues}`);
    }

    // add uxpinignoreprop annotations
    if (component === 'p-modal') {
      props = addUxPinIgnorePropAnnotation(props, 'open');
    } else if (component === 'p-link' || component === 'p-link-pure' || component === 'p-link-social'  || component === 'p-link-tile-product'  || component === 'p-crest') {
      props = addUxPinIgnorePropAnnotation(props, 'href');
      props = addUxPinIgnorePropAnnotation(props, 'target');
    } else if (component === 'p-banner') {
      props = addUxPinIgnorePropAnnotation(props, 'width');
    } else if (component === 'p-button' || component === 'p-button-pure') {
      props = addUxPinIgnorePropAnnotation(props, 'name');
      props = addUxPinIgnorePropAnnotation(props, 'value');
    } else if (component === 'p-icon') {
      props = addUxPinIgnorePropAnnotation(props, 'lazy');
    } else if (component === 'p-model-signature') {
      props = addUxPinIgnorePropAnnotation(props, 'fetchPriority');
      props = addUxPinIgnorePropAnnotation(props, 'lazy');

    }

    // add uxpinbind annotations
    if (component === 'p-accordion') {
      props = addUxPinBindAnnotation(props, 'open', 'onUpdate', 'open');
      props = addUxPinBindAnnotation(props, 'open', 'onAccordionChange', 'open');
    } else if (component === 'p-switch') {
      props = addUxPinBindAnnotation(props, 'checked', 'onUpdate', 'checked');
      props = addUxPinBindAnnotation(props, 'checked', 'onSwitchChange', 'checked');
    } else if (component === 'p-segmented-control') {
      props = addUxPinBindAnnotation(props, 'value', 'onUpdate', 'value');
      props = addUxPinBindAnnotation(props, 'value', 'onSegmentedControlChange', 'value');
    } else if (component === 'p-tabs-bar') {
      props = addUxPinBindAnnotation(props, 'activeTabIndex', 'onUpdate', 'activeTabIndex');
      props = addUxPinBindAnnotation(props, 'activeTabIndex', 'onTabChange', 'activeTabIndex');
    } else if (component === 'p-select' || component === 'p-multi-select') {
      props = addUxPinBindAnnotation(props, 'value', 'onUpdate', 'value');
    }

    return props;
  }

  public generateComponent(component: TagName, extendedProps: ExtendedProp[]): string {
    let cleanedComponent = super
      .generateComponent(component, extendedProps)
      .replace(/export const P(\w+) =/, 'export const $1 =') // adjust component name to match file name
      .replace('className, ', '') // remove className from props destructuring since it is useless
      .replace(/\s+class.*/, ''); // remove class mapping via useMergedClass since it is useless

    cleanedComponent = this.insertComponentAnnotation(cleanedComponent, component);

    // add default children for components that need it
    if (cleanedComponent.includes('PropsWithChildren')) {
      // components receive their component name as default
      cleanedComponent = cleanedComponent
        .replace(/(\.\.\.rest)/, `children = '${this.stripFileExtension(component)}', $1`) // set default children value in props destructuring
        .replace(/(\.\.\.rest,\n)/, '$1      children,\n'); // put destructured children into props object

      // other special treatments that need default props
      if (component === 'p-text') {
        cleanedComponent = cleanedComponent
          .replace(/(size =) 'small'/, '$1 16') // change destructured size
          .replace(', size,', ", 'inherit',") // always set inherit in propsToSync
          .replace(/(style: )(getPaddingStyles.+),/, '$1{ ...$2, fontSize: size },'); // patch inline style
      } else if (component === 'p-link' || component === 'p-link-social') {
        // set default href
        cleanedComponent = cleanedComponent.replace(/(href),(.*?PropsWithChildren)/, "$1 = '#',$2");
      } else if (component === 'p-segmented-control-item') {
        // set default value, otherwise validation will throw an error
        cleanedComponent = cleanedComponent.replace(/(, value),/, "$1 = 'value',");
      } else if (component === 'p-text-field-wrapper') {
        cleanedComponent = cleanedComponent
          .replace(/(\.\.\.rest)/, 'isWithinForm, onFormSubmit, $1') // destructure custom props
          .replace(
            // patch jsx to wrap component in form
            /<WebComponentTag \{\.\.\.props} \/>/,
            `isWithinForm ? (
      <form
        onSubmit={(e) => {
          e.preventDefault();
          onFormSubmit && onFormSubmit();
        }}
      >
        {/* @ts-ignore */}
        $&
      </form>
    ) : (
      // @ts-ignore
      $&
    )`
          );
      }
    } else if (component === 'p-toast') {
      cleanedComponent = cleanedComponent
        .replace(/(\.\.\.rest)/, "text, state = 'info', $1") // destructure custom props
        .replace(
          // integrate toast manager hook and call addMessage based on custom 'text' and 'state' props
          /((const propsToSync =)|(useBrowserLayoutEffect\(\(\) =>))/,
          `const { addMessage } = useToastManager();
    const messageObject = { text, state };
    useBrowserLayoutEffect(() => {
      messageObject.text && addMessage(messageObject);
    }, [messageObject]);

    $1`
        )
        .replace(/(style: )(getPaddingStyles.+),/, '$1{ ...$2, minWidth: 100, minHeight: 50 },'); // patch inline style
    }

    const removeDestructuredProp = (tagName: string, prop: string): string => {
      return tagName.replace(new RegExp(`('?${prop}'?(?: = [A-z'-]+)?(?:, )?)`, 'g'), '');
    };

    // remove destructured props
    if (component === 'p-button' || component === 'p-button-pure') {
      cleanedComponent = removeDestructuredProp(cleanedComponent, 'type');
    } else if (component === 'p-marque') {
      cleanedComponent = removeDestructuredProp(cleanedComponent, 'href');
      cleanedComponent = removeDestructuredProp(cleanedComponent, 'target');
    }

    if (component === 'p-pin-code') {
      cleanedComponent = cleanedComponent.replace(
        "useEventCallback(elementRef, 'update', onUpdate as any);",
        [
          'const eventCallback = (e:Event) => {',
          "       rest.uxpinOnChange(value, (e as CustomEvent<PinCodeUpdateEventDetail>).detail.value, 'value');",
          '       if (onUpdate) {',
          '         onUpdate(e as CustomEvent<PinCodeUpdateEventDetail>);',
          '       }',
          '    }',
          "    useEventCallback(elementRef, 'update', eventCallback);",
        ].join('\n')
      );
    }

    if (['p-flyout', 'p-modal', 'p-banner'].includes(component)) {
      cleanedComponent = cleanedComponent.replace(
        "useEventCallback(elementRef, 'dismiss', onDismiss as any);",
        [
          'const dismissCallback = (e:Event) => {',
          "       rest.uxpinOnChange(open, false, 'open');",
          '       if (onDismiss) {',
          '         onDismiss(e as CustomEvent<void>);',
          '       }',
          '    }',
          "    useEventCallback(elementRef, 'dismiss', dismissCallback);",
        ].join('\n')
      );
    }

    // make crest and link-pure anchor if onClick is defined
    if (component === 'p-crest' || component === 'p-link-pure' || component === 'p-link-tile-product') {
      cleanedComponent = cleanedComponent.replace(
          'const props = {',
          [
            '',
            'useBrowserLayoutEffect(() => {',
            '  const { current } = elementRef;',
            '  (current as any).href = rest.onClick ? \'#\' : undefined;',
            '}, [rest.onClick]);',
            '',
            'const props = {',
          ].join('\n    ')
      )
    }

    if (component === 'p-inline-notification') {
      cleanedComponent = cleanedComponent.replace(
          'useEventCallback(elementRef, \'dismiss\', onDismiss as any);',
          [
            'const dismissCallback = (e:Event) => {',
            '       rest.uxpinOnChange(\`visible\`, \'hidden\', \'stateIa\');',
            '       if (onDismiss) {',
            '         onDismiss(e as CustomEvent<void>);',
            '       }',
            '    }',
            '    useEventCallback(elementRef, \'dismiss\', dismissCallback);',
          ].join('\n')
      )
    }

    // cast BreakpointCustomizable default prop values to any because BreakpointCustomizable types are removed for uxpin
    extendedProps
      .filter((prop) => prop.isDefaultValueComplex && prop.defaultValue.match(/\bbase\b/))
      .forEach((prop) => {
        cleanedComponent = cleanedComponent.replace(new RegExp(`${prop.key} = ${prop.defaultValue}`), '$& as any');
      });

    return cleanedComponent;
  }

  public shouldGenerateFolderPerComponent(component: TagName): boolean {
    switch (component) {
      case 'p-accordion':
      case 'p-banner':
      case 'p-button-group':
      case 'p-button-tile':
      case 'p-carousel':
      case 'p-checkbox':
      case 'p-fieldset':
      case 'p-link-tile':
      case 'p-link-tile-model-signature':
      case 'p-link-tile-product':
      case 'p-multi-select':
      case 'p-modal':
      case 'p-radio-button-wrapper':
      case 'p-segmented-control':
      case 'p-select':
      case 'p-select-wrapper':
      case 'p-stepper-horizontal':
      case 'p-text-field-wrapper':
      case 'p-textarea-wrapper':
      case 'p-table':
      case 'p-tabs':
      case 'p-tabs-bar':
      case 'p-text-list':
        return true;
      default:
        return false;
    }
  }

  public getAdditionalFiles(): AdditionalFile[] {
    const glue = '\n    ';

    const componentsWithPresetChildrenMap: {
      [key in TagName]?: {
        props?: PresetsProps;
        children?: string;
        formComponent?: { name: FormComponentName; extraProps: PresetsProps };
      };
    } = {
      'p-accordion': {
        props: { heading: 'Heading' },
        children: '<Text uxpId="accordion-text" children="Content" />',
      },
      'p-banner': {
        props: { heading: 'Heading', description: 'Description', open: true, },
      },
      'p-button-group': {
        children: [
          '<Button variant="primary" uxpId="button-primary" />',
          '<Button variant="secondary" uxpId="button-secondary" />',
        ].join(glue),
      },
      'p-button-tile': {
        props: { label: 'Some label', description: 'Some description' },
        children: '<DummyImg uxpId="dummy-img" />',
      },
      'p-carousel': {
        props: { heading: 'Some heading' },
        children: [
          '<DummyDiv uxpId="dummy-div-1" uxpinCustomStyles={{ display: \'flex\', alignItems: \'center\', justifyContent: \'center\', background: \'#00b0f4\', height: 150 }} children="Slide 1" />',
          '<DummyDiv uxpId="dummy-div-2" uxpinCustomStyles={{ display: \'flex\', alignItems: \'center\', justifyContent: \'center\', background: \'#00b0f4\', height: 150 }}  children="Slide 2" />',
          '<DummyDiv uxpId="dummy-div-3" uxpinCustomStyles={{ display: \'flex\', alignItems: \'center\', justifyContent: \'center\', background: \'#00b0f4\', height: 150 }}  children="Slide 3" />',
          '<DummyDiv uxpId="dummy-div-4" uxpinCustomStyles={{ display: \'flex\', alignItems: \'center\', justifyContent: \'center\', background: \'#00b0f4\', height: 150 }}  children="Slide 4" />',
          '<DummyDiv uxpId="dummy-div-5" uxpinCustomStyles={{ display: \'flex\', alignItems: \'center\', justifyContent: \'center\', background: \'#00b0f4\', height: 150 }}  children="Slide 5" />',

        ].join(glue),
      },
      'p-checkbox': {
        props: { label: 'label' },
      },
      'p-fieldset': {
        props: { label: 'Fieldset' },
      },
      'p-link-tile': {
        props: { label: 'Some label', description: 'Some description' },
        children: '<DummyImg uxpId="dummy-img" />',
      },
      'p-link-tile-model-signature': {
        props: { heading: 'Some heading' },
        children: [
          '<DummyImg uxpId="dummy-img" />',
          '<Link slot="primary" variant="primary" theme="dark" href="#" uxpId="link-primary">Some link</Link>', // we need to set variant and theme props for uxpin editor to display the right config
          '<Link slot="secondary" variant="secondary" theme="dark" href="#" uxpId="link-secondary">Some link</Link>', // we need to set variant and theme props for uxpin editor to display the right config
        ].join(glue),
      },
      'p-link-tile-product': {
        props: { label: 'Some label', description: 'Some description', heading: 'Weekender', price:'1.911,00 €' },
        children: '<DummyImg uxpId="dummy-img" src="https://designsystem.porsche.com/v3/assets/weekender.webp" />',
      },
      'p-multi-select': {
        props: { name: 'options', label: 'Some Label' },
        children: [
          '<Optgroup uxpId="group-1" label="Some optgroup label 1">',
          ' <MultiSelectOption uxpId="opt-1" value="a">Option A</MultiSelectOption>',
          ' <MultiSelectOption uxpId="opt-2" value="b">Option B</MultiSelectOption>',
          ' <MultiSelectOption uxpId="opt-3" value="c">Option C</MultiSelectOption>',
          ' <MultiSelectOption uxpId="opt-4" value="d">Option D</MultiSelectOption>',
          ' <MultiSelectOption uxpId="opt-5" value="e">Option E</MultiSelectOption>',
          ' <MultiSelectOption uxpId="opt-6" value="f">Option F</MultiSelectOption>',
          '</Optgroup>',
          '<Optgroup uxpId="group-3" label="Some optgroup label 2">',
          ' <MultiSelectOption uxpId="opt-7"  value="g">Option G</MultiSelectOption>',
          ' <MultiSelectOption uxpId="opt-8"  value="h">Option H</MultiSelectOption>',
          ' <MultiSelectOption uxpId="opt-9"  value="i">Option I</MultiSelectOption>',
          '</Optgroup>',
        ].join(glue),
      },
      'p-modal': {
        props: { heading: 'Heading', open: true },
        children: [
          '<Text uxpId="modal-text">Some Content</Text>',
          '<ButtonGroup slot="footer" uxpId="modal-button-group" >',
          ...[
            '<Button uxpId="modal-button-1" children="Save" />',
            '<Button uxpId="modal-button-2" variant="tertiary" children="Close" />',
          ].map(addNestedIndentation),
          '</ButtonGroup>',
        ].join(glue),
      },
      'p-radio-button-wrapper': {
        props: { label: 'RadioButtonWrapper' },
        children: '<DummyRadioButton uxpId="dummy-radio-button" />',
        formComponent: {
          name: 'RadioButton',
          extraProps: { label: 'My RadioButton', checked: true },
        },
      },
      'p-segmented-control': {
        props: { value: 1 },
        children: Array.from(Array(3))
          .map(
            (_, i) =>
              `<SegmentedControlItem uxpId="segmented-control-item-${i + 1}" value="${i + 1}" children="Value ${
                i + 1
              }" />`
          )
          .join(glue),
      },
      'p-select': {
        props: { name: 'options', label: 'Some Label', description: 'Some description', value: 'a' },
        children: [
          '<SelectOption uxpId="opt-1" value="a">Option A</SelectOption>',
          '<SelectOption uxpId="opt-2" value="b">Option B</SelectOption>',
          '<SelectOption uxpId="opt-3" value="c">Option C</SelectOption>',
        ].join(glue),
      },
      'p-select-wrapper': {
        props: { label: 'SelectWrapper' },
        children:
          '<DummySelect uxpId="dummy-select" options={Array.from(Array(3)).map((_, i) => `Option ${i + 1}`)} />',
      },
      'p-stepper-horizontal': {
        children: [
          '<StepperHorizontalItem uxpId="stepper-horizontal-step-1" state="current">Enter personal details</StepperHorizontalItem>',
          '<StepperHorizontalItem uxpId="stepper-horizontal-step-2">Confirm e-mail</StepperHorizontalItem>',
          '<StepperHorizontalItem uxpId="stepper-horizontal-step-3">Set password</StepperHorizontalItem>',
        ].join(glue),
      },
      'p-text-field-wrapper': {
        props: { label: 'TextFieldWrapper' },
        children: '<DummyTextField uxpId="dummy-text-field" />',
        formComponent: {
          name: 'TextField',
          extraProps: { label: 'My TextField' },
        },
      },
      'p-textarea-wrapper': {
        props: { label: 'TextareaWrapper' },
        children: '<DummyTextarea uxpId="dummy-textarea" />',
      },
      'p-table': {
        children: [
          '<TableHead uxpId="table-head">',
          ...[
            '<TableHeadRow uxpId="table-head-row">',
            ...[
              '<TableHeadCell uxpId="table-head-cell-1" sort={{ id: "col1", active: true, direction: "asc" }}>Column 1</TableHeadCell>',
              '<TableHeadCell uxpId="table-head-cell-2" sort={{ id: "col2", active: false, direction: "asc" }}>Column 2</TableHeadCell>',
            ].map(addNestedIndentation),
            '</TableHeadRow>',
          ].map(addNestedIndentation),
          '</TableHead>',
          '<TableBody uxpId="table-body">',
          ...Array.from(Array(3)).map((_, i) =>
            [
              `<TableRow uxpId="table-row-${i + 1}">`,
              ...[
                `<TableCell uxpId="table-row-${i + 1}-cell-1">Cell 1</TableCell>`,
                `<TableCell uxpId="table-row-${i + 1}-cell-2">Cell 2</TableCell>`,
              ].map(addNestedIndentation),
              '</TableRow>',
            ]
              .map(addNestedIndentation)
              .join(glue)
          ),
          '</TableBody>',
        ].join(glue),
      },
      'p-tabs': {
        props: { activeTabIndex: 0 },
        children: Array.from(Array(2))
          .map((_, i) => `<TabsItem label="Tab ${i + 1}" uxpId="tabs-item-${i + 1}" children="Content ${i + 1}" />`)
          .join(glue),
      },
      'p-tabs-bar': {
        props: { activeTabIndex: 0 },
        children: Array.from(Array(3))
          .map((_, i) => `<DummyButton uxpId="dummy-button-${i + 1}" children="Tab ${i + 1}" />`)
          .join(glue),
      },
      'p-text-list': {
        children: Array.from(Array(2))
          .map((_, i) => `<TextListItem uxpId="text-list-item-${i + 1}" children="Item ${i + 1}" />`)
          .join(glue),
      },
    };

    const componentPresetFiles: AdditionalFile[] = Object.entries(componentsWithPresetChildrenMap).reduce(
      (acc, [component, { props, children = '', formComponent }]) => {
        const mainPresetsFile = this.generateMainComponentPreset(component as TagName, props, children);

        const formPresetsFile =
          formComponent &&
          this.generateFormComponentPreset(component as TagName, formComponent.name, formComponent.extraProps);

        return [...acc, ...([mainPresetsFile, formPresetsFile].filter((x) => x) as AdditionalFile[])];
      },
      [] as AdditionalFile[]
    );

    const configFile = this.generateUXPinConfigFile();

    return [...componentPresetFiles, configFile];
  }

  // Component declaration can be preceded by JSDoc comments
  // to customize the behavior in UXPin Editor or Preview (E.g.: render in a React Portal)
  // https://uxpin.com/docs/merge/adjusting-components/
  private insertComponentAnnotation(cleanedComponent: string, component: TagName): string {
    const comments = this.getAllComponentComments(component);
    if (comments.length) {
      const annotations = `/**
${comments.join(`\n`)}
*/
`;
      return annotations + cleanedComponent;
    } else {
      return cleanedComponent;
    }
  }

  private getAllComponentComments(component: TagName): string[] {
    const comments = this.shouldRenderInReactPortal(component) ? ['* @uxpinuseportal'] : [];
    return comments;
  }

  private shouldRenderInReactPortal(component: TagName): boolean {
    switch (component) {
      case 'p-modal':
      case 'p-toast':
        return true;
      default:
        return false;
    }
  }

  private generateMainComponentPreset(component: TagName, props?: PresetsProps, children?: string): AdditionalFile {
    const componentName = this.stripFileExtension(component);

    // extract other components and get rid of duplicates
    const allComponents: string[] = (children?.match(/<([A-Za-z]+)/g) || [])
      .map((x) => x.replace(/</g, ''))
      .filter((x, i, a) => a.indexOf(x) === i);

    const otherComponents = allComponents.filter((x) => !x.startsWith('Dummy'));
    const dummyComponents = allComponents.filter((x) => x.startsWith('Dummy'));

    const otherImports = otherComponents.length ? `import { ${otherComponents.join(', ')} } from '../..';` : '';
    const dummyImports = dummyComponents.length
      ? `import { ${dummyComponents.join(', ')} } from '../../../../dummy';`
      : '';

    const imports = [`import { ${componentName} } from '../${componentName}';`, otherImports, dummyImports]
      .filter((x) => x)
      .join('\n');

    const stringifiedProps = getStringifiedProps({
      uxpId: kebabCase(componentName),
      ...props,
    });

    const content = `${imports}

export default (
  <${componentName} ${stringifiedProps}>
    ${children}
  </${componentName}>
);`;

    return this.generatePresetsFile(componentName, content);
  }

  private generateFormComponentPreset(
    wrapperTagName: TagName,
    formComponentName: FormComponentName,
    extraProps: PresetsProps
  ): AdditionalFile {
    const { propsMeta } = getComponentMeta(wrapperTagName);
    const defaultProps = cleanComponentMetaProps(propsMeta);

    const stringifiedProps = getStringifiedProps({
      uxpId: kebabCase(formComponentName),
      ...defaultProps,
      ...extraProps,
    });

    const content = `import { ${formComponentName} } from '../${formComponentName}';

export default <${formComponentName} ${stringifiedProps} />;
  `;

    return this.generatePresetsFile('../../form/' + formComponentName, content);
  }

  private generatePresetsFile(relativePath: string, content: string): AdditionalFile {
    return {
      name: '0-default.jsx',
      relativePath: relativePath + '/presets',
      content,
    };
  }

  private generateUXPinConfigFile(): AdditionalFile {
    const componentsBasePath = 'src/lib/components/';
<<<<<<< HEAD
    const uxpinComponents = [`'src/form/RadioButton/RadioButton.tsx'`, `'src/form/TextField/TextField.tsx'`];
    const componentPaths = [
      ...this.relevantComponentTagNames
        .filter((component) => !this.hiddenComponents.includes(component))
        .map((component) => {
          const componentSubDir = this.shouldGenerateFolderPerComponent(component)
            ? this.stripFileExtension(component) + '/'
            : '';
          const fileName = this.getComponentFileName(component);
          return `${componentsBasePath}${componentSubDir}${fileName}`;
        })
        .map((path) => `'${path}'`),
      ...uxpinComponents,
    ]
      .sort((componentA, componentB) =>
        componentA.split('/').pop().toLowerCase().localeCompare(componentB.split('/').pop().toLowerCase())
      )
      .join(',\n          ');
=======
    const uxpinComponents = [
      `'src/form/RadioButton/RadioButton.tsx'`,
      `'src/form/TextField/TextField.tsx'`,
      `'src/wrappers/StepperHorizontal/StepperHorizontal.tsx'`,
      `'src/wrappers/StepperHorizontalItem.tsx'`,
    ];
    const componentPaths = [...this.relevantComponentTagNames
      .filter((component) => !this.hiddenComponents.includes(component))
      .map((component) => {
        const componentSubDir = this.shouldGenerateFolderPerComponent(component)
          ? this.stripFileExtension(component) + '/'
          : '';
        const fileName = this.getComponentFileName(component);
        return `${componentsBasePath}${componentSubDir}${fileName}`;
      })
      .map((path) => `'${path}'`),
      ...uxpinComponents
    ].sort((componentA, componentB) => (
      componentA.split('/').pop().toLowerCase()
          .localeCompare(componentB.split('/').pop().toLowerCase())
    )).join(',\n          ');

>>>>>>> 3c61cb81

    const content = `module.exports = {
  components: {
    pageHeadTags: require("@porsche-design-system/components-js/partials").getInitialStyles(),
    categories: [
      {
        name: 'Uncategorized',
        include: [
          ${componentPaths}
        ],
      },
      {
        name: 'Dummy',
        include: [
         'src/dummy/DummyButton.tsx',
         'src/dummy/DummyImg.tsx',
         'src/dummy/DummyLink.tsx',
         'src/dummy/DummySpan.tsx',
         'src/dummy/DummyDiv.tsx'
        ],
      },
    ],
    wrapper: 'src/UXPinWrapper.tsx',
    webpackConfig: 'webpack.config.js',
  },
  name: 'Porsche Design System',
  settings: {
    useUXPinProps: true,
    useFitToContentAsDefault: true,
    propertyConfigurations: {
      Flyout: {
        open: { disabled: true, context: 'canvas', value: false, },
      },
      Modal: {
        open: { disabled: true, context: 'canvas', value: false },
      }
    }
  },
};`;

    return { name: 'uxpin.config.js', relativePath: '../../..', content };
  }
}

function getStringifiedProps(props: PresetsProps): string {
  return Object.entries(props)
    .map(([key, value]) => `${key}=${wrapAttributeWithDelimiter(value)}`)
    .join(' ');
}

function wrapAttributeWithDelimiter(attribute: string | number | boolean | string[] | object | null): string {
  if (typeof attribute === 'string') {
    return `"` + attribute + `"`;
  } else {
    return '{' + JSON.stringify(attribute) + '}';
  }
}

function cleanComponentMetaProps(props: ComponentMeta['propsMeta']): PresetsProps {
  return Object.entries(props || {}).reduce((result, [prop, value]) => {
    return value.defaultValue !== null ? { ...result, [prop]: value.defaultValue } : result; // filter out `null` values that trigger errors in UXPin editor
  }, {} as PresetsProps);
}<|MERGE_RESOLUTION|>--- conflicted
+++ resolved
@@ -38,16 +38,12 @@
     ];
 
     // components which should be generated and hidden in uxpin editor
-<<<<<<< HEAD
-    this.hiddenComponents = ['p-text-field-wrapper', 'p-radio-button-wrapper'];
-=======
     this.hiddenComponents = [
         'p-text-field-wrapper',
         'p-radio-button-wrapper',
         'p-stepper-horizontal',
         'p-stepper-horizontal-item',
     ]
->>>>>>> 3c61cb81
   }
 
   public getComponentFileName(component: TagName): string {
@@ -119,11 +115,7 @@
     }
 
     // add onClick prop for marque, buttons and links, but not button-group
-<<<<<<< HEAD
-    else if (component.match(/(button|link|marque|stepper-horizontal-item|tag-dismissible)(?!-group)/)) {
-=======
-    else if (!!component.match(/(button|link|marque|stepper-horizontal-item|tag-dismissible|crest)(?!-group)/)) {
->>>>>>> 3c61cb81
+    else if (component.match(/(button|link|marque|stepper-horizontal-item|tag-dismissible|crest)(?!-group)/)) {
       props = addProp(props, 'onClick?: (e: MouseEvent) => void;');
     }
 
@@ -675,26 +667,6 @@
 
   private generateUXPinConfigFile(): AdditionalFile {
     const componentsBasePath = 'src/lib/components/';
-<<<<<<< HEAD
-    const uxpinComponents = [`'src/form/RadioButton/RadioButton.tsx'`, `'src/form/TextField/TextField.tsx'`];
-    const componentPaths = [
-      ...this.relevantComponentTagNames
-        .filter((component) => !this.hiddenComponents.includes(component))
-        .map((component) => {
-          const componentSubDir = this.shouldGenerateFolderPerComponent(component)
-            ? this.stripFileExtension(component) + '/'
-            : '';
-          const fileName = this.getComponentFileName(component);
-          return `${componentsBasePath}${componentSubDir}${fileName}`;
-        })
-        .map((path) => `'${path}'`),
-      ...uxpinComponents,
-    ]
-      .sort((componentA, componentB) =>
-        componentA.split('/').pop().toLowerCase().localeCompare(componentB.split('/').pop().toLowerCase())
-      )
-      .join(',\n          ');
-=======
     const uxpinComponents = [
       `'src/form/RadioButton/RadioButton.tsx'`,
       `'src/form/TextField/TextField.tsx'`,
@@ -711,13 +683,14 @@
         return `${componentsBasePath}${componentSubDir}${fileName}`;
       })
       .map((path) => `'${path}'`),
-      ...uxpinComponents
-    ].sort((componentA, componentB) => (
+      ...uxpinComponents,
+    ]
+      .sort((componentA, componentB) => (
       componentA.split('/').pop().toLowerCase()
           .localeCompare(componentB.split('/').pop().toLowerCase())
-    )).join(',\n          ');
-
->>>>>>> 3c61cb81
+    ))
+      .join(',\n          ');
+
 
     const content = `module.exports = {
   components: {
