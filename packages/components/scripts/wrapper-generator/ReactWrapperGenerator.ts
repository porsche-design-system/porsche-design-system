import type { TagName } from '@porsche-design-system/shared';
import { camelCase, pascalCase } from 'change-case';
import { AbstractWrapperGenerator } from './AbstractWrapperGenerator';
import type { ExtendedProp } from './DataStructureBuilder';

export class ReactWrapperGenerator extends AbstractWrapperGenerator {
  protected packageDir = 'components-react';
  protected projectDir = 'react-wrapper';

  public getComponentFileName(component: TagName, withOutExtension?: boolean): string {
    return `${component.replace('p-', '')}.wrapper${withOutExtension ? '' : '.tsx'}`;
  }

  public generateImports(component: TagName, extendedProps: ExtendedProp[], nonPrimitiveTypes: string[]): string {
    const hasEventProps = extendedProps.some(({ isEvent }) => isEvent);

    const reactImports = [
      'ForwardedRef',
      'forwardRef',
      'HTMLAttributes',
      ...(this.inputParser.canHaveChildren(component) ? ['PropsWithChildren'] : []),
      'useRef',
    ];
    const importsFromReact = `import { ${reactImports.join(', ')} } from 'react';`;

    const hooksImports = [
      ...(extendedProps.some(({ isEvent }) => !isEvent) ? ['useBrowserLayoutEffect'] : []),
      ...(hasEventProps ? ['useEventCallback'] : []),
      'useMergedClass',
      'usePrefix',
    ];
    const importsFromHooks = `import { ${hooksImports.join(', ')} } from '../../hooks';`;

    const utilsImports = ['syncRef'];
    const importsFromUtils = `import { ${utilsImports.join(', ')} } from '../../utils';`;

    const importsFromTypes = nonPrimitiveTypes.length
      ? `import type { ${nonPrimitiveTypes.join(', ')} } from '../types';`
      : '';

    return [importsFromReact, importsFromHooks, importsFromUtils, importsFromTypes].filter((x) => x).join('\n');
  }

  public generateProps(component: TagName, rawComponentInterface: string): string {
    const genericType = this.inputParser.hasGeneric(component) ? '<T>' : '';
    const propsName = this.generatePropsName(component) + genericType;
    const htmlAttributesType = this.generateHTMLAttributesType();

    return `export type ${propsName} = ${htmlAttributesType} & ${rawComponentInterface};`;
  }

  public generateComponent(component: TagName, extendedProps: ExtendedProp[]): string {
    const hasGeneric = this.inputParser.hasGeneric(component);
    const propsToDestructure = extendedProps;
    const propsToEventListener = extendedProps.filter(({ isEvent }) => isEvent);
    const propsToSync = extendedProps.filter(({ isEvent }) => !isEvent);

    const wrapperPropsArr: string[] = [
      ...propsToDestructure.map(({ key, defaultValue, isEvent }) =>
        isEvent || defaultValue === undefined ? key : `${key} = ${defaultValue}`
      ),
      'className',
      '...rest',
    ];
    const wrapperProps = `{ ${wrapperPropsArr.join(', ')} }`;

    const propsName = this.generatePropsName(component) + (hasGeneric ? '<T>' : '');
    const wrapperPropsType = this.inputParser.canHaveChildren(component)
      ? `PropsWithChildren<${propsName}>`
      : propsName;

    const componentHooksArr: string[] = [
      'const elementRef = useRef<HTMLElement>();',
      ...propsToEventListener.map(
        ({ key }) => `useEventCallback(elementRef, '${camelCase(key.substring(2))}', ${key} as any);`
      ),
<<<<<<< HEAD
      `const WebComponentTag = usePrefix('${component}');`,
      ...(hasSkeleton ? ['const usesSkeleton = useSkeleton();'] : []),
=======
      `const Tag = usePrefix('${component}');`,
>>>>>>> 74af2bf0
    ];
    const componentHooks = componentHooksArr.join('\n    ');

    const [firstPropToSync] = propsToSync;
    const componentEffectsArr: string[] =
      propsToSync.length === 1
        ? [
            `useBrowserLayoutEffect(() => {
      (elementRef.current as any).${firstPropToSync.key} = ${firstPropToSync.key};
    }, [${firstPropToSync.key}]);`,
          ]
        : [
            `const propsToSync = [${propsToSync.map(({ key }) => key).join(', ')}];`,
            `useBrowserLayoutEffect(() => {
      const { current } = elementRef;
      [${propsToSync.map(({ key }) => `'${key}'`).join(', ')}].forEach(
        (propName, i) => ((current as any)[propName] = propsToSync[i])
      );
    }, propsToSync);`,
          ];
    const componentEffects = propsToSync.length ? componentEffectsArr.join('\n    ') : '';

    const componentPropsArr: string[] = [
      '...rest',
      `class: useMergedClass(elementRef, className)`,
      'ref: syncRef(elementRef, ref)',
    ];

    const componentProps = `const props = {
      ${componentPropsArr.join(',\n      ')}
    };`;

    const genericType = hasGeneric ? '<T extends object>' : '';

    return `export const ${pascalCase(component)} = /*#__PURE__*/ forwardRef(
  ${genericType}(
    ${wrapperProps}: ${wrapperPropsType},
    ref: ForwardedRef<HTMLElement>
  ): JSX.Element => {
    ${[componentHooks, componentEffects, componentProps].filter((x) => x).join('\n\n    ')}

    return <WebComponentTag {...props} />;
  }
);`;
  }

  // Return the `HTMLAttribute` type to be used in the intersection of the component type,
  // omitting HTML attributes that are overridden by the component
  protected generateHTMLAttributesType(): string {
    const overriddenPropNames = ['color'];
    const omitted = overriddenPropNames.map((propName) => `'${propName}'`).join(` | `);
    return `Omit<HTMLAttributes<{}>, ${omitted}>`;
  }

  private generatePropsName(component: TagName): string {
    return `${pascalCase(component)}Props`;
  }
}<|MERGE_RESOLUTION|>--- conflicted
+++ resolved
@@ -74,12 +74,7 @@
       ...propsToEventListener.map(
         ({ key }) => `useEventCallback(elementRef, '${camelCase(key.substring(2))}', ${key} as any);`
       ),
-<<<<<<< HEAD
       `const WebComponentTag = usePrefix('${component}');`,
-      ...(hasSkeleton ? ['const usesSkeleton = useSkeleton();'] : []),
-=======
-      `const Tag = usePrefix('${component}');`,
->>>>>>> 74af2bf0
     ];
     const componentHooks = componentHooksArr.join('\n    ');
 
