import type { TagName } from '@porsche-design-system/shared';
import * as path from 'path';
import * as fs from 'fs';
import * as globby from 'globby';

const ROOT_DIR = path.normalize(__dirname + '/../../');
const DIST_DIR = path.resolve(ROOT_DIR, 'dist');
const DIST_TYPES_DIR = path.resolve(DIST_DIR, 'types');
const SRC_DIR = path.resolve(ROOT_DIR, 'src/components');

export type ParsedInterface = { [key: string]: string };
export type IntrinsicElements = { [key in TagName]?: string };

export class InputParser {
  private static _instance: InputParser;

  private sharedTypes: string = '';
  private rawLocalJSX: string = '';
  private intrinsicElements: IntrinsicElements = {};

  constructor() {
    this.parseInput();
  }

  public static get Instance() {
    return this._instance || (this._instance = new this());
  }

  private parseInput(): void {
    // read bundle.d.ts as the base of everything
    const bundleDtsFileName = 'bundle.d.ts';
    const bundleDtsFile = path.resolve(DIST_TYPES_DIR, bundleDtsFileName);
    const bundleDtsContent = fs.readFileSync(bundleDtsFile, 'utf8');

    this.sharedTypes = bundleDtsContent
      .substr(0, bundleDtsContent.indexOf('export namespace Components'))
      // remove unused HTMLStencilElement interface
      .replace(/.*interface HTMLStencilElement(.|\n)*?}\n/, '')
      // remove unused EventEmitter interface
      .replace(/.*interface EventEmitter(.|\n)*?}\n/, '')
      // remove global declaration of `const ROLLUP_REPLACE_IS_STAGING: string;`
      .replace(/declare global {\n\tconst ROLLUP_REPLACE_IS_STAGING: string;\n}\n/, '')
      // remove global declaration of `PORSCHE_DESIGN_SYSTEM_CDN`
      .replace(/declare global {\n\tinterface Window {\n\t\tPORSCHE_DESIGN_SYSTEM_CDN: "auto" \| "cn";\n\t}\n}/g, '')
      // remove global declaration of `CSSStyleSheet` and `ShadowRoot`
      .replace(/declare global {\n\tinterface CSSStyleSheet {\n.*\n\t}\n\tinterface ShadowRoot {\n.*\n\t}\n}/, '')
      // fix consumer typing by removing string which is only necessary for stencil
      .replace(/(export declare type BreakpointCustomizable<T> = T \| BreakpointValues<T>) \| string;/, '$1;')
<<<<<<< HEAD
      // fix consumer typing by removing string which is only necessary for stencil
      .replace(/(export declare type ToastOffsetValue = ToastOffset) \| string;/, '$1;');
=======
      // fix consumer typing for accessibility props with `string` type
      .replace(/(export declare type SelectedAriaAttributes<T extends keyof AriaAttributes> = .*?) \| string;/, '$1;');
>>>>>>> 38d53f35

    const [, rawLocalJSX] = /declare namespace LocalJSX {((?:\s|.)*}\s})/.exec(bundleDtsContent) ?? [];
    this.rawLocalJSX = rawLocalJSX;
    let [, rawIntrinsicElements] = /interface IntrinsicElements ({(?:\s|.)*?})/.exec(rawLocalJSX) ?? [];

    rawIntrinsicElements = rawIntrinsicElements.replace(/ (\w+);/g, " '$1',");
    this.intrinsicElements = eval(`(${rawIntrinsicElements})`);

    console.log(`Found ${Object.keys(this.intrinsicElements).length} intrinsicElements in ${bundleDtsFileName}`);
  }

  private getComponentSourceCode(component: TagName): string {
    const fileName = `${component.replace('p-', '')}.tsx`;
    const [filePath] = globby.sync(`${SRC_DIR}/**/${fileName}`);
    return fs.readFileSync(filePath, 'utf8');
  }

  public getSharedTypes(): string {
    return this.sharedTypes;
  }

  public getIntrinsicElements(): IntrinsicElements {
    return this.intrinsicElements;
  }

  public getRawComponentInterface(component: TagName): string {
    // We need semicolon and double newline to ensure comments are ignored
    const regex = new RegExp(`interface ${this.intrinsicElements[component]} ({(?:\\s|.)*?;?\\s\\s})`);
    const [, rawComponentInterface] = regex.exec(this.rawLocalJSX) ?? [];
    return rawComponentInterface
      .replace(/"(\w+)"(\?:)/g, '$1$2') // clean double quotes around interface/type keys
      .replace(/    |\t\t/g, '  ') // adjust indentation
      .replace(/    \*/g, '   *') // adjust indentation before jsdocs
      .replace(/(  |\t)}$/g, '}'); // adjust indentation at closing }
  }

  public getComponentInterface(component: TagName): ParsedInterface {
    const rawInterface = this.getRawComponentInterface(component);
    const cleanedInterface = rawInterface.replace(/\?: ((?:\s|.)*?);/g, ": '$1',"); // convert to valid js object

    const parsedInterface: ParsedInterface = eval(`(${cleanedInterface})`);
    return parsedInterface;
  }

  public hasGeneric(component: TagName): boolean {
    const rawInterface = this.getRawComponentInterface(component);
    return !!rawInterface.match(/: T[^\w]/);
  }

  public canHaveChildren(component: TagName): boolean {
    const fileContent = this.getComponentSourceCode(component);
    return fileContent.includes('<slot');
  }

  public getDefaultValueForProp(component: TagName, prop: string): string {
    const fileContent = this.getComponentSourceCode(component);
    // extract values in same line, next line or multi line, but also respect not default
    const [, defaultValue] =
      fileContent.match(new RegExp(`@Prop\\(.*?\\)\\spublic\\s${prop}(?:.|\\s)*?(?:=\\s*((?:.|\\s)*?))?;`)) || [];
    return defaultValue?.replace(/\s+/g, ' '); // multiline to single line
  }
}<|MERGE_RESOLUTION|>--- conflicted
+++ resolved
@@ -46,13 +46,10 @@
       .replace(/declare global {\n\tinterface CSSStyleSheet {\n.*\n\t}\n\tinterface ShadowRoot {\n.*\n\t}\n}/, '')
       // fix consumer typing by removing string which is only necessary for stencil
       .replace(/(export declare type BreakpointCustomizable<T> = T \| BreakpointValues<T>) \| string;/, '$1;')
-<<<<<<< HEAD
-      // fix consumer typing by removing string which is only necessary for stencil
+      // fix consumer typing for accessibility props with string type
+      .replace(/(export declare type SelectedAriaAttributes<T extends keyof AriaAttributes> = .*?) \| string;/, '$1;')
+      // fix consumer typing for toast offset prop with string type
       .replace(/(export declare type ToastOffsetValue = ToastOffset) \| string;/, '$1;');
-=======
-      // fix consumer typing for accessibility props with `string` type
-      .replace(/(export declare type SelectedAriaAttributes<T extends keyof AriaAttributes> = .*?) \| string;/, '$1;');
->>>>>>> 38d53f35
 
     const [, rawLocalJSX] = /declare namespace LocalJSX {((?:\s|.)*}\s})/.exec(bundleDtsContent) ?? [];
     this.rawLocalJSX = rawLocalJSX;
