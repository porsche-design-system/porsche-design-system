import { getComponentMeta } from '@porsche-design-system/component-meta';
import type { TagName } from '@porsche-design-system/shared';
import { INTERNAL_TAG_NAMES } from '@porsche-design-system/shared';
import { breakpoint } from '@porsche-design-system/styles';
import { kebabCase, pascalCase } from 'change-case';
import * as fs from 'fs';
import { globbySync } from 'globby';
import * as path from 'path';

const EXCLUDED_COMPONENTS: TagName[] = ['p-toast-item'];

const generateDSRComponents = (): void => {
  const rootDirectory = path.resolve(__dirname, '..');
  const componentsDirectory = path.resolve(rootDirectory, 'src/components');
  const relativeDestinationDirectory = '../components-react/projects/react-ssr-wrapper/src/lib/dsr-components';
  const destinationDirectory = path.resolve(rootDirectory, relativeDestinationDirectory);

  const componentPaths = globbySync(`${componentsDirectory}/**/*.tsx`).sort();

  const stylesBundleImportPath = '@porsche-design-system/components/dist/styles';
  const utilsBundleImportPath = '@porsche-design-system/components/dist/utils';

  const componentFileContents = componentPaths
    // .filter((filePath) => filePath.includes('accordion')) // for easier debugging
    .filter((filePath) => !EXCLUDED_COMPONENTS.includes(`p-${path.basename(filePath).split('.')[0]}` as TagName))
    .map((filePath) => {
      const fileContent = fs.readFileSync(filePath, 'utf8');

      const componentName = pascalCase(filePath.split('/')!.pop()!.split('.')![0]);
      const tagName = kebabCase(`P${componentName}`) as TagName;
      const { isDelegatingFocus, hasSlot } = getComponentMeta(tagName) || {}; // Could be common component

      let newFileContent = fileContent
        .replace(/@Component\({[\s\S]+?\)\n/g, '')
        .replace(/ implements [A-Za-z]+/g, '')
        .replace(/@Element\(\) /g, '')
        .replace(/(?:\n  \/\*\*[\s\S]*?)?@Prop\(.*?\) [\s\S]*?;.*\n/g, '')
        .replace(/\n  @Listen\(.*\)[\s\S]+?\n  }\n/g, '')
        .replace(/@Watch\(.*\)[\s\S]+?\n  }\n/g, '')
        .replace(/@Method\(.*\)[\s\S]+?\n  }\n/g, '')
        .replace(/@State\(\) /g, '')
        .replace(/(?:\n  \/\*\*(?:.*\n){0,3})?  @Event\(.*\).*\n/g, '')
        .replace(/\n  public connectedCallback\(\): void {[\s\S]+?\n  }\n/g, '')
        .replace(/\n  public componentWillLoad\(\): void {[\s\S]+?\n  }\n/g, '')
        .replace(/\n  public componentDidLoad\(\): void {[\s\S]+?\n  }\n/g, '')
        .replace(/\n  public componentWillUpdate\(\): void {[\s\S]+?\n  }\n/g, '')
        .replace(/\n  public componentWillRender\(\): void {[\s\S]+?\n  }\n/g, '')
        .replace(/\n  public componentDidUpdate\(\): void {[\s\S]+?\n  }\n/g, '')
        .replace(/\n  public componentDidRender\(\): void {[\s\S]+?\n  }\n/g, '')
        .replace(/\n  public disconnectedCallback\(\): void {[\s\S]+?\n  }\n/g, '')
        .replace(/\n  public componentShouldUpdate\([\s\S]+?\n  }\n/g, '')
        .replace(/private(.*?)window.matchMedia(.*?);/g, '')
        .replace(/\n  private (?!get).+(\n.+)*?\{[\s\S]+?\n  };?\n/g, '') // private methods without getters
        .replace(/\nconst propTypes[\s\S]*?};\n/g, '') // temporary
        .replace(/\s+validateProps\(this, propTypes\);/, '')
        .replace(/\s+attachComponentCss\([\s\S]+?\);/, '')
        .replace(/\s{2,}(?:warnIf|throwIf|sync)[A-Z][A-Za-z<>, \n]+\([\s\S]+?;/g, '')
        .replace(/\n.+classList\.remove[\s\S]+?;/g, '')
        .replace(/\n.+parseJSON[\s\S]+?.*/g, '')
        .replace(/ as HTML[A-Za-z]+/g, '')
        .replace(/\s+ref={.*?}/g, '') // ref props
        .replace(/\s+onMouseDown={.*?}/g, '') // onMouseDown props
        .replace(/\s+onClick={.*?}/g, '') // onClick props
        .replace(/\s+onToggle={.*?}/g, '') // onToggle props
        .replace(/\s+onCancel={.*?}/g, '') // onCancel props
        .replace(/\s+onDismiss={.*?}/g, '') // onDismiss props
        .replace(/\s+onKeyDown={.*?}/g, '') // onKeyDown props
        .replace(/\s+onPaste={.*?}/g, '') // onPaste props
        .replace(/\s+onInput={.*?}/g, '') // onInput props
        .replace(/\s+onWheel={.*?}/g, '') // onWheel props
        .replace(/\s+on(?:Tab)?Change={.*?}/g, '') // onChange and onTabChange props
        .replace(/\s+onUpdate={.*?}/g, '') // onUpdate props
        .replace(/ +ref: [\s\S]*?,\n/g, '') // ref props
        .replace(/ +onClick: [\s\S]*?,\n/g, '') // onClick props
        .replace(/ +onKeyDown: [\s\S]*?,\n/g, '') // onKeyDown props
        .replace(/(private [a-zA-Z]+\??:) [-a-zA-Z<>,'| ]+/g, '$1 any') // change type of private members to any
        .replace(/( class)([:=])/g, '$1Name$2') // change class prop to className in JSX
        .replace(/getPrefixedTagNames,?\s*/, '') // remove getPrefixedTagNames import
        .replace(/ onSlotchange={.*}/g, '') // doesn't exist in React JSX
        .replace(
          /\{\/\* @ts-expect-error although `fetchpriority` should already be supported by TSX, it's not with Stencil\/TSX \*\/}/g,
          ''
        ) // remove, otherwise ts-expect-error would through because `fetchpriority` is replaced with `fetchPriority`
        .replace(/fetchpriority/g, 'fetchPriority') // doesn't exist in Stencil JSX but in React JSX
        // remove all imports except for utils and functional components which are rewritten
        .replace(/import[\s\S]*?from '(.*)';\n/g, (m, group) =>
          group.endsWith('utils')
            ? m.replace(group, utilsBundleImportPath)
            : group.endsWith('state-message') ||
                group.endsWith('loading-message') ||
                group.endsWith('input-base') ||
                group.endsWith('required') ||
                group.endsWith('label') ||
                group.endsWith('no-results-option')
              ? m.replace(group, './' + group.split('/').pop())
              : ''
        )
        .replace(/.*= getPrefixedTagNames\((?:this\.)?host.*\n/g, '') // remove getPrefixedTagNames call
        // add new imports
        .replace(
          /^/g,
          `import { Component } from 'react';
import { minifyCss } from '../../minifyCss';
import { get${componentName}Css } from '${stylesBundleImportPath}';
`
        )
        .replace(/(export class) ([A-Za-z]+)/, '$1 DSR$2 extends Component<any>') // make it a real React.Component
        .replace(/(<\/?)Host[^>]*(>)/g, '$1$2') // replace Host fragment, TODO: could be removed completely with template tag
        .replace(/(public state)\?(: any)/, '$1$2') // make state required to fix linting issue with React
        .replace(/\bbreakpoint\.l\b/, `'${breakpoint.l}'`) // inline breakpoint value from utilities-v2 for marque
        .replace(/{(isRequiredAndParentNotRequired\(.*)}/, '{/* $1 */}') // comment out isRequiredAndParentNotRequired for now
        .replace(/{(!isParentFieldsetRequired\(.*)}/, '{/* $1 */}') // comment out isParentFieldsetRequired for now
        .replace(/(<\/?)Fragment(>)/g, '$1$2'); // replace <Fragment> with <> or </Fragment> with </>

      if (hasSlot && !newFileContent.includes('FunctionalComponent')) {
        newFileContent = newFileContent.replace(
          /^/,
          `import { splitChildren } from '../../splitChildren';
`
        );
      }

      if (!newFileContent.includes('FunctionalComponent')) {
        // inject DSR template
        const getComponentCssParams =
          /attachComponentCss\([\s\S]*?getComponentCss(?:, ?([\s\S]*?))?\);/.exec(fileContent)![1] || '';

        const children = hasSlot
          ? `
        {this.children}`
          : '';

        newFileContent = newFileContent.replace(/public render\(\)[\s\S]*?\n  }/, (match) => {
          const delegatesFocusProp = isDelegatingFocus ? ' shadowrootdelegatesfocus="true"' : '';
          return match.replace(/\n    return \(?([\s\S]*?(?:\n    )|.*)\)?;/, (_, g1) => {
            return `
    const style = minifyCss(get${componentName}Css(${getComponentCssParams}));

    return (
      <>
        {/* @ts-ignore */}
        <template shadowroot="open" shadowrootmode="open"${delegatesFocusProp}>
          <style dangerouslySetInnerHTML={{ __html: style }} />
          ${g1.trim().replace(/\n/g, '$&    ')}
        </template>${children}
      </>
    );`;
          });
        });
      }

      newFileContent = newFileContent
        .replace(/(this\.)([a-zA-Z]+)/g, '$1props.$2') // change this.whatever to this.props.whatever
        .replace(/(this\.)props\.(input|select|textarea)/g, '$1$2') // revert for input, select and textarea
        .replace(/(this\.)props\.(key\+\+|tabsItemElements|slides|inputElements)/g, '$1$2'); // revert for certain private members

      // take care of nested components of PrefixedTagNames
      const componentImports = Array.from(newFileContent.matchAll(/<PrefixedTagNames.p([A-Za-z]+)/g))
        .map(([, cmpName]) => `P${cmpName}`)
        .filter((x, idx, arr) => arr.findIndex((t) => t === x) === idx) // remove duplicates
        .filter((x) => !INTERNAL_TAG_NAMES.includes(kebabCase(x) as TagName))
        .join(', ');
      if (componentImports) {
        newFileContent = newFileContent.replace(/^/, `import { ${componentImports} } from '../components';\n`);
      }

      newFileContent = newFileContent
        .replace(/PrefixedTagNames.p([A-Za-z]+)/g, 'P$1') // reference imported components
        .replace(/<PToastItem[\S\s]+?\/>/, '<></>'); // remove internal components that don't have wrapper and are not visible anyway

      // rewire default slot
      if (hasSlot && !newFileContent.includes('FunctionalComponent')) {
        newFileContent = newFileContent
          .replace(
            /public render\(\): JSX\.Element {/,
            `$&
    const { children, namedSlotChildren, otherChildren } = splitChildren(this.props.children);\n`
          )
          .replace(
            /this\.(?:input|select|textarea)(?!Elements)/g,
            "typeof otherChildren[0] === 'object' && 'props' in otherChildren[0] && otherChildren[0]?.props"
          ); // fallback for undefined input, select and textarea reference

        // adjust named slot conditions
        newFileContent = newFileContent
          .replace(
            /has(?:Heading|Label|Description)\(this\.props\.host, (this\.props\.(heading|label|description))\)/g,
            `($1 || namedSlotChildren.filter(({ props: { slot } }) => slot === '$2').length > 0)`
          )
          .replace(
            /hasMessage\(this\.props\.host, (this\.props\.message), (this\.props\.state)\)/,
            `($1 || namedSlotChildren.filter(({ props: { slot } }) => slot === 'message').length > 0) && ['success', 'error'].includes($2)`
          )
          .replace(/namedSlotChildren\.filter\(\({ props: { slot } }\) => slot === '(?:subline|caption)'\)/, '{$&}')
          .replace(
            /hasSlottedSubline\(this\.props\.host\)/g,
            `namedSlotChildren.filter(({ props: { slot } }) => slot === 'subline').length > 0`
          )
          .replace(
            /hasNamedSlot\(this\.props\.host, '(caption|title|description|heading|button|header|header-start|header-end|controls|footer|sub-footer|sidebar-start|sidebar-end|sidebar-end-header|background)'\)/g,
            `namedSlotChildren.filter(({ props: { slot } }) => slot === '$1').length > 0`
          );
      } else if (newFileContent.includes('FunctionalComponent')) {
        newFileContent = newFileContent
          .replace(/import { Component } from 'react';/, "import type { FC } from 'react';")
          .replace(/FunctionalComponent/, 'FC')
          .replace(/: FormState/g, ': any')
          .replace(/: Theme/g, ': any')
          .replace(new RegExp(`\n.*${stylesBundleImportPath}.*`), '')
          .replace(/&& !isParentFieldsetRequired\(.*?\)/, '/* $& */') // let's disable it for now
          // .replace(/\|\|\s.*\(.*isRequiredAndParentNotRequired\(.*?\)\)/, '/* $& */') // let's disable it for now
          .replace(/host,|formElement,/g, '// $&'); // don't destructure unused const

        if (newFileContent.includes('export const Label:')) {
          newFileContent = newFileContent
            .replace(/(hasLabel)\(.*\)/, '$1') // replace function call with boolean const
            .replace(/(hasDescription)\(.*\)/, '$1') // replace function call with boolean const
            .replace(/(type LabelProps = {)/, '$1 hasLabel: boolean; hasDescription: boolean; ') // add types for LabelProps
            .replace(/(Label: FC<LabelProps> = \({)/, '$1 hasLabel, hasDescription, '); // destructure newly introduced hasLabel and hasDescription
        }
        if (newFileContent.includes('export const InputBase:')) {
          newFileContent = newFileContent
            .replace(/(type InputBaseProps = {)/, '$1 children?: JSX.Element; ')
            .replace(/(InputBase: FC<InputBaseProps> = \({)/, '$1 children, ')
            .replace(/(host={)host(})/g, '$1null$2')
            .replace(/onBlur=\{onBlur}/g, '')
            .replace(/value={/, 'defaultValue={')
            .replace(/maxlength/, 'maxLength')
            .replace(/minlength/, 'minLength')
            .replace(/spellcheck/, 'spellCheck')
            .replace(/\sreadonly/, 'readOnly')
            .replace(/autocomplete/, 'autoComplete')
            .replace(/\b(onInput|onWheel|onChange|onBlur|refElement\s*,?)/g, '// $1')
            .replace(
              /}\) => \{/,
              `$&
    const { namedSlotChildren } = splitChildren(children);\n`
            )
            .replace(
              /^/,
              `import { splitChildren } from '../../splitChildren';
`
            );
        }
        if (newFileContent.includes('export const LegacyLabel:')) {
          newFileContent = newFileContent
            .replace(/(hasLabel)\(.*\)/, '$1') // replace function call with boolean const
            .replace(/(hasDescription)\(.*\)/, '$1') // replace function call with boolean const
            .replace(/(type LegacyLabelProps = {)/, '$1 hasLabel: boolean; hasDescription: boolean; ') // add types for LabelProps
            .replace(/(LegacyLabel: FC<LegacyLabelProps> = \({)/, '$1 hasLabel, hasDescription, ') // destructure newly introduced hasLabel and hasDescription
            .replace(/{formElement && isRequiredAndParentNotRequired.*}/, ''); // let's disable it for now
        }

        if (newFileContent.includes('export const StateMessage:')) {
          newFileContent = newFileContent
            .replace(/(hasMessage)\(.*\)/, '$1') // replace function call with boolean const
            .replace(/(type StateMessageProps = {)/, '$1 hasMessage: boolean; ') // add types for StateMessageProps
            .replace(/(StateMessage: FC<StateMessageProps> = \({)/, '$1 hasMessage, ') // destructure newly introduced hasMessage
            .replace(/(=.*?{.*?)(?:, )?host(.*?})/g, '$1$2'); // remove unused destructured host
        }
      }

      if (!newFileContent.includes('export const InputBase:')) {
        // radio-group-option uses a label component without allowing slots
        if (tagName === 'p-radio-group-option') {
          newFileContent = newFileContent.replace(
            /(<Label(?!Props))([\s\S]*?\/>)/,
            '$1 hasLabel={this.props.label} hasDescription={false}$2'
          );
        } else {
          newFileContent = newFileContent.replace(
            /(<Label(?!Props))([\s\S]*?\/>)/,
            "$1 hasLabel={this.props.label || namedSlotChildren.filter(({ props: { slot } }) => slot === 'label').length > 0} hasDescription={this.props.description || namedSlotChildren.filter(({ props: { slot } }) => slot === 'description').length > 0}$2"
          );
        }
        newFileContent = newFileContent.replace(
          /(<StateMessage(?!Props))([\s\S]*?\/>)/,
          "$1 hasMessage={(this.props.message || namedSlotChildren.filter(({ props: { slot } }) => slot === 'message').length > 0) && ['success', 'error'].includes(this.props.state)}$2"
        );
      } else {
        newFileContent = newFileContent
          .replace(
            /(<Label(?!Props))([\s\S]*?\/>)/,
            "$1 hasLabel={!!label || namedSlotChildren.filter(({ props: { slot } }) => slot === 'label').length > 0} hasDescription={!!description || namedSlotChildren.filter(({ props: { slot } }) => slot === 'description').length > 0}$2"
          )
          .replace(
            /(<StateMessage(?!Props))([\s\S]*?\/>)/,
            "$1 hasMessage={(message || namedSlotChildren.filter(({ props: { slot } }) => slot === 'message').length > 0) && ['success', 'error'].includes(state)}$2"
          );
      }

      // fix various issues
      newFileContent = newFileContent
        .replace(
          /(<LegacyLabel(?!Props))([\s\S]*?\/>)/,
          "$1 hasLabel={this.props.label || namedSlotChildren.filter(({ props: { slot } }) => slot === 'label').length > 0} hasDescription={this.props.description || namedSlotChildren.filter(({ props: { slot } }) => slot === 'description').length > 0}$2"
        )
        .replace(/(this\.props)\.host/g, '$1') // general
<<<<<<< HEAD
=======
        .replace(
          /(getSegmentedControlCss)\(\s*getItemMaxWidth\(\s*this\.props\s*,\s*this\.props\.compact\s*\)/,
          '$1(100'
        )
>>>>>>> 8501cd4f
        .replace(/this\.props\.getAttribute\('tabindex'\)/g, 'null') // button
        .replace(/(const\s+TagType)(\s+=)/, '$1: any$2') // fix typing for display, heading, headline, text,
        .replace(
          /(getDisplayTagType|getHeadingTagType|getHeadlineTagType|getTextTagType|getHTMLElement|getClosestHTMLElement|getDirectChildHTMLElement)\(this\.props/,
          '$1(null'
        ) // replace non-existing host element with null for display, heading, headline, text, text-list, tag
        .replace(
          /Record<\s*(?:TextColor|TextWeight)Deprecated,\s*Exclude<(?:TextColor|TextWeight),\s*(?:TextColor|TextWeight)Deprecated>\s*>/g,
          'Record<any, any>'
        ) // text
        .replace(
          /Record<\s*(?:Text|Display|Heading|Headline)AlignDeprecated,\s*Exclude<(?:Text|Display|Heading|Headline)Align,\s*(?:Text|Display|Heading|Headline)AlignDeprecated>\s*>/g,
          'Record<any, any>'
        ) // text, display, heading, headline
        .replace(
          /Record<\s*(?:Switch|ButtonPure|LinkPure)AlignLabelDeprecated,\s*Exclude<(?:Switch|ButtonPure|LinkPure)AlignLabel,\s*(?:Switch|ButtonPure|LinkPure)AlignLabelDeprecated>\s*>/g,
          'Record<any, any>'
        ) // switch, button-pure, link-pure
        .replace(
          /Record<\s*CarouselAlignHeaderDeprecated,\s*Exclude<CarouselAlignHeader,\s*CarouselAlignHeaderDeprecated>\s*>/g,
          'Record<any, any>'
        ) // carousel
        .replace(/Record<\s*IconColorDeprecated,\s*Exclude<IconColor,\s*IconColorDeprecated>\s*>/g, 'Record<any, any>') // icon
        .replace(
          /Record<\s*FlyoutPositionDeprecated,\s*Exclude<FlyoutPosition,\s*FlyoutPositionDeprecated>\s*>/g,
          'Record<any, any>'
        ) // flyout
        .replace(/import type { TextTag }.*;/g, '') // text
        .replace(
          /getSlotTextContent\(this\.props, '([a-z]+)'\)/g,
          "namedSlotChildren.find(({ props: { slot } }) => slot === '$1')?.props.children"
        ) // carousel, select-wrapper
        .replace(
          /= typeof otherChildren\[0\] === 'object' && 'props' in otherChildren\[0\] && otherChildren\[0]\?\.props/,
          '$& || {}'
        ) // text-field-wrapper
        .replace(/(required)={isRequiredAndParentNotRequired\(this\.props,.*/, '$1={false}') // select-wrapper
        .replace(/(host={)this\.props(})/g, '$1null$2') // StateMessage usage
        .replace(/toastManager\.getToast\(\)/, 'false') // toast
        .replace(/ {\.\.\.toast}/, '') // toast
        .replace(/return this\.selectRef\.selectedIndex;/, 'return 0;') // select-wrapper-dropdown
        .replace(/(this\.)props\.(isDisabledOrLoading)/g, '$1$2') // button, button-pure
        .replace(/(const (?:iconProps|btnProps|linkProps|buttonProps)) =/, '$1: any =') // workaround typing issue
        .replace(/(any)Deprecated/g, '$1') // workaround typings of deprecation maps
        .replace(/Exclude<any, any>/g, 'any') // workaround typings of deprecation maps
        .replace(/ onSlotchange={this\.props\..+}/, '') // doesn't exist in React JSX and makes no sense
        .replace(/\s+private controllerHost =[\S\s]+controllerHost[\S\s]+?;/, '') // components with loading prop and LoadingController
        .replace(/this\.props\.loadingCtrl\.initialLoading/, 'false'); // components with loading prop and LoadingController

      // component based tweaks
      if (tagName === 'p-carousel') {
        newFileContent = newFileContent
          .replace(/this\.slides(\.map)/, `otherChildren$1`)
          .replace(/^/, "$&import type { BreakpointCustomizable } from '../types';\n")
          .replace(/.*onFocusin=\{.*\n/, '')
          // .replace(/this\.slidesPerPage/, 'this.props.slidesPerPage')
          .replace(/this\.props\.parsedSlidesPerPage/g, 'this.props.slidesPerPage')
          .replace(/this\.props\.parsedDisablePagination/g, 'this.props.disablePagination')
          .replace(/this\.props\.parsedPagination/g, 'this.props.pagination')
          .replace(/private\sget\sparsed.*\{\n?.*\n?}/g, '')
          // Since slidesPerPage is BreakpointCustomizable we have to replace hasNavigation with a working serverside condition
          .replace(
            /this\.props\.hasNavigation/g,
            "(this.props.slidesPerPage === 'auto' || typeof this.props.slidesPerPage === 'object' || this.props.slidesPerPage < otherChildren.length)"
          );
      } else if (tagName === 'p-banner') {
        // remove warning about deprecated title slot
        newFileContent = newFileContent
          .replace(/.+consoleWarn\([\s\S]+?\);\n/g, '')
          .replace(/this\.props\.(hasDismissButton)/g, 'this.$1');
      } else if (tagName === 'p-inline-notification') {
        newFileContent = newFileContent.replace(/this\.props\.(hasDismissButton)/g, 'this.$1');
      } else if (tagName === 'p-pagination') {
        newFileContent = newFileContent
          // parseJSON got stripped and removed the entire const parsedIntl, but parsing is pointless since we always have an object
          .replace(/parsedIntl/g, 'this.props.intl')
          // transform className objects to string
          .replace(
            /className=\{(\{[\S\s]+?})}/g,
            `className={Object.entries($1).map(([key, value]) => value && key).filter(Boolean).join(' ')}`
          );
      } else if (tagName === 'p-sheet') {
        newFileContent = newFileContent
          .replace(/this\.props\.(hasHeader|hasDismissButton)/g, '$1')
          .replace(/(this\.props\.ariaLabel)\(\)/g, '$1')
          .replace(/hasHeader =/, 'const $&')
          .replace(/onTransitionEnd={[^}]*}\s*/, '');
      } else if (tagName === 'p-modal') {
        newFileContent = newFileContent
          .replace(/this\.props\.(hasHeader|hasFooter|hasDismissButton)/g, '$1')
          .replace(/(this\.props\.ariaLabel)\(\)/g, '$1')
          .replace(/hasHeader =/, 'const $&')
          .replace(/hasFooter =/, 'const $&')
          .replace(
            /const hasFooter = .+\n/,
            '$&    const hasDismissButton = this.props.disableCloseButton ? false : this.props.dismissButton;'
          )
          .replace(/\n.*\/\/ eslint-disable-next-line @typescript-eslint\/member-ordering/g, '')
          // .replace(/(inert=\{this\.props\.open \? null : )true(})/, "$1''$2") // transform true to empty string ''
          .replace(/onScroll=\{hasFooter && this\.props\.onScroll}/, '')
          .replace(/if\s\(.*[^}]*}/, '') // Remove deprecation warning check
          .replace(/onTransitionEnd={[^}]*}\s*/, '');
      } else if (tagName === 'p-flyout') {
        newFileContent = newFileContent
          .replace(/this\.props\.(hasHeader|hasFooter|hasSubFooter)/g, '$1')
          .replace(/(?:hasHeader|hasFooter|hasSubFooter) =/g, 'const $&')
          .replace(/\n.*\/\/ eslint-disable-next-line @typescript-eslint\/member-ordering/g, '')
          // .replace(/(inert=\{this\.props\.open \? null : )true(})/, "$1''$2") // transform true to empty string ''
          .replace(/onTransitionEnd={[^}]*}\s*/, '');
      } else if (tagName === 'p-radio-button-wrapper') {
        newFileContent = newFileContent.replace(
          /&& !(typeof otherChildren\[0] === 'object' && 'props' in otherChildren\[0]) && (otherChildren\[0]\?\.props\.checked)/g,
          '&& !($1 && ($2 || otherChildren[0]?.props.defaultChecked))' // wrap in brackets because of negation
        );
      } else if (tagName === 'p-tabs') {
        newFileContent = newFileContent
          .replace(/this\.tabsItemElements(\.map)/, `otherChildren$1`)
          .replace(
            /(<button key={index} type="button">)\s*{tab\.label}\s*(<\/button>)/g,
            "$1{typeof tab === 'object' && 'props' in tab && tab.props.label}$2"
          )
          .replace(
            /const { children, namedSlotChildren, otherChildren } =.*/,
            `$&
    const manipulatedChildren = children.map((child, i) =>
      typeof child === 'object' && 'props' in child && otherChildren.includes(child)
        ? { ...child, props: { ...child.props, theme: this.props.theme, hidden: this.props.activeTabIndex !== i ? true : null } }
        : child
    );`
          )
          .replace(/{this\.props\.children}/, '{manipulatedChildren}');
      } else if (tagName === 'p-scroller') {
        newFileContent = newFileContent
          .replace(/(this\.)props\.(is(?:Next|Prev)Hidden)/g, '$1$2')
          .replace(/(deprecationMap\[this\.props\.gradientColorScheme)/, '$1 as ScrollerGradientColorScheme')
          .replace(/(deprecationMap\[this\.props\.gradientColor)/, '$1 as ScrollerGradientColor');
      } else if (tagName === 'p-popover') {
        // only keep :host , button, .icon & .label styles
        newFileContent = newFileContent
          .replace(
            /getPopoverCss\(.+?\)/,
            `$&.replace(/(:host {[\\S\\s]+?})[\\S\\s]+(button {[\\S\\s]+?})[\\S\\s]+(.icon {[\\S\\s]+?})[\\S\\s]+(.label {[\\S\\s]+?})[\\S\\s]+/, '\$1\\n\$2\\n$3\\n$4')`
          )
          .replace(/this\.props\.(hasSlottedButton)/g, '$1')
          .replace(/hasSlottedButton =/g, 'const $&');
      } else if (tagName === 'p-tabs-bar') {
        newFileContent = newFileContent
          // get rid of left over
          .replace(/\n.*this\.props\.setAccessibilityAttributes\(\);/, '')
          // set aria attributes on button and anchor children, what at runtime is done via this.setAccessibilityAttributes()
          .replace(
            /const { children, namedSlotChildren, otherChildren } =.*/,
            `$&
    const manipulatedChildren = children.map((child, i) =>
      typeof child === 'object' && 'props' in child && otherChildren.includes(child)
        ? child.type === 'button'
          ? {
              ...child,
              props: {
                ...child.props,
                role: 'tab',
                tabIndex: (this.props.activeTabIndex || 0) === i ? '0' : '-1',
                'aria-selected': this.props.activeTabIndex === i ? 'true' : 'false',
              },
            }
          : child.type === 'a'
          ? {
              ...child,
              props: {
                ...child.props,
                'aria-current': this.props.activeTabIndex === i ? 'true' : 'false',
              },
            }
          : child
        : child
    );`
          )
          .replace(/{this\.props\.children}/, '{manipulatedChildren}');
      } else if (tagName === 'p-toast') {
        // only keep :host styles
        newFileContent = newFileContent.replace(
          /getToastCss\(\)/,
          `$&.replace(/(:host {[\\S\\s]+?})[\\S\\s]+/, '\$1')`
        );
        // TODO: recover @media query for :host style if needed
      } else if (tagName === 'p-grid') {
        // pass down gutter prop to p-grid-item children
        newFileContent = newFileContent
          .replace(
            /const { children, namedSlotChildren, otherChildren } =.*/,
            `$&
    const manipulatedChildren = children.map((child) =>
      typeof child === 'object' && 'props' in child && otherChildren.includes(child)
        ? { ...child, props: { ...child.props, gutter: this.props.gutter } }
        : child
    );`
          )
          .replace(/{this\.props\.children}/, '{manipulatedChildren}');
      } else if (tagName === 'p-segmented-control') {
        // pass down value, backgroundColor and theme prop to p-segmented-control-item children
        newFileContent = newFileContent
          .replace(
            /const { children, namedSlotChildren, otherChildren } =.*/,
            `$&
    const manipulatedChildren = children.map((child) =>
      typeof child === 'object' && 'props' in child && otherChildren.includes(child)
        ? { ...child, props: { ...child.props, selected: child.props?.value === this.props.value, backgroundColor: this.props.backgroundColor, theme: this.props.theme } }
        : child
    );`
          )
          .replace(/{this\.props\.children}/, '{manipulatedChildren}')
          // TODO replace ElementInternals lifecycle callbacks (formAssociatedCallback, formDisabledCallback, formResetCallback, formStateRestoreCallback) completely
          .replace(/@AttachInternals\(\)/, '')
          .replace(/this\.props\.value = this\.props\.defaultValue;/, '')
          .replace(/this\.props\.disabled = disabled;/, '')
          .replace(/this\.props\.value = state;/, '')
          .replace(/getItemMaxWidth\(this\.props,\s*this\.props\.compact\)/, '100')
          .replace(/formDisabledCallback\(disabled: boolean\)/, 'formDisabledCallback()')
          .replace(/formStateRestoreCallback\(state: string\)/, 'formStateRestoreCallback()');
      } else if (tagName === 'p-segmented-control-item') {
        newFileContent = newFileContent.replace(/!!this\.props\.innerHTML/, '!!children.length');
      } else if (tagName === 'p-stepper-horizontal') {
        // pass down theme prop to p-stepper-horizontal-item children
        newFileContent = newFileContent
          .replace(
            /const { children, namedSlotChildren, otherChildren } =.*/,
            `$&
    const manipulatedChildren = children.map((child) =>
      typeof child === 'object' && 'props' in child && otherChildren.includes(child)
        ? { ...child, props: { ...child.props, theme: this.props.theme } }
        : child
    );`
          )
          .replace(/{this\.props\.children}/, '{manipulatedChildren}');
      } else if (tagName === 'p-select-wrapper-dropdown') {
        newFileContent = newFileContent
          // part prop is not typed in JSX, although it's valid HTML attribute
          .replace(/( +)part=/g, '$1/* @ts-ignore */\n$&')
          // Remove markup after button
          .replace(/\{\[\n\s*this\.props\.description && \([\s\S]+?]}/, '')
          // Change isOpen, optionMaps, searchString to not be a prop
          .replace(/this\.props\.(isOpen|optionMaps|searchString)(?=[,)}])/g, 'this.$1')
          // fix warning about read-only field
          .replace(/value={/, 'defaultValue={')
          .replace(/\{\.\.\.getFilterInputAriaAttributes([\s\S]*?)\)}/, '')
          .replace(/\{\.\.\.getSelectDropdownButtonAriaAttributes([\s\S]*?)\)}/, '');
      } else if (tagName === 'p-select-wrapper') {
        newFileContent = newFileContent
          .replace(/(required={).*(})/, '$1false$2')
          // Add PSelectWrapperDropdown component import
          .replace(
            /(import\s*{\s*PIcon\s*}\s*from\s*'\.\.\/components';\s*)/,
            "$1import { PSelectWrapperDropdown } from '../components/select-wrapper-dropdown.wrapper';\r"
          )
          // Remove hasCustomDropdown attribute
          .replace(/^\s*private\s+hasCustomDropdown\s*:\s*any\s*;\s*$/gm, '')
          // Add hasCustomDropdown fn
          .replace(
            /(public\s+render\(\): JSX\.Element\s*{)/,
            '$1\nconst hasCustomDropdown = isCustomDropdown(this.props.filter, this.props.native);'
          )
          // Change hasCustomDropdown to use fn instead of prop
          .replace(/this\.props\.hasCustomDropdown/g, 'hasCustomDropdown');
      } else if (tagName === 'p-multi-select') {
        newFileContent = newFileContent
          .replace(
            /getSelectedOptionValues\(this\.props\.multiSelectOptions\);/,
            'getSelectedOptionValues(splitChildren(this.props.children).otherChildren);'
          )
          .replace(/this\.props\.currentValue\.length > 0/g, 'this.props.currentValue')
          .replace(
            /getSelectedOptionsString\(this\.props\.multiSelectOptions\)/,
            'getSelectedOptionsString(otherChildren)'
          )
          // TODO replace ElementInternals lifecycle callbacks (formAssociatedCallback, formDisabledCallback, formResetCallback, formStateRestoreCallback) completely
          .replace(/@AttachInternals\(\)/, '')
          .replace(/this\.props\.value = this\.props\.defaultValue;/, '')
          .replace(/this\.props\.disabled = disabled;/, '')
          .replace(/this\.props\.value = state.getAll\(this.props.name\) as string\[];/, '')
          .replace(/formDisabledCallback\(disabled: boolean\)/, 'formDisabledCallback()')
          .replace(/formStateRestoreCallback\(state: FormData\)/, 'formStateRestoreCallback()');
      } else if (tagName === 'p-multi-select-option') {
        newFileContent = newFileContent
          .replace(/this\.theme/, 'this.props.theme')
          // transform className objects to string
          .replace(
            /className=\{(\{[\S\s]+?})}/g,
            `className={Object.entries($1).map(([key, value]) => value && key).filter(Boolean).join(' ')}`
          );
      } else if (tagName === 'p-optgroup') {
        // transform className objects to string
        newFileContent = newFileContent.replace(
          /className=\{(\{[\S\s]+?})}/g,
          `className={Object.entries($1).map(([key, value]) => value && key).filter(Boolean).join(' ')}`
        );
      } else if (tagName === 'p-select') {
        newFileContent = newFileContent
          .replace(
            /getSelectedOptionString\(typeof otherChildren\[0] === 'object' && 'props' in otherChildren\[0] && otherChildren\[0]\?\.propsOptions\)/g,
            'getSelectedOptionString(otherChildren)'
          )
          // replace getSelectedOptionImagePath
          .replace(
            /this\.props\.getSelectedOptionImagePath\(typeof otherChildren\[0] === 'object' && 'props' in otherChildren\[0] && otherChildren\[0]\?\.propsOptions\)/,
            'this.getSelectedOptionImagePath(otherChildren)'
          )
          .replace(/<span className="sr-only"[^<]*<\/span>/, '')
          // .replace(/(SelectDropdownDirectionInternal)/, 'type $1')
          .replace(/private searchTimeout: any\.Timeout \| number = null;/, '')
          // TODO replace ElementInternals lifecycle callbacks (formAssociatedCallback, formDisabledCallback, formResetCallback, formStateRestoreCallback) completely
          .replace(/@AttachInternals\(\)/, '')
          .replace(/this\.props\.value = this\.props\.defaultValue;/, '')
          .replace(/this\.props\.disabled = disabled;/, '')
          .replace(/this\.props\.value = state;/, '')
          .replace(/formDisabledCallback\(disabled: boolean\)/, 'formDisabledCallback()')
          .replace(/formStateRestoreCallback\(state: string\)/, 'formStateRestoreCallback()');
      } else if (tagName === 'p-radio-group') {
        newFileContent = newFileContent
          // TODO replace ElementInternals lifecycle callbacks (formAssociatedCallback, formDisabledCallback, formResetCallback, formStateRestoreCallback) completely
          .replace(/@AttachInternals\(\)/, '')
          .replace(/this\.props\.value = this\.props\.defaultValue;/, '')
          .replace(/this\.props\.disabled = disabled;/, '')
          .replace(/this\.props\.value = state;/, '')
          .replace(/formDisabledCallback\(disabled: boolean\)/, 'formDisabledCallback()')
          .replace(/formStateRestoreCallback\(state: string\)/, 'formStateRestoreCallback()');
      } else if (tagName === 'p-select-option') {
        newFileContent = newFileContent
          .replace(/this\.theme/, 'this.props.theme')
          // transform className objects to string
          .replace(
            /className=\{(\{[\S\s]+?})}/g,
            `className={Object.entries($1).map(([key, value]) => value && key).filter(Boolean).join(' ')}`
          );
      } else if (tagName === 'p-text-field-wrapper') {
        // make private like isSearch, isPassword and hasUnit work
        const rawPrivateMembers = Array.from(fileContent.matchAll(/this\.(?:is|has)[A-Z][A-Za-z]+ = .*?;/g))
          .map(([match]) => match)
          .filter((member, idx, arr) => arr.findIndex((m) => member.startsWith(m.split('=')[0])) === idx); // remove duplicates

        const constants = rawPrivateMembers
          .map((member) => member.replace(/^this\./, 'const ')) // make it local constants
          .map((member, _, arr) =>
            member
              .replace(
                // use local constants
                new RegExp('this.(' + arr.map((m) => /^const ([A-Za-z]+)/.exec(m)![1]).join('|') + ')'),
                '$1'
              )
              .replace(/(const isWithinForm) /, '$1Value ') // fix collision with imported function
              .replace(/this\.input\.(type)/, '$1') // reuse already destructured const
              .replace(/this\.input/, 'otherChildren[0]?.props') // use input child
              .replace(/this\./, '$&props.') // all others must be actual props
              .replace(/const (?:hasUnit|hasCounter) = /, '$&false; // ') // TODO: unsupported because of inline styles calculated via js
              .replace(
                /!!otherChildren\[0\]\?\.props\.value/,
                "typeof otherChildren[0] === 'object' && 'props' in otherChildren[0] && $&" // fix typing of otherChildren
              )
          )
          .join('\n    ');

        newFileContent = newFileContent
          .replace(
            // use local constants instead of previously replaced private members that became something like
            // this.props.isSearch, this.props.hasUnit, etc.
            new RegExp(
              `this\.props\.(${Array.from(constants.matchAll(/const ([A-Za-z]+)/g))
                .map(([, group]) => group)
                .join('|')})`,
              'g'
            ),
            '$1'
          )
          .replace(
            // inject local constants
            / +const style = minifyCss/,
            `    ${constants}

$&`
          );
      } else if (tagName === 'p-pin-code') {
        newFileContent = newFileContent
          .replace(/value={/, 'defaultValue={') // fix warning about read-only field
          // TODO replace ElementInternals lifecycle callbacks (formAssociatedCallback, formDisabledCallback, formResetCallback, formStateRestoreCallback) completely
          .replace(/@AttachInternals\(\)/, '')
          .replace(/this\.props\.value = this\.props\.defaultValue;/, '')
          .replace(/this\.props\.disabled = disabled;/, '')
          .replace(/this\.props\.value = state;/, '')
          .replace(/formDisabledCallback\(disabled: boolean\)/, 'formDisabledCallback()')
          .replace(/formStateRestoreCallback\(state: string\)/, 'formStateRestoreCallback()');
      } else if (tagName === 'p-drilldown') {
        newFileContent = newFileContent
          .replace(/validateActiveIdentifier\(.*\);/g, '')
          // .replace(/(inert=\{this\.props\.open \? null : )true(})/, "$1''$2") // transform true to empty string '';
          .replace(/this\.props\.primary = !activeItem \|\| activeItem\.parentElement === this\.props;/, '')
          .replace(/this\.props\.primary/, 'this.primary')
          .replace(/this\.props\.isSecondaryDrawerVisible/, 'this.isSecondaryDrawerVisible');
      } else if (tagName === 'p-drilldown-item') {
        newFileContent = newFileContent
          .replace(/: Theme/g, ': any')
          .replace(/this\.props\.theme(?! \|\|)/g, 'this.theme')
          .replace(/this\.props\.open(?! \|\|)/g, 'this.open')
          .replace(/this\.props\.(hasSlottedHeader|hasSlottedButton)/g, '$1')
          .replace(/hasSlottedHeader =/, 'const $&')
          .replace(/hasSlottedButton =/, 'const $&')
          .replace(/if \(hasSlottedButton\).*{[\s\S]*?}/, '');
        // .replace(/(inert=\{this\.open \? null : )true(})/, "$1''$2"); // transform true to empty string '';
      } else if (tagName === 'p-link-tile-model-signature') {
        newFileContent = newFileContent
          .replace(/ {4}.*getNamedSlotOrThrow[\s\S]+?;\n/g, '') // remove validation
          .replace(/ {4}.*throwIfElementIsNotOfKind[\s\S]+?;\n/g, '') // remove validation
          .replace(/(const overlayLinkProps).+?=([\s\S]+?);/, '$1 = $2 as const;') // remove typing
          .replace(
            /setRequiredPropsOfSlottedLinks.+?;/,
            `const manipulatedChildren = children.map((child) =>
      typeof child === 'object' && 'props' in child && namedSlotChildren.includes(child)
        ? { ...child, props: { ...child.props, theme: 'dark', variant: child.props.slot } }
        : child
    );` // manipulate p-link children like our web component does at runtime
          )
          .replace(
            /(const linkEl) = getLinkOrSlottedAnchorElement.+;/,
            `const primaryLink = manipulatedChildren.find(
      (child) => typeof child === 'object' && 'props' in child && child.props.variant === 'primary'
    ) as any;
    $1 = primaryLink.props.href
      ? primaryLink.props
      : (Array.isArray(primaryLink.props.children) ? primaryLink.props.children : [primaryLink.props.children]).find(
          (child: any) => child.type === 'a' || child.props.href || child.props.to // href and to check is for framework links
        ).props;`
          ) // rewire source for linkEl
          .replace(/(href: linkEl\.href),/, '$1 || linkEl.to,') // fallback for framework links
          .replace(/{this\.props\.children}/, '{manipulatedChildren}'); // apply manipulated children
      } else if (tagName === 'p-link-tile-product') {
        // TODO: why is something like this only needed here?
        newFileContent = newFileContent
          .replace(/type LinkTileProductAspectRatio,/, '')
          .replace(/type LinkTileProductLikeEventDetail,/, '')
          .replace(/type LinkTileProductTarget,/, '');
      } else if (tagName === 'p-textarea') {
        newFileContent = newFileContent
          .replace(/@AttachInternals\(\)/, '')
          .replace(/value={/, 'defaultValue={')
          .replace(/maxlength/, 'maxLength')
          .replace(/minlength/, 'minLength')
          .replace(/readonly/, 'readOnly')
          .replace(/autofocus/, 'autoFocus')
          .replace(/spellcheck/, 'spellCheck')
          .replace(/autocomplete/, 'autoComplete')
          // TODO replace ElementInternals lifecycle callbacks (formAssociatedCallback, formDisabledCallback, formResetCallback, formStateRestoreCallback) completely
          .replace(/this\.props\.value = this\.props\.defaultValue;/, '')
          .replace(/this\.props\.disabled = disabled;/, '')
          .replace(/this\.props\.value = state;/, '')
          .replace(/formDisabledCallback\(disabled: boolean\)/, 'formDisabledCallback()')
          .replace(/formStateRestoreCallback\(state: string\)/, 'formStateRestoreCallback()');
      } else if (tagName === 'p-input-password') {
        newFileContent = newFileContent
          .replace(/@AttachInternals\(\)/, '')
          .replace(
            /<InputBase/,
            `$&
            children={this.props.children}`
          )
          .replace(/maxlength/, 'maxLength')
          .replace(/minlength/, 'minLength')
          .replace(/readonly/, 'readOnly')
          .replace(/autocomplete/, 'autoComplete')
          .replace(/\s*refElement=\{[^}]*}/g, '')
          .replace(/onBlur=\{this\.props\.onBlur}/g, '')
          // TODO replace ElementInternals lifecycle callbacks (formAssociatedCallback, formDisabledCallback, formResetCallback, formStateRestoreCallback) completely
          .replace(/this\.props\.value = this\.props\.defaultValue;/, '')
          .replace(/this\.props\.disabled = disabled;/, '')
          .replace(/this\.props\.value = state;/, '')
          .replace(/formDisabledCallback\(disabled: boolean\)/, 'formDisabledCallback()')
          .replace(/formStateRestoreCallback\(state: string\)/, 'formStateRestoreCallback()');
      } else if (
        tagName === 'p-input-number' ||
        tagName === 'p-input-date' ||
        tagName === 'p-input-time' ||
        tagName === 'p-input-search' ||
        tagName === 'p-input-text' ||
        tagName === 'p-input-email' ||
        tagName === 'p-input-tel' ||
        tagName === 'p-input-url'
      ) {
        newFileContent = newFileContent
          .replace(/@AttachInternals\(\)/, '')
          .replace(
            /<InputBase/,
            `$&
            children={this.props.children}`
          )
          .replace(/maxlength/, 'maxLength')
          .replace(/minlength/, 'minLength')
          .replace(/readonly/, 'readOnly')
          .replace(/autocomplete/, 'autoComplete')
          .replace(/\s*refElement=\{[^}]*}/g, '')
          .replace(/onBlur=\{this\.props\.onBlur}/g, '')
          // TODO replace ElementInternals lifecycle callbacks (formAssociatedCallback, formDisabledCallback, formResetCallback, formStateRestoreCallback) completely
          .replace(/this\.props\.value = this\.props\.defaultValue;/, '')
          .replace(/this\.props\.disabled = disabled;/, '')
          .replace(/this\.props\.value = state;/, '')
          .replace(/formDisabledCallback\(disabled: boolean\)/, 'formDisabledCallback()')
          .replace(/formStateRestoreCallback\(state: string\)/, 'formStateRestoreCallback()');
      } else if (tagName === 'p-canvas') {
        newFileContent = newFileContent
          .replace(
            /this\.props\.(hasTitle|hasSidebarStart|hasSidebarEnd|hasSidebarEndHeader|hasHeaderStart|hasHeaderEnd|hasFooter|hasBackground)/g,
            '$1'
          )
          .replace(
            /(?:hasTitle|hasSidebarStart|hasSidebarEnd|hasSidebarEndHeader|hasHeaderStart|hasHeaderEnd|hasFooter|hasBackground) =/g,
            'const $&'
          );
      } else if (tagName === 'p-checkbox') {
        newFileContent = newFileContent
          .replace(/@AttachInternals\(\)/, '')
          .replace(/this\.props\.checked = this\.props\.defaultChecked;/, '')
          .replace(/this\.props\.disabled = disabled;/, '')
          .replace(/this\.props\.checked = !!state;/, '')
          .replace(/formDisabledCallback\(disabled: boolean\)/, 'formDisabledCallback()')
          .replace(/formStateRestoreCallback\(state: string\)/, 'formStateRestoreCallback()');
      } else if (tagName === 'p-button') {
        newFileContent = newFileContent.replace(/@AttachInternals\(\)/, '');
      } else if (tagName === 'p-button-pure') {
        newFileContent = newFileContent.replace(/@AttachInternals\(\)/, '');
      }

      return newFileContent;
    });

  fs.rmSync(destinationDirectory, { force: true, recursive: true });
  fs.mkdirSync(destinationDirectory, { recursive: true });

  componentFileContents.forEach((fileContent) => {
    const name = /export (?:class|const) ([A-Z][A-Za-z]+)/.exec(fileContent)![1];

    const fileName = `${kebabCase(name.replace('DSR', ''))}.tsx`;
    const filePath = path.resolve(destinationDirectory, fileName);

    fs.writeFileSync(filePath, fileContent);
    console.log(`Generated DSR Component into '${relativeDestinationDirectory}/${fileName}'`);
  });
};

generateDSRComponents();<|MERGE_RESOLUTION|>--- conflicted
+++ resolved
@@ -296,13 +296,10 @@
           "$1 hasLabel={this.props.label || namedSlotChildren.filter(({ props: { slot } }) => slot === 'label').length > 0} hasDescription={this.props.description || namedSlotChildren.filter(({ props: { slot } }) => slot === 'description').length > 0}$2"
         )
         .replace(/(this\.props)\.host/g, '$1') // general
-<<<<<<< HEAD
-=======
         .replace(
           /(getSegmentedControlCss)\(\s*getItemMaxWidth\(\s*this\.props\s*,\s*this\.props\.compact\s*\)/,
           '$1(100'
         )
->>>>>>> 8501cd4f
         .replace(/this\.props\.getAttribute\('tabindex'\)/g, 'null') // button
         .replace(/(const\s+TagType)(\s+=)/, '$1: any$2') // fix typing for display, heading, headline, text,
         .replace(
