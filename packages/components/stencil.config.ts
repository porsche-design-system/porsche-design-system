--- conflicted
+++ resolved
@@ -1,21 +1,14 @@
 import { Config } from '@stencil/core';
 import { sass } from '@stencil/sass';
 import { postcss } from '@stencil/postcss';
-<<<<<<< HEAD
+// @ts-ignore
 import autoprefixer from 'autoprefixer';
 import * as path from 'path';
 import modify from 'rollup-plugin-modify';
 import replace from '@rollup/plugin-replace';
-=======
 // @ts-ignore
-import autoprefixer from 'autoprefixer';
-import * as path from 'path';
-import modify from 'rollup-plugin-modify';
-import replace from 'rollup-plugin-replace';
-// @ts-ignore
->>>>>>> 86e37d30
 import CleanCSS from 'clean-css';
-import type { TagName } from '../shared/dist/types';
+import type { TagName } from '@porsche-design-system/shared';
 
 /**
  * TODO: Remove this workaround
