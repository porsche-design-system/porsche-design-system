--- conflicted
+++ resolved
@@ -2,11 +2,7 @@
 import type { JssStyle } from 'jss';
 import { mediaQueryMin } from '@porsche-design-system/utilities-v2';
 import { getCss } from '../../../utils';
-<<<<<<< HEAD
-import { addImportantToRule, getFocusJssStyle, mediaQuery, getThemedColors } from '../../../styles';
-=======
-import { addImportantToRule, getFocusStyles, getThemedColors } from '../../../styles';
->>>>>>> 34148497
+import { addImportantToRule, getFocusJssStyle, getThemedColors } from '../../../styles';
 
 const baseSizes: { [key in Exclude<MarqueSize, 'responsive'>]: Pick<JssStyle, 'height' | 'width'> } = {
   small: {
