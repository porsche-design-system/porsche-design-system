--- conflicted
+++ resolved
@@ -1,15 +1,4 @@
-<<<<<<< HEAD
-import { getCss, getFocusStyles, mediaQuery } from '../../../utils';
-=======
-import {
-  addImportantToRule,
-  buildGlobalStyles,
-  buildHostStyles,
-  getCss,
-  getFocusStyles,
-  mediaQuery,
-} from '../../../utils';
->>>>>>> ccef051b
+import { addImportantToRule, getCss, getFocusStyles, mediaQuery } from '../../../utils';
 import { color } from '@porsche-design-system/utilities';
 import type { MarqueSize } from './marque-utils';
 import type { JssStyle } from '../../../utils';
@@ -30,14 +19,9 @@
     ':host': {
       display: 'inline-flex',
       verticalAlign: 'top',
-<<<<<<< HEAD
+      outline: addImportantToRule(0),
     },
     '@global': {
-=======
-      outline: addImportantToRule(0),
-    }),
-    ...buildGlobalStyles({
->>>>>>> ccef051b
       a: {
         display: 'block',
         textDecoration: 'none',
