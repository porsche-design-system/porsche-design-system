--- conflicted
+++ resolved
@@ -11,17 +11,10 @@
 export const getInnerManifest = (trademark?: boolean): InnerManifest =>
   MARQUES_MANIFEST[`porscheMarque${trademark ? 'Trademark' : ''}`];
 
-<<<<<<< HEAD
-export const buildSrcSet = (manifestPath: InnerManifest, size: MarqueSize): string =>
-  Object.entries(manifestPath[size])
-    .map(([resolution, fileName]) => `${cdnBaseUrl}/${fileName} ${resolution}`)
-    .join(',');
-
-export const MARQUE_ARIA_ATTRIBUTES = ['aria-label'] as const;
-export type MarqueAriaAttributes = typeof MARQUE_ARIA_ATTRIBUTES[number];
-=======
 export const buildSrcSet = (innerManifest: InnerManifest, size: MarqueSize, format: MarqueFormat): string =>
   Object.entries(innerManifest[size])
     .map(([resolution, fileName]) => `${cdnBaseUrl}/${fileName[format]} ${resolution}`)
     .join(',');
->>>>>>> b466cca0
+
+export const MARQUE_ARIA_ATTRIBUTES = ['aria-label'] as const;
+export type MarqueAriaAttributes = typeof MARQUE_ARIA_ATTRIBUTES[number];