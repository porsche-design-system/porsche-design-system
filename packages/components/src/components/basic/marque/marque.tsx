--- conflicted
+++ resolved
@@ -1,5 +1,4 @@
 import { Component, Element, Host, JSX, h, Prop } from '@stencil/core';
-<<<<<<< HEAD
 import {
   attachComponentCss,
   breakpoint,
@@ -7,12 +6,7 @@
   parseAndGetAccessibilityAttributes,
 } from '../../../utils';
 import type { LinkTarget, SelectedAriaAttributes } from '../../../types';
-import { buildSrcSet, cdnBaseUrl, getManifestPath } from './marque-utils';
-=======
-import { attachComponentCss, breakpoint, improveFocusHandlingForCustomElement } from '../../../utils';
-import type { LinkTarget } from '../../../types';
 import { buildSrcSet, cdnBaseUrl, getInnerManifest } from './marque-utils';
->>>>>>> b466cca0
 import type { MarqueSize } from './marque-utils';
 import { getComponentCss } from './marque-styles';
 import type { MarqueAriaAttributes } from './marque-utils';
