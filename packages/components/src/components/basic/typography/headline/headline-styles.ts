--- conflicted
+++ resolved
@@ -18,21 +18,13 @@
   theme: Theme
 ): string => {
   return getCss({
-<<<<<<< HEAD
-    ':host': {
-      display: 'block',
-    },
-    '::slotted': {
-      '&(h1),&(h2),&(h3),&(h4),&(h5),&(h6)': addImportantToEachRule(getSlottedTypographyStyle()),
-=======
     '@global': {
       ':host': {
         display: 'block',
       },
       '::slotted': {
-        '&(h1),&(h2),&(h3),&(h4),&(h5),&(h6)': addImportantToEachRule(getSlottedTypographyStyles()),
+        '&(h1),&(h2),&(h3),&(h4),&(h5),&(h6)': addImportantToEachRule(getSlottedTypographyStyle()),
       },
->>>>>>> 2e70e023
     },
     root: {
       padding: 0,
