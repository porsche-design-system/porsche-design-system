--- conflicted
+++ resolved
@@ -1,16 +1,9 @@
 import { Component, Element, h, Host, JSX, Prop } from '@stencil/core';
 import {
-<<<<<<< HEAD
-  getPrefixedTagNames,
   getDataThemeDarkAttribute,
   attachSlottedCss,
   attachComponentCss,
-=======
-  getThemeDarkAttribute,
-  attachSlottedCss,
-  attachComponentCss,
   setLineHeightOnSizeInherit,
->>>>>>> 2288e972
 } from '../../../../utils';
 import type { TextAlign, TextColor, Theme } from '../../../../types';
 import type { HeadlineTag, HeadlineVariant } from './headline-utils';
@@ -60,28 +53,9 @@
     const TagName = getHeadlineTagName(this.host, this.variant, this.tag);
 
     return (
-<<<<<<< HEAD
       <Host {...getDataThemeDarkAttribute(this.theme)}>
-        <TagName class="root">
-          {!isHeadlineVariantType ? (
-            <PrefixedTagNames.pText
-              size={this.variant}
-              align={this.align}
-              ellipsis={this.ellipsis}
-              weight="semibold"
-              color="inherit"
-              tag="span"
-            >
-              <slot />
-            </PrefixedTagNames.pText>
-          ) : (
-            <slot />
-          )}
-=======
-      <Host {...getThemeDarkAttribute(this.theme)}>
         <TagName class="root" ref={(el) => (this.headlineTag = el)}>
           <slot />
->>>>>>> 2288e972
         </TagName>
       </Host>
     );
