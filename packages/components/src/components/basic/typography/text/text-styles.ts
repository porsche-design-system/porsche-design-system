import type { JssStyle } from 'jss';
import type { BreakpointCustomizable } from '../../../../utils';
import type { TextAlign, TextColor, TextSize, TextWeight, Theme } from '../../../../types';
import { buildSlottedStyles, getCss, buildResponsiveStyles, paramCaseToCamelCase } from '../../../../utils';
import { addImportantToEachRule, getBaseSlottedStyles } from '../../../../styles';
<<<<<<< HEAD
import { fontFamily, fontWeight, text } from '@porsche-design-system/utilities-v2';
import { getEllipsisJssStyle, getSlottedTypographyJssStyle } from '../../../../styles/typography-styles';
import { getThemedTextColor } from '../../../../styles/text-icon-styles';

const getSizeStyle = (size: TextSize): Pick<JssStyle, 'lineHeight' | 'fontSize'> => {
  return size === 'inherit'
    ? { lineHeight: size, fontSize: size }
    : (({ lineHeight, fontSize }) => ({ lineHeight, fontSize }))(text[paramCaseToCamelCase(size)]);
};

=======
import { textSmall, fontWeight, text } from '@porsche-design-system/utilities-v2';
import { getEllipsisStyles, getSlottedTypographyStyles } from '../../../../styles/typography-styles';
import { getThemedTextColor } from '../../../../styles/text-icon-styles';

>>>>>>> 75d24a02
export const getComponentCss = (
  size: BreakpointCustomizable<TextSize>,
  weight: TextWeight,
  align: TextAlign,
  color: TextColor,
  ellipsis: boolean,
  theme: Theme
): string => {
  // function is local to reuse `weight` parameter
  // TODO: font short hand isn't really the best choice but we don't have any better alternative atm
  const getSizeJssStyle = (textSize: TextSize): JssStyle => {
    return textSize === 'inherit'
      ? { lineHeight: textSize, fontSize: textSize, fontWeight: fontWeight[weight] }
      : { font: text[paramCaseToCamelCase(textSize)].font.replace('400', fontWeight[weight]) };
  };

  return getCss({
    '@global': {
      ':host': {
        display: 'block',
      },
      '::slotted': {
        '&(p),&(address),&(blockquote),&(figcaption),&(cite),&(time),&(legend)': addImportantToEachRule(
          getSlottedTypographyJssStyle()
        ),
      },
    },
    root: {
      display: 'inherit',
      padding: 0,
      margin: 0,
      textAlign: align,
      ...textSmall,
      color: getThemedTextColor(theme, color),
      overflowWrap: 'break-word',
      wordWrap: 'break-word',
      hyphens: 'auto',
      listStyleType: 'none',
      whiteSpace: 'inherit',
      transition: 'font-size 1ms linear',
      WebkitTextSizeAdjust: 'none', // stop iOS safari from adjusting font size when screen rotation is changing
<<<<<<< HEAD
      ...(ellipsis && getEllipsisJssStyle()),
      ...buildResponsiveStyles(size, getSizeStyle),
=======
      ...(ellipsis && getEllipsisStyles()),
      ...buildResponsiveStyles(size, getSizeJssStyle),
>>>>>>> 75d24a02
    },
  });
};

export const getSlottedCss = (host: HTMLElement): string => {
  return getCss(
    buildSlottedStyles(host, {
      '& button': {
        margin: 0,
        padding: 0,
        background: 0,
        border: 0,
        cursor: 'pointer',
        font: 'inherit',
      },
      // adjust keys of baseSlottedStyles to be applied on both, `a` and `button` tag
      ...Object.fromEntries(
        Object.entries(getBaseSlottedStyles()).map(([key, value]) => [
          key.includes(' a') ? `${key},${key.replace(' a', ' button')}` : key,
          value,
        ])
      ),
    })
  );
};<|MERGE_RESOLUTION|>--- conflicted
+++ resolved
@@ -3,23 +3,10 @@
 import type { TextAlign, TextColor, TextSize, TextWeight, Theme } from '../../../../types';
 import { buildSlottedStyles, getCss, buildResponsiveStyles, paramCaseToCamelCase } from '../../../../utils';
 import { addImportantToEachRule, getBaseSlottedStyles } from '../../../../styles';
-<<<<<<< HEAD
-import { fontFamily, fontWeight, text } from '@porsche-design-system/utilities-v2';
+import { fontWeight, text, textSmall } from '@porsche-design-system/utilities-v2';
 import { getEllipsisJssStyle, getSlottedTypographyJssStyle } from '../../../../styles/typography-styles';
 import { getThemedTextColor } from '../../../../styles/text-icon-styles';
 
-const getSizeStyle = (size: TextSize): Pick<JssStyle, 'lineHeight' | 'fontSize'> => {
-  return size === 'inherit'
-    ? { lineHeight: size, fontSize: size }
-    : (({ lineHeight, fontSize }) => ({ lineHeight, fontSize }))(text[paramCaseToCamelCase(size)]);
-};
-
-=======
-import { textSmall, fontWeight, text } from '@porsche-design-system/utilities-v2';
-import { getEllipsisStyles, getSlottedTypographyStyles } from '../../../../styles/typography-styles';
-import { getThemedTextColor } from '../../../../styles/text-icon-styles';
-
->>>>>>> 75d24a02
 export const getComponentCss = (
   size: BreakpointCustomizable<TextSize>,
   weight: TextWeight,
@@ -61,13 +48,8 @@
       whiteSpace: 'inherit',
       transition: 'font-size 1ms linear',
       WebkitTextSizeAdjust: 'none', // stop iOS safari from adjusting font size when screen rotation is changing
-<<<<<<< HEAD
       ...(ellipsis && getEllipsisJssStyle()),
-      ...buildResponsiveStyles(size, getSizeStyle),
-=======
-      ...(ellipsis && getEllipsisStyles()),
       ...buildResponsiveStyles(size, getSizeJssStyle),
->>>>>>> 75d24a02
     },
   });
 };
