--- conflicted
+++ resolved
@@ -1,18 +1,11 @@
 import type { JssStyle } from 'jss';
 import type { BreakpointCustomizable } from '../../../../utils';
 import type { TextAlign, TextColor, TextSize, TextWeight, Theme } from '../../../../types';
-<<<<<<< HEAD
-import { buildSlottedStyles, getCss, buildResponsiveStyle, paramCaseToCamelCase } from '../../../../utils';
-import { addImportantToEachRule, getBaseSlottedStyles, getThemedTextColors } from '../../../../styles';
-import { fontFamily, fontWeight, text } from '@porsche-design-system/utilities-v2';
-import { getEllipsisStyle, getSlottedTypographyStyle } from '../../../../styles/typography-styles';
-=======
 import { buildSlottedStyles, getCss, buildResponsiveStyles, paramCaseToCamelCase } from '../../../../utils';
 import { addImportantToEachRule, getBaseSlottedStyles } from '../../../../styles';
 import { fontFamily, fontWeight, text } from '@porsche-design-system/utilities-v2';
 import { getEllipsisStyles, getSlottedTypographyStyles } from '../../../../styles/typography-styles';
 import { getThemedTextColor } from '../../../../styles/text-icon-styles';
->>>>>>> 228a4468
 
 const getSizeStyles = (size: TextSize): Pick<JssStyle, 'lineHeight' | 'fontSize'> => {
   if (size === 'inherit') {
@@ -37,7 +30,7 @@
     },
     '::slotted': {
       '&(p),&(address),&(blockquote),&(figcaption),&(cite),&(time),&(legend)': addImportantToEachRule(
-        getSlottedTypographyStyle()
+        getSlottedTypographyStyles()
       ),
     },
     root: {
@@ -55,8 +48,8 @@
       whiteSpace: 'inherit',
       transition: 'font-size 1ms linear',
       WebkitTextSizeAdjust: 'none', // stop iOS safari from adjusting font size when screen rotation is changing
-      ...(ellipsis && getEllipsisStyle()),
-      ...buildResponsiveStyle(size, getSizeStyles),
+      ...(ellipsis && getEllipsisStyles()),
+      ...buildResponsiveStyles(size, getSizeStyles),
     },
   });
 };
