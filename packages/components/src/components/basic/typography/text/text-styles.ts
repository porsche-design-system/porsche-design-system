--- conflicted
+++ resolved
@@ -1,27 +1,16 @@
 import type { JssStyle } from 'jss';
 import type { BreakpointCustomizable } from '../../../../utils';
-import { buildResponsiveStyle, buildSlottedStyles, getCss, paramCaseToCamelCase } from '../../../../utils';
 import type { TextAlign, TextColor, TextSize, TextWeight, Theme } from '../../../../types';
+import { buildSlottedStyles, getCss, buildResponsiveStyles, paramCaseToCamelCase } from '../../../../utils';
 import { addImportantToEachRule, getBaseSlottedStyles } from '../../../../styles';
 import { fontFamily, fontWeight, text } from '@porsche-design-system/utilities-v2';
+import { getEllipsisStyle, getSlottedTypographyStyle } from '../../../../styles/typography-styles';
+import { getThemedTextColor } from '../../../../styles/text-icon-styles';
 
-import { getThemedTextColor } from '../../../../styles/text-icon-styles';
-import { getEllipsisStyle, getSlottedTypographyStyle } from '../../../../styles/typography-styles';
-
-<<<<<<< HEAD
 const getSizeStyle = (size: TextSize): Pick<JssStyle, 'lineHeight' | 'fontSize'> => {
-  if (size === 'inherit') {
-    return { lineHeight: 'inherit', fontSize: 'inherit' };
-  } else {
-    const { lineHeight, fontSize } = text[paramCaseToCamelCase(size)];
-    return { lineHeight, fontSize };
-  }
-=======
-const getSizeStyles = (size: TextSize): Pick<JssStyle, 'lineHeight' | 'fontSize'> => {
   return size === 'inherit'
     ? { lineHeight: size, fontSize: size }
     : (({ lineHeight, fontSize }) => ({ lineHeight, fontSize }))(text[paramCaseToCamelCase(size)]);
->>>>>>> 3fdaf229
 };
 
 export const getComponentCss = (
@@ -33,25 +22,15 @@
   theme: Theme
 ): string => {
   return getCss({
-<<<<<<< HEAD
-    ':host': {
-      display: 'block',
-    },
-    '::slotted': {
-      '&(p),&(address),&(blockquote),&(figcaption),&(cite),&(time),&(legend)': addImportantToEachRule(
-        getSlottedTypographyStyle()
-      ),
-=======
     '@global': {
       ':host': {
         display: 'block',
       },
       '::slotted': {
         '&(p),&(address),&(blockquote),&(figcaption),&(cite),&(time),&(legend)': addImportantToEachRule(
-          getSlottedTypographyStyles()
+          getSlottedTypographyStyle()
         ),
       },
->>>>>>> 3fdaf229
     },
     root: {
       display: 'inherit',
@@ -69,7 +48,7 @@
       transition: 'font-size 1ms linear',
       WebkitTextSizeAdjust: 'none', // stop iOS safari from adjusting font size when screen rotation is changing
       ...(ellipsis && getEllipsisStyle()),
-      ...buildResponsiveStyle(size, getSizeStyle),
+      ...buildResponsiveStyles(size, getSizeStyle),
     },
   });
 };
