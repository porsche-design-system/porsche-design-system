import { JSX, Component, Prop, h, Element, Host } from '@stencil/core';
import {
  getHTMLElement,
<<<<<<< HEAD
  transitionListener,
=======
  getThemeDarkAttribute,
>>>>>>> fceafe7b
  attachSlottedCss,
  getDataThemeDarkAttribute,
  attachComponentCss,
  setLineHeightOnSizeInherit,
} from '../../../../utils';
import type { BreakpointCustomizable, TextAlign, TextColor, TextSize, TextWeight, Theme } from '../../../../types';
import { getComponentCss, getSlottedCss } from './text-styles';

@Component({
  tag: 'p-text',
  shadow: true,
})
export class Text {
  @Element() public host!: HTMLElement;

  /** Sets a custom HTML tag depending of the usage of the text component. */
  @Prop() public tag?: 'p' | 'span' | 'div' | 'address' | 'blockquote' | 'figcaption' | 'cite' | 'time' | 'legend' =
    'p';

  /** Size of the text. Also defines the size for specific breakpoints, like {base: "small", l: "medium"}. You always need to provide a base value when doing this. */
  @Prop() public size?: BreakpointCustomizable<TextSize> = 'small';

  /** The weight of the text. */
  @Prop() public weight?: TextWeight = 'regular';

  /** Text alignment of the component. */
  @Prop() public align?: TextAlign = 'left';

  /** Basic text color variations depending on theme property. */
  @Prop() public color?: TextColor = 'default';

  /** Adds an ellipsis to a single line of text if it overflows. */
  @Prop() public ellipsis?: boolean = false;

  /** Adapts the text color depending on the theme. Has no effect when "inherit" is set as color prop. */
  @Prop() public theme?: Theme = 'light';

  private textTag: HTMLElement;

  public connectedCallback(): void {
    attachSlottedCss(this.host, getSlottedCss);
  }

  public componentWillRender(): void {
    attachComponentCss(
      this.host,
      getComponentCss,
      this.size,
      this.weight,
      this.align,
      this.color,
      this.ellipsis,
      this.theme
    );
  }

  public componentDidLoad(): void {
    setLineHeightOnSizeInherit(this.size, this.textTag);
  }

  public render(): JSX.Element {
    const firstChild = getHTMLElement(this.host, ':first-child');
    const hasSlottedTextTag = firstChild?.matches('p,span,div,address,blockquote,figcaption,cite,time,legend');
    const TagType = hasSlottedTextTag ? 'div' : this.tag;

    return (
      <Host {...getDataThemeDarkAttribute(this.theme)}>
        <TagType class="root" ref={(el) => (this.textTag = el)}>
          <slot />
        </TagType>
      </Host>
    );
  }
}<|MERGE_RESOLUTION|>--- conflicted
+++ resolved
@@ -1,13 +1,8 @@
 import { JSX, Component, Prop, h, Element, Host } from '@stencil/core';
 import {
   getHTMLElement,
-<<<<<<< HEAD
-  transitionListener,
-=======
-  getThemeDarkAttribute,
->>>>>>> fceafe7b
+  getDataThemeDarkAttribute,
   attachSlottedCss,
-  getDataThemeDarkAttribute,
   attachComponentCss,
   setLineHeightOnSizeInherit,
 } from '../../../../utils';
