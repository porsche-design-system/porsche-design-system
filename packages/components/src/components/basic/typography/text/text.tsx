--- conflicted
+++ resolved
@@ -5,21 +5,29 @@
   mapBreakpointPropToPrefixedClasses,
   prefix,
   transitionListener,
-  insertSlottedStyles,
+  insertSlottedStyles
 } from '../../../../utils';
 import { TextAlign, TextColor, TextSize, TextWeight, Theme } from '../../../../types';
 
 @Component({
   tag: 'p-text',
   styleUrl: 'text.scss',
-  shadow: true,
+  shadow: true
 })
 export class Text {
   @Element() public host!: HTMLElement;
 
   /** Sets a custom HTML tag depending of the usage of the text component. */
-  @Prop() public tag?: 'p' | 'span' | 'div' | 'address' | 'blockquote' | 'figcaption' | 'cite' | 'time' | 'legend' =
-    'p';
+  @Prop() public tag?:
+  | 'p'
+  | 'span'
+  | 'div'
+  | 'address'
+  | 'blockquote'
+  | 'figcaption'
+  | 'cite'
+  | 'time'
+  | 'legend' = 'p';
 
   /** Size of the text. Also defines the size for specific breakpoints, like {base: "small", l: "medium"}. You always need to provide a base value when doing this. */
   @Prop() public size?: BreakpointCustomizable<TextSize> = 'small';
@@ -31,21 +39,7 @@
   @Prop() public align?: TextAlign = 'left';
 
   /** Basic text color variations depending on theme property. */
-<<<<<<< HEAD
-  @Prop() public color?:
-    | 'brand'
-    | 'default'
-    | 'neutral-contrast-high'
-    | 'neutral-contrast-medium'
-    | 'neutral-contrast-low'
-    | 'notification-success'
-    | 'notification-warning'
-    | 'notification-error'
-    | 'notification-neutral'
-    | 'inherit' = 'default';
-=======
   @Prop() public color?: TextColor = 'default';
->>>>>>> 3ceb5bb3
 
   /** Adds an ellipsis to a single line of text if it overflows. */
   @Prop() public ellipsis?: boolean = false;
@@ -73,7 +67,7 @@
       [prefix(`text--color-${this.color}`)]: true,
       [prefix('text--ellipsis')]: this.ellipsis,
       [prefix(`text--theme-${this.theme}`)]: this.color !== 'inherit',
-      ...mapBreakpointPropToPrefixedClasses('text--size', this.size),
+      ...mapBreakpointPropToPrefixedClasses('text--size', this.size)
     };
 
     return (
