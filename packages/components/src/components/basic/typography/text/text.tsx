--- conflicted
+++ resolved
@@ -5,13 +5,8 @@
   getTagName,
   insertSlottedStyles,
   isDark,
-<<<<<<< HEAD
-  prefix,
-=======
   mapBreakpointPropToClasses,
->>>>>>> 45401d68
   transitionListener,
-  mapBreakpointPropToPrefixedClasses,
 } from '../../../../utils';
 import type { BreakpointCustomizable, TextAlign, TextColor, TextWeight, Theme, TextSize } from '../../../../types';
 import { isSizeInherit } from './text-utils';
