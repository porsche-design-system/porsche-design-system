--- conflicted
+++ resolved
@@ -28,11 +28,7 @@
   }
 };
 
-<<<<<<< HEAD
 export const getAutoDirection = (spacer: HTMLDivElement, popover: HTMLDivElement): PopoverDirection => {
-=======
-export const getAutoDirection = (host: HTMLElement, popover: HTMLDivElement): PopoverDirection => {
->>>>>>> a6d20217
   const { clientWidth: viewportWidth, clientHeight: viewportHeight } = document.documentElement;
   const { top: spacerTop, left: spacerLeft, bottom: spacerBottom, right: spacerRight } = spacer.getBoundingClientRect();
   const { width: popoverWidth, height: popoverHeight } = popover.getBoundingClientRect();
@@ -46,27 +42,6 @@
   };
 
   return Object.keys(direction).reduce((a, b) => (direction[a] > direction[b] ? a : b)) as PopoverDirection;
-<<<<<<< HEAD
-=======
-};
-
-// TODO: clean up + readability
-export const calcOffsetX = (
-  popoverPositionLeft: number,
-  popoverOffsetLeft: number,
-  popoverWidth: number,
-  viewportWidth: number
-): number => {
-  // check if popover exceeds right side of viewport
-  if (popoverOffsetLeft + popoverWidth > viewportWidth - safeZone) {
-    return popoverPositionLeft - (popoverOffsetLeft + popoverWidth - viewportWidth + safeZone);
-  }
-  // check if popover exceeds left side of viewport
-  else if (popoverOffsetLeft < safeZone) {
-    return popoverPositionLeft - popoverOffsetLeft + safeZone;
-  }
-  return popoverPositionLeft;
->>>>>>> a6d20217
 };
 
 export const getOffset = (spacer: HTMLDivElement, popover: HTMLDivElement, direction: PopoverDirection): string => {
@@ -113,14 +88,9 @@
     }
   }
 
-<<<<<<< HEAD
   return offset;
-=======
-  const hostHeight = 12;
-  return popoverPositionTop - hostHeight;
 };
 
 export const isClickInsideHost = (host: HTMLElement, open: boolean, clickEvent: MouseEvent): boolean => {
   return open && (clickEvent.composedPath() as HTMLElement[]).includes(host);
->>>>>>> a6d20217
 };