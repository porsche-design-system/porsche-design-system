--- conflicted
+++ resolved
@@ -1,9 +1,5 @@
 import { JSX, Component, Prop, h, Element, Host, State } from '@stencil/core';
-<<<<<<< HEAD
-import { getAutoDirection, getOffset, isWithinViewport } from './popover-utils';
-=======
-import { getAutoDirection, getOffsetX, getOffsetY, isClickInsideHost, isWithinViewport } from './popover-utils';
->>>>>>> 1b5d366d
+import { getAutoDirection, getOffset, isClickInsideHost, isWithinViewport } from './popover-utils';
 import { attachComponentCss, getPrefixedTagNames } from '../../../utils';
 import { getComponentCss } from './popover-styles';
 import type { PopoverDirection } from './popover-utils';
@@ -72,7 +68,7 @@
     );
   }
 
-  //todo: test for composedPath or onClick to ensure its only called when open
+  // TODO: test for composedPath or onClick to ensure its only called when open
   private onClick = (e: MouseEvent): void => {
     if (!isClickInsideHost(this.host, this.open, e)) {
       this.open = false;
