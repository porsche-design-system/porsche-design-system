--- conflicted
+++ resolved
@@ -1,7 +1,7 @@
 import type { JssStyle } from 'jss';
 import type { SpinnerSize, SpinnerSizeType } from './spinner-utils';
 import type { ThemeExtendedElectricDark } from '../../../types';
-import { buildResponsiveStyle, buildSlottedStyles, getCss, isThemeDark, isThemeDarkElectric } from '../../../utils';
+import { buildResponsiveStyles, buildSlottedStyles, getCss, isThemeDark, isThemeDarkElectric } from '../../../utils';
 import { getBaseSlottedStyles, pxToRemWithUnit, getThemedColors } from '../../../styles';
 import { getScreenReaderOnlyJssStyle } from '@porsche-design-system/utilities-v2';
 
@@ -21,22 +21,6 @@
   const animationDuration = 'var(--p-animation-duration__spinner, 2s)';
 
   return getCss({
-<<<<<<< HEAD
-    ':host': {
-      display: 'inline-flex',
-      verticalAlign: 'top',
-    },
-    root: {
-      display: 'block',
-      ...buildResponsiveStyle(size, (s: SpinnerSizeType) => sizeMap[s]),
-      margin: 0,
-      padding: 0,
-      boxSizing: 'border-box',
-      strokeWidth: 1,
-    },
-    'sr-only': getScreenReaderOnlyJssStyle(),
-=======
->>>>>>> 3fdaf229
     '@global': {
       ':host': {
         display: 'inline-flex',
