import { Component, Element, h, Host, JSX, Method, Prop } from '@stencil/core';
import { addComponentCss } from './toast-styles';
import { toastManager, ToastManagerInstance } from './toast-manager';
<<<<<<< HEAD
import { Theme } from '../../../types';
import { ToastItemOffsetValue } from './toast-utils';
import { parseJSON } from './toast-utils';
=======
import { getPrefixedTagNames } from '../../../utils';
>>>>>>> efe7bf5e

@Component({
  tag: 'p-toast',
  shadow: true,
})
export class Toast {
  /** Adapts the toast-item color depending on the theme. */
  @Prop() public theme?: Theme = 'light';

  /** The offset of the toast-item. */
  @Prop() public offset?: ToastItemOffsetValue = { bottom: 55 };

  @Element() public host!: HTMLElement;

  private manager: ToastManagerInstance;

  /* eslint-disable @typescript-eslint/require-await */
  @Method()
  public async getManager(): Promise<ToastManagerInstance> {
    return this.manager;
  }
  /* eslint-enable @typescript-eslint/require-await */

  public connectedCallback(): void {
<<<<<<< HEAD
    addComponentCss(this.host, parseJSON(this.offset));
=======
>>>>>>> efe7bf5e
    this.manager = toastManager.register(this.host);
    // eslint-disable-next-line no-console
    console.log('connectedCallback', this.manager);
  }

  public componentWillRender(): void {
    const { state } = this.manager.getToast() || {};
    addComponentCss(this.host, state);
  }

  public disconnectedCallback(): void {
    toastManager.unregister();
    // eslint-disable-next-line no-console
    console.log('disconnectedCallback', this.manager);
  }

  public render(): JSX.Element {
    // eslint-disable-next-line no-console
    console.log('render', this.manager);
    const PrefixedTagNames = getPrefixedTagNames(this.host);
    const toast = this.manager.getToast();

    return (
      <Host>
<<<<<<< HEAD
        {toast && <p-toast-item key={toast.message} message={toast.message} state={toast.state} theme={this.theme} />}
=======
        {toast && (
          <div key={toast.message} class="root">
            <PrefixedTagNames.pText>{toast.message}</PrefixedTagNames.pText>
            <span class="progress" />
            <PrefixedTagNames.pButtonPure
              class="close"
              type="button"
              icon="close"
              hideLabel={true}
              onClick={this.manager.dismissToast}
            >
              Close toast
            </PrefixedTagNames.pButtonPure>
          </div>
        )}
>>>>>>> efe7bf5e
      </Host>
    );
  }
}<|MERGE_RESOLUTION|>--- conflicted
+++ resolved
@@ -1,13 +1,9 @@
 import { Component, Element, h, Host, JSX, Method, Prop } from '@stencil/core';
 import { addComponentCss } from './toast-styles';
 import { toastManager, ToastManagerInstance } from './toast-manager';
-<<<<<<< HEAD
 import { Theme } from '../../../types';
 import { ToastItemOffsetValue } from './toast-utils';
 import { parseJSON } from './toast-utils';
-=======
-import { getPrefixedTagNames } from '../../../utils';
->>>>>>> efe7bf5e
 
 @Component({
   tag: 'p-toast',
@@ -32,18 +28,15 @@
   /* eslint-enable @typescript-eslint/require-await */
 
   public connectedCallback(): void {
-<<<<<<< HEAD
     addComponentCss(this.host, parseJSON(this.offset));
-=======
->>>>>>> efe7bf5e
     this.manager = toastManager.register(this.host);
     // eslint-disable-next-line no-console
     console.log('connectedCallback', this.manager);
   }
 
-  public componentWillRender(): void {
-    const { state } = this.manager.getToast() || {};
-    addComponentCss(this.host, state);
+  public componentDidLoad(): void {
+    console.log('componentDidLoad', this.manager);
+    this.host.shadowRoot.addEventListener('close', this.manager.dismissToast);
   }
 
   public disconnectedCallback(): void {
@@ -55,30 +48,11 @@
   public render(): JSX.Element {
     // eslint-disable-next-line no-console
     console.log('render', this.manager);
-    const PrefixedTagNames = getPrefixedTagNames(this.host);
     const toast = this.manager.getToast();
 
     return (
       <Host>
-<<<<<<< HEAD
         {toast && <p-toast-item key={toast.message} message={toast.message} state={toast.state} theme={this.theme} />}
-=======
-        {toast && (
-          <div key={toast.message} class="root">
-            <PrefixedTagNames.pText>{toast.message}</PrefixedTagNames.pText>
-            <span class="progress" />
-            <PrefixedTagNames.pButtonPure
-              class="close"
-              type="button"
-              icon="close"
-              hideLabel={true}
-              onClick={this.manager.dismissToast}
-            >
-              Close toast
-            </PrefixedTagNames.pButtonPure>
-          </div>
-        )}
->>>>>>> efe7bf5e
       </Host>
     );
   }
