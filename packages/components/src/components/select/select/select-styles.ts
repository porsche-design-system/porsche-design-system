--- conflicted
+++ resolved
@@ -59,12 +59,8 @@
         '& img': getButtonImageJssStyle,
         '& span': getButtonLabelJssStyle,
       },
-<<<<<<< HEAD
       '[popover]': getPopoverJssStyle(isOpen, scalingVar, 40),
-=======
-      '[popover]': getPopoverJssStyle(isOpen, scalingVar, 40, theme),
-      '::slotted([slot="filter"])': addImportantToEachRule(getFilterJssStyle(scalingVar, theme)),
->>>>>>> 20f7c770
+      '::slotted([slot="filter"])': addImportantToEachRule(getFilterJssStyle(scalingVar)),
     },
     root: {
       display: 'grid',
