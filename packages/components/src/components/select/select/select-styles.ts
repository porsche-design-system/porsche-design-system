--- conflicted
+++ resolved
@@ -60,14 +60,9 @@
         '& img': getButtonImageJssStyle,
         '& span': getButtonLabelJssStyle,
       },
-<<<<<<< HEAD
       '[popover]': getPopoverJssStyle(isOpen, scalingVar, 40),
       '::slotted([slot="filter"])': addImportantToEachRule(getFilterJssStyle(scalingVar)),
-=======
-      '[popover]': getPopoverJssStyle(isOpen, scalingVar, 40, theme),
-      '::slotted([slot="filter"])': addImportantToEachRule(getFilterJssStyle(scalingVar, theme)),
       'slot[name="selected"]': getSelectedSlotJssStyle,
->>>>>>> bc3f18f6
     },
     root: {
       display: 'grid',
