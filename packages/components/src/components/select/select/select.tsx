import { autoUpdate } from '@floating-ui/dom';
import {
  AttachInternals,
  Component,
  Element,
  Event,
  type EventEmitter,
  Fragment,
  h,
  type JSX,
  Listen,
  Prop,
  State,
  Watch,
} from '@stencil/core';
import type { BreakpointCustomizable, PropTypes } from '../../../types';
import {
  AllowedTypes,
  attachComponentCss,
  FORM_STATES,
  getComboboxAriaAttributes,
  getHasNativePopoverSupport,
  getMatchingSelectOptionIndex,
  getNextOptionToHighlight,
  getPrefixedTagNames,
  getSelectActionFromKeyboardEvent,
  getShadowRootHTMLElement,
  hasMessage,
  hasNamedSlot,
  hasPropValueChanged,
  isClickOutside,
  isElementOfKind,
  isUsableOption,
  optionListUpdatePosition,
  SELECT_DROPDOWN_DIRECTIONS,
  SELECT_SEARCH_TIMEOUT,
  setHighlightedSelectOption,
  throwIfElementIsNotOfKind,
  updateFilterResults,
  updateHighlightedOption,
  validateProps,
} from '../../../utils';
import { Label } from '../../common/label/label';
import { labelId } from '../../common/label/label-utils';
import { NoResultsOption } from '../../common/no-results-option/no-results-option';
import { messageId, StateMessage } from '../../common/state-message/state-message';
import type { InputSearchInputEventDetail } from '../../input-search/input-search-utils';
import { getComponentCss } from './select-styles';
import {
  type SelectChangeEventDetail,
  type SelectDropdownDirection,
  type SelectOptgroup,
  type SelectOption,
  type SelectState,
  type SelectToggleEventDetail,
  selectOptionByValue,
  setSelectedOption,
} from './select-utils';

const propTypes: PropTypes<typeof Select> = {
  label: AllowedTypes.string,
  description: AllowedTypes.string,
  name: AllowedTypes.string,
  value: AllowedTypes.string,
  state: AllowedTypes.oneOf<SelectState>(FORM_STATES),
  message: AllowedTypes.string,
  hideLabel: AllowedTypes.breakpoint('boolean'),
  disabled: AllowedTypes.boolean,
  required: AllowedTypes.boolean,
  form: AllowedTypes.string,
  dropdownDirection: AllowedTypes.oneOf<SelectDropdownDirection>(SELECT_DROPDOWN_DIRECTIONS),
  filter: AllowedTypes.boolean,
  compact: AllowedTypes.boolean,
};

/**
 * @slot {"name": "label", "description": "Shows a label. Only [phrasing content](https://developer.mozilla.org/en-US/docs/Web/Guide/HTML/Content_categories#Phrasing_content) is allowed." }
 * @slot {"name": "description", "description": "Shows a description. Only [phrasing content](https://developer.mozilla.org/en-US/docs/Web/Guide/HTML/Content_categories#Phrasing_content) is allowed." }
 * @slot {"name": "selected", "description": "Use this slot to provide custom markup for the selected option display in the button area." }
 * @slot {"name": "", "description": "Default slot for the `p-select-option` tags." }
 * @slot {"name": "options-status", "description": "When implementing a custom filter with the `filter` slot, use this slot for loading, error and no results status." }
 * @slot {"name": "message", "description": "Shows a state message. Only [phrasing content](https://developer.mozilla.org/en-US/docs/Web/Guide/HTML/Content_categories#Phrasing_content) is allowed." }
 * @slot {"name": "filter", "description": "Optional slot for providing a custom `p-input-search` input. When used, the default filter input is replaced and the built-in filter logic is disabled, giving full control over filtering behavior." }
 *
 * @controlled { "props": ["value"], "event": "update", "isInternallyMutated": true }
 */
@Component({
  tag: 'p-select',
  shadow: { delegatesFocus: true },
  formAssociated: true,
})
export class Select {
  @Element() public host!: HTMLElement;

  /** The label text. */
  @Prop() public label?: string = '';

  /** The description text. */
  @Prop() public description?: string = '';

  /** The name of the control. */
  @Prop({ reflect: true }) public name: string;
  // The "name" property is reflected as an attribute to ensure compatibility with native form submission.
  // In the React wrapper, all props are synced as properties on the element ref, so reflecting "name" as an attribute ensures it is properly handled in the form submission process.

  /** The selected value. */
  @Prop({ mutable: true }) public value?: string;

  /** The validation state. */
  @Prop() public state?: SelectState = 'none';

  /** The message styled depending on validation state. */
  @Prop() public message?: string = '';

  /** Show or hide label. For better accessibility it is recommended to show the label. */
  @Prop() public hideLabel?: BreakpointCustomizable<boolean> = false;

  /** Disables the select. */
  @Prop({ mutable: true }) public disabled?: boolean = false;

  /** A Boolean attribute indicating that an option with a non-empty string value must be selected. */
  @Prop() public required?: boolean = false;

  /** Changes the direction to which the dropdown list appears. */
  @Prop() public dropdownDirection?: SelectDropdownDirection = 'auto';

  /** Shows an input in the dropdown allowing options to be filtered. Will be ignored if the `filter` slot is used. */
  @Prop() public filter?: boolean = false;

  /** Displays as compact version. */
  @Prop() public compact?: boolean = false;

  /** The id of a form element the select should be associated with. */
  @Prop({ reflect: true }) public form?: string; // The ElementInternals API automatically detects the form attribute

  /** Emitted when the select has lost focus. */
  @Event({ bubbles: false }) public blur: EventEmitter<void>;

  /** Emitted when the selection is changed. */
  @Event({ bubbles: true }) public change: EventEmitter<SelectChangeEventDetail>;

  /** Emitted when the dropdown is toggled. */
  @Event({ bubbles: false }) public toggle: EventEmitter<SelectToggleEventDetail>;

  @State() private isOpen = false;
  @State() private hasFilterResults = true;
  @State() private selectedOption: SelectOption;

  @AttachInternals() private internals: ElementInternals;

  private defaultValue: string;
  private buttonElement: HTMLButtonElement;
  private popoverElement: HTMLDivElement;
  private inputSearchElement: HTMLPInputSearchElement;
  private filterSlot: HTMLSlotElement;
  private listboxElement: HTMLDivElement;
  private selectOptions: SelectOption[] = [];
  private selectOptgroups: SelectOptgroup[] = [];
  private preventOptionUpdate = false; // Used to prevent value watcher from updating options when options are already updated
  private searchString: string = '';
  private searchTimeout: ReturnType<typeof setTimeout> | number = null;
  private hasNativePopoverSupport = getHasNativePopoverSupport();
  private cleanUpAutoUpdate: () => void;

  private currentlyHighlightedOption: SelectOption | null = null;

  private get hasFilter(): boolean {
    return !!(this.filter || this.filterSlot);
  }

  @Listen('keydown')
  public onKeyDown(e: KeyboardEvent): void {
    this.onComboKeyDown(e);
  }

  @Listen('internalOptionUpdate')
  public updateOptionHandler(e: Event & { target: SelectOption }): void {
    e.stopPropagation();
    this.updateSelectedOption(e.target);
  }

  @Watch('value')
  public onValueChange(): void {
    this.internals?.setFormValue(this.value);
    // When setting initial value the watcher gets called before the options are defined
    if (this.selectOptions.length > 0) {
      if (!this.preventOptionUpdate) {
        this.selectedOption = selectOptionByValue(this.host, this.selectOptions, this.value);
      }
      this.preventOptionUpdate = false;
    }
  }

  @Watch('isOpen')
  public onIsOpenChange(): void {
    if (this.isOpen) {
      if (this.hasNativePopoverSupport) {
        this.popoverElement.showPopover();
      }
      if (typeof this.cleanUpAutoUpdate === 'undefined') {
        // ensures floating ui event listeners are added when options list is opened
        this.cleanUpAutoUpdate = autoUpdate(this.buttonElement, this.popoverElement, async (): Promise<void> => {
          await optionListUpdatePosition(this.dropdownDirection, this.buttonElement, this.popoverElement);
        });
      }
      this.highlightSelectedOption();
    } else {
      if (this.hasNativePopoverSupport) {
        this.popoverElement.hidePopover();
      }
      if (typeof this.cleanUpAutoUpdate === 'function') {
        // ensures floating ui event listeners are removed when options list is closed
        this.cleanUpAutoUpdate();
        this.cleanUpAutoUpdate = undefined;
      }
      if (this.currentlyHighlightedOption) {
        setHighlightedSelectOption(this.currentlyHighlightedOption, false);
        this.currentlyHighlightedOption = null;
      }
      // Reset filter on close, slotted filter has to implement this itself if needed
      if (this.filter) {
        this.resetFilter();
      }
    }
  }

  public connectedCallback(): void {
    document.addEventListener('mousedown', this.onClickOutside, true);
  }

  public disconnectedCallback(): void {
    document.removeEventListener('mousedown', this.onClickOutside, true);
    if (typeof this.cleanUpAutoUpdate === 'function') {
      // ensures floating ui event listeners are removed in case popover is removed from DOM
      this.cleanUpAutoUpdate();
    }
  }

  public componentWillLoad(): void {
    this.defaultValue = this.value;
    this.internals?.setFormValue(this.value);
    this.updateOptions();
    this.selectedOption = selectOptionByValue(this.host, this.selectOptions, this.value);
  }

  public componentDidLoad(): void {
    getShadowRootHTMLElement(this.host, 'slot:not([name])').addEventListener('slotchange', this.onSlotchange);
    if (this.hasFilter) {
      // Does not work if filterSlot is added dynamically after component load, but should be fine
      this.inputSearchElement = this.filterSlot
        ? (this.filterSlot.assignedElements()[0] as HTMLPInputSearchElement)
        : this.inputSearchElement;
      const nativeInput = this.inputSearchElement.shadowRoot.querySelector('input');
      // Avoid error in disconnectedCallback when inputSearchInputElement is not defined
      if (nativeInput) {
        (nativeInput as HTMLInputElement & { ariaControlsElements: HTMLElement[] }).ariaControlsElements = [
          this.listboxElement,
        ];
      }
    }
  }

  public componentShouldUpdate(newVal: unknown, oldVal: unknown): boolean {
    return hasPropValueChanged(newVal, oldVal);
  }

  public formDisabledCallback(disabled: boolean): void {
    // Called when a parent fieldset is disabled or enabled
    this.disabled = disabled;
  }

  public formStateRestoreCallback(state: string): void {
    this.value = state;
  }

  public formResetCallback(): void {
    this.internals?.setFormValue(this.defaultValue);
    this.value = this.defaultValue;
  }

  public render(): JSX.Element {
    validateProps(this, propTypes);
    attachComponentCss(
      this.host,
      getComponentCss,
      this.isOpen,
      this.disabled,
      this.hideLabel,
      this.state,
      this.compact
    );

    const hasCustomFilterSlot = hasNamedSlot(this.host, 'filter');
    const hasCustomSelectedSlot = hasNamedSlot(this.host, 'selected');

    const PrefixedTagNames = getPrefixedTagNames(this.host);
    const buttonId = 'button';
    const popoverId = 'list';
    const descriptionId = this.description ? 'description' : undefined;
    const selectMessageId = hasMessage(this.host, this.message, this.state) ? messageId : undefined;
    const ariaDescribedBy = [descriptionId, selectMessageId].filter(Boolean).join(' ');

    return (
      <div class="root">
        <Label
          host={this.host}
          label={this.label}
          description={this.description}
          htmlFor={buttonId}
          isRequired={this.required}
          isDisabled={this.disabled}
        />
        <button
          aria-invalid={this.state === 'error' ? 'true' : null}
          type="button"
          role="combobox"
          id={buttonId}
          {...getComboboxAriaAttributes(this.isOpen, this.required, labelId, ariaDescribedBy, popoverId)}
          disabled={this.disabled}
          onClick={this.onComboClick}
          onBlur={this.onComboBlur}
          ref={(el) => (this.buttonElement = el)}
        >
          {hasCustomSelectedSlot ? (
            <slot name="selected"></slot>
          ) : (
            <Fragment>
              {this.selectedOption?.querySelector?.('img') && (
                <img src={this.selectedOption.querySelector('img').src} alt="" />
              )}
              <span>{this.selectedOption?.textContent ?? ''}</span>
            </Fragment>
          )}
<<<<<<< HEAD
          <span>{this.selectedOption?.textContent ?? ''}</span>
          <PrefixedTagNames.pIcon class="icon" name="arrow-head-down" color="primary" aria-hidden="true" />
=======
          <PrefixedTagNames.pIcon
            class="icon"
            name="arrow-head-down"
            theme={this.theme}
            color={this.disabled ? 'state-disabled' : 'primary'}
            aria-hidden="true"
          />
>>>>>>> bc3f18f6
        </button>
        <div
          id={popoverId}
          popover="manual"
          tabIndex={-1}
          onToggle={() => this.onToggle()}
          onBlur={(e: any) => e.stopPropagation()}
          role="dialog"
          aria-label={this.label}
          aria-hidden={this.isOpen ? null : 'true'}
          ref={(el) => (this.popoverElement = el)}
        >
          {this.filter && !hasCustomFilterSlot && (
            <PrefixedTagNames.pInputSearch
              class="filter"
              name="filter"
              label="Filter options"
              hideLabel={true}
              autoComplete="off"
              clear={true}
              indicator={true}
              compact={true}
              onInput={this.onFilterInput}
              onBlur={(e: any) => e.stopPropagation()}
              onChange={(e: any) => e.stopPropagation()}
              ref={(el: HTMLPInputSearchElement) => (this.inputSearchElement = el)}
            />
          )}
          {hasCustomFilterSlot && <slot name="filter" ref={(el: HTMLSlotElement) => (this.filterSlot = el)}></slot>}
          <div
            class="options"
            role="listbox"
            aria-label={this.label}
            onPointerMove={this.onPointerMove}
            ref={(el) => (this.listboxElement = el)}
          >
            {this.filter && !this.hasFilterResults && <NoResultsOption />}
            <slot name="options-status" />
            <slot />
          </div>
        </div>
        <StateMessage state={this.state} message={this.message} host={this.host} />
      </div>
    );
  }

  private onPointerMove = (e: MouseEvent): void => {
    const hoveredOption = e.target as SelectOption;
    if (
      hoveredOption &&
      isElementOfKind(hoveredOption, 'p-select-option') &&
      !hoveredOption.disabled &&
      hoveredOption !== this.currentlyHighlightedOption
    ) {
      this.currentlyHighlightedOption = updateHighlightedOption(this.currentlyHighlightedOption, hoveredOption, false);
    }
  };

  private onSlotchange = (): void => {
    this.updateOptions();
    const selectedOption = selectOptionByValue(this.host, this.selectOptions, this.value, !!this.filterSlot);
    // Keep selectedOption state even if value does not match any options
    if (selectedOption !== null && selectedOption !== this.selectedOption) {
      this.selectedOption = selectedOption;
    }
  };

  private onComboClick = (_: MouseEvent): void => {
    this.updateMenuState(!this.isOpen);
  };

  private onClickOutside = (e: MouseEvent): void => {
    if (this.isOpen && isClickOutside(e, this.buttonElement) && isClickOutside(e, this.popoverElement)) {
      this.isOpen = false;
      this.blur.emit();
    }
  };

  private resetFilter = (): void => {
    this.inputSearchElement.value = '';
    this.hasFilterResults = true;
    for (const option of this.selectOptions) {
      option.style.display = 'block';
    }
    for (const optgroup of this.selectOptgroups) {
      optgroup.style.display = 'block';
    }
  };

  private onComboKeyDown = (event: KeyboardEvent): void => {
    const { key, code } = event;

    // When pressing space in filter input, we want to allow typing space
    if (this.hasFilter && (key === ' ' || code === 'Space')) {
      return;
    }

    const action = getSelectActionFromKeyboardEvent(event, this.isOpen);

    switch (action) {
      case 'Last':
      // biome-ignore lint/suspicious/noFallthroughSwitchClause: intentional fallthrough
      case 'First':
        this.updateMenuState(true);
      // intentional fallthrough
      case 'Next':
      case 'Previous':
      case 'PageUp':
      case 'PageDown': {
        event.preventDefault();
        this.currentlyHighlightedOption = updateHighlightedOption(
          this.currentlyHighlightedOption,
          getNextOptionToHighlight(this.selectOptions, this.currentlyHighlightedOption, action)
        );
        const targetElement = (
          this.hasFilter ? this.inputSearchElement.shadowRoot.querySelector('input') : this.buttonElement
        ) as
          | (HTMLInputElement & { ariaActiveDescendantElement: HTMLElement })
          | (HTMLButtonElement & { ariaActiveDescendantElement: HTMLElement });
        targetElement.ariaActiveDescendantElement = this.currentlyHighlightedOption;
        break;
      }
      // biome-ignore lint/suspicious/noFallthroughSwitchClause: intentional fallthrough
      case 'CloseSelect': {
        event.preventDefault();
        this.updateSelectedOption(this.currentlyHighlightedOption);
      }
      // intentional fallthrough
      case 'Close': {
        event.preventDefault();
        this.updateMenuState(false);
        if (this.hasFilter) {
          this.buttonElement.focus();
        }
        break;
      }
      case 'Type':
        // Filter uses onInput
        if (!this.hasFilter) {
          this.onComboType(key);
        }
        break;
      case 'Open': {
        event.preventDefault();
        this.updateMenuState(true);
        break;
      }
    }
  };

  private highlightSelectedOption = (): void => {
    // Moves highlight to the selected option if available
    if (!this.currentlyHighlightedOption) {
      if (this.selectedOption && isUsableOption(this.selectedOption)) {
        this.currentlyHighlightedOption = updateHighlightedOption(this.currentlyHighlightedOption, this.selectedOption);
        const targetElement = (
          this.hasFilter ? this.inputSearchElement.shadowRoot.querySelector('input') : this.buttonElement
        ) as
          | (HTMLInputElement & { ariaActiveDescendantElement: HTMLElement })
          | (HTMLButtonElement & { ariaActiveDescendantElement: HTMLElement });
        targetElement.ariaActiveDescendantElement = this.currentlyHighlightedOption;
      }
    }
  };

  private onComboType = (letter: string): void => {
    this.updateMenuState(true);

    this.updateSearchString(letter);
    const matchingOption = getMatchingSelectOptionIndex(this.selectOptions, this.searchString);
    if (matchingOption) {
      this.currentlyHighlightedOption = updateHighlightedOption(this.currentlyHighlightedOption, matchingOption);
    } else {
      window.clearTimeout(this.searchTimeout);
      this.searchString = '';
    }
  };

  private updateOptions = (): void => {
    this.selectOptions = [];
    this.selectOptgroups = [];

    for (const child of Array.from(this.host.children).filter(
      (el) =>
        el.tagName !== 'SELECT' &&
        el.slot !== 'label' &&
        el.slot !== 'description' &&
        el.slot !== 'message' &&
        el.slot !== 'filter'
    )) {
      if (isElementOfKind(child as HTMLElement, 'p-select-option')) {
        this.selectOptions.push(child as SelectOption);
      } else if (isElementOfKind(child as HTMLElement, 'p-optgroup')) {
        this.selectOptgroups.push(child as SelectOptgroup);
        for (const optGroupChild of Array.from(child.children)) {
          throwIfElementIsNotOfKind(child as HTMLElement, optGroupChild as HTMLElement, 'p-select-option');
          this.selectOptions.push(optGroupChild as SelectOption);
        }
      }
    }
  };

  private updateMenuState = (open: boolean): void => {
    if (this.isOpen === open) {
      return;
    }
    this.isOpen = open;
  };

  private updateSelectedOption = (selectedOption: SelectOption): void => {
    // option can be undefined when no option is highlighted and keyboard action calls this
    if (selectedOption) {
      this.preventOptionUpdate = true; // Avoid unnecessary updating of options in value watcher
      setSelectedOption(this.selectOptions, selectedOption);
      this.value = selectedOption.value;
      this.selectedOption = selectedOption;
      this.emitUpdateEvent();
    }
    this.updateMenuState(false);
    this.buttonElement.focus();
  };

  private updateSearchString = (char: string): void => {
    // reset typing timeout and start new timeout
    // this allows us to make multiple-letter matches, like a native select
    if (this.searchTimeout) {
      window.clearTimeout(this.searchTimeout);
    }

    this.searchTimeout = window.setTimeout(() => {
      this.searchString = '';
    }, SELECT_SEARCH_TIMEOUT);

    // add most recent letter to saved search string
    this.searchString += char;
  };

  private emitUpdateEvent = (): void => {
    this.change.emit({
      value: this.value,
      name: this.name,
    });
  };

  private onFilterInput = (e: CustomEvent<InputSearchInputEventDetail>): void => {
    e.stopPropagation();
    const { hasFilterResults, resetCurrentlyHighlightedOption } = updateFilterResults(
      this.selectOptions,
      this.selectOptgroups,
      (e.detail.target as HTMLInputElement).value
    );
    resetCurrentlyHighlightedOption && (this.currentlyHighlightedOption = null);
    this.hasFilterResults = hasFilterResults;
  };

  private onToggle = (): void => {
    this.toggle.emit({ open: this.isOpen });
    if (this.isOpen && this.hasFilter) {
      // Double requestAnimationFrame as a Safari fix to make sure the input will receive focus
      requestAnimationFrame(() => {
        requestAnimationFrame(() => {
          this.inputSearchElement.focus();
        });
      });
    }
  };

  private onComboBlur = (e: FocusEvent): void => {
    e.stopPropagation();
    // Don't emit blur when opening the dropdown
    if (!this.isOpen) {
      this.blur.emit();
    }
  };
}<|MERGE_RESOLUTION|>--- conflicted
+++ resolved
@@ -331,18 +331,12 @@
               <span>{this.selectedOption?.textContent ?? ''}</span>
             </Fragment>
           )}
-<<<<<<< HEAD
-          <span>{this.selectedOption?.textContent ?? ''}</span>
-          <PrefixedTagNames.pIcon class="icon" name="arrow-head-down" color="primary" aria-hidden="true" />
-=======
           <PrefixedTagNames.pIcon
             class="icon"
             name="arrow-head-down"
-            theme={this.theme}
-            color={this.disabled ? 'state-disabled' : 'primary'}
+            color="primary"
             aria-hidden="true"
           />
->>>>>>> bc3f18f6
         </button>
         <div
           id={popoverId}
