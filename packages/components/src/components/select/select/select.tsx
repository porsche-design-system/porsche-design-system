import type { BreakpointCustomizable, PropTypes, Theme } from '../../../types';
import {
  INTERNAL_SELECT_SLOT,
  type SelectDropdownDirection,
  type SelectOptgroup,
  type SelectOption,
  type SelectState,
  type SelectUpdateEventDetail,
  getSelectDropdownDirection,
  getSelectedOptionString,
  getSrHighlightedOptionText,
<<<<<<< HEAD
  initNativeSelect,
=======
>>>>>>> 2c68fd4e
  setSelectedOption,
  syncSelectChildrenProps,
  updateSelectOptions,
} from './select-utils';

import {
  Component,
  Element,
  Event,
  type EventEmitter,
  type JSX,
  Listen,
  Prop,
  State,
  Watch,
<<<<<<< HEAD
  forceUpdate,
  h,
=======
  AttachInternals,
>>>>>>> 2c68fd4e
} from '@stencil/core';
import { getSlottedAnchorStyles } from '../../../styles';
import {
  AllowedTypes,
  FORM_STATES,
  SELECT_DROPDOWN_DIRECTIONS,
  SELECT_SEARCH_TIMEOUT,
  THEMES,
  addNativePopoverScrollAndResizeListeners,
  applyConstructableStylesheetStyles,
  attachComponentCss,
  detectNativePopoverCase,
  findClosestComponent,
  getActionFromKeyboardEvent,
  getComboboxAriaAttributes,
  getHighlightedSelectOption,
  getHighlightedSelectOptionIndex,
  getListAriaAttributes,
  getMatchingSelectOptionIndex,
  getNativePopoverDropdownPosition,
  getPrefixedTagNames,
  getShadowRootHTMLElement,
  getUpdatedIndex,
  getUsableSelectOptions,
  hasMessage,
  hasPropValueChanged,
  isClickOutside,
  isElementOfKind,
  setNextSelectOptionHighlighted,
  throwIfElementIsNotOfKind,
  validateProps,
} from '../../../utils';
import { Label, labelId } from '../../common/label/label';
import { StateMessage, messageId } from '../../common/state-message/state-message';
import { getComponentCss } from './select-styles';

const propTypes: PropTypes<typeof Select> = {
  label: AllowedTypes.string,
  description: AllowedTypes.string,
  name: AllowedTypes.string,
  value: AllowedTypes.string,
  state: AllowedTypes.oneOf<SelectState>(FORM_STATES),
  message: AllowedTypes.string,
  hideLabel: AllowedTypes.breakpoint('boolean'),
  disabled: AllowedTypes.boolean,
  required: AllowedTypes.boolean,
  form: AllowedTypes.string,
  dropdownDirection: AllowedTypes.oneOf<SelectDropdownDirection>(SELECT_DROPDOWN_DIRECTIONS),
  theme: AllowedTypes.oneOf<Theme>(THEMES),
};

/**
 * @slot {"name": "label", "description": "Shows a label. Only [phrasing content](https://developer.mozilla.org/en-US/docs/Web/Guide/HTML/Content_categories#Phrasing_content) is allowed." }
 * @slot {"name": "description", "description": "Shows a description. Only [phrasing content](https://developer.mozilla.org/en-US/docs/Web/Guide/HTML/Content_categories#Phrasing_content) is allowed." }
 * @slot {"name": "", "description": "Default slot for the `p-select-option` tags." }
 * @slot {"name": "message", "description": "Shows a state message. Only [phrasing content](https://developer.mozilla.org/en-US/docs/Web/Guide/HTML/Content_categories#Phrasing_content) is allowed." }
 *
 * @controlled { "props": ["value"], "event": "update", "isInternallyMutated": true }
 */
@Component({
  tag: 'p-select',
  shadow: { delegatesFocus: true },
  formAssociated: true,
})
export class Select {
  @Element() public host!: HTMLElement;

  /** The label text. */
  @Prop() public label?: string = '';

  /** The description text. */
  @Prop() public description?: string = '';

  /** The name of the control. */
  @Prop() public name: string;

  /** The selected value. */
  @Prop({ mutable: true }) public value?: string;

  /** The validation state. */
  @Prop() public state?: SelectState = 'none';

  /** The message styled depending on validation state. */
  @Prop() public message?: string = '';

  /** Show or hide label. For better accessibility it is recommended to show the label. */
  @Prop() public hideLabel?: BreakpointCustomizable<boolean> = false;

  /** Disables the select */
  @Prop() public disabled?: boolean = false;

  /** A Boolean attribute indicating that an option with a non-empty string value must be selected. */
  @Prop() public required?: boolean = false;

  /** Changes the direction to which the dropdown list appears. */
  @Prop() public dropdownDirection?: SelectDropdownDirection = 'auto';

  /** Adapts the select color depending on the theme. */
  @Prop() public theme?: Theme = 'light';

  /** The id of a form element the select should be associated with. */
  @Prop({ reflect: true }) public form?: string; // The ElementInternals API automatically detects the form attribute

  /** Emitted when the selection is changed. */
  @Event({ bubbles: false }) public update: EventEmitter<SelectUpdateEventDetail>;

  @State() private isOpen = false;
  @State() private srHighlightedOptionText = '';

  @AttachInternals() private internals: ElementInternals;

  private defaultValue: string;
  private comboboxContainer: HTMLDivElement;
  private combobox: HTMLButtonElement;
  private listElement: HTMLDivElement;
  private selectOptions: SelectOption[] = [];
  private selectOptgroups: SelectOptgroup[] = [];
  private preventOptionUpdate = false; // Used to prevent value watcher from updating options when options are already updated
  private searchString: string = '';
  private searchTimeout: ReturnType<typeof setTimeout> | number = null;
  private isNativePopoverCase: boolean = false;
  private parentTableElement: HTMLElement;
  private popoverElement: HTMLElement;

  @Listen('internalOptionUpdate')
  public updateOptionHandler(e: Event & { target: SelectOption }): void {
    e.stopPropagation();
    this.updateSelectedOption(e.target);
  }

  @Watch('value')
  public onValueChange(): void {
    this.internals.setFormValue(this.value);
    // When setting initial value the watcher gets called before the options are defined
    if (this.selectOptions.length > 0) {
      if (!this.preventOptionUpdate) {
        updateSelectOptions(this.selectOptions, this.value);
      }
      this.preventOptionUpdate = false;
    }
  }

  public connectedCallback(): void {
    applyConstructableStylesheetStyles(this.host, getSlottedAnchorStyles);
    document.addEventListener('mousedown', this.onClickOutside, true);
    this.isNativePopoverCase = detectNativePopoverCase(this.host, false);
    if (this.isNativePopoverCase) {
      this.parentTableElement = findClosestComponent(this.host, 'pTable');
    }
  }

  public componentWillLoad(): void {
    this.defaultValue = this.value;
    this.internals.setFormValue(this.value);
    this.updateOptions();
    updateSelectOptions(this.selectOptions, this.value);
  }

  public componentDidLoad(): void {
    getShadowRootHTMLElement(this.host, 'slot').addEventListener('slotchange', this.onSlotchange);
  }

  public componentDidRender(): void {
    if (this.isNativePopoverCase && this.isOpen) {
      addNativePopoverScrollAndResizeListeners(this.host, this.parentTableElement, this.popoverElement, () => {
        this.isOpen = false;
      });
    }
  }

  public componentShouldUpdate(newVal: unknown, oldVal: unknown): boolean {
    return hasPropValueChanged(newVal, oldVal);
  }

  public disconnectedCallback(): void {
    document.removeEventListener('mousedown', this.onClickOutside, true);
  }

  public formDisabledCallback(disabled: boolean): void {
    this.disabled = disabled;
  }

  public formStateRestoreCallback(state: string): void {
    this.value = state;
  }

  public formResetCallback(): void {
    this.internals.setFormValue(this.defaultValue);
    this.value = this.defaultValue;
  }

  public render(): JSX.Element {
    validateProps(this, propTypes);
    attachComponentCss(
      this.host,
      getComponentCss,
      getSelectDropdownDirection(this.dropdownDirection, this.comboboxContainer, this.selectOptions),
      this.isOpen,
      this.disabled,
      this.hideLabel,
      this.state,
      this.isNativePopoverCase,
      this.theme
    );
    syncSelectChildrenProps([...this.selectOptions, ...this.selectOptgroups], this.theme);

    const PrefixedTagNames = getPrefixedTagNames(this.host);
    const buttonId = 'value';
    const dropdownId = 'list';
    const descriptionId = this.description ? 'description' : undefined;
    const selectMessageId = hasMessage(this.host, this.message, this.state) ? messageId : undefined;
    const initialStatusId = 'initial-status';
    const ariaDescribedBy = [descriptionId, selectMessageId, initialStatusId].filter(Boolean).join(' ');

    return (
      <div class="root">
        <Label
          host={this.host}
          label={this.label}
          description={this.description}
          htmlFor={buttonId}
          isRequired={this.required}
          isDisabled={this.disabled}
        />
        <span class="sr-only" id={initialStatusId}>
          {`${!getSelectedOptionString(this.selectOptions) ? 'No option selected. ' : ''} ${this.selectOptions.length} options in total.`}
        </span>
        <div class={{ wrapper: true, disabled: this.disabled }} ref={(el) => (this.comboboxContainer = el)}>
          <button
            aria-invalid={this.state === 'error' ? 'true' : null}
            type="button"
            role="combobox"
            id={buttonId}
            {...getComboboxAriaAttributes(this.isOpen, this.required, labelId, ariaDescribedBy, dropdownId)}
            disabled={this.disabled}
            onClick={this.onComboClick}
            onKeyDown={this.onComboKeyDown}
            ref={(el) => (this.combobox = el)}
          >
            {getSelectedOptionString(this.selectOptions)}
          </button>
          <PrefixedTagNames.pIcon
            class={{ icon: true, 'icon--rotate': this.isOpen }}
            name="arrow-head-down"
            theme={this.theme}
            color={this.disabled ? 'state-disabled' : 'primary'}
            aria-hidden="true"
          />
          <div
            {...(this.isNativePopoverCase && {
              popover: 'auto',
              class: 'popover',
              ...(this.popoverElement?.matches(':popover-open') && {
                'popover-open': true,
              }),
            })}
            ref={(el) => (this.popoverElement = el)}
          >
            <div
              id={dropdownId}
              class="listbox"
              {...getListAriaAttributes(this.label, this.required, false, this.isOpen)}
              tabindex="-1"
              ref={(el) => (this.listElement = el)}
            >
              <slot />
            </div>
          </div>
        </div>
        <StateMessage state={this.state} message={this.message} theme={this.theme} host={this.host} />
        <span class="sr-only" role="status" aria-live="assertive" aria-relevant="additions text">
          {this.srHighlightedOptionText}
        </span>
      </div>
    );
  }

  private onSlotchange = (): void => {
    this.updateOptions();
    updateSelectOptions(this.selectOptions, this.value);
    // Necessary to update selected options in placeholder
    forceUpdate(this.host);
  };

  private updateOptions = (): void => {
    this.selectOptions = [];
    this.selectOptgroups = [];

    Array.from(this.host.children)
      .filter(
        (el) => el.tagName !== 'SELECT' && el.slot !== 'label' && el.slot !== 'description' && el.slot !== 'message'
      )
      .forEach((child: HTMLElement) => {
        throwIfElementIsNotOfKind(this.host, child, ['p-select-option', 'p-optgroup']);

        if (isElementOfKind(child, 'p-select-option')) {
          this.selectOptions.push(child as SelectOption);
        } else if (isElementOfKind(child, 'p-optgroup')) {
          this.selectOptgroups.push(child as SelectOptgroup);
          Array.from(child.children).forEach((optGroupChild: HTMLElement) => {
            throwIfElementIsNotOfKind(child, optGroupChild, 'p-select-option');
            this.selectOptions.push(optGroupChild as SelectOption);
          });
        }
      });
  };

  private updateSelectedOption = (selectedOption: SelectOption): void => {
    // option can be undefined when no option is highlighted and keyboard action calls this
    if (selectedOption) {
      this.preventOptionUpdate = true; // Avoid unnecessary updating of options in value watcher
      setSelectedOption(this.selectOptions, selectedOption);
      this.value = selectedOption.value;
      this.emitUpdateEvent();
      this.updateSrHighlightedOptionText();
    }
    this.updateMenuState(false);
    this.combobox.focus();
  };

  private onComboClick = (): void => {
    this.updateMenuState(!this.isOpen);
  };

  private updateMenuState = (open: boolean): void => {
    if (this.isOpen === open) {
      return;
    }
    this.isOpen = open;
    if (this.isNativePopoverCase) {
      if (this.isOpen) {
        getNativePopoverDropdownPosition(
          this.combobox,
          this.selectOptions.filter((option) => !option.hidden).length,
          this.popoverElement,
          this.dropdownDirection
        );
        this.popoverElement.showPopover();
      } else {
        this.popoverElement.hidePopover();
      }
    }
  };

  private onComboKeyDown = (event: KeyboardEvent): void => {
    const { key } = event;

    const action = getActionFromKeyboardEvent(event, this.isOpen);

    switch (action) {
      case 'Last':
      case 'First':
        // biome-ignore lint/suspicious/noFallthroughSwitchClause: intentional fallthrough
        this.updateMenuState(true);
      case 'Next':
      case 'Previous':
      case 'PageUp':
      case 'PageDown':
        event.preventDefault();
        setNextSelectOptionHighlighted(
          this.listElement,
          this.selectOptions,
          getUpdatedIndex(
            getHighlightedSelectOptionIndex(this.selectOptions),
            getUsableSelectOptions(this.selectOptions).length - 1,
            action
          )
        );
        this.updateSrHighlightedOptionText();
        break;
      case 'CloseSelect':
        // biome-ignore lint/suspicious/noFallthroughSwitchClause: intentional fallthrough
        event.preventDefault();
        this.updateSelectedOption(getHighlightedSelectOption(this.selectOptions));
      case 'Close':
        event.preventDefault();
        this.updateMenuState(false);
        break;
      case 'Type':
        this.onComboType(key);
        break;
      case 'Open':
        event.preventDefault();
        this.updateMenuState(true);
        break;
    }
  };

  private onComboType = (letter: string): void => {
    this.updateMenuState(true);

    this.updateSearchString(letter);
    const matchingIndex = getMatchingSelectOptionIndex(this.selectOptions, this.searchString);
    if (matchingIndex !== -1) {
      setNextSelectOptionHighlighted(this.listElement, this.selectOptions, matchingIndex);
      this.updateSrHighlightedOptionText();
    } else {
      window.clearTimeout(this.searchTimeout);
      this.searchString = '';
    }
  };

  private updateSearchString = (char: string): void => {
    // reset typing timeout and start new timeout
    // this allows us to make multiple-letter matches, like a native select
    if (this.searchTimeout) {
      window.clearTimeout(this.searchTimeout);
    }

    this.searchTimeout = window.setTimeout(() => {
      this.searchString = '';
    }, SELECT_SEARCH_TIMEOUT);

    // add most recent letter to saved search string
    this.searchString += char;
  };

  private updateSrHighlightedOptionText = (): void => {
    this.srHighlightedOptionText = getSrHighlightedOptionText(this.selectOptions);
  };

  private onClickOutside = (e: MouseEvent): void => {
    if (this.isOpen && isClickOutside(e, this.comboboxContainer) && isClickOutside(e, this.listElement)) {
      this.isOpen = false;
    }
  };

  private emitUpdateEvent = (): void => {
    this.update.emit({
      value: this.value,
      name: this.name,
    });
  };
}<|MERGE_RESOLUTION|>--- conflicted
+++ resolved
@@ -1,6 +1,5 @@
 import type { BreakpointCustomizable, PropTypes, Theme } from '../../../types';
 import {
-  INTERNAL_SELECT_SLOT,
   type SelectDropdownDirection,
   type SelectOptgroup,
   type SelectOption,
@@ -9,44 +8,33 @@
   getSelectDropdownDirection,
   getSelectedOptionString,
   getSrHighlightedOptionText,
-<<<<<<< HEAD
-  initNativeSelect,
-=======
->>>>>>> 2c68fd4e
   setSelectedOption,
   syncSelectChildrenProps,
   updateSelectOptions,
 } from './select-utils';
 
 import {
+  type EventEmitter,
+  type JSX,
   Component,
   Element,
   Event,
-  type EventEmitter,
-  type JSX,
+  forceUpdate,
+  h,
   Listen,
   Prop,
   State,
   Watch,
-<<<<<<< HEAD
-  forceUpdate,
-  h,
-=======
   AttachInternals,
->>>>>>> 2c68fd4e
 } from '@stencil/core';
-import { getSlottedAnchorStyles } from '../../../styles';
 import {
+  addNativePopoverScrollAndResizeListeners,
   AllowedTypes,
-  FORM_STATES,
-  SELECT_DROPDOWN_DIRECTIONS,
-  SELECT_SEARCH_TIMEOUT,
-  THEMES,
-  addNativePopoverScrollAndResizeListeners,
   applyConstructableStylesheetStyles,
   attachComponentCss,
   detectNativePopoverCase,
   findClosestComponent,
+  FORM_STATES,
   getActionFromKeyboardEvent,
   getComboboxAriaAttributes,
   getHighlightedSelectOption,
@@ -62,13 +50,17 @@
   hasPropValueChanged,
   isClickOutside,
   isElementOfKind,
+  SELECT_DROPDOWN_DIRECTIONS,
+  SELECT_SEARCH_TIMEOUT,
   setNextSelectOptionHighlighted,
+  THEMES,
   throwIfElementIsNotOfKind,
   validateProps,
 } from '../../../utils';
+import { getComponentCss } from './select-styles';
 import { Label, labelId } from '../../common/label/label';
-import { StateMessage, messageId } from '../../common/state-message/state-message';
-import { getComponentCss } from './select-styles';
+import { messageId, StateMessage } from '../../common/state-message/state-message';
+import { getSlottedAnchorStyles } from '../../../styles';
 
 const propTypes: PropTypes<typeof Select> = {
   label: AllowedTypes.string,
@@ -386,8 +378,8 @@
     switch (action) {
       case 'Last':
       case 'First':
-        // biome-ignore lint/suspicious/noFallthroughSwitchClause: intentional fallthrough
         this.updateMenuState(true);
+      // intentional fallthrough
       case 'Next':
       case 'Previous':
       case 'PageUp':
@@ -405,9 +397,9 @@
         this.updateSrHighlightedOptionText();
         break;
       case 'CloseSelect':
-        // biome-ignore lint/suspicious/noFallthroughSwitchClause: intentional fallthrough
         event.preventDefault();
         this.updateSelectedOption(getHighlightedSelectOption(this.selectOptions));
+      // intentional fallthrough
       case 'Close':
         event.preventDefault();
         this.updateMenuState(false);
