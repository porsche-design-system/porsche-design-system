import { autoUpdate } from '@floating-ui/dom';
import {
  AttachInternals,
  Component,
  Element,
  Event,
  type EventEmitter,
  h,
  type JSX,
  Listen,
  Prop,
  State,
  Watch,
} from '@stencil/core';
import type { BreakpointCustomizable, PropTypes } from '../../../types';
import {
  AllowedTypes,
  attachComponentCss,
  FORM_STATES,
  getComboboxAriaAttributes,
  getHasNativePopoverSupport,
  getMatchingSelectOptionIndex,
  getNextOptionToHighlight,
  getPrefixedTagNames,
  getSelectActionFromKeyboardEvent,
  getShadowRootHTMLElement,
  hasMessage,
  hasNamedSlot,
  hasPropValueChanged,
  isClickOutside,
  isElementOfKind,
  isUsableOption,
  optionListUpdatePosition,
  SELECT_DROPDOWN_DIRECTIONS,
  SELECT_SEARCH_TIMEOUT,
  setHighlightedSelectOption,
  throwIfElementIsNotOfKind,
  updateFilterResults,
  updateHighlightedOption,
  validateProps,
} from '../../../utils';
import { Label } from '../../common/label/label';
import { labelId } from '../../common/label/label-utils';
import { NoResultsOption } from '../../common/no-results-option/no-results-option';
import { messageId, StateMessage } from '../../common/state-message/state-message';
import type { InputSearchInputEventDetail } from '../../input-search/input-search-utils';
import { getComponentCss } from './select-styles';
import {
  type SelectChangeEventDetail,
  type SelectDropdownDirection,
  type SelectOptgroup,
  type SelectOption,
  type SelectState,
<<<<<<< HEAD
  setSelectedOption,
  updateSelectOptions,
=======
  type SelectToggleEventDetail,
  type SelectUpdateEventDetail,
  selectOptionByValue,
  setSelectedOption,
  syncSelectChildrenProps,
>>>>>>> 20f7c770
} from './select-utils';

const propTypes: PropTypes<typeof Select> = {
  label: AllowedTypes.string,
  description: AllowedTypes.string,
  name: AllowedTypes.string,
  value: AllowedTypes.string,
  state: AllowedTypes.oneOf<SelectState>(FORM_STATES),
  message: AllowedTypes.string,
  hideLabel: AllowedTypes.breakpoint('boolean'),
  disabled: AllowedTypes.boolean,
  required: AllowedTypes.boolean,
  form: AllowedTypes.string,
  dropdownDirection: AllowedTypes.oneOf<SelectDropdownDirection>(SELECT_DROPDOWN_DIRECTIONS),
  filter: AllowedTypes.boolean,
  compact: AllowedTypes.boolean,
};

/**
 * @slot {"name": "label", "description": "Shows a label. Only [phrasing content](https://developer.mozilla.org/en-US/docs/Web/Guide/HTML/Content_categories#Phrasing_content) is allowed." }
 * @slot {"name": "description", "description": "Shows a description. Only [phrasing content](https://developer.mozilla.org/en-US/docs/Web/Guide/HTML/Content_categories#Phrasing_content) is allowed." }
 * @slot {"name": "", "description": "Default slot for the `p-select-option` tags." }
 * @slot {"name": "message", "description": "Shows a state message. Only [phrasing content](https://developer.mozilla.org/en-US/docs/Web/Guide/HTML/Content_categories#Phrasing_content) is allowed." }
 * @slot {"name": "filter", "description": "Optional slot for providing a custom `p-input-search` input. When used, the default filter input is replaced and the built-in filter logic is disabled, giving full control over filtering behavior." }
 *
 * @controlled { "props": ["value"], "event": "update", "isInternallyMutated": true }
 */
@Component({
  tag: 'p-select',
  shadow: { delegatesFocus: true },
  formAssociated: true,
})
export class Select {
  @Element() public host!: HTMLElement;

  /** The label text. */
  @Prop() public label?: string = '';

  /** The description text. */
  @Prop() public description?: string = '';

  /** The name of the control. */
  @Prop({ reflect: true }) public name: string;
  // The "name" property is reflected as an attribute to ensure compatibility with native form submission.
  // In the React wrapper, all props are synced as properties on the element ref, so reflecting "name" as an attribute ensures it is properly handled in the form submission process.

  /** The selected value. */
  @Prop({ mutable: true }) public value?: string;

  /** The validation state. */
  @Prop() public state?: SelectState = 'none';

  /** The message styled depending on validation state. */
  @Prop() public message?: string = '';

  /** Show or hide label. For better accessibility it is recommended to show the label. */
  @Prop() public hideLabel?: BreakpointCustomizable<boolean> = false;

  /** Disables the select. */
  @Prop({ mutable: true }) public disabled?: boolean = false;

  /** A Boolean attribute indicating that an option with a non-empty string value must be selected. */
  @Prop() public required?: boolean = false;

  /** Changes the direction to which the dropdown list appears. */
  @Prop() public dropdownDirection?: SelectDropdownDirection = 'auto';

  /** Shows an input in the dropdown allowing options to be filtered. Will be ignored if the `filter` slot is used. */
  @Prop() public filter?: boolean = false;

  /** Displays as compact version. */
  @Prop() public compact?: boolean = false;

  /** The id of a form element the select should be associated with. */
  @Prop({ reflect: true }) public form?: string; // The ElementInternals API automatically detects the form attribute

  /** Emitted when the select has lost focus. */
  @Event({ bubbles: false }) public blur: EventEmitter<void>;

  /** Emitted when the selection is changed. */
  @Event({ bubbles: true }) public change: EventEmitter<SelectChangeEventDetail>;

<<<<<<< HEAD
=======
  /** Emitted when the dropdown is toggled. */
  @Event({ bubbles: false }) public toggle: EventEmitter<SelectToggleEventDetail>;

  /**
   * @deprecated since v3.30.0, will be removed with next major release, use `change` event instead. Emitted when the selection is changed.
   */
  @Event({ bubbles: false }) public update: EventEmitter<SelectUpdateEventDetail>;

>>>>>>> 20f7c770
  @State() private isOpen = false;
  @State() private hasFilterResults = true;
  @State() private selectedOption: SelectOption;

  @AttachInternals() private internals: ElementInternals;

  private defaultValue: string;
  private buttonElement: HTMLButtonElement;
  private popoverElement: HTMLDivElement;
  private inputSearchElement: HTMLPInputSearchElement;
  private filterSlot: HTMLSlotElement;
  private listboxElement: HTMLDivElement;
  private selectOptions: SelectOption[] = [];
  private selectOptgroups: SelectOptgroup[] = [];
  private preventOptionUpdate = false; // Used to prevent value watcher from updating options when options are already updated
  private searchString: string = '';
  private searchTimeout: ReturnType<typeof setTimeout> | number = null;
  private hasNativePopoverSupport = getHasNativePopoverSupport();
  private cleanUpAutoUpdate: () => void;

  private currentlyHighlightedOption: SelectOption | null = null;

  private get hasFilter(): boolean {
    return !!(this.filter || this.filterSlot);
  }

  @Listen('keydown')
  public onKeyDown(e: KeyboardEvent): void {
    this.onComboKeyDown(e);
  }

  @Listen('internalOptionUpdate')
  public updateOptionHandler(e: Event & { target: SelectOption }): void {
    e.stopPropagation();
    this.updateSelectedOption(e.target);
  }

  @Watch('value')
  public onValueChange(): void {
    this.internals?.setFormValue(this.value);
    // When setting initial value the watcher gets called before the options are defined
    if (this.selectOptions.length > 0) {
      if (!this.preventOptionUpdate) {
        this.selectedOption = selectOptionByValue(this.host, this.selectOptions, this.value);
      }
      this.preventOptionUpdate = false;
    }
  }

  @Watch('isOpen')
  public onIsOpenChange(): void {
    if (this.isOpen) {
      if (this.hasNativePopoverSupport) {
        this.popoverElement.showPopover();
      }
      if (typeof this.cleanUpAutoUpdate === 'undefined') {
        // ensures floating ui event listeners are added when options list is opened
        this.cleanUpAutoUpdate = autoUpdate(this.buttonElement, this.popoverElement, async (): Promise<void> => {
          await optionListUpdatePosition(this.dropdownDirection, this.buttonElement, this.popoverElement);
        });
      }
      this.highlightSelectedOption();
    } else {
      if (this.hasNativePopoverSupport) {
        this.popoverElement.hidePopover();
      }
      if (typeof this.cleanUpAutoUpdate === 'function') {
        // ensures floating ui event listeners are removed when options list is closed
        this.cleanUpAutoUpdate();
        this.cleanUpAutoUpdate = undefined;
      }
      if (this.currentlyHighlightedOption) {
        setHighlightedSelectOption(this.currentlyHighlightedOption, false);
        this.currentlyHighlightedOption = null;
      }
      // Reset filter on close, slotted filter has to implement this itself if needed
      if (this.filter) {
        this.resetFilter();
      }
    }
  }

  public connectedCallback(): void {
    document.addEventListener('mousedown', this.onClickOutside, true);
  }

  public disconnectedCallback(): void {
    document.removeEventListener('mousedown', this.onClickOutside, true);
    if (typeof this.cleanUpAutoUpdate === 'function') {
      // ensures floating ui event listeners are removed in case popover is removed from DOM
      this.cleanUpAutoUpdate();
    }
  }

  public componentWillLoad(): void {
    this.defaultValue = this.value;
    this.internals?.setFormValue(this.value);
    this.updateOptions();
    this.selectedOption = selectOptionByValue(this.host, this.selectOptions, this.value);
  }

  public componentDidLoad(): void {
    getShadowRootHTMLElement(this.host, 'slot:not([name])').addEventListener('slotchange', this.onSlotchange);
    if (this.hasFilter) {
      // Does not work if filterSlot is added dynamically after component load, but should be fine
      this.inputSearchElement = this.filterSlot
        ? (this.filterSlot.assignedElements()[0] as HTMLPInputSearchElement)
        : this.inputSearchElement;
      const nativeInput = this.inputSearchElement.shadowRoot.querySelector('input');
      // Avoid error in disconnectedCallback when inputSearchInputElement is not defined
      if (nativeInput) {
        (nativeInput as HTMLInputElement & { ariaControlsElements: HTMLElement[] }).ariaControlsElements = [
          this.listboxElement,
        ];
      }
    }
  }

  public componentShouldUpdate(newVal: unknown, oldVal: unknown): boolean {
    return hasPropValueChanged(newVal, oldVal);
  }

  public formDisabledCallback(disabled: boolean): void {
    this.disabled = disabled;
  }

  public formStateRestoreCallback(state: string): void {
    this.value = state;
  }

  public formResetCallback(): void {
    this.internals?.setFormValue(this.defaultValue);
    this.value = this.defaultValue;
  }

  public render(): JSX.Element {
    validateProps(this, propTypes);
    attachComponentCss(
      this.host,
      getComponentCss,
      this.isOpen,
      this.disabled,
      this.hideLabel,
      this.state,
      this.compact
    );

    const hasCustomFilterSlot = hasNamedSlot(this.host, 'filter');

    const PrefixedTagNames = getPrefixedTagNames(this.host);
    const buttonId = 'button';
    const popoverId = 'list';
    const descriptionId = this.description ? 'description' : undefined;
    const selectMessageId = hasMessage(this.host, this.message, this.state) ? messageId : undefined;
    const ariaDescribedBy = [descriptionId, selectMessageId].filter(Boolean).join(' ');

    return (
      <div class="root">
        <Label
          host={this.host}
          label={this.label}
          description={this.description}
          htmlFor={buttonId}
          isRequired={this.required}
          isDisabled={this.disabled}
        />
        <button
          aria-invalid={this.state === 'error' ? 'true' : null}
          type="button"
          role="combobox"
          id={buttonId}
          {...getComboboxAriaAttributes(this.isOpen, this.required, labelId, ariaDescribedBy, popoverId)}
          disabled={this.disabled}
          onClick={this.onComboClick}
          onBlur={this.onComboBlur}
          ref={(el) => (this.buttonElement = el)}
        >
<<<<<<< HEAD
          {this.slottedImagePath && <img src={this.slottedImagePath} alt="" />}
          <span>{getSelectedOptionString(this.selectOptions)}</span>
          <PrefixedTagNames.pIcon class="icon" name="arrow-head-down" color="primary" aria-hidden="true" />
=======
          {this.selectedOption?.querySelector?.('img') && (
            <img src={this.selectedOption.querySelector('img').src} alt="" />
          )}
          <span>{this.selectedOption?.textContent ?? ''}</span>
          <PrefixedTagNames.pIcon
            class="icon"
            name="arrow-head-down"
            theme={this.theme}
            color={this.disabled ? 'state-disabled' : 'primary'}
            aria-hidden="true"
          />
>>>>>>> 20f7c770
        </button>
        <div
          id={popoverId}
          popover="manual"
          tabIndex={-1}
          onToggle={() => this.onToggle()}
          onBlur={(e: any) => e.stopPropagation()}
          role="dialog"
          aria-label={this.label}
          aria-hidden={this.isOpen ? null : 'true'}
          ref={(el) => (this.popoverElement = el)}
        >
          {this.filter && !hasCustomFilterSlot && (
            <PrefixedTagNames.pInputSearch
              class="filter"
              name="filter"
              label="Filter options"
              hideLabel={true}
              autoComplete="off"
              clear={true}
              indicator={true}
              compact={true}
              onInput={this.onFilterInput}
              onBlur={(e: any) => e.stopPropagation()}
              onChange={(e: any) => e.stopPropagation()}
              ref={(el: HTMLPInputSearchElement) => (this.inputSearchElement = el)}
            />
          )}
          {hasCustomFilterSlot && <slot name="filter" ref={(el: HTMLSlotElement) => (this.filterSlot = el)}></slot>}
          <div
            class="options"
            role="listbox"
            aria-label={this.label}
            onPointerMove={this.onPointerMove}
            ref={(el) => (this.listboxElement = el)}
          >
            {this.filter && !this.hasFilterResults && <NoResultsOption />}
            <slot />
          </div>
        </div>
        <StateMessage state={this.state} message={this.message} host={this.host} />
      </div>
    );
  }

  private onPointerMove = (e: MouseEvent): void => {
    const hoveredOption = e.target as SelectOption;
    if (
      hoveredOption &&
      isElementOfKind(hoveredOption, 'p-select-option') &&
      !hoveredOption.disabled &&
      hoveredOption !== this.currentlyHighlightedOption
    ) {
      this.currentlyHighlightedOption = updateHighlightedOption(this.currentlyHighlightedOption, hoveredOption, false);
    }
  };

  private onSlotchange = (): void => {
    this.updateOptions();
    syncSelectChildrenProps([...this.selectOptions, ...this.selectOptgroups], this.theme);
    const selectedOption = selectOptionByValue(this.host, this.selectOptions, this.value, !!this.filterSlot);
    // Keep selectedOption state even if value does not match any options
    if (selectedOption !== null && selectedOption !== this.selectedOption) {
      this.selectedOption = selectedOption;
    }
  };

  private onComboClick = (_: MouseEvent): void => {
    this.updateMenuState(!this.isOpen);
  };

  private onClickOutside = (e: MouseEvent): void => {
    if (this.isOpen && isClickOutside(e, this.buttonElement) && isClickOutside(e, this.popoverElement)) {
      this.isOpen = false;
      this.blur.emit();
    }
  };

  private resetFilter = (): void => {
    this.inputSearchElement.value = '';
    this.hasFilterResults = true;
    for (const option of this.selectOptions) {
      option.style.display = 'block';
    }
    for (const optgroup of this.selectOptgroups) {
      optgroup.style.display = 'block';
    }
  };

  private onComboKeyDown = (event: KeyboardEvent): void => {
    const { key, code } = event;

    // When pressing space in filter input, we want to allow typing space
    if (this.hasFilter && (key === ' ' || code === 'Space')) {
      return;
    }

    const action = getSelectActionFromKeyboardEvent(event, this.isOpen);

    switch (action) {
      case 'Last':
      // biome-ignore lint/suspicious/noFallthroughSwitchClause: intentional fallthrough
      case 'First':
        this.updateMenuState(true);
      // intentional fallthrough
      case 'Next':
      case 'Previous':
      case 'PageUp':
      case 'PageDown': {
        event.preventDefault();
        this.currentlyHighlightedOption = updateHighlightedOption(
          this.currentlyHighlightedOption,
          getNextOptionToHighlight(this.selectOptions, this.currentlyHighlightedOption, action)
        );
        const targetElement = (
          this.hasFilter ? this.inputSearchElement.shadowRoot.querySelector('input') : this.buttonElement
        ) as
          | (HTMLInputElement & { ariaActiveDescendantElement: HTMLElement })
          | (HTMLButtonElement & { ariaActiveDescendantElement: HTMLElement });
        targetElement.ariaActiveDescendantElement = this.currentlyHighlightedOption;
        break;
      }
      // biome-ignore lint/suspicious/noFallthroughSwitchClause: intentional fallthrough
      case 'CloseSelect': {
        event.preventDefault();
        this.updateSelectedOption(this.currentlyHighlightedOption);
      }
      // intentional fallthrough
      case 'Close': {
        event.preventDefault();
        this.updateMenuState(false);
        if (this.hasFilter) {
          this.buttonElement.focus();
        }
        break;
      }
      case 'Type':
        // Filter uses onInput
        if (!this.hasFilter) {
          this.onComboType(key);
        }
        break;
      case 'Open': {
        event.preventDefault();
        this.updateMenuState(true);
        break;
      }
    }
  };

  private highlightSelectedOption = (): void => {
    // Moves highlight to the selected option if available
    if (!this.currentlyHighlightedOption) {
      if (this.selectedOption && isUsableOption(this.selectedOption)) {
        this.currentlyHighlightedOption = updateHighlightedOption(this.currentlyHighlightedOption, this.selectedOption);
        const targetElement = (
          this.hasFilter ? this.inputSearchElement.shadowRoot.querySelector('input') : this.buttonElement
        ) as
          | (HTMLInputElement & { ariaActiveDescendantElement: HTMLElement })
          | (HTMLButtonElement & { ariaActiveDescendantElement: HTMLElement });
        targetElement.ariaActiveDescendantElement = this.currentlyHighlightedOption;
      }
    }
  };

  private onComboType = (letter: string): void => {
    this.updateMenuState(true);

    this.updateSearchString(letter);
    const matchingOption = getMatchingSelectOptionIndex(this.selectOptions, this.searchString);
    if (matchingOption) {
      this.currentlyHighlightedOption = updateHighlightedOption(this.currentlyHighlightedOption, matchingOption);
    } else {
      window.clearTimeout(this.searchTimeout);
      this.searchString = '';
    }
  };

  private updateOptions = (): void => {
    this.selectOptions = [];
    this.selectOptgroups = [];

    for (const child of Array.from(this.host.children).filter(
      (el) =>
        el.tagName !== 'SELECT' &&
        el.slot !== 'label' &&
        el.slot !== 'description' &&
        el.slot !== 'message' &&
        el.slot !== 'filter'
    )) {
      if (isElementOfKind(child as HTMLElement, 'p-select-option')) {
        this.selectOptions.push(child as SelectOption);
      } else if (isElementOfKind(child as HTMLElement, 'p-optgroup')) {
        this.selectOptgroups.push(child as SelectOptgroup);
        for (const optGroupChild of Array.from(child.children)) {
          throwIfElementIsNotOfKind(child as HTMLElement, optGroupChild as HTMLElement, 'p-select-option');
          this.selectOptions.push(optGroupChild as SelectOption);
        }
      }
    }
  };

  private updateMenuState = (open: boolean): void => {
    if (this.isOpen === open) {
      return;
    }
    this.isOpen = open;
  };

  private updateSelectedOption = (selectedOption: SelectOption): void => {
    // option can be undefined when no option is highlighted and keyboard action calls this
    if (selectedOption) {
      this.preventOptionUpdate = true; // Avoid unnecessary updating of options in value watcher
      setSelectedOption(this.selectOptions, selectedOption);
      this.value = selectedOption.value;
      this.selectedOption = selectedOption;
      this.emitUpdateEvent();
    }
    this.updateMenuState(false);
    this.buttonElement.focus();
  };

  private updateSearchString = (char: string): void => {
    // reset typing timeout and start new timeout
    // this allows us to make multiple-letter matches, like a native select
    if (this.searchTimeout) {
      window.clearTimeout(this.searchTimeout);
    }

    this.searchTimeout = window.setTimeout(() => {
      this.searchString = '';
    }, SELECT_SEARCH_TIMEOUT);

    // add most recent letter to saved search string
    this.searchString += char;
  };

  private emitUpdateEvent = (): void => {
    this.change.emit({
      value: this.value,
      name: this.name,
    });
  };

  private onFilterInput = (e: CustomEvent<InputSearchInputEventDetail>): void => {
    e.stopPropagation();
    const { hasFilterResults, resetCurrentlyHighlightedOption } = updateFilterResults(
      this.selectOptions,
      this.selectOptgroups,
      (e.detail.target as HTMLInputElement).value
    );
    resetCurrentlyHighlightedOption && (this.currentlyHighlightedOption = null);
    this.hasFilterResults = hasFilterResults;
  };

  private onToggle = (): void => {
    this.toggle.emit({ open: this.isOpen });
    if (this.isOpen && this.hasFilter) {
      // Double requestAnimationFrame as a Safari fix to make sure the input will receive focus
      requestAnimationFrame(() => {
        requestAnimationFrame(() => {
          this.inputSearchElement.focus();
        });
      });
    }
  };

  private onComboBlur = (e: FocusEvent): void => {
    e.stopPropagation();
    // Don't emit blur when opening the dropdown
    if (!this.isOpen) {
      this.blur.emit();
    }
  };
}<|MERGE_RESOLUTION|>--- conflicted
+++ resolved
@@ -51,16 +51,9 @@
   type SelectOptgroup,
   type SelectOption,
   type SelectState,
-<<<<<<< HEAD
-  setSelectedOption,
-  updateSelectOptions,
-=======
   type SelectToggleEventDetail,
-  type SelectUpdateEventDetail,
   selectOptionByValue,
   setSelectedOption,
-  syncSelectChildrenProps,
->>>>>>> 20f7c770
 } from './select-utils';
 
 const propTypes: PropTypes<typeof Select> = {
@@ -143,17 +136,9 @@
   /** Emitted when the selection is changed. */
   @Event({ bubbles: true }) public change: EventEmitter<SelectChangeEventDetail>;
 
-<<<<<<< HEAD
-=======
   /** Emitted when the dropdown is toggled. */
   @Event({ bubbles: false }) public toggle: EventEmitter<SelectToggleEventDetail>;
 
-  /**
-   * @deprecated since v3.30.0, will be removed with next major release, use `change` event instead. Emitted when the selection is changed.
-   */
-  @Event({ bubbles: false }) public update: EventEmitter<SelectUpdateEventDetail>;
-
->>>>>>> 20f7c770
   @State() private isOpen = false;
   @State() private hasFilterResults = true;
   @State() private selectedOption: SelectOption;
@@ -331,23 +316,11 @@
           onBlur={this.onComboBlur}
           ref={(el) => (this.buttonElement = el)}
         >
-<<<<<<< HEAD
-          {this.slottedImagePath && <img src={this.slottedImagePath} alt="" />}
-          <span>{getSelectedOptionString(this.selectOptions)}</span>
-          <PrefixedTagNames.pIcon class="icon" name="arrow-head-down" color="primary" aria-hidden="true" />
-=======
           {this.selectedOption?.querySelector?.('img') && (
             <img src={this.selectedOption.querySelector('img').src} alt="" />
           )}
           <span>{this.selectedOption?.textContent ?? ''}</span>
-          <PrefixedTagNames.pIcon
-            class="icon"
-            name="arrow-head-down"
-            theme={this.theme}
-            color={this.disabled ? 'state-disabled' : 'primary'}
-            aria-hidden="true"
-          />
->>>>>>> 20f7c770
+          <PrefixedTagNames.pIcon class="icon" name="arrow-head-down" color="primary" aria-hidden="true" />
         </button>
         <div
           id={popoverId}
@@ -407,7 +380,6 @@
 
   private onSlotchange = (): void => {
     this.updateOptions();
-    syncSelectChildrenProps([...this.selectOptions, ...this.selectOptgroups], this.theme);
     const selectedOption = selectOptionByValue(this.host, this.selectOptions, this.value, !!this.filterSlot);
     // Keep selectedOption state even if value does not match any options
     if (selectedOption !== null && selectedOption !== this.selectedOption) {
