--- conflicted
+++ resolved
@@ -127,11 +127,7 @@
   @Prop() public theme?: Theme = 'light';
 
   /** The id of a form element the select should be associated with. */
-<<<<<<< HEAD
-  @Prop() public form?: string;
-=======
   @Prop({ reflect: true }) public form?: string; // The ElementInternals API automatically detects the form attribute
->>>>>>> 24511c47
 
   /** Emitted when the selection is changed. */
   @Event({ bubbles: false }) public update: EventEmitter<SelectUpdateEventDetail>;
@@ -169,19 +165,6 @@
         updateSelectOptions(this.selectOptions, this.value);
       }
       this.preventOptionUpdate = false;
-<<<<<<< HEAD
-    }
-  }
-
-  @Watch('form')
-  public updateFormAssociation(): void {
-    if (this.form) {
-      const formElement = document.getElementById(this.form) as HTMLFormElement;
-      if (formElement) {
-        formElement.appendChild(this.host);
-      }
-=======
->>>>>>> 24511c47
     }
   }
 
@@ -196,16 +179,12 @@
 
   public componentWillLoad(): void {
     this.defaultValue = this.value;
-<<<<<<< HEAD
-=======
     this.internals.setFormValue(this.value);
->>>>>>> 24511c47
     this.updateOptions();
     updateSelectOptions(this.selectOptions, this.value);
   }
 
   public componentDidLoad(): void {
-    this.internals.setFormValue(this.value);
     getShadowRootHTMLElement(this.host, 'slot').addEventListener('slotchange', this.onSlotchange);
   }
 
