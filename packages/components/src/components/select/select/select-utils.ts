--- conflicted
+++ resolved
@@ -42,7 +42,10 @@
   }
 };
 
-<<<<<<< HEAD
+export const internalSelect = {
+  resetSelectedOption,
+};
+
 export const selectOptionByValue = (
   host: HTMLElement,
   options: SelectOption[],
@@ -63,31 +66,6 @@
       `The provided value: ${value} is not included in the options of the ${getTagNameWithoutPrefix(host)}:`,
       host
     );
-=======
-export const internalSelect = {
-  resetSelectedOption,
-};
-
-export const updateSelectOptions = (options: SelectOption[], value: string): void => {
-  internalSelect.resetSelectedOption(options);
-  if (value === undefined) {
-    // Option without value for empty selection
-    const optionToSelect = options.find((option) => option.value === undefined);
-    if (optionToSelect) {
-      optionToSelect.selected = true;
-      forceUpdate(optionToSelect);
-    }
-  } else {
-    // TODO: Do we want to cover multiple options with the same value?
-    const optionToSelect = options.find((option) => option.value === value);
-    if (optionToSelect) {
-      optionToSelect.selected = true;
-      forceUpdate(optionToSelect);
-    } else {
-      // TODO: Add select node
-      consoleWarn('The provided value is not included in the options of the p-select:', value);
-    }
->>>>>>> 7996338e
   }
 
   return null;
