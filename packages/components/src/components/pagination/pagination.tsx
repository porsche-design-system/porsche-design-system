--- conflicted
+++ resolved
@@ -1,9 +1,5 @@
 import { Component, Element, Event, type EventEmitter, h, type JSX, Prop } from '@stencil/core';
-<<<<<<< HEAD
-import type { PropTypes, Theme } from '../../types';
-=======
 import type { BreakpointCustomizable, PropTypes, Theme } from '../../types';
->>>>>>> 89053a47
 import {
   AllowedTypes,
   attachComponentCss,
@@ -21,10 +17,7 @@
   getTotalPages,
   ItemType,
   type PaginationInternationalization,
-<<<<<<< HEAD
-=======
   type PaginationMaxNumberOfPageLinks,
->>>>>>> 89053a47
   type PaginationUpdateEventDetail,
 } from './pagination-utils';
 
