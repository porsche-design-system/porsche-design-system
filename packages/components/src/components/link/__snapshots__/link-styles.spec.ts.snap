// Jest Snapshot v1, https://goo.gl/fbAQLP

exports[`getComponentCss() should return correct css for icon: arrow-right, iconSource: , variant: primary, hideLabel: { base: true, xs: false, s: true, m: false, l: true, xl: false }, hasSlottedAnchor: false and theme: dark 1`] = `
":host {
  display: inline-block;
  vertical-align: top !important;
  outline: 0 !important;
  color-scheme: light dark !important;
}
:host([hidden]) {
  display: none !important;
}
.root {
  display: flex;
  align-items: flex-start;
  justify-content: center;
  width: 100%;
  min-width: 54px;
  min-height: 54px;
  box-sizing: border-box;
  outline: 0;
  text-align: start;
  appearance: none;
  text-decoration: none;
  border: 2px solid #FBFCFF;
  border-radius: 4px;
  transform: translate3d(0,0,0);
  background-color: #FBFCFF;
  color: #010205;
  font: normal normal 400 1rem/calc(6px + 2.125ex) 'Porsche Next','Arial Narrow',Arial,'Heiti SC',SimHei,sans-serif;
  overflow-wrap: break-word;
  hyphens: auto;
  transition: background-color var(--p-transition-duration, 0.25s) cubic-bezier(0.25,0.1,0.25,1), border-color var(--p-transition-duration, 0.25s) cubic-bezier(0.25,0.1,0.25,1)color var(--p-transition-duration, 0.25s) cubic-bezier(0.25,0.1,0.25,1);
  padding: 13px;
  gap: 0;
}
.root:focus::before {
  content: "";
  position: fixed;
  border: 2px solid #1A44EA;
  border-radius: 8px;
  top: -6px;
  left: -6px;
  right: -6px;
  bottom: -6px;
}
.root:not(:focus-visible)::before {
  border: 0;
}
.label {
  position: absolute;
  width: 1px;
  height: 1px;
  padding: 0;
  margin: -1px;
  overflow: hidden;
  clip: unset !important;
  white-space: nowrap;
}
.icon {
  width: calc(6px + 2.125ex);
  height: calc(6px + 2.125ex);
  margin-inline-start: 0;
  filter: invert(1);
}
@media(min-width:480px) {
  .root {
    padding: 13px 26px;
    gap: 8px;
  }
  .label {
    position: static;
    width: auto;
    height: auto;
    padding: 0;
    margin: 0;
    overflow: visible;
    clip: auto;
    white-space: normal;
  }
  .icon {
    margin-inline-start: -8px;
  }
}

@media(min-width:760px) {
  .root {
    padding: 13px;
    gap: 0;
  }
  .label {
    position: absolute;
    width: 1px;
    height: 1px;
    padding: 0;
    margin: -1px;
    overflow: hidden;
    clip: rect(0,0,0,0);
    white-space: nowrap;
  }
  .icon {
    margin-inline-start: 0;
  }
}

@media(min-width:1000px) {
  .root {
    padding: 13px 26px;
    gap: 8px;
  }
  .label {
    position: static;
    width: auto;
    height: auto;
    padding: 0;
    margin: 0;
    overflow: visible;
    clip: auto;
    white-space: normal;
  }
  .icon {
    margin-inline-start: -8px;
  }
}

@media(min-width:1300px) {
  .root {
    padding: 13px;
    gap: 0;
  }
  .label {
    position: absolute;
    width: 1px;
    height: 1px;
    padding: 0;
    margin: -1px;
    overflow: hidden;
    clip: rect(0,0,0,0);
    white-space: nowrap;
  }
  .icon {
    margin-inline-start: 0;
  }
}

@media(min-width:1760px) {
  .root {
    padding: 13px 26px;
    gap: 8px;
  }
  .label {
    position: static;
    width: auto;
    height: auto;
    padding: 0;
    margin: 0;
    overflow: visible;
    clip: auto;
    white-space: normal;
  }
  .icon {
    margin-inline-start: -8px;
  }
}

@media(hover:hover) {
  .root:hover {
    background-color: #AFB0B3;
    border-color: #AFB0B3;
  }
}
"
`;

exports[`getComponentCss() should return correct css for icon: arrow-right, iconSource: , variant: primary, hideLabel: false, hasSlottedAnchor: false and theme: light 1`] = `
":host {
  display: inline-block;
  vertical-align: top !important;
  outline: 0 !important;
  color-scheme: light dark !important;
}
:host([hidden]) {
  display: none !important;
}
.root {
  display: flex;
  align-items: flex-start;
  justify-content: center;
  width: 100%;
  min-width: 54px;
  min-height: 54px;
  box-sizing: border-box;
  outline: 0;
  text-align: start;
  appearance: none;
  text-decoration: none;
  border: 2px solid #010205;
  border-radius: 4px;
  transform: translate3d(0,0,0);
  background-color: #010205;
  color: #FBFCFF;
  font: normal normal 400 1rem/calc(6px + 2.125ex) 'Porsche Next','Arial Narrow',Arial,'Heiti SC',SimHei,sans-serif;
  overflow-wrap: break-word;
  hyphens: auto;
<<<<<<< HEAD
  transition: background-color var(--p-transition-duration, 0.25s) cubic-bezier(0.25,0.1,0.25,1), border-color var(--p-transition-duration, 0.25s) cubic-bezier(0.25,0.1,0.25,1)color var(--p-transition-duration, 0.25s) cubic-bezier(0.25,0.1,0.25,1);
  padding: 13px 26px 13px 18px;
=======
  transition: background-color var(--p-transition-duration, .24s) ease,border-color var(--p-transition-duration, .24s) ease,color var(--p-transition-duration, .24s) ease;
  padding: 13px 26px;
>>>>>>> 174cac26
  gap: 8px;
}
.root:focus::before {
  content: "";
  position: fixed;
  border: 2px solid #1A44EA;
  border-radius: 8px;
  top: -6px;
  left: -6px;
  right: -6px;
  bottom: -6px;
}
.root:not(:focus-visible)::before {
  border: 0;
}
.label {
  position: static;
  width: auto;
  height: auto;
  padding: 0;
  margin: 0;
  overflow: visible;
  clip: unset !important;
  white-space: normal;
}
.icon {
  width: calc(6px + 2.125ex);
  height: calc(6px + 2.125ex);
  margin-inline-start: -8px;
  filter: invert(1);
}
@media(hover:hover) {
  .root:hover {
    background-color: #535457;
    border-color: #535457;
  }
}
"
`;

exports[`getComponentCss() should return correct css for icon: arrow-right, iconSource: , variant: primary, hideLabel: false, hasSlottedAnchor: true and theme: dark 1`] = `
":host {
  display: inline-block;
  vertical-align: top !important;
  outline: 0 !important;
  color-scheme: light dark !important;
}
:host([hidden]) {
  display: none !important;
}
::slotted(a) {
  margin: 0 !important;
  padding: 0 !important;
  outline: 0 !important;
  border-radius: 0 !important;
  background: transparent !important;
  text-decoration: none !important;
  font: inherit !important;
  color: inherit !important;
}
::slotted(a)::before {
  content: "" !important;
  position: fixed !important;
  border-radius: 8px !important;
  top: -6px !important;
  left: -6px !important;
  right: -6px !important;
  bottom: -6px !important;
}
::slotted(a::-moz-focus-inner) {
  border: 0 !important;
}
::slotted(a:focus)::before {
  border: 2px solid #1A44EA !important;
}
::slotted(a:focus:not(:focus-visible))::before {
  border: 0 !important;
}
.root {
  display: flex;
  align-items: flex-start;
  justify-content: center;
  width: 100%;
  min-width: 54px;
  min-height: 54px;
  box-sizing: border-box;
  outline: 0;
  text-align: start;
  appearance: none;
  text-decoration: none;
  border: 2px solid #FBFCFF;
  border-radius: 4px;
  transform: translate3d(0,0,0);
  background-color: #FBFCFF;
  color: #010205;
  font: normal normal 400 1rem/calc(6px + 2.125ex) 'Porsche Next','Arial Narrow',Arial,'Heiti SC',SimHei,sans-serif;
  overflow-wrap: break-word;
  hyphens: auto;
<<<<<<< HEAD
  transition: background-color var(--p-transition-duration, 0.25s) cubic-bezier(0.25,0.1,0.25,1), border-color var(--p-transition-duration, 0.25s) cubic-bezier(0.25,0.1,0.25,1)color var(--p-transition-duration, 0.25s) cubic-bezier(0.25,0.1,0.25,1);
  padding: 13px 26px 13px 18px;
=======
  transition: background-color var(--p-transition-duration, .24s) ease,border-color var(--p-transition-duration, .24s) ease,color var(--p-transition-duration, .24s) ease;
  padding: 13px 26px;
>>>>>>> 174cac26
  gap: 8px;
}
.label {
  position: static;
  width: auto;
  height: auto;
  padding: 0;
  margin: 0;
  overflow: visible;
  clip: unset !important;
  white-space: normal;
}
.icon {
  width: calc(6px + 2.125ex);
  height: calc(6px + 2.125ex);
  margin-inline-start: -8px;
  filter: invert(1);
}
@media(hover:hover) {
  .root:hover {
    background-color: #AFB0B3;
    border-color: #AFB0B3;
  }
}
"
`;

exports[`getComponentCss() should return correct css for icon: arrow-right, iconSource: , variant: primary, hideLabel: false, hasSlottedAnchor: true and theme: light 1`] = `
":host {
  display: inline-block;
  vertical-align: top !important;
  outline: 0 !important;
  color-scheme: light dark !important;
}
:host([hidden]) {
  display: none !important;
}
::slotted(a) {
  margin: 0 !important;
  padding: 0 !important;
  outline: 0 !important;
  border-radius: 0 !important;
  background: transparent !important;
  text-decoration: none !important;
  font: inherit !important;
  color: inherit !important;
}
::slotted(a)::before {
  content: "" !important;
  position: fixed !important;
  border-radius: 8px !important;
  top: -6px !important;
  left: -6px !important;
  right: -6px !important;
  bottom: -6px !important;
}
::slotted(a::-moz-focus-inner) {
  border: 0 !important;
}
::slotted(a:focus)::before {
  border: 2px solid #1A44EA !important;
}
::slotted(a:focus:not(:focus-visible))::before {
  border: 0 !important;
}
.root {
  display: flex;
  align-items: flex-start;
  justify-content: center;
  width: 100%;
  min-width: 54px;
  min-height: 54px;
  box-sizing: border-box;
  outline: 0;
  text-align: start;
  appearance: none;
  text-decoration: none;
  border: 2px solid #010205;
  border-radius: 4px;
  transform: translate3d(0,0,0);
  background-color: #010205;
  color: #FBFCFF;
  font: normal normal 400 1rem/calc(6px + 2.125ex) 'Porsche Next','Arial Narrow',Arial,'Heiti SC',SimHei,sans-serif;
  overflow-wrap: break-word;
  hyphens: auto;
<<<<<<< HEAD
  transition: background-color var(--p-transition-duration, 0.25s) cubic-bezier(0.25,0.1,0.25,1), border-color var(--p-transition-duration, 0.25s) cubic-bezier(0.25,0.1,0.25,1)color var(--p-transition-duration, 0.25s) cubic-bezier(0.25,0.1,0.25,1);
  padding: 13px 26px 13px 18px;
=======
  transition: background-color var(--p-transition-duration, .24s) ease,border-color var(--p-transition-duration, .24s) ease,color var(--p-transition-duration, .24s) ease;
  padding: 13px 26px;
>>>>>>> 174cac26
  gap: 8px;
}
.label {
  position: static;
  width: auto;
  height: auto;
  padding: 0;
  margin: 0;
  overflow: visible;
  clip: unset !important;
  white-space: normal;
}
.icon {
  width: calc(6px + 2.125ex);
  height: calc(6px + 2.125ex);
  margin-inline-start: -8px;
  filter: invert(1);
}
@media(hover:hover) {
  .root:hover {
    background-color: #535457;
    border-color: #535457;
  }
}
"
`;

exports[`getComponentCss() should return correct css for icon: arrow-right, iconSource: , variant: secondary, hideLabel: false, hasSlottedAnchor: true and theme: dark 1`] = `
":host {
  display: inline-block;
  vertical-align: top !important;
  outline: 0 !important;
  color-scheme: light dark !important;
}
:host([hidden]) {
  display: none !important;
}
::slotted(a) {
  margin: 0 !important;
  padding: 0 !important;
  outline: 0 !important;
  border-radius: 0 !important;
  background: transparent !important;
  text-decoration: none !important;
  font: inherit !important;
  color: inherit !important;
}
::slotted(a)::before {
  content: "" !important;
  position: fixed !important;
  border-radius: 8px !important;
  top: -6px !important;
  left: -6px !important;
  right: -6px !important;
  bottom: -6px !important;
}
::slotted(a::-moz-focus-inner) {
  border: 0 !important;
}
::slotted(a:focus)::before {
  border: 2px solid #1A44EA !important;
}
::slotted(a:focus:not(:focus-visible))::before {
  border: 0 !important;
}
.root {
  display: flex;
  align-items: flex-start;
  justify-content: center;
  width: 100%;
  min-width: 54px;
  min-height: 54px;
  box-sizing: border-box;
  outline: 0;
  text-align: start;
  appearance: none;
  text-decoration: none;
  border: 2px solid #FBFCFF;
  border-radius: 4px;
  transform: translate3d(0,0,0);
  background-color: transparent;
  color: #FBFCFF;
  font: normal normal 400 1rem/calc(6px + 2.125ex) 'Porsche Next','Arial Narrow',Arial,'Heiti SC',SimHei,sans-serif;
  overflow-wrap: break-word;
  hyphens: auto;
<<<<<<< HEAD
  transition: background-color var(--p-transition-duration, 0.25s) cubic-bezier(0.25,0.1,0.25,1), border-color var(--p-transition-duration, 0.25s) cubic-bezier(0.25,0.1,0.25,1)color var(--p-transition-duration, 0.25s) cubic-bezier(0.25,0.1,0.25,1);
  padding: 13px 26px 13px 18px;
=======
  transition: background-color var(--p-transition-duration, .24s) ease,border-color var(--p-transition-duration, .24s) ease,color var(--p-transition-duration, .24s) ease;
  padding: 13px 26px;
>>>>>>> 174cac26
  gap: 8px;
}
.label {
  position: static;
  width: auto;
  height: auto;
  padding: 0;
  margin: 0;
  overflow: visible;
  clip: unset !important;
  white-space: normal;
}
.icon {
  width: calc(6px + 2.125ex);
  height: calc(6px + 2.125ex);
  margin-inline-start: -8px;
}
@media(hover:hover) {
  .root:hover {
    background-color: rgba(148, 149, 152, .18);
    border-color: #88898C;
    -webkit-backdrop-filter: blur(32px);
    backdrop-filter: blur(32px);
  }
}
"
`;

exports[`getComponentCss() should return correct css for icon: arrow-right, iconSource: , variant: secondary, hideLabel: false, hasSlottedAnchor: true and theme: light 1`] = `
":host {
  display: inline-block;
  vertical-align: top !important;
  outline: 0 !important;
  color-scheme: light dark !important;
}
:host([hidden]) {
  display: none !important;
}
::slotted(a) {
  margin: 0 !important;
  padding: 0 !important;
  outline: 0 !important;
  border-radius: 0 !important;
  background: transparent !important;
  text-decoration: none !important;
  font: inherit !important;
  color: inherit !important;
}
::slotted(a)::before {
  content: "" !important;
  position: fixed !important;
  border-radius: 8px !important;
  top: -6px !important;
  left: -6px !important;
  right: -6px !important;
  bottom: -6px !important;
}
::slotted(a::-moz-focus-inner) {
  border: 0 !important;
}
::slotted(a:focus)::before {
  border: 2px solid #1A44EA !important;
}
::slotted(a:focus:not(:focus-visible))::before {
  border: 0 !important;
}
.root {
  display: flex;
  align-items: flex-start;
  justify-content: center;
  width: 100%;
  min-width: 54px;
  min-height: 54px;
  box-sizing: border-box;
  outline: 0;
  text-align: start;
  appearance: none;
  text-decoration: none;
  border: 2px solid #010205;
  border-radius: 4px;
  transform: translate3d(0,0,0);
  background-color: transparent;
  color: #010205;
  font: normal normal 400 1rem/calc(6px + 2.125ex) 'Porsche Next','Arial Narrow',Arial,'Heiti SC',SimHei,sans-serif;
  overflow-wrap: break-word;
  hyphens: auto;
<<<<<<< HEAD
  transition: background-color var(--p-transition-duration, 0.25s) cubic-bezier(0.25,0.1,0.25,1), border-color var(--p-transition-duration, 0.25s) cubic-bezier(0.25,0.1,0.25,1)color var(--p-transition-duration, 0.25s) cubic-bezier(0.25,0.1,0.25,1);
  padding: 13px 26px 13px 18px;
=======
  transition: background-color var(--p-transition-duration, .24s) ease,border-color var(--p-transition-duration, .24s) ease,color var(--p-transition-duration, .24s) ease;
  padding: 13px 26px;
>>>>>>> 174cac26
  gap: 8px;
}
.label {
  position: static;
  width: auto;
  height: auto;
  padding: 0;
  margin: 0;
  overflow: visible;
  clip: unset !important;
  white-space: normal;
}
.icon {
  width: calc(6px + 2.125ex);
  height: calc(6px + 2.125ex);
  margin-inline-start: -8px;
}
@media(hover:hover) {
  .root:hover {
    background-color: rgba(148, 149, 152, .18);
    border-color: #6B6D70;
    -webkit-backdrop-filter: blur(32px);
    backdrop-filter: blur(32px);
  }
}
"
`;

exports[`getComponentCss() should return correct css for icon: arrow-right, iconSource: , variant: tertiary, hideLabel: false, hasSlottedAnchor: true and theme: dark 1`] = `
":host {
  display: inline-block;
  vertical-align: top !important;
  outline: 0 !important;
  color-scheme: light dark !important;
}
:host([hidden]) {
  display: none !important;
}
::slotted(a) {
  margin: 0 !important;
  padding: 0 !important;
  outline: 0 !important;
  border-radius: 0 !important;
  background: transparent !important;
  text-decoration: none !important;
  font: inherit !important;
  color: inherit !important;
}
::slotted(a)::before {
  content: "" !important;
  position: fixed !important;
  border-radius: 8px !important;
  top: -6px !important;
  left: -6px !important;
  right: -6px !important;
  bottom: -6px !important;
}
::slotted(a::-moz-focus-inner) {
  border: 0 !important;
}
::slotted(a:focus)::before {
  border: 2px solid #1A44EA !important;
}
::slotted(a:focus:not(:focus-visible))::before {
  border: 0 !important;
}
.root {
  display: flex;
  align-items: flex-start;
  justify-content: center;
  width: 100%;
  min-width: 54px;
  min-height: 54px;
  box-sizing: border-box;
  outline: 0;
  text-align: start;
  appearance: none;
  text-decoration: none;
  border: 2px solid #FBFCFF;
  border-radius: 4px;
  transform: translate3d(0,0,0);
  background-color: transparent;
  color: #FBFCFF;
  font: normal normal 400 1rem/calc(6px + 2.125ex) 'Porsche Next','Arial Narrow',Arial,'Heiti SC',SimHei,sans-serif;
  overflow-wrap: break-word;
  hyphens: auto;
<<<<<<< HEAD
  transition: background-color var(--p-transition-duration, 0.25s) cubic-bezier(0.25,0.1,0.25,1), border-color var(--p-transition-duration, 0.25s) cubic-bezier(0.25,0.1,0.25,1)color var(--p-transition-duration, 0.25s) cubic-bezier(0.25,0.1,0.25,1);
  padding: 13px 26px 13px 18px;
=======
  transition: background-color var(--p-transition-duration, .24s) ease,border-color var(--p-transition-duration, .24s) ease,color var(--p-transition-duration, .24s) ease;
  padding: 13px 26px;
>>>>>>> 174cac26
  gap: 8px;
}
.label {
  position: static;
  width: auto;
  height: auto;
  padding: 0;
  margin: 0;
  overflow: visible;
  clip: unset !important;
  white-space: normal;
}
.icon {
  width: calc(6px + 2.125ex);
  height: calc(6px + 2.125ex);
  margin-inline-start: -8px;
}
@media(hover:hover) {
  .root:hover {
    background-color: rgba(148, 149, 152, .18);
    border-color: #88898C;
    -webkit-backdrop-filter: blur(32px);
    backdrop-filter: blur(32px);
  }
}
"
`;

exports[`getComponentCss() should return correct css for icon: arrow-right, iconSource: , variant: tertiary, hideLabel: false, hasSlottedAnchor: true and theme: light 1`] = `
":host {
  display: inline-block;
  vertical-align: top !important;
  outline: 0 !important;
  color-scheme: light dark !important;
}
:host([hidden]) {
  display: none !important;
}
::slotted(a) {
  margin: 0 !important;
  padding: 0 !important;
  outline: 0 !important;
  border-radius: 0 !important;
  background: transparent !important;
  text-decoration: none !important;
  font: inherit !important;
  color: inherit !important;
}
::slotted(a)::before {
  content: "" !important;
  position: fixed !important;
  border-radius: 8px !important;
  top: -6px !important;
  left: -6px !important;
  right: -6px !important;
  bottom: -6px !important;
}
::slotted(a::-moz-focus-inner) {
  border: 0 !important;
}
::slotted(a:focus)::before {
  border: 2px solid #1A44EA !important;
}
::slotted(a:focus:not(:focus-visible))::before {
  border: 0 !important;
}
.root {
  display: flex;
  align-items: flex-start;
  justify-content: center;
  width: 100%;
  min-width: 54px;
  min-height: 54px;
  box-sizing: border-box;
  outline: 0;
  text-align: start;
  appearance: none;
  text-decoration: none;
  border: 2px solid #010205;
  border-radius: 4px;
  transform: translate3d(0,0,0);
  background-color: transparent;
  color: #010205;
  font: normal normal 400 1rem/calc(6px + 2.125ex) 'Porsche Next','Arial Narrow',Arial,'Heiti SC',SimHei,sans-serif;
  overflow-wrap: break-word;
  hyphens: auto;
<<<<<<< HEAD
  transition: background-color var(--p-transition-duration, 0.25s) cubic-bezier(0.25,0.1,0.25,1), border-color var(--p-transition-duration, 0.25s) cubic-bezier(0.25,0.1,0.25,1)color var(--p-transition-duration, 0.25s) cubic-bezier(0.25,0.1,0.25,1);
  padding: 13px 26px 13px 18px;
=======
  transition: background-color var(--p-transition-duration, .24s) ease,border-color var(--p-transition-duration, .24s) ease,color var(--p-transition-duration, .24s) ease;
  padding: 13px 26px;
>>>>>>> 174cac26
  gap: 8px;
}
.label {
  position: static;
  width: auto;
  height: auto;
  padding: 0;
  margin: 0;
  overflow: visible;
  clip: unset !important;
  white-space: normal;
}
.icon {
  width: calc(6px + 2.125ex);
  height: calc(6px + 2.125ex);
  margin-inline-start: -8px;
}
@media(hover:hover) {
  .root:hover {
    background-color: rgba(148, 149, 152, .18);
    border-color: #6B6D70;
    -webkit-backdrop-filter: blur(32px);
    backdrop-filter: blur(32px);
  }
}
"
`;

exports[`getComponentCss() should return correct css for icon: none, iconSource: , variant: primary, hideLabel: false, hasSlottedAnchor: true and theme: light 1`] = `
":host {
  display: inline-block;
  vertical-align: top !important;
  outline: 0 !important;
  color-scheme: light dark !important;
}
:host([hidden]) {
  display: none !important;
}
::slotted(a) {
  margin: 0 !important;
  padding: 0 !important;
  outline: 0 !important;
  border-radius: 0 !important;
  background: transparent !important;
  text-decoration: none !important;
  font: inherit !important;
  color: inherit !important;
}
::slotted(a)::before {
  content: "" !important;
  position: fixed !important;
  border-radius: 8px !important;
  top: -6px !important;
  left: -6px !important;
  right: -6px !important;
  bottom: -6px !important;
}
::slotted(a::-moz-focus-inner) {
  border: 0 !important;
}
::slotted(a:focus)::before {
  border: 2px solid #1A44EA !important;
}
::slotted(a:focus:not(:focus-visible))::before {
  border: 0 !important;
}
.root {
  display: flex;
  align-items: flex-start;
  justify-content: center;
  width: 100%;
  min-width: 54px;
  min-height: 54px;
  box-sizing: border-box;
  outline: 0;
  text-align: start;
  appearance: none;
  text-decoration: none;
  border: 2px solid #010205;
  border-radius: 4px;
  transform: translate3d(0,0,0);
  background-color: #010205;
  color: #FBFCFF;
  font: normal normal 400 1rem/calc(6px + 2.125ex) 'Porsche Next','Arial Narrow',Arial,'Heiti SC',SimHei,sans-serif;
  overflow-wrap: break-word;
  hyphens: auto;
  transition: background-color var(--p-transition-duration, 0.25s) cubic-bezier(0.25,0.1,0.25,1), border-color var(--p-transition-duration, 0.25s) cubic-bezier(0.25,0.1,0.25,1)color var(--p-transition-duration, 0.25s) cubic-bezier(0.25,0.1,0.25,1);
  padding: 13px 26px;
  gap: 8px;
}
.label {
  position: static;
  width: auto;
  height: auto;
  padding: 0;
  margin: 0;
  overflow: visible;
  clip: unset !important;
  white-space: normal;
}
.icon {
  filter: invert(1);
}
@media(hover:hover) {
  .root:hover {
    background-color: #535457;
    border-color: #535457;
  }
}
"
`;<|MERGE_RESOLUTION|>--- conflicted
+++ resolved
@@ -30,7 +30,7 @@
   font: normal normal 400 1rem/calc(6px + 2.125ex) 'Porsche Next','Arial Narrow',Arial,'Heiti SC',SimHei,sans-serif;
   overflow-wrap: break-word;
   hyphens: auto;
-  transition: background-color var(--p-transition-duration, 0.25s) cubic-bezier(0.25,0.1,0.25,1), border-color var(--p-transition-duration, 0.25s) cubic-bezier(0.25,0.1,0.25,1)color var(--p-transition-duration, 0.25s) cubic-bezier(0.25,0.1,0.25,1);
+  transition: background-color var(--p-transition-duration, .24s) ease,border-color var(--p-transition-duration, .24s) ease,color var(--p-transition-duration, .24s) ease;
   padding: 13px;
   gap: 0;
 }
@@ -202,13 +202,8 @@
   font: normal normal 400 1rem/calc(6px + 2.125ex) 'Porsche Next','Arial Narrow',Arial,'Heiti SC',SimHei,sans-serif;
   overflow-wrap: break-word;
   hyphens: auto;
-<<<<<<< HEAD
-  transition: background-color var(--p-transition-duration, 0.25s) cubic-bezier(0.25,0.1,0.25,1), border-color var(--p-transition-duration, 0.25s) cubic-bezier(0.25,0.1,0.25,1)color var(--p-transition-duration, 0.25s) cubic-bezier(0.25,0.1,0.25,1);
-  padding: 13px 26px 13px 18px;
-=======
   transition: background-color var(--p-transition-duration, .24s) ease,border-color var(--p-transition-duration, .24s) ease,color var(--p-transition-duration, .24s) ease;
   padding: 13px 26px;
->>>>>>> 174cac26
   gap: 8px;
 }
 .root:focus::before {
@@ -307,13 +302,8 @@
   font: normal normal 400 1rem/calc(6px + 2.125ex) 'Porsche Next','Arial Narrow',Arial,'Heiti SC',SimHei,sans-serif;
   overflow-wrap: break-word;
   hyphens: auto;
-<<<<<<< HEAD
-  transition: background-color var(--p-transition-duration, 0.25s) cubic-bezier(0.25,0.1,0.25,1), border-color var(--p-transition-duration, 0.25s) cubic-bezier(0.25,0.1,0.25,1)color var(--p-transition-duration, 0.25s) cubic-bezier(0.25,0.1,0.25,1);
-  padding: 13px 26px 13px 18px;
-=======
   transition: background-color var(--p-transition-duration, .24s) ease,border-color var(--p-transition-duration, .24s) ease,color var(--p-transition-duration, .24s) ease;
   padding: 13px 26px;
->>>>>>> 174cac26
   gap: 8px;
 }
 .label {
@@ -399,13 +389,8 @@
   font: normal normal 400 1rem/calc(6px + 2.125ex) 'Porsche Next','Arial Narrow',Arial,'Heiti SC',SimHei,sans-serif;
   overflow-wrap: break-word;
   hyphens: auto;
-<<<<<<< HEAD
-  transition: background-color var(--p-transition-duration, 0.25s) cubic-bezier(0.25,0.1,0.25,1), border-color var(--p-transition-duration, 0.25s) cubic-bezier(0.25,0.1,0.25,1)color var(--p-transition-duration, 0.25s) cubic-bezier(0.25,0.1,0.25,1);
-  padding: 13px 26px 13px 18px;
-=======
   transition: background-color var(--p-transition-duration, .24s) ease,border-color var(--p-transition-duration, .24s) ease,color var(--p-transition-duration, .24s) ease;
   padding: 13px 26px;
->>>>>>> 174cac26
   gap: 8px;
 }
 .label {
@@ -491,13 +476,8 @@
   font: normal normal 400 1rem/calc(6px + 2.125ex) 'Porsche Next','Arial Narrow',Arial,'Heiti SC',SimHei,sans-serif;
   overflow-wrap: break-word;
   hyphens: auto;
-<<<<<<< HEAD
-  transition: background-color var(--p-transition-duration, 0.25s) cubic-bezier(0.25,0.1,0.25,1), border-color var(--p-transition-duration, 0.25s) cubic-bezier(0.25,0.1,0.25,1)color var(--p-transition-duration, 0.25s) cubic-bezier(0.25,0.1,0.25,1);
-  padding: 13px 26px 13px 18px;
-=======
   transition: background-color var(--p-transition-duration, .24s) ease,border-color var(--p-transition-duration, .24s) ease,color var(--p-transition-duration, .24s) ease;
   padding: 13px 26px;
->>>>>>> 174cac26
   gap: 8px;
 }
 .label {
@@ -584,13 +564,8 @@
   font: normal normal 400 1rem/calc(6px + 2.125ex) 'Porsche Next','Arial Narrow',Arial,'Heiti SC',SimHei,sans-serif;
   overflow-wrap: break-word;
   hyphens: auto;
-<<<<<<< HEAD
-  transition: background-color var(--p-transition-duration, 0.25s) cubic-bezier(0.25,0.1,0.25,1), border-color var(--p-transition-duration, 0.25s) cubic-bezier(0.25,0.1,0.25,1)color var(--p-transition-duration, 0.25s) cubic-bezier(0.25,0.1,0.25,1);
-  padding: 13px 26px 13px 18px;
-=======
   transition: background-color var(--p-transition-duration, .24s) ease,border-color var(--p-transition-duration, .24s) ease,color var(--p-transition-duration, .24s) ease;
   padding: 13px 26px;
->>>>>>> 174cac26
   gap: 8px;
 }
 .label {
@@ -677,13 +652,8 @@
   font: normal normal 400 1rem/calc(6px + 2.125ex) 'Porsche Next','Arial Narrow',Arial,'Heiti SC',SimHei,sans-serif;
   overflow-wrap: break-word;
   hyphens: auto;
-<<<<<<< HEAD
-  transition: background-color var(--p-transition-duration, 0.25s) cubic-bezier(0.25,0.1,0.25,1), border-color var(--p-transition-duration, 0.25s) cubic-bezier(0.25,0.1,0.25,1)color var(--p-transition-duration, 0.25s) cubic-bezier(0.25,0.1,0.25,1);
-  padding: 13px 26px 13px 18px;
-=======
   transition: background-color var(--p-transition-duration, .24s) ease,border-color var(--p-transition-duration, .24s) ease,color var(--p-transition-duration, .24s) ease;
   padding: 13px 26px;
->>>>>>> 174cac26
   gap: 8px;
 }
 .label {
@@ -770,13 +740,8 @@
   font: normal normal 400 1rem/calc(6px + 2.125ex) 'Porsche Next','Arial Narrow',Arial,'Heiti SC',SimHei,sans-serif;
   overflow-wrap: break-word;
   hyphens: auto;
-<<<<<<< HEAD
-  transition: background-color var(--p-transition-duration, 0.25s) cubic-bezier(0.25,0.1,0.25,1), border-color var(--p-transition-duration, 0.25s) cubic-bezier(0.25,0.1,0.25,1)color var(--p-transition-duration, 0.25s) cubic-bezier(0.25,0.1,0.25,1);
-  padding: 13px 26px 13px 18px;
-=======
   transition: background-color var(--p-transition-duration, .24s) ease,border-color var(--p-transition-duration, .24s) ease,color var(--p-transition-duration, .24s) ease;
   padding: 13px 26px;
->>>>>>> 174cac26
   gap: 8px;
 }
 .label {
@@ -863,7 +828,7 @@
   font: normal normal 400 1rem/calc(6px + 2.125ex) 'Porsche Next','Arial Narrow',Arial,'Heiti SC',SimHei,sans-serif;
   overflow-wrap: break-word;
   hyphens: auto;
-  transition: background-color var(--p-transition-duration, 0.25s) cubic-bezier(0.25,0.1,0.25,1), border-color var(--p-transition-duration, 0.25s) cubic-bezier(0.25,0.1,0.25,1)color var(--p-transition-duration, 0.25s) cubic-bezier(0.25,0.1,0.25,1);
+  transition: background-color var(--p-transition-duration, .24s) ease,border-color var(--p-transition-duration, .24s) ease,color var(--p-transition-duration, .24s) ease;
   padding: 13px 26px;
   gap: 8px;
 }
