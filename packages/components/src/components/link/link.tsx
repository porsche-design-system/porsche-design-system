import { Component, Element, h, JSX, Prop } from '@stencil/core';
import {
  AllowedTypes,
  attachComponentCss,
  getLinkButtonThemeForIcon,
  getPrefixedTagNames,
  hasVisibleIcon,
<<<<<<< HEAD
  isDeepEqual,
=======
  isSsrHydration,
>>>>>>> 6ec6a85d
  LINK_BUTTON_VARIANTS,
  parseAndGetAriaAttributes,
  THEMES,
  throwIfInvalidLinkUsage,
  validateProps,
} from '../../utils';
import type {
  BreakpointCustomizable,
  LinkTarget,
  LinkVariant,
  PropTypes,
  SelectedAriaAttributes,
  Theme,
} from '../../types';
import { getComponentCss } from './link-styles';
import type { LinkAriaAttribute, LinkIcon } from './link-utils';
import { LINK_ARIA_ATTRIBUTES } from './link-utils';

const propTypes: PropTypes<typeof Link> = {
  variant: AllowedTypes.oneOf<LinkVariant>(LINK_BUTTON_VARIANTS),
  icon: AllowedTypes.string,
  iconSource: AllowedTypes.string,
  href: AllowedTypes.string,
  theme: AllowedTypes.oneOf<Theme>(THEMES),
  target: AllowedTypes.string,
  download: AllowedTypes.string,
  rel: AllowedTypes.string,
  hideLabel: AllowedTypes.breakpoint('boolean'),
  aria: AllowedTypes.aria<LinkAriaAttribute>(LINK_ARIA_ATTRIBUTES),
};

@Component({
  tag: 'p-link',
  shadow: { delegatesFocus: true },
})
export class Link {
  @Element() public host!: HTMLElement;

  /** The style variant of the link. */
  @Prop() public variant?: LinkVariant = 'primary';

  /** The icon shown. By choosing 'none', no icon is displayed. */
  @Prop() public icon?: LinkIcon = 'none';

  /** A URL path to a custom icon. */
  @Prop() public iconSource?: string;

  /** When providing an url then the component will be rendered as `<a>`. */
  @Prop() public href?: string;

  /** Adapts the link color when used on dark background. */
  @Prop() public theme?: Theme = 'light';

  /** Target attribute where the link should be opened. */
  @Prop() public target?: LinkTarget = '_self';

  /** Special download attribute to open native browser download dialog if target url points to a downloadable file. */
  @Prop() public download?: string;

  /** Specifies the relationship of the target object to the link object. */
  @Prop() public rel?: string;

  /** Show or hide label. For better accessibility it is recommended to show the label. */
  @Prop() public hideLabel?: BreakpointCustomizable<boolean> = false;

  /** Add ARIA attributes. */
  @Prop() public aria?: SelectedAriaAttributes<LinkAriaAttribute>;

  public componentWillLoad(): void {
    if (!isSsrHydration(this.host)) {
      // when ssr rendered component is partially hydrated before being rerendered by its parent (e.g. link-tile)
      // it has no href prop and no slotted anchor, so validation fails
      throwIfInvalidLinkUsage(this.host, this.href);
    }
  }

  public componentShouldUpdate(newVal: unknown, oldVal: unknown): boolean {
    return !isDeepEqual(newVal, oldVal);
  }

  public render(): JSX.Element {
    validateProps(this, propTypes);
    attachComponentCss(
      this.host,
      getComponentCss,
      this.icon,
      this.iconSource,
      this.variant,
      this.hideLabel,
      !this.href,
      this.theme
    );

    const TagType = this.href === undefined ? 'span' : 'a';
    const PrefixedTagNames = getPrefixedTagNames(this.host);

    return (
      <TagType
        class="root"
        {...(TagType === 'a' && {
          href: this.href,
          target: this.target,
          download: this.download,
          rel: this.rel,
          ...parseAndGetAriaAttributes(this.aria),
        })}
      >
        {hasVisibleIcon(this.icon, this.iconSource) && (
          <PrefixedTagNames.pIcon
            class="icon"
            size="inherit"
            name={this.iconSource ? undefined : this.icon}
            source={this.iconSource}
            theme={getLinkButtonThemeForIcon(this.variant, this.theme)}
            aria-hidden="true"
          />
        )}
        <span class="label">
          <slot />
        </span>
      </TagType>
    );
  }
}<|MERGE_RESOLUTION|>--- conflicted
+++ resolved
@@ -5,11 +5,8 @@
   getLinkButtonThemeForIcon,
   getPrefixedTagNames,
   hasVisibleIcon,
-<<<<<<< HEAD
   isDeepEqual,
-=======
   isSsrHydration,
->>>>>>> 6ec6a85d
   LINK_BUTTON_VARIANTS,
   parseAndGetAriaAttributes,
   THEMES,
