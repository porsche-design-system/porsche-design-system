--- conflicted
+++ resolved
@@ -1,23 +1,13 @@
 import { getCss } from '../../../utils';
-<<<<<<< HEAD
-import { addImportantToEachRule } from '../../../styles';
-import { hostHiddenStyles } from '../../../styles/host-hidden-styles';
-=======
-import { addImportantToEachRule, hostHiddenStyles, pxToRemWithUnit } from '../../../styles';
->>>>>>> 0e80e52f
+import { addImportantToEachRule, hostHiddenStyles } from '../../../styles';
 
 export const getComponentCss = (): string => {
   return getCss({
     '@global': {
-      ':host': addImportantToEachRule({
+      ':host': {
         display: 'block',
-<<<<<<< HEAD
-        ...hostHiddenStyles,
-      }),
-=======
         ...addImportantToEachRule(hostHiddenStyles),
       },
->>>>>>> 0e80e52f
     },
     root: {
       marginBottom: '8px',
