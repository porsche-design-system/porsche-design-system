import { AttachInternals, Component, Element, Event, type EventEmitter, h, type JSX, Prop, Watch } from '@stencil/core';
import type { BreakpointCustomizable, PropTypes } from '../../types';
import {
  AllowedTypes,
  attachComponentCss,
  FORM_STATES,
  getPrefixedTagNames,
  hasPropValueChanged,
<<<<<<< HEAD
=======
  implicitSubmit,
  THEMES,
>>>>>>> d7dafb30
  validateProps,
} from '../../utils';
import { InputBase } from '../common/input-base/input-base';
import { getComponentCss } from './input-url-styles';
import type {
  InputUrlBlurEventDetail,
  InputUrlChangeEventDetail,
  InputUrlInputEventDetail,
  InputUrlState,
} from './input-url-utils';

const propTypes: PropTypes<typeof InputUrl> = {
  label: AllowedTypes.string,
  description: AllowedTypes.string,
  placeholder: AllowedTypes.string,
  name: AllowedTypes.string,
  value: AllowedTypes.string,
  required: AllowedTypes.boolean,
  loading: AllowedTypes.boolean,
  disabled: AllowedTypes.boolean,
  pattern: AllowedTypes.string,
  maxLength: AllowedTypes.number,
  minLength: AllowedTypes.number,
  form: AllowedTypes.string,
  autoComplete: AllowedTypes.string,
  state: AllowedTypes.oneOf<InputUrlState>(FORM_STATES),
  message: AllowedTypes.string,
  hideLabel: AllowedTypes.breakpoint('boolean'),
  indicator: AllowedTypes.boolean,
  readOnly: AllowedTypes.boolean,
  compact: AllowedTypes.boolean,
};

/**
 * @slot {"name": "label", "description": "Shows a label. Only [phrasing content](https://developer.mozilla.org/en-US/docs/Web/Guide/HTML/Content_categories#Phrasing_content) is allowed."}
 * @slot {"name": "description", "description": "Shows a description. Only [phrasing content](https://developer.mozilla.org/en-US/docs/Web/Guide/HTML/Content_categories#Phrasing_content) is allowed."}
 * @slot {"name": "message", "description": "Shows a state message. Only [phrasing content](https://developer.mozilla.org/en-US/docs/Web/Guide/HTML/Content_categories#Phrasing_content) is allowed."}
 * @slot {"name": "start", "description": "Shows content at the start of the input (e.g. unit prefix)."}
 * @slot {"name": "end", "description": "Shows content at the end of the input (e.g. toggle button, unit suffix)."}
 */
@Component({
  tag: 'p-input-url',
  shadow: { delegatesFocus: true },
  formAssociated: true,
})
export class InputUrl {
  @Element() public host!: HTMLElement;

  /** Text content for a user-facing label. */
  @Prop() public label?: string = '';

  /** Supplementary text providing more context or explanation for the input. */
  @Prop() public description?: string = '';

  /** A boolean value that, if present, renders the input field as a compact version. */
  @Prop() public compact?: boolean = false;

  /** The name of the input field, used when submitting the form data. */
  @Prop({ reflect: true }) public name: string;
  // The "name" property is reflected as an attribute to ensure compatibility with native form submission.
  // In the React wrapper, all props are synced as properties on the element ref, so reflecting "name" as an attribute ensures it is properly handled in the form submission process.

  /** The url input value. */
  @Prop({ mutable: true }) public value?: string = '';

  /** Provides a hint to the browser about what type of data the field expects, which can assist with autofill features (e.g., autocomplete='url'). */
  @Prop() public autoComplete?: string;

  /** A boolean value that, if present, makes the input field uneditable by the user, but its value will still be submitted with the form. */
  @Prop() public readOnly?: boolean = false;

  /** Specifies the id of the <form> element that the input belongs to (useful if the input is not a direct descendant of the form). */
  @Prop({ reflect: true }) public form?: string; // The ElementInternals API automatically detects the form attribute

  /** A non-negative integer specifying the maximum number of characters the user can enter into the input. */
  @Prop() public maxLength?: number;

  /** A non-negative integer specifying the minimum number of characters required for the input's value to be considered valid. */
  @Prop() public minLength?: number;

  /** A string that provides a brief hint to the user about what kind of information is expected in the field (e.g., placeholder='https://porsche.com/') */
  @Prop() public placeholder?: string = '';

  /** A boolean value that, if present, makes the input field unusable and unclickable. The value will not be submitted with the form. */
  @Prop() public disabled?: boolean = false;

  /** A boolean value that, if present, indicates that the input field must be filled out before the form can be submitted. */
  @Prop() public required?: boolean = false;

  /** @experimental Shows a loading indicator. */
  @Prop() public loading?: boolean = false;

  /** Indicates the validation or overall status of the input component. */
  @Prop() public state?: InputUrlState = 'none';

  /** Controls the visibility of the url icon. */
  @Prop() public indicator?: boolean = false;

  /** Dynamic feedback text for validation or status. */
  @Prop() public message?: string = '';

  /** Controls the visibility of the label. */
  @Prop() public hideLabel?: BreakpointCustomizable<boolean> = false;

  /** Specifies a regular expression that the input's value must match for the value to pass constraint validation. This allows for more specific url validation rules than the browser's default. If provided, it overrides the browser's default tel validation. */
  @Prop() public pattern?: string;

  /** Emitted when the url input loses focus after its value was changed. */
  @Event({ bubbles: true }) public change: EventEmitter<InputUrlChangeEventDetail>;

  /** Emitted when the url input has lost focus. */
  @Event({ bubbles: false }) public blur: EventEmitter<InputUrlBlurEventDetail>;

  /** Emitted when the value has been changed as a direct result of a user action. */
  @Event({ bubbles: true }) public input: EventEmitter<InputUrlInputEventDetail>;

  @AttachInternals() private internals: ElementInternals;

  private initialLoading: boolean = false;
  private inputElement: HTMLInputElement;
  private defaultValue: string;

  @Watch('value')
  public onValueChange(newValue: string): void {
    this.internals?.setFormValue(newValue);
  }

  public connectedCallback(): void {
    this.initialLoading = this.loading;
  }

  public componentWillLoad(): void {
    this.defaultValue = this.value;
    this.initialLoading = this.loading;
  }

  public componentWillUpdate(): void {
    if (this.loading) {
      this.initialLoading = true;
    }
  }

  public formResetCallback(): void {
    this.value = this.defaultValue; // triggers value watcher
  }

  public formDisabledCallback(disabled: boolean): void {
    this.disabled = disabled;
  }

  public formStateRestoreCallback(state: string): void {
    this.value = state;
  }

  public componentShouldUpdate(newVal: unknown, oldVal: unknown): boolean {
    return hasPropValueChanged(newVal, oldVal);
  }

  public componentDidLoad(): void {
    this.internals?.setFormValue(this.value);
  }

  public componentDidRender(): void {
    this.internals?.setValidity(this.inputElement.validity, this.inputElement.validationMessage, this.inputElement);
  }

  public render(): JSX.Element {
    validateProps(this, propTypes);

    attachComponentCss(
      this.host,
      getComponentCss,
      this.disabled,
      this.loading,
      this.hideLabel,
      this.state,
      this.compact,
      this.readOnly
    );

    const PrefixedTagNames = getPrefixedTagNames(this.host);

    return (
      <InputBase
        host={this.host}
        label={this.label}
        description={this.description}
        id="input-url"
        refElement={(el: HTMLInputElement) => (this.inputElement = el)}
        onInput={this.onInput}
        onChange={this.onChange}
        onBlur={this.onBlur}
        onKeyDown={this.onKeyDown}
        name={this.name}
        form={this.form}
        type="url"
        required={this.required}
        placeholder={this.placeholder}
        maxLength={this.maxLength}
        minLength={this.minLength}
        value={this.value}
        readOnly={this.readOnly}
        autoComplete={this.autoComplete}
        disabled={this.disabled}
        state={this.state}
        message={this.message}
        loading={this.loading}
        pattern={this.pattern}
        initialLoading={this.initialLoading}
        {...(this.indicator && {
          start: <PrefixedTagNames.pIcon aria-hidden="true" name="linked" color="state-disabled" />,
        })}
      />
    );
  }

  private onKeyDown = (e: KeyboardEvent): void => {
    implicitSubmit(e, this.internals, this.host);
  };

  private onChange = (e: Event): void => {
    e.stopPropagation();
    e.stopImmediatePropagation();
    this.change.emit(e);
  };

  private onBlur = (e: Event): void => {
    e.stopPropagation();
    e.stopImmediatePropagation();
    this.blur.emit(e);
  };

  private onInput = (e: InputEvent): void => {
    e.stopPropagation();
    e.stopImmediatePropagation();
    const target = e.target as HTMLInputElement;
    this.value = target.value; // triggers value watcher
    this.input.emit(e);
  };
}<|MERGE_RESOLUTION|>--- conflicted
+++ resolved
@@ -6,11 +6,7 @@
   FORM_STATES,
   getPrefixedTagNames,
   hasPropValueChanged,
-<<<<<<< HEAD
-=======
   implicitSubmit,
-  THEMES,
->>>>>>> d7dafb30
   validateProps,
 } from '../../utils';
 import { InputBase } from '../common/input-base/input-base';
