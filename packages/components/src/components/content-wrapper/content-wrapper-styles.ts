import type { ContentWrapperWidth } from './content-wrapper-utils';
import { getCss } from '../../utils';
<<<<<<< HEAD
=======
import { addImportantToEachRule, getThemedColors, hostHiddenStyles } from '../../styles';
>>>>>>> 488c7e6c
import { getContentWrapperStyle } from './content-wrapper-styles-shared';
import { hostHiddenStyles } from '../../styles/host-hidden-styles';
import { addImportantToEachRule } from '../../styles';

export const getComponentCss = (width: ContentWrapperWidth): string => {
  return getCss({
    '@global': {
      ':host': {
<<<<<<< HEAD
        ...addImportantToEachRule(hostHiddenStyles),
        display: 'block',
=======
        display: 'flex',
        ...addImportantToEachRule(hostHiddenStyles),
>>>>>>> 488c7e6c
      },
    },
    root: getContentWrapperStyle(width),
  });
};<|MERGE_RESOLUTION|>--- conflicted
+++ resolved
@@ -1,9 +1,5 @@
 import type { ContentWrapperWidth } from './content-wrapper-utils';
 import { getCss } from '../../utils';
-<<<<<<< HEAD
-=======
-import { addImportantToEachRule, getThemedColors, hostHiddenStyles } from '../../styles';
->>>>>>> 488c7e6c
 import { getContentWrapperStyle } from './content-wrapper-styles-shared';
 import { hostHiddenStyles } from '../../styles/host-hidden-styles';
 import { addImportantToEachRule } from '../../styles';
@@ -12,13 +8,8 @@
   return getCss({
     '@global': {
       ':host': {
-<<<<<<< HEAD
+        display: 'block',
         ...addImportantToEachRule(hostHiddenStyles),
-        display: 'block',
-=======
-        display: 'flex',
-        ...addImportantToEachRule(hostHiddenStyles),
->>>>>>> 488c7e6c
       },
     },
     root: getContentWrapperStyle(width),
