--- conflicted
+++ resolved
@@ -1,9 +1,11 @@
-<<<<<<< HEAD
 import type { PropTypes } from '../../utils/validation/validateProps';
 import type { ButtonTile } from '../button-tile/button-tile';
 import type { LinkTile } from './link-tile';
 import {
   AllowedTypes,
+  ButtonTileAlign,
+  ButtonTileAspectRatio,
+  ButtonTileSize,
   LINK_BUTTON_TILE_ALIGNS,
   LINK_BUTTON_TILE_ASPECT_RATIOS,
   LINK_BUTTON_TILE_SIZES,
@@ -11,6 +13,12 @@
   LinkTileAspectRatio,
   LinkTileSize,
 } from '../../utils';
+import { LinkTarget } from '../../utils/link-button/link-target';
+import { LinkAriaAttribute } from '../link/link-utils';
+
+export type LinkTileTarget = LinkTarget;
+
+export type LinkTileAriaAttribute = LinkAriaAttribute;
 
 type CommonButtonAndLinkTileProps = {
   [K in keyof PropTypes<typeof ButtonTile> & keyof PropTypes<typeof LinkTile>]:
@@ -19,46 +27,11 @@
 };
 
 export const sharedTilePropTypes: Omit<CommonButtonAndLinkTileProps, 'aria' | 'weight'> = {
-  size: AllowedTypes.breakpoint<LinkTileSize>(LINK_BUTTON_TILE_SIZES),
-  aspectRatio: AllowedTypes.breakpoint<LinkTileAspectRatio>(LINK_BUTTON_TILE_ASPECT_RATIOS),
+  size: AllowedTypes.breakpoint<ButtonTileSize | LinkTileSize>(LINK_BUTTON_TILE_SIZES),
+  aspectRatio: AllowedTypes.breakpoint<ButtonTileAspectRatio | LinkTileAspectRatio>(LINK_BUTTON_TILE_ASPECT_RATIOS),
   label: AllowedTypes.string,
   description: AllowedTypes.string,
-  align: AllowedTypes.oneOf<LinkTileAlign>(LINK_BUTTON_TILE_ALIGNS),
+  align: AllowedTypes.oneOf<ButtonTileAlign | LinkTileAlign>(LINK_BUTTON_TILE_ALIGNS),
   gradient: AllowedTypes.boolean,
   compact: AllowedTypes.breakpoint('boolean'),
-=======
-import { getTagName } from '../../utils';
-import type { BreakpointCustomizable } from '../../utils/breakpoint-customizable';
-import type { LinkTarget } from '../../utils/link-button/link-target';
-import type { LinkAriaAttribute } from '../link/link-utils';
-
-/** @deprecated */
-export const LINK_TILE_WEIGHTS_DEPRECATED = ['semibold'] as const;
-/** @deprecated */
-export type LinkTileWeightDeprecated = typeof LINK_TILE_WEIGHTS_DEPRECATED[number];
-export const LINK_TILE_WEIGHTS = ['regular', 'semi-bold', ...LINK_TILE_WEIGHTS_DEPRECATED] as const;
-export type LinkTileWeight = typeof LINK_TILE_WEIGHTS[number];
-
-export const LINK_TILE_SIZES = ['default', 'inherit'] as const;
-export type LinkTileSize = typeof LINK_TILE_SIZES[number];
-
-export const LINK_TILE_ALIGNS = ['top', 'bottom'] as const;
-export type LinkTileAlign = typeof LINK_TILE_ALIGNS[number];
-
-export const LINK_TILE_ASPECT_RATIOS = ['1:1', '4:3', '3:4', '16:9', '9:16'] as const;
-export type LinkTileAspectRatio = typeof LINK_TILE_ASPECT_RATIOS[number];
-
-export type LinkTileTarget = LinkTarget;
-export type LinkTileAriaAttribute = LinkAriaAttribute;
-
-// does not take care of breakpoint customizable
-export const throwIfAlignTopAndNotCompact = (
-  host: HTMLElement,
-  align: LinkTileAlign,
-  compact: BreakpointCustomizable<boolean>
-): void => {
-  if (align === 'top' && (!compact || (typeof compact === 'string' && compact === 'false'))) {
-    throw new Error(`Usage of ${getTagName(host)} is not valid. Top alignment is only possible when compact is true.`);
-  }
->>>>>>> 80eaae41
 };