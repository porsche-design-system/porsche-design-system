# Link Tile

The `p-link-tile` is a navigational component that displays a provided image to tease content and navigate to further
information within one container. In case you want the user to execute an action, you should select the
[Button Tile](components/button-tile) component instead.

**Note:** The component does not take care of processing and aligning the image.

<TableOfContents></TableOfContents>

## Basic

An `img` or `picture` tag has to be provided in the slot of the `p-link-tile` component.

Additionally, the properties `href`, `description` and `label` are required. The `description` property is used as a
teaser with a more detailed description of the link and where it leads to.

The `label` property is used to describe the anchor.

<Playground :markup="basic" :config="config"></Playground>

### <A11yIcon></A11yIcon> Accessibility hints

In general, placing textual contents above an image can easily lead to **contrast issues**. Though we are providing a
scalable background gradient to reduce the risk of low contrasts between foreground text and background image, there
still can occur issues with color contrast ratios, especially if different aspect ratios for multiple viewport sizes are
used. So, always **check readability** and play around with the `size` and `weight` properties to achieve the best
results.

---

## Aspect Ratio

The component takes its height from the width provided and places the image via CSS `object-fit: cover`. Therefore, you
can change the height by using different aspect ratios.

<Playground :markup="aspectRatioMarkup">
  <SelectOptions v-model="aspectRatio" :values="aspectRatios" name="aspectRatio"></SelectOptions>
</Playground>

## Size

The `size` property changes the font size of the description.

<Playground :markup="sizeMarkup" :config="config">
  <SelectOptions v-model="size" :values="sizes" name="size"></SelectOptions>
</Playground>

## Weight

The `weight` property changes the font weight of the description.

<p-inline-notification heading="Deprecation hint" state="warning" persistent="true">
  The <code>semibold</code> value has been deprecated and will be removed with the next major release.<br>
  Please use the <code>semi-bold</code> value instead.
</p-inline-notification>

<Playground :markup="weightMarkup" :config="config">
  <SelectOptions v-model="weight" :values="weights" name="weight"></SelectOptions>
</Playground>

## Gradient

By default, the `p-link-tile` takes care of the readability of the description by displaying a gradient. If the
underlying image provides enough contrast, you can choose to disable the gradient by setting `gradient="false"`.

**Note:** When disabling the gradient, it must be ensured that the contrast values are accessibility compliant.

<Playground :markup="gradientMarkup" :config="config">
  <SelectOptions v-model="gradient" :values="gradients" name="gradient"></SelectOptions>
</Playground>

## Compact

The `label` property stays mandatory when using `compact`, for **accessibility** reasons.

<Playground :markup="compactMarkup">
  <SelectOptions v-model="compact" :values="compacts" name="compact"></SelectOptions>
</Playground>

## Alignment

It is possible to align the description on top of the component.

**Note:** This is only possible in combination with `compact="true"`

<Playground :markup="alignMarkup">
  <SelectOptions v-model="align" :values="aligns" name="align"></SelectOptions>
</Playground>

<script lang="ts">
import Vue from 'vue';
import Component from 'vue-class-component';
<<<<<<< HEAD
import { LINK_BUTTON_TILE_ALIGNS, LINK_BUTTON_TILE_ASPECT_RATIOS, LINK_BUTTON_TILE_SIZES, LINK_TILE_WEIGHTS } from '../../utils'; 
=======
import { LINK_TILE_ALIGNS, LINK_TILE_ASPECT_RATIOS, LINK_TILE_SIZES, LINK_TILE_WEIGHTS, LINK_TILE_WEIGHTS_DEPRECATED } from './link-tile-utils'; 
>>>>>>> 80eaae41

@Component
export default class Code extends Vue {
  config = { spacing: 'block' };
  imgAttributes = 'width="3000" height="2000" alt="Some alt text"';

  basic = `<p-link-tile
  href="https://www.porsche.com"
  label="Some label"
  description="Some Description"
>
  <img src="${require('@/assets/image-grid.png')}" ${this.imgAttributes} />
</p-link-tile>
<p-link-tile
  href="https://www.porsche.com"
  label="Some label"
  description="Some Description"
>
  <picture>
    <source media="(min-width:400px)" srcset="${require('@/assets/image-grid.png')}" />
    <img src="${require('@/assets/image-grid-violet.png')}" ${this.imgAttributes} />
  </picture>
</p-link-tile>`;

  aspectRatio = '4:3';
  aspectRatios = [...LINK_BUTTON_TILE_ASPECT_RATIOS, "{ base: '3:4', s: '1:1', m: '16:9' }"];
  get aspectRatioMarkup() {
    return`<p-link-tile href="#" label="Some Label" description="Some Description" aspect-ratio="${this.aspectRatio}">
  <img src="${require('@/assets/image-grid.png')}" ${this.imgAttributes} />
</p-link-tile>`}

  size = 'default';
  sizes = [...LINK_BUTTON_TILE_SIZES, "{ base: 'inherit', m: 'default' }"];
  get sizeMarkup() {
    return`<p-link-tile href="#" label="Some Label" description="Some Description" size="${this.size}" style="font-size: 40px;">
  <img src="${require('@/assets/image-grid.png')}" ${this.imgAttributes} />
</p-link-tile>
<p-link-tile href="#" label="Some Label" description="Some Description" size="${this.size}" compact="true" style="font-size: 40px;">
  <img src="${require('@/assets/image-grid.png')}" ${this.imgAttributes} />
</p-link-tile>`
  }

  weight = 'semi-bold';
<<<<<<< HEAD
  weights = [...LINK_TILE_WEIGHTS, "{ base: 'semi-bold', m: 'regular' }"];
=======
  weights = [...LINK_TILE_WEIGHTS.map(item => LINK_TILE_WEIGHTS_DEPRECATED.includes(item) ? item + ' (deprecated)' : item), "{ base: 'semi-bold', m: 'regular' }"];
>>>>>>> 80eaae41
  get weightMarkup() {
    return`<p-link-tile href="#" label="Some Label" description="Some Description" weight="${this.weight}">
  <img src="${require('@/assets/image-grid.png')}" ${this.imgAttributes} />
</p-link-tile>
<p-link-tile href="#" label="Some Label" description="Some Description" weight="${this.weight}" compact="true">
  <img src="${require('@/assets/image-grid.png')}" ${this.imgAttributes} />
</p-link-tile>`
  }

  gradient = false;
  gradients = [false, true];
  get gradientMarkup() { 
  return `<p-link-tile
  href="https://www.porsche.com"
  label="Some label"
  description="Some Description"
  gradient="${this.gradient}"
>
  <img src="${require('@/assets/image-grid-split.png')}" ${this.imgAttributes} />
</p-link-tile>
<p-link-tile
  href="https://www.porsche.com"
  label="Some label"
  description="Some Description"
  compact="true"
  gradient="${this.gradient}"
>
  <img src="${require('@/assets/image-grid-split.png')}" ${this.imgAttributes} />
</p-link-tile>`};

  compact = false;
  compacts = [false, true, "{ base: true, m: false }"];
  get compactMarkup() {
    return `<p-link-tile
  href="https://www.porsche.com"
  label="Some label"
  description="Some Description"
  compact="${this.compact}"
>
  <img src="${require('@/assets/image-grid.png')}" ${this.imgAttributes} />
</p-link-tile>`};

  align = 'top';
  aligns = LINK_BUTTON_TILE_ALIGNS;
  get alignMarkup() {
    return `<p-link-tile
  href="https://www.porsche.com"
  label="Some label"
  description="Some Description"
  compact="true"
  align="${this.align}"
>
  <img src="${require('@/assets/image-grid.png')}" ${this.imgAttributes} />
</p-link-tile>`};
}
</script>

<style scoped lang="scss">
  :deep(p-link-tile) {
    max-width: 400px;
  }
</style><|MERGE_RESOLUTION|>--- conflicted
+++ resolved
@@ -91,11 +91,7 @@
 <script lang="ts">
 import Vue from 'vue';
 import Component from 'vue-class-component';
-<<<<<<< HEAD
-import { LINK_BUTTON_TILE_ALIGNS, LINK_BUTTON_TILE_ASPECT_RATIOS, LINK_BUTTON_TILE_SIZES, LINK_TILE_WEIGHTS } from '../../utils'; 
-=======
-import { LINK_TILE_ALIGNS, LINK_TILE_ASPECT_RATIOS, LINK_TILE_SIZES, LINK_TILE_WEIGHTS, LINK_TILE_WEIGHTS_DEPRECATED } from './link-tile-utils'; 
->>>>>>> 80eaae41
+import { LINK_BUTTON_TILE_ALIGNS, LINK_BUTTON_TILE_ASPECT_RATIOS, LINK_BUTTON_TILE_SIZES, LINK_TILE_WEIGHTS, LINK_TILE_WEIGHTS_DEPRECATED } from '../../utils'; 
 
 @Component
 export default class Code extends Vue {
@@ -139,11 +135,7 @@
   }
 
   weight = 'semi-bold';
-<<<<<<< HEAD
-  weights = [...LINK_TILE_WEIGHTS, "{ base: 'semi-bold', m: 'regular' }"];
-=======
   weights = [...LINK_TILE_WEIGHTS.map(item => LINK_TILE_WEIGHTS_DEPRECATED.includes(item) ? item + ' (deprecated)' : item), "{ base: 'semi-bold', m: 'regular' }"];
->>>>>>> 80eaae41
   get weightMarkup() {
     return`<p-link-tile href="#" label="Some Label" description="Some Description" weight="${this.weight}">
   <img src="${require('@/assets/image-grid.png')}" ${this.imgAttributes} />
