# Link Tile

The `p-link-tile` is a navigational component that displays a provided image to tease content and navigate to further
information within one container.

**Note:** The component does not take care of processing and aligning the image.

<TableOfContents></TableOfContents>

## Basic

An `img` or `picture` tag has to be provided in the slot of the `p-link-tile` component.

Additionally, the properties `href`, `description` and `label` are required. The `description` property is used as a
teaser with a more detailed description of the link and where it leads to.

The `label` property is used to describe the anchor.

<Playground :markup="basic"></Playground>

### <A11yIcon></A11yIcon> Accessibility hints
In general, placing textual contents above an image can easily lead to **contrast issues**. 
Though we are providing a scalable background gradient to reduce the risk of low contrasts between foreground text and background image, there still can occur issues with color contrast ratios, especially if different aspect ratios for multiple viewport sizes are used.
So, always **check readability** and play around with the `size` and `weight` properties to achieve the best results. 

---

## Aspect Ratio

The component takes its height from the width provided and places the image via CSS `object-fit: cover`. Therefore, you can
change the height by using different aspect ratios.

<Playground :markup="aspectRatioMarkup">
  <label>
    <p-text>Select aspect ratio:</p-text>
    <select v-model="aspectRatio" aria-label="Select aspect ratio">
      <option disabled>Select aspect ratio</option>
      <option value="1:1">1:1</option>
      <option value="3:4">3:4</option>
      <option value="4:3">4:3</option>
      <option value="9:16">9:16</option>
      <option value="16:9">16:9</option>
      <option value="{base: '1:1', xs: '3:4', s: '4:3', m: '9:16', l: '16:9', xl: '1:1' }">responsive</option>
    </select>
  </label>
</Playground>

## Size

The `size` property changes the font size of the description.

<Playground :markup="sizeMarkup">
  <label>
    <p-text>Select font size:</p-text>
    <select v-model="size" aria-label="Select font size">
      <option disabled>Select font size</option>
      <option value="default">default</option>
      <option value="inherit">inherit</option>
      <option value="{base: 'inherit', xs: 'default', s: 'inherit', m: 'default', l: 'inherit', xl: 'default' }">responsive</option>
    </select>
  </label>
</Playground>

## Weight

The `weight` property changes the font weight of the description.

<Playground :markup="weightMarkup">
    <p-text>Select font weight:</p-text>
    <select v-model="weight" aria-label="Select font weight">
      <option disabled>Select font weight</option>
      <option value="regular">regular</option>
      <option value="semibold">semibold</option>
      <option value="{base: 'semibold', xs: 'regular', s: 'semibold', m: 'regular', l: 'semibold', xl: 'regular' }">responsive</option>
    </select>
</Playground>

## Gradient

By default, the `p-link-tile` takes care of the readability of the description by displaying a gradient. If the
underlying image provides enough contrast, you can choose to disable the gradient by setting `gradient="false"`.

**Note:** When disabling the gradient, it must be ensured that the contrast values are accessibility compliant.

<Playground :markup="gradientMarkup">
    <p-text>Select gradient:</p-text>
    <select v-model="gradient" aria-label="Select gradient">
      <option disabled>Select gradient</option>
      <option value="true">true</option>
      <option value="false">false</option>
    </select>
</Playground>

## Compact

The `label` property stays mandatory when using `compact`, for **accessibility** reasons.

<Playground :markup="compactMarkup">
  <p-text>Select compact:</p-text>
  <select v-model="compact" aria-label="Select compact">
    <option disabled>Select compact</option>
    <option value="true">true</option>
    <option value="false">false</option>
  </select>
</Playground>

## Alignment

It is possible to align the description on top of the component.

**Note:** This is only possible in combination with `compact="true"`

<Playground :markup="alignMarkup">
  <p-text>Select align:</p-text>
  <select v-model="align" aria-label="Select align">
    <option disabled>Select align</option>
    <option value="top">top</option>
    <option value="bottom">bottom</option>
  </select>
</Playground>

<script lang="ts">
import Vue from 'vue';
import Component from 'vue-class-component';

@Component
export default class Code extends Vue {

  aspectRatio = '4:3';
  size = 'default';
  weight = 'semibold';
  gradient = 'false';
  compact = 'true';
  align = 'top';

  basic = `<div class="grid">
  <p-link-tile
    href="https://www.porsche.com"
    label="Some label"
    description="Some Description"
  >
<<<<<<< HEAD
    <img src="${require('../../assets/image_grid.png')}" alt="Some image description" />
=======
    <img src="${require('../../assets/image_grid.png')}" alt="Some alt text" />
>>>>>>> 5880b724
  </p-link-tile>
  <p-link-tile
    href="https://www.porsche.com"
    label="Some label"
    description="Some Description"
  >
    <picture>
      <source media="(min-width:400px)" srcset="${require('../../assets/image_grid.png')}"/>
<<<<<<< HEAD
      <img src="${require('../../assets/image_grid_violet.png')}" alt="Some image description" />
=======
      <img src="${require('../../assets/image_grid_violet.png')}" alt="Some alt text" />
>>>>>>> 5880b724
    </picture>
  </p-link-tile>
</div>`;

  get aspectRatioMarkup() {
    return`<div class="container">
  <p-link-tile href="#" label="Some Label" description="Some Description" aspect-ratio="${this.aspectRatio}">
<<<<<<< HEAD
    <img src="${require('../../assets/image_grid.png')}" alt="Some image description"/>
=======
    <img src="${require('../../assets/image_grid.png')}" alt="Some alt text"/>
>>>>>>> 5880b724
  </p-link-tile>
</div>`
  }

  get sizeMarkup() {
    return`<div class="grid">
  <p-link-tile href="#" label="Some Label" description="Some Description" size="${this.size}">
<<<<<<< HEAD
    <img src="${require('../../assets/image_grid.png')}" alt="Some image description"/>
  </p-link-tile>
  <p-link-tile href="#" label="Some Label" description="Some Description" size="${this.size}" compact="true">
    <img src="${require('../../assets/image_grid.png')}" alt="Some image description"/>
=======
    <img src="${require('../../assets/image_grid.png')}" alt="Some alt text"/>
  </p-link-tile>
  <p-link-tile href="#" label="Some Label" description="Some Description" size="${this.size}" compact="true">
    <img src="${require('../../assets/image_grid.png')}" alt="Some alt text"/>
>>>>>>> 5880b724
  </p-link-tile>
</div>`
  }

  get weightMarkup() {
    return`<div class="grid">
  <p-link-tile href="#" label="Some Label" description="Some Description" weight="${this.weight}">
<<<<<<< HEAD
    <img src="${require('../../assets/image_grid.png')}" alt="Some image description"/>
  </p-link-tile>
  <p-link-tile href="#" label="Some Label" description="Some Description" weight="${this.weight}" compact="true">
    <img src="${require('../../assets/image_grid.png')}" alt="Some image description"/>
=======
    <img src="${require('../../assets/image_grid.png')}" alt="Some alt text"/>
  </p-link-tile>
  <p-link-tile href="#" label="Some Label" description="Some Description" weight="${this.weight}" compact="true">
    <img src="${require('../../assets/image_grid.png')}" alt="Some alt text"/>
>>>>>>> 5880b724
  </p-link-tile>
</div>`
  }

 get gradientMarkup() { 
  return `<div class="grid">
  <p-link-tile
    href="https://www.porsche.com"
    label="Some label"
    description="Some Description"
    gradient="${this.gradient}"
  >
<<<<<<< HEAD
    <img src="${require('../../assets/image_grid_split.png')}" alt="Some image description" />
=======
    <img src="${require('../../assets/image_grid_split.png')}" alt="Some alt text" />
>>>>>>> 5880b724
  </p-link-tile>
   <p-link-tile
      href="https://www.porsche.com"
      label="Some label"
      description="Some Description"
      compact="true"
      gradient="${this.gradient}"
    >
<<<<<<< HEAD
    <img src="${require('../../assets/image_grid_split.png')}" alt="Some image description" />
=======
    <img src="${require('../../assets/image_grid_split.png')}" alt="Some alt text" />
>>>>>>> 5880b724
  </p-link-tile>
</div>`};

  get compactMarkup() {
    return `<div class="container">
  <p-link-tile
    href="https://www.porsche.com"
    label="Some label"
    description="Some Description"
    compact="${this.compact}"
  >
<<<<<<< HEAD
    <img src="${require('../../assets/image_grid.png')}" alt="Some image description" />
=======
    <img src="${require('../../assets/image_grid.png')}" alt="Some alt text" />
>>>>>>> 5880b724
  </p-link-tile>
</div>`};

  get alignMarkup() {
    return `<div class="container">
  <p-link-tile
    href="https://www.porsche.com"
    label="Some label"
    description="Some Description"
    compact="true"
    align="${this.align}"
  >
<<<<<<< HEAD
    <img src="${require('../../assets/image_grid.png')}" alt="Some image description" />
=======
    <img src="${require('../../assets/image_grid.png')}" alt="Some alt text" />
>>>>>>> 5880b724
  </p-link-tile>
</div>`};

}
</script>

<style>

  .container {
    max-width: 400px;
    font-size: 40px;
  }
  .grid {
    display: grid;
    grid-template-columns: repeat(auto-fill, minmax(400px, 1fr));
    grid-template-rows: auto;
    column-gap: 1rem;
    row-gap: 1rem;
  }
</style><|MERGE_RESOLUTION|>--- conflicted
+++ resolved
@@ -139,11 +139,7 @@
     label="Some label"
     description="Some Description"
   >
-<<<<<<< HEAD
-    <img src="${require('../../assets/image_grid.png')}" alt="Some image description" />
-=======
     <img src="${require('../../assets/image_grid.png')}" alt="Some alt text" />
->>>>>>> 5880b724
   </p-link-tile>
   <p-link-tile
     href="https://www.porsche.com"
@@ -152,11 +148,7 @@
   >
     <picture>
       <source media="(min-width:400px)" srcset="${require('../../assets/image_grid.png')}"/>
-<<<<<<< HEAD
-      <img src="${require('../../assets/image_grid_violet.png')}" alt="Some image description" />
-=======
       <img src="${require('../../assets/image_grid_violet.png')}" alt="Some alt text" />
->>>>>>> 5880b724
     </picture>
   </p-link-tile>
 </div>`;
@@ -164,11 +156,7 @@
   get aspectRatioMarkup() {
     return`<div class="container">
   <p-link-tile href="#" label="Some Label" description="Some Description" aspect-ratio="${this.aspectRatio}">
-<<<<<<< HEAD
-    <img src="${require('../../assets/image_grid.png')}" alt="Some image description"/>
-=======
-    <img src="${require('../../assets/image_grid.png')}" alt="Some alt text"/>
->>>>>>> 5880b724
+    <img src="${require('../../assets/image_grid.png')}" alt="Some alt text"/>
   </p-link-tile>
 </div>`
   }
@@ -176,17 +164,10 @@
   get sizeMarkup() {
     return`<div class="grid">
   <p-link-tile href="#" label="Some Label" description="Some Description" size="${this.size}">
-<<<<<<< HEAD
-    <img src="${require('../../assets/image_grid.png')}" alt="Some image description"/>
+    <img src="${require('../../assets/image_grid.png')}" alt="Some alt text"/>
   </p-link-tile>
   <p-link-tile href="#" label="Some Label" description="Some Description" size="${this.size}" compact="true">
-    <img src="${require('../../assets/image_grid.png')}" alt="Some image description"/>
-=======
-    <img src="${require('../../assets/image_grid.png')}" alt="Some alt text"/>
-  </p-link-tile>
-  <p-link-tile href="#" label="Some Label" description="Some Description" size="${this.size}" compact="true">
-    <img src="${require('../../assets/image_grid.png')}" alt="Some alt text"/>
->>>>>>> 5880b724
+    <img src="${require('../../assets/image_grid.png')}" alt="Some alt text"/>
   </p-link-tile>
 </div>`
   }
@@ -194,17 +175,10 @@
   get weightMarkup() {
     return`<div class="grid">
   <p-link-tile href="#" label="Some Label" description="Some Description" weight="${this.weight}">
-<<<<<<< HEAD
-    <img src="${require('../../assets/image_grid.png')}" alt="Some image description"/>
+    <img src="${require('../../assets/image_grid.png')}" alt="Some alt text"/>
   </p-link-tile>
   <p-link-tile href="#" label="Some Label" description="Some Description" weight="${this.weight}" compact="true">
-    <img src="${require('../../assets/image_grid.png')}" alt="Some image description"/>
-=======
-    <img src="${require('../../assets/image_grid.png')}" alt="Some alt text"/>
-  </p-link-tile>
-  <p-link-tile href="#" label="Some Label" description="Some Description" weight="${this.weight}" compact="true">
-    <img src="${require('../../assets/image_grid.png')}" alt="Some alt text"/>
->>>>>>> 5880b724
+    <img src="${require('../../assets/image_grid.png')}" alt="Some alt text"/>
   </p-link-tile>
 </div>`
   }
@@ -217,11 +191,7 @@
     description="Some Description"
     gradient="${this.gradient}"
   >
-<<<<<<< HEAD
-    <img src="${require('../../assets/image_grid_split.png')}" alt="Some image description" />
-=======
     <img src="${require('../../assets/image_grid_split.png')}" alt="Some alt text" />
->>>>>>> 5880b724
   </p-link-tile>
    <p-link-tile
       href="https://www.porsche.com"
@@ -230,11 +200,7 @@
       compact="true"
       gradient="${this.gradient}"
     >
-<<<<<<< HEAD
-    <img src="${require('../../assets/image_grid_split.png')}" alt="Some image description" />
-=======
     <img src="${require('../../assets/image_grid_split.png')}" alt="Some alt text" />
->>>>>>> 5880b724
   </p-link-tile>
 </div>`};
 
@@ -246,11 +212,7 @@
     description="Some Description"
     compact="${this.compact}"
   >
-<<<<<<< HEAD
-    <img src="${require('../../assets/image_grid.png')}" alt="Some image description" />
-=======
     <img src="${require('../../assets/image_grid.png')}" alt="Some alt text" />
->>>>>>> 5880b724
   </p-link-tile>
 </div>`};
 
@@ -263,11 +225,7 @@
     compact="true"
     align="${this.align}"
   >
-<<<<<<< HEAD
-    <img src="${require('../../assets/image_grid.png')}" alt="Some image description" />
-=======
     <img src="${require('../../assets/image_grid.png')}" alt="Some alt text" />
->>>>>>> 5880b724
   </p-link-tile>
 </div>`};
 
