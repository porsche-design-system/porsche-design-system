--- conflicted
+++ resolved
@@ -90,38 +90,36 @@
   transform: translate3d(0,0,0);
   padding-top: 100%;
 }
+.image-container {
+  position: absolute;
+  overflow: hidden;
+  border-radius: 8px;
+  top: 0;
+  left: 0;
+  right: 0;
+  bottom: 0;
+}
 .content {
   position: absolute;
-  left: 0;
-  right: 0;
+  top: 0;
+  left: 0;
+  right: 0;
+  display: grid;
   justify-items: start;
   border-radius: 8px;
+  padding: clamp(16px, 1.25vw + 12px, 36px) clamp(16px, 1.25vw + 12px, 36px) clamp(32px, 2.75vw + 23px, 76px);
   gap: 16px;
-  display: grid;
-  top: 0;
-  padding: clamp(16px, 1.25vw + 12px, 36px) clamp(16px, 1.25vw + 12px, 36px) clamp(32px, 2.75vw + 23px, 76px);
   background: linear-gradient(to bottom, rgba(31,31,31,0.9) 0%,rgba(31,31,31,0.9) 20%,rgba(31,31,31,0.852589) 26.67%,rgba(32,32,32,0.768225) 33.33%,rgba(33,33,33,0.668116) 40%,rgba(34,34,34,0.557309) 46.67%,rgba(35,35,35,0.442691) 53.33%,rgba(36,36,36,0.331884) 60%,rgba(37,37,37,0.231775) 66.67%,rgba(38,38,38,0.147411) 73.33%,rgba(39,39,39,0.0816599) 80%,rgba(39,39,39,0.03551) 86.67%,rgba(39,39,39,0.0086472) 93.33%,rgba(39,39,39,0) 100%);;
   align-items: center;
   grid-template-columns: auto 24px;
   grid-template-rows: auto;
 }
-<<<<<<< HEAD
-.image-container {
-  position: absolute;
-  overflow: hidden;
-  border-radius: 8px;
-  top: 0;
-  left: 0;
-  right: 0;
-  bottom: 0;
-=======
 .link-or-button-pure {
   display: inline-block;
 }
 .link-or-button {
   min-height: 54px;
   display: none;
->>>>>>> 3bf7aaee
 }
 .link-overlay {
   position: fixed;
@@ -130,13 +128,6 @@
   right: 0;
   bottom: 0;
   outline: 0;
-}
-.link {
-  min-height: 54px;
-  display: none;
-}
-.link-pure {
-  display: inline-block;
 }
 @media(min-width:480px) {
   .root {
@@ -147,18 +138,11 @@
     grid-template-rows: auto auto;
     grid-template-columns: auto;
   }
-<<<<<<< HEAD
-  .link {
-=======
   .link-or-button-pure {
     display: none;
   }
   .link-or-button {
->>>>>>> 3bf7aaee
     display: inline-block;
-  }
-  .link-pure {
-    display: none;
   }
 }
 
@@ -173,18 +157,11 @@
     grid-template-rows: auto;
     top: 0;
   }
-<<<<<<< HEAD
-  .link {
-=======
   .link-or-button-pure {
     display: inline-block;
   }
   .link-or-button {
->>>>>>> 3bf7aaee
     display: none;
-  }
-  .link-pure {
-    display: inline-block;
   }
 }
 
@@ -197,18 +174,11 @@
     grid-template-rows: auto auto;
     grid-template-columns: auto;
   }
-<<<<<<< HEAD
-  .link {
-=======
   .link-or-button-pure {
     display: none;
   }
   .link-or-button {
->>>>>>> 3bf7aaee
     display: inline-block;
-  }
-  .link-pure {
-    display: none;
   }
 }
 
@@ -223,18 +193,11 @@
     grid-template-rows: auto;
     top: 0;
   }
-<<<<<<< HEAD
-  .link {
-=======
   .link-or-button-pure {
     display: inline-block;
   }
   .link-or-button {
->>>>>>> 3bf7aaee
     display: none;
-  }
-  .link-pure {
-    display: inline-block;
   }
 }
 
@@ -247,18 +210,11 @@
     grid-template-rows: auto auto;
     grid-template-columns: auto;
   }
-<<<<<<< HEAD
-  .link {
-=======
   .link-or-button-pure {
     display: none;
   }
   .link-or-button {
->>>>>>> 3bf7aaee
     display: inline-block;
-  }
-  .link-pure {
-    display: none;
   }
 }
 
@@ -317,37 +273,35 @@
   transform: translate3d(0,0,0);
   padding-top: 100%;
 }
+.image-container {
+  position: absolute;
+  overflow: hidden;
+  border-radius: 8px;
+  top: 0;
+  left: 0;
+  right: 0;
+  bottom: 0;
+}
 .content {
   position: absolute;
-  left: 0;
-  right: 0;
+  bottom: 0;
+  left: 0;
+  right: 0;
+  display: grid;
   justify-items: start;
   border-radius: 8px;
+  padding: clamp(32px, 2.75vw + 23px, 76px) clamp(16px, 1.25vw + 12px, 36px) clamp(16px, 1.25vw + 12px, 36px);
   gap: 16px;
-  display: grid;
-  bottom: 0;
-  padding: clamp(32px, 2.75vw + 23px, 76px) clamp(16px, 1.25vw + 12px, 36px) clamp(16px, 1.25vw + 12px, 36px);
   background: linear-gradient(to top, rgba(31,31,31,0.9) 0%,rgba(31,31,31,0.9) 20%,rgba(31,31,31,0.852589) 26.67%,rgba(32,32,32,0.768225) 33.33%,rgba(33,33,33,0.668116) 40%,rgba(34,34,34,0.557309) 46.67%,rgba(35,35,35,0.442691) 53.33%,rgba(36,36,36,0.331884) 60%,rgba(37,37,37,0.231775) 66.67%,rgba(38,38,38,0.147411) 73.33%,rgba(39,39,39,0.0816599) 80%,rgba(39,39,39,0.03551) 86.67%,rgba(39,39,39,0.0086472) 93.33%,rgba(39,39,39,0) 100%);;
   grid-template-rows: auto auto;
   grid-template-columns: auto;
 }
-<<<<<<< HEAD
-.image-container {
-  position: absolute;
-  overflow: hidden;
-  border-radius: 8px;
-  top: 0;
-  left: 0;
-  right: 0;
-  bottom: 0;
-=======
 .link-or-button-pure {
   display: none;
 }
 .link-or-button {
   min-height: 54px;
   display: inline-block;
->>>>>>> 3bf7aaee
 }
 .link-overlay {
   position: fixed;
@@ -356,13 +310,6 @@
   right: 0;
   bottom: 0;
   outline: 0;
-}
-.link {
-  min-height: 54px;
-  display: inline-block;
-}
-.link-pure {
-  display: none;
 }
 @media (forced-colors: active) {
   .content {
@@ -419,37 +366,35 @@
   transform: translate3d(0,0,0);
   padding-top: 133.33%;
 }
+.image-container {
+  position: absolute;
+  overflow: hidden;
+  border-radius: 8px;
+  top: 0;
+  left: 0;
+  right: 0;
+  bottom: 0;
+}
 .content {
   position: absolute;
-  left: 0;
-  right: 0;
+  top: 0;
+  left: 0;
+  right: 0;
+  display: grid;
   justify-items: start;
   border-radius: 8px;
+  padding: clamp(16px, 1.25vw + 12px, 36px) clamp(16px, 1.25vw + 12px, 36px) clamp(32px, 2.75vw + 23px, 76px);
   gap: 16px;
-  display: grid;
-  top: 0;
-  padding: clamp(16px, 1.25vw + 12px, 36px) clamp(16px, 1.25vw + 12px, 36px) clamp(32px, 2.75vw + 23px, 76px);
   background: linear-gradient(to top, rgba(31,31,31,0.9) 0%,rgba(31,31,31,0.9) 20%,rgba(31,31,31,0.852589) 26.67%,rgba(32,32,32,0.768225) 33.33%,rgba(33,33,33,0.668116) 40%,rgba(34,34,34,0.557309) 46.67%,rgba(35,35,35,0.442691) 53.33%,rgba(36,36,36,0.331884) 60%,rgba(37,37,37,0.231775) 66.67%,rgba(38,38,38,0.147411) 73.33%,rgba(39,39,39,0.0816599) 80%,rgba(39,39,39,0.03551) 86.67%,rgba(39,39,39,0.0086472) 93.33%,rgba(39,39,39,0) 100%);;
   grid-template-rows: auto auto;
   grid-template-columns: auto;
 }
-<<<<<<< HEAD
-.image-container {
-  position: absolute;
-  overflow: hidden;
-  border-radius: 8px;
-  top: 0;
-  left: 0;
-  right: 0;
-  bottom: 0;
-=======
 .link-or-button-pure {
   display: none;
 }
 .link-or-button {
   min-height: 54px;
   display: inline-block;
->>>>>>> 3bf7aaee
 }
 .link-overlay {
   position: fixed;
@@ -458,13 +403,6 @@
   right: 0;
   bottom: 0;
   outline: 0;
-}
-.link {
-  min-height: 54px;
-  display: inline-block;
-}
-.link-pure {
-  display: none;
 }
 @media (forced-colors: active) {
   .content {
@@ -521,37 +459,35 @@
   transform: translate3d(0,0,0);
   padding-top: 75%;
 }
+.image-container {
+  position: absolute;
+  overflow: hidden;
+  border-radius: 8px;
+  top: 0;
+  left: 0;
+  right: 0;
+  bottom: 0;
+}
 .content {
   position: absolute;
-  left: 0;
-  right: 0;
+  bottom: 0;
+  left: 0;
+  right: 0;
+  display: grid;
   justify-items: start;
   border-radius: 8px;
+  padding: clamp(32px, 2.75vw + 23px, 76px) clamp(16px, 1.25vw + 12px, 36px) clamp(16px, 1.25vw + 12px, 36px);
   gap: 16px;
-  display: grid;
-  bottom: 0;
-  padding: clamp(32px, 2.75vw + 23px, 76px) clamp(16px, 1.25vw + 12px, 36px) clamp(16px, 1.25vw + 12px, 36px);
   background: linear-gradient(to top, rgba(31,31,31,0.9) 0%,rgba(31,31,31,0.9) 20%,rgba(31,31,31,0.852589) 26.67%,rgba(32,32,32,0.768225) 33.33%,rgba(33,33,33,0.668116) 40%,rgba(34,34,34,0.557309) 46.67%,rgba(35,35,35,0.442691) 53.33%,rgba(36,36,36,0.331884) 60%,rgba(37,37,37,0.231775) 66.67%,rgba(38,38,38,0.147411) 73.33%,rgba(39,39,39,0.0816599) 80%,rgba(39,39,39,0.03551) 86.67%,rgba(39,39,39,0.0086472) 93.33%,rgba(39,39,39,0) 100%);;
   grid-template-rows: auto auto;
   grid-template-columns: auto;
 }
-<<<<<<< HEAD
-.image-container {
-  position: absolute;
-  overflow: hidden;
-  border-radius: 8px;
-  top: 0;
-  left: 0;
-  right: 0;
-  bottom: 0;
-=======
 .link-or-button-pure {
   display: none;
 }
 .link-or-button {
   min-height: 54px;
   display: inline-block;
->>>>>>> 3bf7aaee
 }
 .link-overlay {
   position: fixed;
@@ -560,13 +496,6 @@
   right: 0;
   bottom: 0;
   outline: 0;
-}
-.link {
-  min-height: 54px;
-  display: inline-block;
-}
-.link-pure {
-  display: none;
 }
 @media (forced-colors: active) {
   .content {
@@ -623,36 +552,34 @@
   transform: translate3d(0,0,0);
   padding-top: 177.75%;
 }
+.image-container {
+  position: absolute;
+  overflow: hidden;
+  border-radius: 8px;
+  top: 0;
+  left: 0;
+  right: 0;
+  bottom: 0;
+}
 .content {
   position: absolute;
-  left: 0;
-  right: 0;
+  bottom: 0;
+  left: 0;
+  right: 0;
+  display: grid;
   justify-items: start;
   border-radius: 8px;
+  padding: clamp(32px, 2.75vw + 23px, 76px) clamp(16px, 1.25vw + 12px, 36px) clamp(16px, 1.25vw + 12px, 36px);
   gap: 16px;
-  display: grid;
-  bottom: 0;
-  padding: clamp(32px, 2.75vw + 23px, 76px) clamp(16px, 1.25vw + 12px, 36px) clamp(16px, 1.25vw + 12px, 36px);
   grid-template-rows: auto auto;
   grid-template-columns: auto;
 }
-<<<<<<< HEAD
-.image-container {
-  position: absolute;
-  overflow: hidden;
-  border-radius: 8px;
-  top: 0;
-  left: 0;
-  right: 0;
-  bottom: 0;
-=======
 .link-or-button-pure {
   display: none;
 }
 .link-or-button {
   min-height: 54px;
   display: inline-block;
->>>>>>> 3bf7aaee
 }
 .link-overlay {
   position: fixed;
@@ -661,13 +588,6 @@
   right: 0;
   bottom: 0;
   outline: 0;
-}
-.link {
-  min-height: 54px;
-  display: inline-block;
-}
-.link-pure {
-  display: none;
 }
 @media (forced-colors: active) {
   .content {
@@ -724,37 +644,35 @@
   transform: translate3d(0,0,0);
   padding-top: 56.25%;
 }
+.image-container {
+  position: absolute;
+  overflow: hidden;
+  border-radius: 8px;
+  top: 0;
+  left: 0;
+  right: 0;
+  bottom: 0;
+}
 .content {
   position: absolute;
-  left: 0;
-  right: 0;
+  top: 0;
+  left: 0;
+  right: 0;
+  display: grid;
   justify-items: start;
   border-radius: 8px;
+  padding: clamp(16px, 1.25vw + 12px, 36px) clamp(16px, 1.25vw + 12px, 36px) clamp(32px, 2.75vw + 23px, 76px);
   gap: 16px;
-  display: grid;
-  top: 0;
-  padding: clamp(16px, 1.25vw + 12px, 36px) clamp(16px, 1.25vw + 12px, 36px) clamp(32px, 2.75vw + 23px, 76px);
   align-items: center;
   grid-template-columns: auto 24px;
   grid-template-rows: auto;
 }
-<<<<<<< HEAD
-.image-container {
-  position: absolute;
-  overflow: hidden;
-  border-radius: 8px;
-  top: 0;
-  left: 0;
-  right: 0;
-  bottom: 0;
-=======
 .link-or-button-pure {
   display: inline-block;
 }
 .link-or-button {
   min-height: 54px;
   display: none;
->>>>>>> 3bf7aaee
 }
 .link-overlay {
   position: fixed;
@@ -763,13 +681,6 @@
   right: 0;
   bottom: 0;
   outline: 0;
-}
-.link {
-  min-height: 54px;
-  display: none;
-}
-.link-pure {
-  display: inline-block;
 }
 @media (forced-colors: active) {
   .content {
