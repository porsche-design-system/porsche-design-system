--- conflicted
+++ resolved
@@ -73,98 +73,9 @@
   right: 0;
   bottom: 0;
 }
-<<<<<<< HEAD
-@media(min-width:480px) {
-  .root {
-    padding-top: 75%;
-  }
-  .content {
-    background: linear-gradient(to top, rgba(31,31,31,0.9) 0%,rgba(31,31,31,0.9) 20%,rgba(31,31,31,0.852589) 26.67%,rgba(32,32,32,0.768225) 33.33%,rgba(33,33,33,0.668116) 40%,rgba(34,34,34,0.557309) 46.67%,rgba(35,35,35,0.442691) 53.33%,rgba(36,36,36,0.331884) 60%,rgba(37,37,37,0.231775) 66.67%,rgba(38,38,38,0.147411) 73.33%,rgba(39,39,39,0.0816599) 80%,rgba(39,39,39,0.03551) 86.67%,rgba(39,39,39,0.0086472) 93.33%,rgba(39,39,39,0) 100%);;
-    grid-template-rows: auto auto;
-    grid-template-columns: auto;
-  }
-  .link-or-button-pure {
-    display: none;
-  }
-  .link-or-button {
-    display: inline-block;
-  }
-}
-
-@media(min-width:760px) {
-  .root {
-    padding-top: 133.33%;
-  }
-  .content {
-    background: linear-gradient(to bottom, rgba(31,31,31,0.9) 0%,rgba(31,31,31,0.9) 20%,rgba(31,31,31,0.852589) 26.67%,rgba(32,32,32,0.768225) 33.33%,rgba(33,33,33,0.668116) 40%,rgba(34,34,34,0.557309) 46.67%,rgba(35,35,35,0.442691) 53.33%,rgba(36,36,36,0.331884) 60%,rgba(37,37,37,0.231775) 66.67%,rgba(38,38,38,0.147411) 73.33%,rgba(39,39,39,0.0816599) 80%,rgba(39,39,39,0.03551) 86.67%,rgba(39,39,39,0.0086472) 93.33%,rgba(39,39,39,0) 100%);;
-    align-items: center;
-    grid-template-columns: auto 24px;
-    grid-template-rows: auto;
-    top: 0;
-  }
-  .link-or-button-pure {
-    display: inline-block;
-  }
-  .link-or-button {
-    display: none;
-  }
-}
-
-@media(min-width:1000px) {
-  .root {
-    padding-top: 56.25%;
-  }
-  .content {
-    background: linear-gradient(to top, rgba(31,31,31,0.9) 0%,rgba(31,31,31,0.9) 20%,rgba(31,31,31,0.852589) 26.67%,rgba(32,32,32,0.768225) 33.33%,rgba(33,33,33,0.668116) 40%,rgba(34,34,34,0.557309) 46.67%,rgba(35,35,35,0.442691) 53.33%,rgba(36,36,36,0.331884) 60%,rgba(37,37,37,0.231775) 66.67%,rgba(38,38,38,0.147411) 73.33%,rgba(39,39,39,0.0816599) 80%,rgba(39,39,39,0.03551) 86.67%,rgba(39,39,39,0.0086472) 93.33%,rgba(39,39,39,0) 100%);;
-    grid-template-rows: auto auto;
-    grid-template-columns: auto;
-  }
-  .link-or-button-pure {
-    display: none;
-  }
-  .link-or-button {
-    display: inline-block;
-  }
-}
-
-@media(min-width:1300px) {
-  .root {
-    padding-top: 177.75%;
-  }
-  .content {
-    background: linear-gradient(to bottom, rgba(31,31,31,0.9) 0%,rgba(31,31,31,0.9) 20%,rgba(31,31,31,0.852589) 26.67%,rgba(32,32,32,0.768225) 33.33%,rgba(33,33,33,0.668116) 40%,rgba(34,34,34,0.557309) 46.67%,rgba(35,35,35,0.442691) 53.33%,rgba(36,36,36,0.331884) 60%,rgba(37,37,37,0.231775) 66.67%,rgba(38,38,38,0.147411) 73.33%,rgba(39,39,39,0.0816599) 80%,rgba(39,39,39,0.03551) 86.67%,rgba(39,39,39,0.0086472) 93.33%,rgba(39,39,39,0) 100%);;
-    align-items: center;
-    grid-template-columns: auto 24px;
-    grid-template-rows: auto;
-    top: 0;
-  }
-  .link-or-button-pure {
-    display: inline-block;
-  }
-  .link-or-button {
-    display: none;
-  }
-}
-
-@media(min-width:1760px) {
-  .root {
-    padding-top: 100%;
-  }
-  .content {
-    background: linear-gradient(to top, rgba(31,31,31,0.9) 0%,rgba(31,31,31,0.9) 20%,rgba(31,31,31,0.852589) 26.67%,rgba(32,32,32,0.768225) 33.33%,rgba(33,33,33,0.668116) 40%,rgba(34,34,34,0.557309) 46.67%,rgba(35,35,35,0.442691) 53.33%,rgba(36,36,36,0.331884) 60%,rgba(37,37,37,0.231775) 66.67%,rgba(38,38,38,0.147411) 73.33%,rgba(39,39,39,0.0816599) 80%,rgba(39,39,39,0.03551) 86.67%,rgba(39,39,39,0.0086472) 93.33%,rgba(39,39,39,0) 100%);;
-    grid-template-rows: auto auto;
-    grid-template-columns: auto;
-  }
-  .link-or-button-pure {
-    display: none;
-  }
-  .link-or-button {
-    display: inline-block;
-=======
 @media (forced-colors: active) {
   .content {
     background: rgba(0,0,0,0.7);
->>>>>>> 5842e24c
   }
 }
 
@@ -249,6 +160,12 @@
   right: 0;
   bottom: 0;
 }
+@media (forced-colors: active) {
+  .content {
+    background: rgba(0,0,0,0.7);
+  }
+}
+
 @media(hover:hover) {
   .root:hover .image-container {
     transform: scale3d(1.05,1.05,1.05);
@@ -330,6 +247,12 @@
   right: 0;
   bottom: 0;
 }
+@media (forced-colors: active) {
+  .content {
+    background: rgba(0,0,0,0.7);
+  }
+}
+
 @media(hover:hover) {
   .root:hover .image-container {
     transform: scale3d(1.05,1.05,1.05);
@@ -410,6 +333,12 @@
   right: 0;
   bottom: 0;
 }
+@media (forced-colors: active) {
+  .content {
+    background: rgba(0,0,0,0.7);
+  }
+}
+
 @media(hover:hover) {
   .root:hover .image-container {
     transform: scale3d(1.05,1.05,1.05);
@@ -491,6 +420,12 @@
   right: 0;
   bottom: 0;
 }
+@media (forced-colors: active) {
+  .content {
+    background: rgba(0,0,0,0.7);
+  }
+}
+
 @media(hover:hover) {
   .root:hover .image-container {
     transform: scale3d(1.05,1.05,1.05);
@@ -608,8 +543,6 @@
   right: 0;
   bottom: 0;
 }
-<<<<<<< HEAD
-=======
 @media(min-width:480px) {
   .root {
     padding-top: 75%;
@@ -705,7 +638,6 @@
   }
 }
 
->>>>>>> 5842e24c
 @media(hover:hover) {
   .root:hover .image-container {
     transform: scale3d(1.05,1.05,1.05);
