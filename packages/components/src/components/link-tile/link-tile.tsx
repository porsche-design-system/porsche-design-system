<<<<<<< HEAD
import { Component, Element, h, type JSX, Prop } from '@stencil/core';
=======
import { Component, Element, h, type JSX, Prop, State } from '@stencil/core';
>>>>>>> 89053a47
import { getSlottedPictureImageStyles } from '../../styles';
import type { BreakpointCustomizable, PropTypes, SelectedAriaAttributes } from '../../types';
import {
  AllowedTypes,
  applyConstructableStylesheetStyles,
  attachComponentCss,
  getPrefixedTagNames,
  hasNamedSlot,
  hasPropValueChanged,
  type ITileProps,
  LINK_ARIA_ATTRIBUTES,
  preventAutoPlayOfSlottedVideoOnPrefersReducedMotion,
  TILE_WEIGHTS,
  validateProps,
} from '../../utils';
import { getComponentCss } from './link-tile-styles';
import {
  type LinkTileAlign,
  type LinkTileAriaAttribute,
  type LinkTileAspectRatio,
  type LinkTileBackground,
  type LinkTileSize,
  type LinkTileTarget,
  type LinkTileWeight,
  sharedTilePropTypes,
} from './link-tile-utils';

const propTypes: PropTypes<typeof LinkTile> = {
  ...sharedTilePropTypes,
  weight: AllowedTypes.breakpoint<LinkTileWeight>(TILE_WEIGHTS),
  href: AllowedTypes.string,
  target: AllowedTypes.string,
  download: AllowedTypes.string,
  rel: AllowedTypes.string,
  aria: AllowedTypes.aria<LinkTileAriaAttribute>(LINK_ARIA_ATTRIBUTES),
};

/**
 * @slot {"name": "header", "description": "Renders a header section above the content area." }
 * @slot {"name": "", "description": "Default slot for the img or picture tag." }
 * @slot {"name": "footer", "description": "Renders a footer section below the description." }
 */
@Component({
  tag: 'p-link-tile',
  shadow: { delegatesFocus: true },
})
export class LinkTile implements ITileProps {
  @Element() public host!: HTMLElement;

  /** Font size of the description. */
  @Prop() public size?: BreakpointCustomizable<LinkTileSize> = 'medium';

  /** Font weight of the description. */
  @Prop() public weight?: BreakpointCustomizable<LinkTileWeight> = 'semi-bold';

  /** Adapts the description and link theme when used on light background image. */
  @Prop() public background?: LinkTileBackground = 'dark';

  /** Aspect ratio of the link-tile. */
  @Prop() public aspectRatio?: BreakpointCustomizable<LinkTileAspectRatio> = '4/3';

  /** Label of the <a />. */
  @Prop() public label: string;

  /** Description text. */
  @Prop() public description: string;

  /** Alignment of link and description. */
  @Prop() public align?: LinkTileAlign = 'bottom';

  /** Show gradient. */
  @Prop() public gradient?: boolean = true;

  /** Displays the link-tile as compact version with description and link icon only. */
  @Prop() public compact?: BreakpointCustomizable<boolean> = false;

  /** href of the `<a>`. */
  @Prop() public href: string;

  /** Target attribute where the link should be opened. */
  @Prop() public target?: LinkTileTarget = '_self';

  /** Special download attribute to open native browser download dialog if target url points to a downloadable file. */
  @Prop() public download?: string;

  /** Specifies the relationship of the target object to the link object. */
  @Prop() public rel?: string;

  /** Add ARIA attributes. */
  @Prop() public aria?: SelectedAriaAttributes<LinkTileAriaAttribute>;

  @State() private hasFooterSlot: boolean = false;

  public connectedCallback(): void {
    applyConstructableStylesheetStyles(this.host, getSlottedPictureImageStyles);
  }

  public componentWillLoad(): void {
    preventAutoPlayOfSlottedVideoOnPrefersReducedMotion(this.host);
    this.updateSlotObserver();
  }

  public componentShouldUpdate(newVal: unknown, oldVal: unknown): boolean {
    return hasPropValueChanged(newVal, oldVal);
  }

  public render(): JSX.Element {
    validateProps(this, propTypes);
    attachComponentCss(
      this.host,
      getComponentCss,
      this.aspectRatio,
      this.size,
      this.weight,
      this.background,
      this.align,
      this.compact,
      this.gradient,
      this.hasFooterSlot
    );

    const PrefixedTagNames = getPrefixedTagNames(this.host);

    const linkProps = {
      theme: this.background,
      variant: 'secondary',
      aria: this.aria,
    };

    const sharedLinkProps = {
      href: this.href,
      target: this.target,
      download: this.download,
      rel: this.rel,
    };

    const link: JSX.Element = (
      <PrefixedTagNames.pLink {...sharedLinkProps} {...linkProps} key="link-or-button" class="link-or-button">
        {this.label}
      </PrefixedTagNames.pLink>
    );

    const linkPure: JSX.Element = (
      <PrefixedTagNames.pLinkPure
        {...sharedLinkProps}
        {...linkProps}
        key="link-or-button-pure"
        class="link-or-button-pure"
        hideLabel={true}
        icon="arrow-right"
      >
        {this.label}
      </PrefixedTagNames.pLinkPure>
    );

    return (
      <div class="root">
        <a {...sharedLinkProps} tabIndex={-1} aria-hidden="true" />
        <slot name="header" />
        <div class="media">
          <slot onSlotchange={() => preventAutoPlayOfSlottedVideoOnPrefersReducedMotion(this.host)} />
        </div>
        <div class="footer">
          <p>{this.description}</p>
          <slot name="footer" onSlotchange={this.updateSlotObserver} />
          {typeof this.compact === 'boolean' ? (this.compact ? linkPure : link) : [linkPure, link]}
        </div>
      </div>
    );
  }

  private updateSlotObserver = (): void => {
    this.hasFooterSlot = hasNamedSlot(this.host, 'footer');
  };
}<|MERGE_RESOLUTION|>--- conflicted
+++ resolved
@@ -1,8 +1,4 @@
-<<<<<<< HEAD
-import { Component, Element, h, type JSX, Prop } from '@stencil/core';
-=======
 import { Component, Element, h, type JSX, Prop, State } from '@stencil/core';
->>>>>>> 89053a47
 import { getSlottedPictureImageStyles } from '../../styles';
 import type { BreakpointCustomizable, PropTypes, SelectedAriaAttributes } from '../../types';
 import {
