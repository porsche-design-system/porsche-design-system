import { Component, Element, h, type JSX, Prop, State } from '@stencil/core';
import { getSlottedPictureImageStyles } from '../../styles';
import type { BreakpointCustomizable, PropTypes, SelectedAriaAttributes } from '../../types';
import {
  AllowedTypes,
  applyConstructableStylesheetStyles,
  attachComponentCss,
  getPrefixedTagNames,
  hasPropValueChanged,
  type ITileProps,
  LINK_ARIA_ATTRIBUTES,
  preventAutoPlayOfSlottedVideoOnPrefersReducedMotion,
  validateProps,
} from '../../utils';
import { getComponentCss } from './link-tile-styles';
import {
  LINK_TILE_WEIGHTS,
  type LinkTileAlign,
  type LinkTileAriaAttribute,
  type LinkTileAspectRatio,
  type LinkTileBackground,
  type LinkTileSize,
  type LinkTileTarget,
  type LinkTileWeight,
  sharedTilePropTypes,
} from './link-tile-utils';

const propTypes: PropTypes<typeof LinkTile> = {
  ...sharedTilePropTypes,
  weight: AllowedTypes.breakpoint<LinkTileWeight>(LINK_TILE_WEIGHTS),
  href: AllowedTypes.string,
  target: AllowedTypes.string,
  download: AllowedTypes.string,
  rel: AllowedTypes.string,
  aria: AllowedTypes.aria<LinkTileAriaAttribute>(LINK_ARIA_ATTRIBUTES),
};

/**
 * @slot {"name": "header", "description": "Renders a header section above the content area." }
 * @slot {"name": "", "description": "Default slot for the img or picture tag." }
 */
@Component({
  tag: 'p-link-tile',
  shadow: { delegatesFocus: true },
})
export class LinkTile implements ITileProps {
  @Element() public host!: HTMLElement;

  /** Keep track if footer-text slot has been passed in. */
  @State() private hasFooterText = false;

  /** Font size of the description. */
  @Prop() public size?: BreakpointCustomizable<LinkTileSize> = 'medium';

  /** Font weight of the description. */
  @Prop() public weight?: BreakpointCustomizable<LinkTileWeight> = 'semi-bold';

  /** Adapts the description and link theme when used on light background image. */
  @Prop() public background?: LinkTileBackground = 'dark';

  /** Aspect ratio of the link-tile. */
  @Prop() public aspectRatio?: BreakpointCustomizable<LinkTileAspectRatio> = '4/3';

  /** Label of the <a />. */
  @Prop() public label: string;

  /** Description text. */
  @Prop() public description: string;

  /** Alignment of link and description. */
  @Prop() public align?: LinkTileAlign = 'bottom';

  /** Show gradient. */
  @Prop() public gradient?: boolean = true;

  /** Displays the link-tile as compact version with description and link icon only. */
  @Prop() public compact?: BreakpointCustomizable<boolean> = false;

  /** href of the `<a>`. */
  @Prop() public href: string;

  /** Target attribute where the link should be opened. */
  @Prop() public target?: LinkTileTarget = '_self';

  /** Special download attribute to open native browser download dialog if target url points to a downloadable file. */
  @Prop() public download?: string;

  /** Specifies the relationship of the target object to the link object. */
  @Prop() public rel?: string;

  /** Add ARIA attributes. */
  @Prop() public aria?: SelectedAriaAttributes<LinkTileAriaAttribute>;

  public connectedCallback(): void {
    applyConstructableStylesheetStyles(this.host, getSlottedPictureImageStyles);
  }

  public componentWillLoad(): void {
    preventAutoPlayOfSlottedVideoOnPrefersReducedMotion(this.host);
    this.handleSlotChange();
  }

  public componentShouldUpdate(newVal: unknown, oldVal: unknown): boolean {
    return hasPropValueChanged(newVal, oldVal);
  }

  private handleSlotChange = (): void => {
    this.hasFooterText = this.host.querySelector('[slot="footer-text"]') !== null;
  };

  public render(): JSX.Element {
    validateProps(this, propTypes);
    attachComponentCss(
      this.host,
      getComponentCss,
      this.aspectRatio,
      this.size,
      this.weight,
      this.background,
      this.align,
      this.compact,
      this.gradient,
      this.hasFooterText
    );

    const PrefixedTagNames = getPrefixedTagNames(this.host);

    const linkProps = {
      theme: this.background,
      variant: 'secondary',
      aria: this.aria,
    };

    const sharedLinkProps = {
      href: this.href,
      target: this.target,
      download: this.download,
      rel: this.rel,
    };

    const link: JSX.Element = (
      <PrefixedTagNames.pLink {...sharedLinkProps} {...linkProps} key="link-or-button" class="link-or-button">
        {this.label}
      </PrefixedTagNames.pLink>
    );

    const linkPure: JSX.Element = (
      <PrefixedTagNames.pLinkPure
        {...sharedLinkProps}
        {...linkProps}
        key="link-or-button-pure"
        class="link-or-button-pure"
        hideLabel={true}
        icon="arrow-right"
      >
        {this.label}
      </PrefixedTagNames.pLinkPure>
    );

    return (
      <div class="root">
        <a {...sharedLinkProps} tabIndex={-1} aria-hidden="true" />
        <slot name="header" />
        <div class="media">
          <slot onSlotchange={() => preventAutoPlayOfSlottedVideoOnPrefersReducedMotion(this.host)} />
        </div>
        <div class="footer">
          <div class="footer-content">
            <p>{this.description}</p>
<<<<<<< HEAD
            {this.hasFooterText && <slot name="footer-text" onSlotchange={() => this.handleSlotChange()} />}
=======
            {this.hasFooterText ? <slot name="footer-text" onSlotchange={() => this.handleSlotChange()} /> : null}
>>>>>>> 1b7ea654
          </div>
          {typeof this.compact === 'boolean' ? (this.compact ? linkPure : link) : [linkPure, link]}
        </div>
      </div>
    );
  }
}<|MERGE_RESOLUTION|>--- conflicted
+++ resolved
@@ -167,11 +167,7 @@
         <div class="footer">
           <div class="footer-content">
             <p>{this.description}</p>
-<<<<<<< HEAD
-            {this.hasFooterText && <slot name="footer-text" onSlotchange={() => this.handleSlotChange()} />}
-=======
             {this.hasFooterText ? <slot name="footer-text" onSlotchange={() => this.handleSlotChange()} /> : null}
->>>>>>> 1b7ea654
           </div>
           {typeof this.compact === 'boolean' ? (this.compact ? linkPure : link) : [linkPure, link]}
         </div>
