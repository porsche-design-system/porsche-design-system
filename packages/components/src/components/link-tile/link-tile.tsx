--- conflicted
+++ resolved
@@ -7,8 +7,7 @@
   validateProps,
   warnIfDeprecatedPropValueIsUsed,
 } from '../../utils';
-<<<<<<< HEAD
-import { getComponentCss, getSlottedCss } from './link-tile-styles';
+import { getComponentCss } from './link-tile-styles';
 import type { BreakpointCustomizable, SelectedAriaAttributes, PropTypes } from '../../types';
 import type { LinkAriaAttribute } from '../link/link-utils';
 import { LINK_ARIA_ATTRIBUTES } from '../link/link-utils';
@@ -21,13 +20,6 @@
   LinkTileWeightDeprecated,
   LinkTileTarget,
 } from './link-tile-utils';
-=======
-import { getComponentCss } from './link-tile-styles';
-import type { BreakpointCustomizable, LinkTarget, PropTypes, SelectedAriaAttributes } from '../../types';
-import type { LinkAriaAttribute } from '../link/link-utils';
-import { LINK_ARIA_ATTRIBUTES } from '../link/link-utils';
-import type { LinkTileAlign, LinkTileAspectRatio, LinkTileSize, LinkTileWeight } from './link-tile-utils';
->>>>>>> 46c6e084
 import {
   LINK_TILE_ALIGNS,
   LINK_TILE_ASPECT_RATIOS,
