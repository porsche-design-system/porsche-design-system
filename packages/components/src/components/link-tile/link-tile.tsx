import type { BreakpointCustomizable, SelectedAriaAttributes, LinkTarget, PropTypes } from '../../types';
import type { LinkAriaAttribute } from '../link/link-utils';
import type {
  LinkTileSize,
  LinkTileWeight,
  LinkTileAspectRatio,
  LinkTileAlign,
  Tile,
  LinkTileWeightDeprecated,
} from '../../utils';
import { Component, Element, h, Prop } from '@stencil/core';
import {
  AllowedTypes,
  attachComponentCss,
  getPrefixedTagNames,
  parseJSON,
  validateProps,
<<<<<<< HEAD
  throwIfAlignTopAndNotCompact,
  warnIfDeprecatedPropValueIsUsed,
  LINK_TILE_WEIGHTS,
} from '../../utils';
import { LINK_ARIA_ATTRIBUTES } from '../link/link-utils';
import { getComponentCss } from './link-tile-styles';
import { sharedTilePropTypes } from './link-tile-utils';
=======
  warnIfDeprecatedPropValueIsUsed,
} from '../../utils';
import { getComponentCss } from './link-tile-styles';
import type { BreakpointCustomizable, SelectedAriaAttributes, PropTypes } from '../../types';
import type { LinkAriaAttribute } from '../link/link-utils';
import { LINK_ARIA_ATTRIBUTES } from '../link/link-utils';
import type {
  LinkTileAriaAttribute,
  LinkTileAspectRatio,
  LinkTileAlign,
  LinkTileWeight,
  LinkTileSize,
  LinkTileWeightDeprecated,
  LinkTileTarget,
} from './link-tile-utils';
import {
  LINK_TILE_ALIGNS,
  LINK_TILE_ASPECT_RATIOS,
  LINK_TILE_SIZES,
  LINK_TILE_WEIGHTS,
  throwIfAlignTopAndNotCompact,
} from './link-tile-utils';
>>>>>>> 80eaae41

const propTypes: PropTypes<typeof LinkTile> = {
  ...sharedTilePropTypes,
  weight: AllowedTypes.breakpoint<LinkTileWeight>(LINK_TILE_WEIGHTS),
  href: AllowedTypes.string,
  target: AllowedTypes.string,
  download: AllowedTypes.string,
  rel: AllowedTypes.string,
  aria: AllowedTypes.aria<LinkAriaAttribute>(LINK_ARIA_ATTRIBUTES),
};

@Component({
  tag: 'p-link-tile',
  shadow: { delegatesFocus: true },
})
export class LinkTile implements Tile {
  @Element() public host!: HTMLElement;

  /** Font size of the description. */
  @Prop() public size?: BreakpointCustomizable<LinkTileSize> = 'default';

  /** Font weight of the description. */
  @Prop() public weight?: BreakpointCustomizable<LinkTileWeight> = 'semi-bold';

  /** Aspect ratio of the link-tile. */
  @Prop() public aspectRatio?: BreakpointCustomizable<LinkTileAspectRatio> = '4:3';

  /** Label of the <a />. */
  @Prop() public label: string;

  /** Description text. */
  @Prop() public description: string;

  /** Alignment of link and description. */
  @Prop() public align?: LinkTileAlign = 'bottom';

  /** Show gradient. */
  @Prop() public gradient?: boolean = true;

  /** Displays the link-tile as compact version with description and link icon only. */
  @Prop({ mutable: true }) public compact?: BreakpointCustomizable<boolean> = false;

  /** href of the `<a>`. */
  @Prop() public href: string;

  /** Target attribute where the link should be opened. */
  @Prop() public target?: LinkTileTarget = '_self';

  /** Special download attribute to open native browser download dialog if target url points to a downloadable file. */
  @Prop() public download?: string;

  /** Specifies the relationship of the target object to the link object. */
  @Prop() public rel?: string;

  /** Add ARIA attributes. */
  @Prop() public aria?: SelectedAriaAttributes<LinkTileAriaAttribute>;

  public componentWillLoad(): void {
    throwIfAlignTopAndNotCompact(this.host, this.align, this.compact);
  }

  public render(): JSX.Element {
    this.compact = parseJSON(this.compact) as any; // parsing the value just once per lifecycle
    validateProps(this, propTypes);
    warnIfDeprecatedPropValueIsUsed<typeof LinkTile, LinkTileWeightDeprecated, LinkTileWeight>(this, 'weight', {
      semibold: 'semi-bold',
    });
    attachComponentCss(
      this.host,
      getComponentCss,
      this.aspectRatio,
      this.size,
      this.weight, // potentially breakpoint customizable, so we can't easily access the deprecation map
      this.align,
      this.compact,
      this.gradient
    );

    const PrefixedTagNames = getPrefixedTagNames(this.host);

    const linkProps = {
      theme: 'dark',
      variant: 'secondary',
      aria: this.aria,
    };

    const sharedLinkProps = {
      href: this.href,
      target: this.target,
      download: this.download,
      rel: this.rel,
    };

    const link: JSX.Element = (
      <PrefixedTagNames.pLink {...sharedLinkProps} {...linkProps} key="link-or-button" class="link-or-button">
        {this.label}
      </PrefixedTagNames.pLink>
    );

    const linkPure: JSX.Element = (
      <PrefixedTagNames.pLinkPure
        {...sharedLinkProps}
        {...linkProps}
        key="link-or-button-pure"
        class="link-or-button-pure"
        hideLabel={true}
        icon="arrow-right"
      >
        {this.label}
      </PrefixedTagNames.pLinkPure>
    );

    return (
      <div class="root">
        <div class="image-container">
          <slot />
        </div>
        <div class="content">
          <a {...sharedLinkProps} class="link-overlay" tabIndex={-1} aria-hidden="true"></a>
          <p>{this.description}</p>
          {typeof this.compact === 'boolean' ? (this.compact ? linkPure : link) : [linkPure, link]}
        </div>
      </div>
    );
  }
}<|MERGE_RESOLUTION|>--- conflicted
+++ resolved
@@ -1,5 +1,4 @@
-import type { BreakpointCustomizable, SelectedAriaAttributes, LinkTarget, PropTypes } from '../../types';
-import type { LinkAriaAttribute } from '../link/link-utils';
+import type { BreakpointCustomizable, SelectedAriaAttributes, PropTypes } from '../../types';
 import type {
   LinkTileSize,
   LinkTileWeight,
@@ -8,6 +7,7 @@
   Tile,
   LinkTileWeightDeprecated,
 } from '../../utils';
+import type { LinkTileAriaAttribute, LinkTileTarget } from './link-tile-utils';
 import { Component, Element, h, Prop } from '@stencil/core';
 import {
   AllowedTypes,
@@ -15,38 +15,13 @@
   getPrefixedTagNames,
   parseJSON,
   validateProps,
-<<<<<<< HEAD
   throwIfAlignTopAndNotCompact,
   warnIfDeprecatedPropValueIsUsed,
   LINK_TILE_WEIGHTS,
 } from '../../utils';
+import { getComponentCss } from './link-tile-styles';
 import { LINK_ARIA_ATTRIBUTES } from '../link/link-utils';
-import { getComponentCss } from './link-tile-styles';
 import { sharedTilePropTypes } from './link-tile-utils';
-=======
-  warnIfDeprecatedPropValueIsUsed,
-} from '../../utils';
-import { getComponentCss } from './link-tile-styles';
-import type { BreakpointCustomizable, SelectedAriaAttributes, PropTypes } from '../../types';
-import type { LinkAriaAttribute } from '../link/link-utils';
-import { LINK_ARIA_ATTRIBUTES } from '../link/link-utils';
-import type {
-  LinkTileAriaAttribute,
-  LinkTileAspectRatio,
-  LinkTileAlign,
-  LinkTileWeight,
-  LinkTileSize,
-  LinkTileWeightDeprecated,
-  LinkTileTarget,
-} from './link-tile-utils';
-import {
-  LINK_TILE_ALIGNS,
-  LINK_TILE_ASPECT_RATIOS,
-  LINK_TILE_SIZES,
-  LINK_TILE_WEIGHTS,
-  throwIfAlignTopAndNotCompact,
-} from './link-tile-utils';
->>>>>>> 80eaae41
 
 const propTypes: PropTypes<typeof LinkTile> = {
   ...sharedTilePropTypes,
@@ -55,7 +30,7 @@
   target: AllowedTypes.string,
   download: AllowedTypes.string,
   rel: AllowedTypes.string,
-  aria: AllowedTypes.aria<LinkAriaAttribute>(LINK_ARIA_ATTRIBUTES),
+  aria: AllowedTypes.aria<LinkTileAriaAttribute>(LINK_ARIA_ATTRIBUTES),
 };
 
 @Component({
