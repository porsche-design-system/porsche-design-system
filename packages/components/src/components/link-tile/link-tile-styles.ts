<<<<<<< HEAD
import type { JssStyle } from 'jss';
=======
import { JssStyle } from 'jss';
import type { BreakpointCustomizable } from '../../types';
import type { LinkTileAspectRatio, LinkTileAlign, LinkTileWeight, LinkTileSize } from './link-tile-utils';
>>>>>>> 46c6e084
import {
  pxToRemWithUnit,
  addImportantToEachRule,
  getBackfaceVisibilityJssStyle,
  getInsetJssStyle,
  getTransition,
  hostHiddenStyles,
  hoverMediaQuery,
} from '../../styles';
import { getFontWeight } from '../../styles/font-weight-styles';
import { getThemedTypographyColor } from '../../styles/text-icon-styles';
import { buildResponsiveStyles, getCss, mergeDeep } from '../../utils';
import {
  textLargeStyle,
  fontSizeTextMedium,
  spacingFluidMedium,
  spacingStaticMedium,
  spacingFluidLarge,
  borderRadiusMedium,
  gradientToBottomStyle,
  gradientToTopStyle,
} from '@porsche-design-system/utilities-v2';

const aspectRatioPaddingTop: Record<LinkTileAspectRatio, string> = {
  '1:1': '100%',
  '4:3': '75%',
  '3:4': '133.33%',
  '16:9': '56.25%',
  '9:16': '177.75%',
};

const getGradientBackground = (isCompact: BreakpointCustomizable<boolean>, isTopAligned: boolean): JssStyle => {
  return isCompact && isTopAligned ? gradientToBottomStyle : gradientToTopStyle;
};

const sizeMap: Record<LinkTileSize, { fontSize: string }> = {
  inherit: { fontSize: 'inherit' },
  default: { fontSize: fontSizeTextMedium },
};

export const getComponentCss = (
  aspectRatio: BreakpointCustomizable<LinkTileAspectRatio>,
  size: BreakpointCustomizable<LinkTileSize>,
  weight: BreakpointCustomizable<LinkTileWeight>,
  align: LinkTileAlign,
  compact: BreakpointCustomizable<boolean>,
  hasGradient: boolean
): string => {
  const isTopAligned = align === 'top';
  return getCss({
    '@global': {
      ':host': {
        display: 'block',
        ...addImportantToEachRule(hostHiddenStyles),
      },
      ...addImportantToEachRule({
        '::slotted(picture),::slotted(img)': {
          transition: getTransition('transform'),
          ...getBackfaceVisibilityJssStyle(),
        },
        '::slotted(picture)': {
          position: 'absolute',
          ...getInsetJssStyle(0),
        },
        '::slotted(img)': {
          height: '100%',
          width: '100%',
          objectFit: 'cover',
        },
      }),
      p: {
        color: getThemedTypographyColor('dark', 'primary'),
        maxWidth: pxToRemWithUnit(550), // in this case rem unit makes sense to scale up available space
        margin: 0,
        ...textLargeStyle,
        ...mergeDeep(
          buildResponsiveStyles(size, (s: LinkTileSize) => sizeMap[s]),
          buildResponsiveStyles(weight, (w: LinkTileWeight) => ({
            fontWeight: getFontWeight(w === 'semibold' ? 'semi-bold' : w),
          }))
        ),
      },
    },
    root: {
      height: 0,
      position: 'relative',
      transform: 'translate3d(0,0,0)', // Change stacking context for position fixed
      ...hoverMediaQuery({
        '&:hover': {
          '& ::slotted(picture),::slotted(img)': addImportantToEachRule({
            transform: 'scale3d(1.05, 1.05, 1.05)',
          }),
        },
      }),
      ...buildResponsiveStyles(aspectRatio, (ratio: LinkTileAspectRatio) => ({
        paddingTop: aspectRatioPaddingTop[ratio],
      })),
    },
    'image-container': {
      position: 'absolute',
      overflow: 'hidden',
      borderRadius: borderRadiusMedium,
      ...getInsetJssStyle(0),
    },
    content: {
      position: 'absolute',
      ...(isTopAligned ? { top: 0 } : { bottom: 0 }),
      left: 0,
      right: 0,
      display: 'grid',
      justifyItems: 'start',
      borderRadius: borderRadiusMedium,
      padding:
        align === 'bottom'
          ? `${spacingFluidLarge} ${spacingFluidMedium} ${spacingFluidMedium}`
          : `${spacingFluidMedium} ${spacingFluidMedium} ${spacingFluidLarge}`,

      gap: spacingStaticMedium,
      ...mergeDeep(
        hasGradient &&
          buildResponsiveStyles(compact, (isCompact: boolean) => getGradientBackground(isCompact, isTopAligned)),
        buildResponsiveStyles(compact, (isCompact: boolean) =>
          isCompact
            ? {
                alignItems: 'center',
                gridTemplateColumns: 'auto 24px',
                gridTemplateRows: 'auto',
                ...(isTopAligned ? { top: 0 } : { bottom: 0 }),
              }
            : { gridTemplateRows: 'auto auto', gridTemplateColumns: 'auto' }
        )
      ),
      '@media (forced-colors: active)': {
        background: 'rgba(0,0,0,0.7)',
      },
    },
    'link-pure': buildResponsiveStyles(compact, (isCompact: boolean) => ({
      display: isCompact ? 'inline-block' : 'none',
    })),
    link: {
      minHeight: '54px', // prevent content shift
      ...buildResponsiveStyles(compact, (isCompact: boolean) => ({ display: isCompact ? 'none' : 'inline-block' })),
    },
    // is used for expanded click-area only
    'link-overlay': {
      position: 'fixed',
      ...getInsetJssStyle(0),
      outline: 0,
    },
  });
};<|MERGE_RESOLUTION|>--- conflicted
+++ resolved
@@ -1,10 +1,6 @@
-<<<<<<< HEAD
 import type { JssStyle } from 'jss';
-=======
-import { JssStyle } from 'jss';
 import type { BreakpointCustomizable } from '../../types';
 import type { LinkTileAspectRatio, LinkTileAlign, LinkTileWeight, LinkTileSize } from './link-tile-utils';
->>>>>>> 46c6e084
 import {
   pxToRemWithUnit,
   addImportantToEachRule,
