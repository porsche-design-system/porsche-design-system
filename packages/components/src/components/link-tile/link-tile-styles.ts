import { JssStyle } from 'jss';
import {
<<<<<<< HEAD
=======
  pxToRemWithUnit,
  getTransition,
>>>>>>> fa5dbd72
  addImportantToEachRule,
  getBackfaceVisibilityJssStyle,
  getInsetJssStyle,
  getTransition,
  hostHiddenStyles,
  hoverMediaQuery,
<<<<<<< HEAD
  pxToRemWithUnit,
=======
  getInsetJssStyle,
>>>>>>> fa5dbd72
} from '../../styles';
import { getFontWeight } from '../../styles/font-weight-styles';
import { getThemedTypographyColor } from '../../styles/text-icon-styles';
import type { BreakpointCustomizable } from '../../types';
<<<<<<< HEAD
import type { LinkTileAlign, LinkTileAspectRatio, LinkTileSize, LinkTileWeight } from './link-tile-utils';
import { buildResponsiveStyles, getCss, mergeDeep } from '../../utils';
import { getMediaQueryMin, textSmallStyle } from '@porsche-design-system/utilities-v2';
=======
import type { LinkTileAspectRatio, LinkTileAlign, LinkTileWeight, LinkTileSize } from './link-tile-utils';
import { buildResponsiveStyles, buildSlottedStyles, getCss, mergeDeep } from '../../utils';
import {
  textLargeStyle,
  fontSizeTextMedium,
  spacingFluidMedium,
  spacingStaticMedium,
  spacingFluidLarge,
  borderRadiusMedium,
  gradientToBottomStyle,
  gradientToTopStyle,
} from '@porsche-design-system/utilities-v2';
>>>>>>> fa5dbd72

const aspectRatioPaddingTop: Record<LinkTileAspectRatio, string> = {
  '1:1': '100%',
  '4:3': '75%',
  '3:4': '133.33%',
  '16:9': '56.25%',
  '9:16': '177.75%',
};

const getGradientBackground = (isCompact: BreakpointCustomizable<boolean>, isTopAligned: boolean): JssStyle => {
  return isCompact && isTopAligned ? gradientToBottomStyle : gradientToTopStyle;
};

const sizeMap: {
  inherit: { fontSize: string };
  default: { fontSize: string };
} = {
  inherit: {
    fontSize: 'inherit',
  },
  default: { fontSize: fontSizeTextMedium },
};

export const getComponentCss = (
  aspectRatio: BreakpointCustomizable<LinkTileAspectRatio>,
  size: BreakpointCustomizable<LinkTileSize>,
  weight: BreakpointCustomizable<LinkTileWeight>,
  align: LinkTileAlign,
  compact: BreakpointCustomizable<boolean>,
  hasGradient: boolean
): string => {
  const isTopAligned = align === 'top';
  return getCss({
    '@global': {
      ':host': {
        display: 'block',
        ...addImportantToEachRule(hostHiddenStyles),
      },
      ...addImportantToEachRule({
        '::slotted(picture),::slotted(img)': {
          transition: getTransition('transform'),
          ...getBackfaceVisibilityJssStyle(),
        },
        '::slotted(picture)': {
          position: 'absolute',
          ...getInsetJssStyle(0),
        },
        '::slotted(img)': {
          height: '100%',
          width: '100%',
          objectFit: 'cover',
        },
      }),
      p: {
        color: getThemedTypographyColor('dark', 'primary'),
        maxWidth: pxToRemWithUnit(550), // in this case rem unit makes sense to scale up available space
        margin: 0,
        ...textLargeStyle,
        ...mergeDeep(
          buildResponsiveStyles(size, (s: LinkTileSize) => sizeMap[s]),
          buildResponsiveStyles(weight, (w: LinkTileWeight) => ({ fontWeight: getFontWeight(w) }))
        ),
      },
    },
    root: {
      height: 0,
      position: 'relative',
      transform: 'translate3d(0,0,0)', // Change stacking context for position fixed
      ...hoverMediaQuery({
        '&:hover': {
          '& ::slotted(picture),::slotted(img)': addImportantToEachRule({
            transform: 'scale3d(1.05, 1.05, 1.05)',
          }),
        },
      }),
      ...buildResponsiveStyles(aspectRatio, (ratio: LinkTileAspectRatio) => ({
        paddingTop: aspectRatioPaddingTop[ratio],
      })),
    },
    'image-container': {
      position: 'absolute',
      overflow: 'hidden',
      borderRadius: borderRadiusMedium,
      ...getInsetJssStyle(0),
    },
    content: {
      position: 'absolute',
      ...(isTopAligned ? { top: 0 } : { bottom: 0 }),
      left: 0,
      right: 0,
      display: 'grid',
      justifyItems: 'start',
      borderRadius: borderRadiusMedium,
      padding:
        align === 'bottom'
          ? `${spacingFluidLarge} ${spacingFluidMedium} ${spacingFluidMedium}`
          : `${spacingFluidMedium} ${spacingFluidMedium} ${spacingFluidLarge}`,

      gap: spacingStaticMedium,
      ...mergeDeep(
        hasGradient &&
          buildResponsiveStyles(compact, (isCompact: boolean) => getGradientBackground(isCompact, isTopAligned)),
        buildResponsiveStyles(compact, (isCompact: boolean) =>
          isCompact
            ? {
                alignItems: 'center',
                gridTemplateColumns: 'auto 24px',
                gridTemplateRows: 'auto',
                ...(isTopAligned ? { top: 0 } : { bottom: 0 }),
              }
            : { gridTemplateRows: 'auto auto', gridTemplateColumns: 'auto' }
        )
      ),
      '@media (forced-colors: active)': {
        background: 'rgba(0,0,0,0.7)',
      },
    },
    'link-pure': buildResponsiveStyles(compact, (isCompact: boolean) => ({
      display: isCompact ? 'inline-block' : 'none',
    })),
    link: {
      minHeight: '54px', // prevent content shift
      ...buildResponsiveStyles(compact, (isCompact: boolean) => ({ display: isCompact ? 'none' : 'inline-block' })),
    },
    // is used for expanded click-area only
    'link-overlay': {
      position: 'fixed',
      ...getInsetJssStyle(0),
      outline: 0,
    },
  });
};<|MERGE_RESOLUTION|>--- conflicted
+++ resolved
@@ -1,32 +1,18 @@
 import { JssStyle } from 'jss';
+import type { BreakpointCustomizable } from '../../types';
+import type { LinkTileAspectRatio, LinkTileAlign, LinkTileWeight, LinkTileSize } from './link-tile-utils';
 import {
-<<<<<<< HEAD
-=======
   pxToRemWithUnit,
-  getTransition,
->>>>>>> fa5dbd72
   addImportantToEachRule,
   getBackfaceVisibilityJssStyle,
   getInsetJssStyle,
   getTransition,
   hostHiddenStyles,
   hoverMediaQuery,
-<<<<<<< HEAD
-  pxToRemWithUnit,
-=======
-  getInsetJssStyle,
->>>>>>> fa5dbd72
 } from '../../styles';
 import { getFontWeight } from '../../styles/font-weight-styles';
 import { getThemedTypographyColor } from '../../styles/text-icon-styles';
-import type { BreakpointCustomizable } from '../../types';
-<<<<<<< HEAD
-import type { LinkTileAlign, LinkTileAspectRatio, LinkTileSize, LinkTileWeight } from './link-tile-utils';
 import { buildResponsiveStyles, getCss, mergeDeep } from '../../utils';
-import { getMediaQueryMin, textSmallStyle } from '@porsche-design-system/utilities-v2';
-=======
-import type { LinkTileAspectRatio, LinkTileAlign, LinkTileWeight, LinkTileSize } from './link-tile-utils';
-import { buildResponsiveStyles, buildSlottedStyles, getCss, mergeDeep } from '../../utils';
 import {
   textLargeStyle,
   fontSizeTextMedium,
@@ -37,7 +23,6 @@
   gradientToBottomStyle,
   gradientToTopStyle,
 } from '@porsche-design-system/utilities-v2';
->>>>>>> fa5dbd72
 
 const aspectRatioPaddingTop: Record<LinkTileAspectRatio, string> = {
   '1:1': '100%',
