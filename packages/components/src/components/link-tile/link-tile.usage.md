--- conflicted
+++ resolved
@@ -9,17 +9,10 @@
 
 ### Do:
 
-<<<<<<< HEAD
-- Use Link Tile for prominent links with appropriate aspect ratios and short descriptions (80 characters or fewer).
-- Use [Button Tile](components/button-tile) instead if you want **on-page interactivity**.
-- Use basic Link Tile for better perception tests and compact Link Tile for improved spacing (especially on mobile).
-- Use gradient Link Tile when image contrast is insufficient and select images with natural contrast.
-=======
 - Use Link-Tile for prominent links with appropriate aspect ratios and short descriptions (80 characters or fewer).
 - Use [Button-Tile](components/button-tile) instead if you want on-page interactivity.
 - Use basic Link-Tile for better perception tests and compact Link-Tile for improved spacing (especially on mobile).
 - Use gradient Link-Tile when image contrast is insufficient and select images with natural contrast.
->>>>>>> 8100ed4b
 - Use font size for visual hierarchy and customize image type and font size for responsiveness.
 - Use engaging verbs and product names in compact Link Tile. Create assets upfront for image processing.
 
