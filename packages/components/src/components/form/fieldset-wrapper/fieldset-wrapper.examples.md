# Fieldset

The `p-fieldset-wrapper` is a grouping component for wrapping contextual associated form elements. 
Its visible part is an HTML *legend* element, which can be seen like a headline for describing the meaning of a form block.
You can see some usage examples on our [form patterns section](patterns/forms/resources).

<TableOfContents></TableOfContents>

## Basic example with label

<Playground :markup="withLabelMarkup"></Playground>

--- 

## Slotted label

<Playground :markup="slottedLabelMarkup"></Playground>

---

## Size

<Playground :markup="sizeMarkup" :config="config">
  <select v-model="size">
    <option disabled>Select a label-size</option>
    <option value="small">small</option>
    <option value="medium">medium</option>
  </select>
</Playground>

--- 

## Required

If the `p-fieldset-wrapper` is set to `required="true"`, only the label of the `p-fieldset-wraper` gets an asterisk. 
It is removed from all wrapped child components, as long as they are Porsche Design System form elements.
You should still set required on the input of the wrapped form elements to ensure accessibility, and the support of screen readers.

<Playground :markup="requiredMarkup"></Playground>

--- 

## State

<Playground :markup="stateMarkup" :config="config">
  <select v-model="state">
    <option disabled>Select a state</option>
    <option value="error">error</option>
    <option value="success">success</option>
  </select>
</Playground>

--- 

## Slotted message

<Playground :markup="slottedMessageMarkup" :config="config">
  <select v-model="slottedMessage">
    <option disabled>Select a state</option>
    <option value="error">error</option>
    <option value="success">success</option>
  </select>
</Playground>

<script lang="ts">
<<<<<<< HEAD
import Vue from 'vue';
import Component from 'vue-class-component';

@Component
export default class Code extends Vue {
  size = 'small';
  state = 'error';
  slottedMessage = 'error';

  withLabelMarkup =
=======
  import Vue from 'vue';
  import Component from 'vue-class-component';
  
  @Component
  export default class Code extends Vue {
    config = { spacing: 'block' }; 

    size = 'small';
    state = 'error';
    slottedMessage = 'error';

    withLabelMarkup =
>>>>>>> 66366bc9
`<p-fieldset-wrapper label="Some legend label">
  <p-text-field-wrapper label="Some label">
    <input type="text" name="some-name" />
  </p-text-field-wrapper>
</p-fieldset-wrapper>`;

  slottedLabelMarkup =
`<p-fieldset-wrapper>
  <span slot="label">Some legend label</span>
  <p-text-field-wrapper label="Some label">
    <input type="text" name="some-name" />
  </p-text-field-wrapper>
</p-fieldset-wrapper>`;

  get sizeMarkup() {
    return `<p-fieldset-wrapper label="Some legend label" label-size=${this.size}>
  <p-text-field-wrapper label="Some label">
    <input type="text" name="some-name" />
  </p-text-field-wrapper>
</p-fieldset-wrapper>`;
   }

  requiredMarkup =
`<p-fieldset-wrapper label="Some legend label" required="true">
  <p-text-field-wrapper label="Some label">
    <input type="text" name="some-name" required />
  </p-text-field-wrapper>
</p-fieldset-wrapper>`;

  get stateMarkup() {
    const attr = ` state=${this.state} message="${this.state === 'error' ? 'Some error message' : 'Some success message'}" `;
    return `<p-fieldset-wrapper label="Some legend label"${attr} class="state-markup">
  <p-text-field-wrapper label="Some label" state=${this.state}>
    <input type="text" name="some-name" />
  </p-text-field-wrapper>
  <p-checkbox-wrapper label="Some label" hide-label="false" state=${this.state}>
   <input type="checkbox" name="some-name" />
  </p-checkbox-wrapper>
  <p-checkbox-wrapper label="Some label" hide-label="false" state=${this.state}>
    <input type="checkbox" name="some-name" />
  </p-checkbox-wrapper>
</p-fieldset-wrapper>`;
  }

  get slottedMessageMarkup() {
    const attr = `${this.slottedMessage === 'error' ? 'Some error message' : 'Some success message'}`;
    return `<p-fieldset-wrapper label="Some legend label" state=${this.slottedMessage}>
  <p-text-field-wrapper label="Some label" state=${this.slottedMessage}>
    <input type="text" name="some-name" />
  </p-text-field-wrapper>
  <span slot="message">${attr}</span>
</p-fieldset-wrapper>`;
  }
}
</script>

<style>
  .state-markup > * {
    margin-top: .5rem;
  }
</style><|MERGE_RESOLUTION|>--- conflicted
+++ resolved
@@ -63,31 +63,17 @@
 </Playground>
 
 <script lang="ts">
-<<<<<<< HEAD
 import Vue from 'vue';
 import Component from 'vue-class-component';
 
 @Component
 export default class Code extends Vue {
+  config = { spacing: 'block' }; 
   size = 'small';
   state = 'error';
   slottedMessage = 'error';
 
   withLabelMarkup =
-=======
-  import Vue from 'vue';
-  import Component from 'vue-class-component';
-  
-  @Component
-  export default class Code extends Vue {
-    config = { spacing: 'block' }; 
-
-    size = 'small';
-    state = 'error';
-    slottedMessage = 'error';
-
-    withLabelMarkup =
->>>>>>> 66366bc9
 `<p-fieldset-wrapper label="Some legend label">
   <p-text-field-wrapper label="Some label">
     <input type="text" name="some-name" />
