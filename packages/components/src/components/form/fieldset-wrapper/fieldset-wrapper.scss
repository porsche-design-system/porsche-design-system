@import '../../../../../../packages/utilities/projects/utilities/scss';
@import '../../../styles/internal.variables';
@import '../../../styles/mixins';

:host {
  display: block !important;
}

<<<<<<< HEAD
.fieldset-wrapper {
=======
.#{$p-global-class-prefix}root {
>>>>>>> 45401d68
  $bem-block: &;
  margin: 0;
  padding: 0;
  border: none;

  &--error {
    .message {
      color: $p-color-notification-error;
    }
  }

  &--success {
    .message {
      color: $p-color-notification-success;
    }
  }
}

.label {
  @include p-headline-4;
  padding: 0;
  margin: 0 0 $p-spacing-16 0;
  color: $p-color-default;

  &--size-small {
    @include p-headline-5;
  }

  &--required {
    @include required;
  }
}

.message {
  margin-top: $p-spacing-16;
  color: $p-color-default;
}<|MERGE_RESOLUTION|>--- conflicted
+++ resolved
@@ -6,11 +6,7 @@
   display: block !important;
 }
 
-<<<<<<< HEAD
-.fieldset-wrapper {
-=======
-.#{$p-global-class-prefix}root {
->>>>>>> 45401d68
+.root {
   $bem-block: &;
   margin: 0;
   padding: 0;
