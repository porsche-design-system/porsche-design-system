@import '../../../../../../packages/utilities/projects/utilities/scss';
@import '../../../styles/internal.variables';
@import '../../../styles/mixins';

:host {
  display: block !important;
}

<<<<<<< HEAD
.fieldset-wrapper {
=======
.#{$p-global-class-prefix}root {
>>>>>>> f45a8dd5
  $bem-block: &;
  margin: 0;
  padding: 0;
  border: none;

  &--error {
    .message {
      color: $p-color-notification-error;
    }
  }

  &--success {
    .message {
      color: $p-color-notification-success;
    }
  }
}

.label {
  @include p-headline-4;
  padding: 0;
  margin: 0 0 $p-spacing-16 0;
  color: $p-color-default;

  &--size-small {
    @include p-headline-5;
  }

  &--required {
    @include required;
  }
}

.message {
  margin-top: $p-spacing-16;
  color: $p-color-default;
}<|MERGE_RESOLUTION|>--- conflicted
+++ resolved
@@ -6,11 +6,7 @@
   display: block !important;
 }
 
-<<<<<<< HEAD
-.fieldset-wrapper {
-=======
-.#{$p-global-class-prefix}root {
->>>>>>> f45a8dd5
+.root {
   $bem-block: &;
   margin: 0;
   padding: 0;
