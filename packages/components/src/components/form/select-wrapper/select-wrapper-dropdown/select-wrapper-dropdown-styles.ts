import type { DropdownDirectionInternal } from '../select-wrapper/select-wrapper-utils';
import type { FormState, Theme } from '../../../../types';
import type { JssStyle, Styles } from 'jss';
import { getCss, isThemeDark, mergeDeep } from '../../../../utils';
<<<<<<< HEAD
import {
  getInsetStyle,
  getTextHiddenJssStyle,
  getTransition,
  pxToRemWithUnit,
  getThemedColors,
  getThemedFormStateColors,
} from '../../../../styles';
=======
import { getInset, getTextHiddenJssStyle, getTransition, pxToRemWithUnit, getThemedColors } from '../../../../styles';
>>>>>>> 228a4468
import { fontFamily, fontSize, fontWeight, textSmall } from '@porsche-design-system/utilities-v2';
import { OPTION_HEIGHT } from '../select-wrapper/select-wrapper-styles';
import { getThemedFormStateColors } from '../../../../styles/form-state-color-styles';
import { INPUT_HEIGHT } from '../../../../styles/form-styles';

const { baseColor: themeLightBaseColor, backgroundSurfaceColor: themeLightBackgroundSurfaceColor } =
  getThemedColors('light');

const dropdownPositionVar = '--p-dropdown-position';

export const getButtonStyles = (isOpen: boolean, state: FormState, theme: Theme): Styles => {
  const { contrastHighColor, contrastMediumColor } = getThemedColors(theme);
  const { formStateColor } = getThemedFormStateColors(theme, state);

  return {
    '@global': {
      button: {
        position: 'absolute',
        top: 0,
        height: INPUT_HEIGHT,
        width: '100%',
        padding: 0,
        background: 'transparent',
        border: `${formStateColor ? 2 : 1}px solid currentColor`,
        outline: '1px solid transparent',
        outlineOffset: '2px',
        cursor: 'pointer',
        color: 'currentColor',
        transition: getTransition('color'),
        ...(isOpen && {
          outlineColor: formStateColor || contrastMediumColor,
        }),
        '&:focus': {
          outlineColor: formStateColor || contrastMediumColor,
        },
        '&:hover:not(:disabled) ~ ul': {
          borderColor: contrastHighColor,
        },
        '&:disabled': {
          cursor: 'not-allowed',
        },
      },
    },
  };
};

export const getFilterStyles = (isOpen: boolean, disabled: boolean, state: FormState, theme: Theme): Styles => {
  const { baseColor, backgroundColor, contrastHighColor, contrastMediumColor, disabledColor } = getThemedColors(theme);
  const { formStateColor } = getThemedFormStateColors(theme, state);

  const placeHolderStyle: JssStyle = {
    opacity: 1,
    color: disabled ? disabledColor : baseColor,
  };

  return {
    '@global': {
      input: {
        display: 'block',
        position: 'absolute',
        zIndex: 1,
        bottom: pxToRemWithUnit(2), // input is inset to not overlap with 1px or 2px border of state
        left: pxToRemWithUnit(2),
        width: `calc(100% - ${pxToRemWithUnit(INPUT_HEIGHT - 4)})`,
        height: pxToRemWithUnit(INPUT_HEIGHT - 4),
        padding: pxToRemWithUnit(10),
        outline: 'none',
        appearance: 'none',
        boxSizing: 'border-box',
        border: 'none',
        opacity: 0,
        ...textSmall,
        textIndent: 0,
        cursor: disabled ? 'not-allowed' : 'text',
        color: baseColor,
        background: backgroundColor,
        '&::placeholder': placeHolderStyle,
        '&::-webkit-input-placeholder': placeHolderStyle,
        '&::-moz-placeholder': placeHolderStyle,
        '&:focus': {
          opacity: disabled ? 0 : 1, // to display value while typing
          '&+span': {
            outlineColor: formStateColor || contrastMediumColor,
          },
        },
        '&:hover:not(:disabled) ~ ul': {
          borderColor: contrastHighColor,
        },
        '&+span': {
          // for focus outline and click event on arrow
          position: 'absolute',
          ...getInsetStyle(),
          outline: '1px solid transparent',
          outlineOffset: '2px',
          transition: getTransition('color'),
          pointerEvents: 'all',
          cursor: disabled ? 'not-allowed' : 'pointer',
          border: `${formStateColor ? 2 : 1}px solid currentColor`,
          ...(isOpen && {
            outlineColor: formStateColor || contrastMediumColor,
          }),
        },
      },
    },
  };
};

export const getListStyles = (direction: DropdownDirectionInternal, isOpen: boolean, theme: Theme): Styles => {
  const isDirectionDown = direction === 'down';
  const isDarkTheme = isThemeDark(theme);
  const {
    baseColor,
    backgroundColor,
    contrastHighColor,
    contrastMediumColor,
    contrastLowColor,
    hoverColor,
    activeColor,
    disabledColor,
  } = getThemedColors(theme);

  const highlightedSelectedColor = isDarkTheme ? themeLightBaseColor : themeLightBackgroundSurfaceColor; // TODO: strange that surfaceColor isn't used for dark theme

  const baseDirectionPseudoStyle: JssStyle = {
    content: '""',
    display: 'block',
    position: 'sticky',
    width: '100%',
    height: '1px',
    background: contrastLowColor,
  };

  return {
    '@global': {
      ul: {
        display: 'block',
        position: `var(${dropdownPositionVar})`, // for vrt tests
        padding: 0,
        margin: 0,
        marginTop: pxToRemWithUnit(-1),
        color: baseColor,
        background: backgroundColor,
        fontFamily,
        ...fontSize.small,
        zIndex: 10,
        left: 0,
        right: 0,
        maxHeight: pxToRemWithUnit(308),
        overflowY: 'auto',
        WebkitOverflowScrolling: 'touch',
        scrollBehavior: 'smooth',
        border: `1px solid ${contrastMediumColor}`,
        scrollbarWidth: 'thin', // firefox
        scrollbarColor: 'auto', // firefox
        transition: getTransition('border-color'),
        transform: 'translate3d(0,0,0)', // fix iOS bug if less than 5 items are displayed
        outline: 'none',
        '&:hover': {
          borderColor: contrastHighColor,
        },
        ...(isDirectionDown
          ? {
              top: 'calc(100%-1px)',
              borderTop: 'none',
              boxShadow: '0 2px 4px 0 rgba(0,0,0,.05), 0 12px 25px 0 rgba(0,0,0,.1)',
              '&::before': {
                ...baseDirectionPseudoStyle,
                top: 0,
              },
            }
          : {
              bottom: pxToRemWithUnit(INPUT_HEIGHT - 1),
              borderBottom: 'none',
              boxShadow: '0 -2px 4px 0 rgba(0,0,0,.05), 0 -12px 25px 0 rgba(0,0,0,.075)',
              '&::after': {
                ...baseDirectionPseudoStyle,
                bottom: 0,
              },
            }),
        ...(!isOpen && {
          top: 'calc(100%-3px)',
          opacity: 0,
          overflow: 'hidden',
          height: 1,
          pointerEvents: 'none',
        }),
      },
    },
    option: {
      display: 'flex',
      padding: `${pxToRemWithUnit(4)} ${pxToRemWithUnit(11)}`,
      minHeight: pxToRemWithUnit(OPTION_HEIGHT),
      cursor: 'pointer',
      textAlign: 'left',
      wordBreak: 'break-word',
      boxSizing: 'border-box',
      transition: getTransition('color') + ',' + getTransition('background-color'),
      '&[role="status"]': {
        cursor: 'not-allowed',
      },
      '&__sr': getTextHiddenJssStyle(true),
      '&:not([aria-disabled]):not([role="status"]):hover': {
        color: hoverColor,
        background: highlightedSelectedColor,
      },
      '&--highlighted, &--selected': {
        color: activeColor,
        background: highlightedSelectedColor,
      },
      '&--selected': {
        cursor: 'default',
        pointerEvents: 'none',
      },
      '&--disabled': {
        cursor: 'not-allowed',
        color: disabledColor,
      },
      '&--hidden': {
        display: 'none',
      },
    },
    icon: {
      marginLeft: pxToRemWithUnit(4),
    },
    optgroup: {
      display: 'block',
      padding: `${pxToRemWithUnit(8)} ${pxToRemWithUnit(12)}`,
      marginTop: pxToRemWithUnit(8),
      fontWeight: fontWeight.bold,
      '&~$option': {
        paddingLeft: pxToRemWithUnit(24),
      },
    },
    'sr-text': {
      display: 'none',
    },
  };
};

export const getComponentCss = (
  direction: DropdownDirectionInternal,
  isOpen: boolean,
  disabled: boolean,
  state: FormState,
  filter: boolean,
  theme: Theme
): string => {
  const { baseColor, contrastHighColor, contrastMediumColor, disabledColor } = getThemedColors(theme);
  const { formStateColor, formStateHoverColor } = getThemedFormStateColors(theme, state);

  return getCss({
    ':host': {
      [dropdownPositionVar]: 'absolute', // TODO: make conditional only for tests
      display: 'block',
      position: `var(${dropdownPositionVar})`, // for vrt tests
      marginTop: pxToRemWithUnit(-INPUT_HEIGHT),
      paddingTop: pxToRemWithUnit(INPUT_HEIGHT),
      left: 0,
      right: 0,
      color: disabled ? disabledColor : formStateColor || contrastMediumColor,
      ...(!disabled && {
        '&(:hover)': {
          color: formStateHoverColor || (isThemeDark(theme) ? contrastHighColor : baseColor),
        },
      }),
    },
    ...mergeDeep(
      // merge because of global styles
      filter ? getFilterStyles(isOpen, disabled, state, theme) : getButtonStyles(isOpen, state, theme),
      getListStyles(direction, isOpen, theme)
    ),
  });
};<|MERGE_RESOLUTION|>--- conflicted
+++ resolved
@@ -2,18 +2,7 @@
 import type { FormState, Theme } from '../../../../types';
 import type { JssStyle, Styles } from 'jss';
 import { getCss, isThemeDark, mergeDeep } from '../../../../utils';
-<<<<<<< HEAD
-import {
-  getInsetStyle,
-  getTextHiddenJssStyle,
-  getTransition,
-  pxToRemWithUnit,
-  getThemedColors,
-  getThemedFormStateColors,
-} from '../../../../styles';
-=======
 import { getInset, getTextHiddenJssStyle, getTransition, pxToRemWithUnit, getThemedColors } from '../../../../styles';
->>>>>>> 228a4468
 import { fontFamily, fontSize, fontWeight, textSmall } from '@porsche-design-system/utilities-v2';
 import { OPTION_HEIGHT } from '../select-wrapper/select-wrapper-styles';
 import { getThemedFormStateColors } from '../../../../styles/form-state-color-styles';
@@ -64,7 +53,7 @@
   const { baseColor, backgroundColor, contrastHighColor, contrastMediumColor, disabledColor } = getThemedColors(theme);
   const { formStateColor } = getThemedFormStateColors(theme, state);
 
-  const placeHolderStyle: JssStyle = {
+  const placeHolderStyles: JssStyle = {
     opacity: 1,
     color: disabled ? disabledColor : baseColor,
   };
@@ -90,9 +79,9 @@
         cursor: disabled ? 'not-allowed' : 'text',
         color: baseColor,
         background: backgroundColor,
-        '&::placeholder': placeHolderStyle,
-        '&::-webkit-input-placeholder': placeHolderStyle,
-        '&::-moz-placeholder': placeHolderStyle,
+        '&::placeholder': placeHolderStyles,
+        '&::-webkit-input-placeholder': placeHolderStyles,
+        '&::-moz-placeholder': placeHolderStyles,
         '&:focus': {
           opacity: disabled ? 0 : 1, // to display value while typing
           '&+span': {
@@ -105,7 +94,7 @@
         '&+span': {
           // for focus outline and click event on arrow
           position: 'absolute',
-          ...getInsetStyle(),
+          ...getInset(),
           outline: '1px solid transparent',
           outlineOffset: '2px',
           transition: getTransition('color'),
