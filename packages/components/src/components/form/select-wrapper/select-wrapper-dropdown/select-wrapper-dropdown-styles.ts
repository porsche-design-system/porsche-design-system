--- conflicted
+++ resolved
@@ -2,7 +2,6 @@
 import type { FormState, Theme } from '../../../../types';
 import type { JssStyle, Styles } from 'jss';
 import { getCss, isThemeDark, mergeDeep } from '../../../../utils';
-<<<<<<< HEAD
 import {
   getInsetJssStyle,
   getTextHiddenJssStyle,
@@ -10,11 +9,7 @@
   pxToRemWithUnit,
   getThemedColors,
 } from '../../../../styles';
-import { fontFamily, fontSize, fontWeight, textSmall } from '@porsche-design-system/utilities-v2';
-=======
-import { getInset, getTextHiddenJssStyle, getTransition, pxToRemWithUnit, getThemedColors } from '../../../../styles';
 import { fontWeight, textSmall } from '@porsche-design-system/utilities-v2';
->>>>>>> bcbebed9
 import { OPTION_HEIGHT } from '../select-wrapper/select-wrapper-styles';
 import { getThemedFormStateColors } from '../../../../styles/form-state-color-styles';
 import { INPUT_HEIGHT } from '../../../../styles/form-styles';
