--- conflicted
+++ resolved
@@ -511,7 +511,6 @@
 
   private createFakeOptionList(): JSX.Element[][] | string {
     const PrefixedTagNames = getPrefixedTagNames(this.host, ['p-icon']);
-<<<<<<< HEAD
     if(!this.filterHasResult) {
       return (<div class={prefix('select-wrapper__fake-option')}><span>---</span></div>);
     } else {
@@ -533,9 +532,9 @@
             [prefix('select-wrapper__fake-option--hidden')]: this.optionMaps[key].hidden,
           }}
           onClick={(e) => (!this.optionMaps[key].disabled && !this.optionMaps[key].selected ? this.setOptionSelected(key) : this.handleFocus(e))}
-          aria-selected={this.optionMaps[key].highlighted && 'true'}
-          aria-disabled={this.optionMaps[key].disabled && 'true'}
-          aria-hidden={this.optionMaps[key].hidden && 'true'}
+          aria-selected={this.optionMaps[key].highlighted ? 'true' : null}
+          aria-disabled={this.optionMaps[key].disabled ? 'true' : null}
+          aria-hidden={this.optionMaps[key].hidden ? 'true' : null}
         >
           <span>{option.text}</span>
           {this.optionMaps[key].selected && (
@@ -549,40 +548,6 @@
         </div>
       ]);
     }
-=======
-
-    return Array.from(this.options).map((option: HTMLOptionElement, key: number) => [
-      option.parentElement.tagName === 'OPTGROUP' && option.previousElementSibling === null && (
-        <span class={prefix('select-wrapper__fake-optgroup-label')} role="presentation">
-          {option.closest('optgroup').label}
-        </span>
-      ),
-      <div
-        id={`option-${key}`}
-        role="option"
-        color="inherit"
-        class={{
-          [prefix('select-wrapper__fake-option')]: true,
-          [prefix('select-wrapper__fake-option--selected')]: this.optionSelected === key,
-          [prefix('select-wrapper__fake-option--highlighted')]: this.optionHighlighted === key,
-          [prefix('select-wrapper__fake-option--disabled')]: this.optionDisabled.includes(key)
-        }}
-        onClick={() => (!this.optionDisabled.includes(key) ? this.setOptionSelected(key) : this.select.focus())}
-        aria-selected={this.optionSelected === key ? 'true' : null}
-        aria-disabled={this.optionDisabled.includes(key) ? 'true' : null}
-      >
-        <span>{option.text}</span>
-        {key === this.optionSelected && (
-          <PrefixedTagNames.pIcon
-            class={prefix('select-wrapper__fake-option-icon')}
-            aria-hidden="true"
-            name="check"
-            color="inherit"
-          />
-        )}
-      </div>
-    ]);
->>>>>>> 86082792
   }
 
   private cycleFakeOptionList(direction: string): void {
