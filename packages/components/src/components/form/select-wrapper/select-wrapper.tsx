import { JSX, Host, Component, Prop, h, Element, State, Listen } from '@stencil/core';
import {
  BreakpointCustomizable,
  getPrefixedTagNames,
  insertSlottedStyles,
  isTouchDevice,
  mapBreakpointPropToPrefixedClasses,
  prefix,
  transitionListener
} from '../../../utils';
import { FormState, Theme } from '../../../types';

type OptionMap = {
  readonly key: number;
  readonly value: string;
  readonly disabled: boolean;
  readonly hidden: boolean;
  readonly initiallyHidden: boolean;
  readonly selected: boolean;
  readonly highlighted: boolean;
};

@Component({
  tag: 'p-select-wrapper',
  styleUrl: 'select-wrapper.scss',
  shadow: true
})
export class SelectWrapper {
  @Element() public host!: HTMLElement;

  /** The label text. */
  @Prop() public label?: string = '';

  /** The description text. */
  @Prop() public description?: string = '';

  /** The validation state. */
  @Prop() public state?: FormState = 'none';

  /** The message styled depending on validation state. */
  @Prop() public message?: string = '';

  /** Show or hide label. For better accessibility it is recommended to show the label. */
  @Prop() public hideLabel?: BreakpointCustomizable<boolean> = false;

  /** Filters select options by typing a character */
  @Prop() public filter?: boolean = false;

  /** Adapts the select color depending on the theme. */
  @Prop() public theme?: Theme = 'light';

  /** Changes the direction to which the dropdown list appears. */
  @Prop() public dropdownDirection?: 'down' | 'up' | 'auto' = 'auto';

  /** Forces either rendering of native browser select dropdown or custom styled dropdown */
  @Prop() public dropdown?: 'native' | 'custom' = undefined;

  @State() private disabled: boolean;
  @State() private fakeOptionListHidden = true;
  @State() private optionMaps: readonly OptionMap[] = [];
  @State() private filterHasResults = true;

  private select: HTMLSelectElement;
  private options: NodeListOf<HTMLOptionElement>;
  private fakeOptionListNode: HTMLDivElement;
  private fakeOptionHighlightedNode: HTMLDivElement;
  private selectObserver: MutationObserver;
  private filterInput: HTMLInputElement;
  private fakeFilter: HTMLSpanElement;
  private searchString: string;
  private dropdownDirectionInternal: 'down' | 'up' = 'down';
  private renderCustomDropDown: boolean;

  // this stops click events when filter input is clicked
  @Listen('click', { capture: false })
  public handleOnClick(e: MouseEvent): void {
    if (this.filter) {
      e.stopPropagation();
    }
  }

  public connectedCallback(): void {
    this.initSelect();
    this.shouldRenderCustomDropDown();
    this.setAriaAttributes();
    this.setState();
    this.bindStateListener();
    this.addSlottedStyles();

    if (this.renderCustomDropDown) {
      this.observeSelect();
      this.setOptionList();
      if (!this.filter) {
        this.select.addEventListener('mousedown', this.handleMouseEvents);
      }
      this.select.addEventListener('keydown', this.handleKeyboardEvents);
      if (typeof document !== 'undefined') {
        document.addEventListener('mousedown', this.handleClickOutside, true);
      }
    }
  }

  public componentDidLoad(): void {
    if (this.filter) {
      this.fakeFilter.addEventListener('click', this.handleFilterInputClick);
      this.filterInput.addEventListener('mousedown', this.handleFilterInputClick);
      this.filterInput.addEventListener('keydown', this.handleKeyboardEvents);
      this.filterInput.addEventListener('input', this.handleFilterSearch);
    }
  }

  public componentWillUpdate(): void {
    this.shouldRenderCustomDropDown();
  }

  public componentDidUpdate(): void {
    this.setAriaAttributes();
  }

  public disconnectedCallback(): void {
    if (this.renderCustomDropDown) {
      this.selectObserver.disconnect();
      this.select.removeEventListener('mousedown', this.handleMouseEvents);
      this.select.removeEventListener('keydown', this.handleKeyboardEvents);
      if (typeof document !== 'undefined') {
        document.removeEventListener('mousedown', this.handleClickOutside, true);
      }
    }
  }

  public render(): JSX.Element {
    const selectClasses = {
      [prefix('select-wrapper')]: true,
      [prefix(`select-wrapper--theme-${this.theme}`)]: true
    };
    const labelClasses = {
      [prefix('select-wrapper__label')]: true,
      [prefix('select-wrapper__label--disabled')]: this.disabled,
      ...mapBreakpointPropToPrefixedClasses('select-wrapper__label-', this.hideLabel, ['hidden', 'visible'])
    };
    const descriptionClasses = {
      [prefix('select-wrapper__description')]: true,
      [prefix('select-wrapper__description--disabled')]: this.disabled,
      ...mapBreakpointPropToPrefixedClasses('select-wrapper__description-', this.hideLabel, ['hidden', 'visible'])
    };
    const fakeSelectClasses = {
      [prefix('select-wrapper__fake-select')]: true,
      [prefix('select-wrapper__fake-select--disabled')]: this.disabled,
      [prefix(`select-wrapper__fake-select--${this.state}`)]: this.state !== 'none'
    };
    const fakeOptionListClasses = {
      [prefix('select-wrapper__fake-option-list')]: true,
      [prefix('select-wrapper__fake-option-list--hidden')]: this.fakeOptionListHidden,
      [prefix(
        `select-wrapper__fake-option-list--direction-${
          this.dropdownDirection === 'auto' ? this.dropdownDirectionInternal : this.dropdownDirection
        }`
      )]: true
    };
    const iconClasses = {
      [prefix('select-wrapper__icon')]: true,
      [prefix('select-wrapper__icon--disabled')]: this.disabled,
      [prefix('select-wrapper__icon--opened')]: !this.fakeOptionListHidden
    };
    const messageClasses = {
      [prefix('select-wrapper__message')]: true,
      [prefix(`select-wrapper--theme-${this.theme}`)]: true,
      [prefix(`select-wrapper__message--${this.state}`)]: this.state !== 'none'
    };
    const filterInputClasses = {
      [prefix('select-wrapper__filter-input')]: true,
      [prefix(`select-wrapper__filter-input--theme-${this.theme}`)]: true,
      [prefix('select-wrapper__filter-input--disabled')]: this.disabled,
      [prefix(`select-wrapper__filter-input--${this.state}`)]: this.state !== 'none'
    };
    const PrefixedTagNames = getPrefixedTagNames(this.host, ['p-icon', 'p-text']);

    return (
      <Host>
        <div class={selectClasses}>
          <label>
            {this.isLabelVisible && (
              <PrefixedTagNames.pText class={labelClasses} tag="span" color="inherit" onClick={this.labelClick}>
                {this.label || <slot name="label" />}
                {this.isRequired && <span class={prefix('select-wrapper__required')}></span>}
              </PrefixedTagNames.pText>
            )}
            {this.isDescriptionVisible && (
              <PrefixedTagNames.pText
                class={descriptionClasses}
                tag="span"
                color="inherit"
                size="x-small"
                onClick={this.labelClick}
              >
                {this.description || <slot name="description" />}
              </PrefixedTagNames.pText>
            )}
            <span class={fakeSelectClasses}>
              <PrefixedTagNames.pIcon class={iconClasses} name="arrow-head-down" color="inherit" />
              <slot />
            </span>
          </label>
<<<<<<< HEAD
          {this.filter && [
            <input
              type="text"
              class={filterInputClasses}
              role="combobox"
              aria-autocomplete="both"
              aria-controls="p-listbox"
              disabled={this.disabled}
              aria-expanded={this.fakeOptionListHidden ? 'false' : 'true'}
              aria-activedescendant={`option-${this.getHighlightedIndex(this.optionMaps)}`}
              ref={(el) => (this.filterInput = el)}
            />,
            <span ref={(el) => (this.fakeFilter = el)} />]
          }
          {this.renderCustomDropDown && (
=======
          {this.filter &&
            !this.isTouchWithoutFilter && [
              <input
                type="text"
                class={filterInputClasses}
                role="combobox"
                aria-autocomplete="both"
                aria-controls="p-listbox"
                disabled={this.disabled}
                aria-expanded={this.fakeOptionListHidden ? 'false' : 'true'}
                aria-activedescendant={`option-${this.getHighlightedIndex(this.optionMaps)}`}
                placeholder={this.options[this.select.selectedIndex].text}
                ref={(el) => (this.filterInput = el)}
              />,
              <span ref={(el) => (this.fakeFilter = el)} />
            ]}
          {!this.isTouchWithoutFilter && (
>>>>>>> 10e81b2f
            <div
              class={fakeOptionListClasses}
              role="listbox"
              id="p-listbox"
              aria-activedescendant={!this.filter && `option-${this.getHighlightedIndex(this.optionMaps)}`}
              tabIndex={-1}
              aria-expanded={!this.filter && (this.fakeOptionListHidden ? 'false' : 'true')}
              aria-labelledby={this.label}
              ref={(el) => (this.fakeOptionListNode = el)}
            >
              {this.createFakeOptionList()}
            </div>
          )}
        </div>
        {this.isMessageVisible && (
          <PrefixedTagNames.pText class={messageClasses} color="inherit" role={this.state === 'error' ? 'alert' : null}>
            {this.message || <slot name="message" />}
          </PrefixedTagNames.pText>
        )}
      </Host>
    );
  }

  private get isLabelVisible(): boolean {
    return !!this.label || !!this.host.querySelector('[slot="label"]');
  }

  private get isDescriptionVisible(): boolean {
    return !!this.description || !!this.host.querySelector('[slot="description"]');
  }

  private get isMessageDefined(): boolean {
    return !!this.message || !!this.host.querySelector('[slot="message"]');
  }

  private get isMessageVisible(): boolean {
    return ['success', 'error'].includes(this.state) && this.isMessageDefined;
  }

  private get isRequired(): boolean {
    return this.select.getAttribute('required') !== null;
  }

  /*
   * <START NATIVE SELECT>
   */
  private initSelect(): void {
    this.select = this.host.querySelector('select');
    if (this.filter) {
      this.select.setAttribute('tabindex', '-1');
    }
  }

  /*
   * This is a workaround to improve accessibility because the select and the label/description/message text are placed in different DOM.
   * Referencing ID's from outside the component is impossible because the web component’s DOM is separate.
   * We have to wait for full support of the Accessibility Object Model (AOM) to provide the relationship between shadow DOM and slots.
   */
  private setAriaAttributes(): void {
    if (this.label) {
      const messageOrDescription = this.message || this.description;
      this.select.setAttribute('aria-label', `${this.label}${messageOrDescription ? `. ${messageOrDescription}` : ''}`);
    }

    if (this.state === 'error') {
      this.select.setAttribute('aria-invalid', 'true');
    } else {
      this.select.removeAttribute('aria-invalid');
    }

    if (this.filter) {
      this.select.setAttribute('aria-hidden', 'true');
    }
  }

  private setState = (): void => {
    this.disabled = this.select.disabled;
  };

  private labelClick = (): void => {
    if (!this.filter) {
      this.select.focus();
    } else {
      this.filterInput.focus();
    }
  };

  private bindStateListener(): void {
    transitionListener(this.select, 'border-top-color', this.setState);
  }

  /*
   * <START CUSTOM SELECT DROPDOWN>
   */
  private observeSelect(): void {
    this.selectObserver = new MutationObserver((mutations) => {
      mutations.filter(({ type }) => type === 'childList' || type === 'attributes').forEach(this.setOptionList);
    });
    this.selectObserver.observe(this.select, {
      childList: true,
      subtree: true,
      attributeFilter: ['disabled', 'selected', 'hidden']
    });
  }

  private shouldRenderCustomDropDown(): void {
    if(this.filter) {
      this.renderCustomDropDown = true;
    } else if(!isTouchDevice() && !this.dropdown) {
      this.renderCustomDropDown = true;
    } else if(isTouchDevice() && this.dropdown === 'custom') {
      this.renderCustomDropDown = true;
    } else if(isTouchDevice()) {
      this.renderCustomDropDown = false;
    } else {
      this.renderCustomDropDown = this.dropdown !== 'native';
    }
  }

  private handleClickOutside = (e: MouseEvent): void => {
    if (!this.host.contains(e.target as HTMLElement)) {
      this.fakeOptionListHidden = true;
      if (this.filter) {
        this.filterInput.value = '';
      }
    }
  };

  private handleMouseEvents = (e: MouseEvent): void => {
    e.preventDefault();
    e.stopPropagation();
    this.select.focus();
    this.handleVisibilityOfFakeOptionList('toggle');
  };

  private handleFocus(e: MouseEvent): void {
    if (!this.filter) {
      this.select.focus();
    } else {
      e.preventDefault();
      this.filterInput.focus();
    }
  }

  private handleDropdownDirection(): void {
    if (this.dropdownDirection === 'auto') {
      const { children } = this.fakeOptionListNode;
      const { top: spaceTop } = this.select.getBoundingClientRect();
      const listNodeChildrenHeight = children[0].clientHeight;
      const numberOfChildNodes = children.length;

      // Max number of children visible is set to 5
      const listNodeHeight = numberOfChildNodes >= 5 ? listNodeChildrenHeight * 5 : listNodeChildrenHeight * numberOfChildNodes;
      const spaceBottom = window.innerHeight - spaceTop - this.select.clientHeight;
      if (spaceBottom <= listNodeHeight && spaceTop >= listNodeHeight) {
        this.dropdownDirectionInternal = 'up';
      } else {
        this.dropdownDirectionInternal = 'down';
      }
    }
  }

  private handleVisibilityOfFakeOptionList(type: 'show' | 'hide' | 'toggle'): void {
    if (this.fakeOptionListHidden) {
      if (type === 'show' || type === 'toggle') {
        this.fakeOptionListHidden = false;
        this.handleDropdownDirection();
        this.handleScroll();
      }
    } else {
      if (type === 'hide' || type === 'toggle') {
        this.fakeOptionListHidden = true;
      }
    }
  }

  private handleKeyboardEvents = (e: KeyboardEvent): void => {
    switch (e.key) {
      case 'ArrowUp':
      case 'Up':
        e.preventDefault();
        this.handleVisibilityOfFakeOptionList('show');
        this.cycleFakeOptionList('up');
        break;
      case 'ArrowDown':
      case 'Down':
        e.preventDefault();
        this.handleVisibilityOfFakeOptionList('show');
        this.cycleFakeOptionList('down');
        break;
      case 'ArrowLeft':
      case 'Left':
        e.preventDefault();
        this.cycleFakeOptionList('left');
        break;
      case 'ArrowRight':
      case 'Right':
        e.preventDefault();
        this.cycleFakeOptionList('right');
        break;
      case ' ':
      case 'Spacebar':
        if (this.filter) {
          if (this.fakeOptionListHidden) {
            e.preventDefault();
            this.resetFilterInput();
            this.handleVisibilityOfFakeOptionList('show');
          }
        } else {
          e.preventDefault();
          this.handleVisibilityOfFakeOptionList('toggle');
          if (this.fakeOptionListHidden) {
            this.setOptionSelected(this.getHighlightedIndex(this.optionMaps));
          }
        }
        break;
      case 'Enter':
        e.preventDefault();
        this.handleVisibilityOfFakeOptionList('hide');
        if (!this.filter) {
          this.setOptionSelected(this.getHighlightedIndex(this.optionMaps));
        } else {
          const itemValue =
            !!this.searchString &&
            this.optionMaps.filter((item) => item.value.toLowerCase() === this.searchString.toLowerCase());
          if (itemValue.length === 1) {
            this.setOptionSelected(itemValue[0].key);
          } else {
            this.setOptionSelected(this.getHighlightedIndex(this.optionMaps));
          }
        }
        break;
      case 'Escape':
      case 'Esc':
        if (this.filter) {
          this.filterInput.value = '';
        }
        this.setOptionSelected(this.select.selectedIndex);
        break;
      case 'PageUp':
        e.preventDefault();
        if (!this.fakeOptionListHidden) {
          this.optionMaps = this.optionMaps.map((item, index) => ({
            ...item,
            highlighted: index === 0
          }));
          this.handleScroll();
        }
        break;
      case 'PageDown':
        e.preventDefault();
        if (!this.fakeOptionListHidden) {
          const lastIndex = this.options.length - 1;
          this.optionMaps = this.optionMaps.map((item, index) => ({
            ...item,
            highlighted: index === lastIndex
          }));
          this.handleScroll();
        }
        break;
      case 'Tab':
        if (!this.fakeOptionListHidden) {
          this.handleVisibilityOfFakeOptionList('hide');
        }
        break;
      default:
        this.handleNativeSearchOptions();
    }
  };

  private setOptionList = (): void => {
    this.options = this.select.querySelectorAll('option');
    this.optionMaps = Array.from(this.options).map((item, index) => {
      const initiallyHidden = item.hasAttribute('hidden');
      const disabled = item.hasAttribute('disabled');
      const selected = item.selected && !item.disabled;
      const highlighted = selected;
      const option: OptionMap = { key: index, value: item.text, disabled, hidden: false, initiallyHidden, selected, highlighted };
      return option;
    });
  };

  private setOptionSelected = (newIndex: number): void => {
    const oldSelectedValue = this.select.options[this.select.selectedIndex].text;
    this.select.selectedIndex = newIndex;
    const newSelectedValue = this.select.options[this.select.selectedIndex].text;
    this.handleVisibilityOfFakeOptionList('hide');

    if (this.filter) {
      this.filterInput.value = '';
      this.searchString = '';
      this.filterHasResults = true;
      if (document.activeElement !== this.filterInput) {
        this.filterInput.focus();
      }
    } else {
      if (document.activeElement !== this.select) {
        this.select.focus();
      }
    }

    const { selectedIndex } = this.select;
    this.optionMaps = this.optionMaps.map((item, index) => ({
      ...item,
      selected: index === selectedIndex,
      highlighted: index === selectedIndex,
      hidden: false
    }));

    if (oldSelectedValue !== newSelectedValue) {
      this.select.dispatchEvent(new Event('change', { bubbles: true }));
    }
  };

  private createFakeOptionList(): JSX.Element[][] {
    const PrefixedTagNames = getPrefixedTagNames(this.host, ['p-icon']);
    return !this.filterHasResults ? (
      <div class={prefix('select-wrapper__fake-option')}>
        <span>---</span>
      </div>
    ) : (
      // TODO: OptionMaps should contain information about optgroup. This way we would not request dom nodes while rendering.
      Array.from(this.options).map((item, index) => {
        const { disabled, hidden, initiallyHidden, selected, highlighted } = this.optionMaps[index];
        return [
          item.parentElement.tagName === 'OPTGROUP' && item.previousElementSibling === null && (
            <span class={prefix('select-wrapper__fake-optgroup-label')} role="presentation">
              {item.closest('optgroup').label}
            </span>
          ),
          <div
            id={`option-${index}`}
            role="option"
            class={{
              [prefix('select-wrapper__fake-option')]: true,
              [prefix('select-wrapper__fake-option--selected')]: selected,
              [prefix('select-wrapper__fake-option--highlighted')]: highlighted,
              [prefix('select-wrapper__fake-option--disabled')]: disabled,
              [prefix('select-wrapper__fake-option--hidden')]: hidden || initiallyHidden
            }}
            onClick={(e) => (!disabled && !selected ? this.setOptionSelected(index) : this.handleFocus(e))}
            aria-selected={highlighted ? 'true' : null}
            aria-disabled={disabled ? 'true' : null}
            aria-hidden={hidden || initiallyHidden ? 'true' : null}
          >
            {item.text && (
              <span>{item.text}</span>
            )}
            {selected && (
              <PrefixedTagNames.pIcon
                class={prefix('select-wrapper__fake-option-icon')}
                aria-hidden="true"
                name="check"
                color="inherit"
              />
            )}
          </div>
        ];
      })
    );
  }

  private cycleFakeOptionList(direction: string): void {
    const validItems = this.optionMaps.filter((item) => !item.hidden && !item.initiallyHidden && !item.disabled);
    const validMax = validItems.length - 1;
    if (validMax < 0) {
      return;
    }
    let i = this.getHighlightedIndex(validItems);
    if (direction === 'down' || direction === 'right') {
      i = i < validMax ? i + 1 : 0;
    } else if (direction === 'up' || direction === 'left') {
      i = i > 0 ? i - 1 : validMax;
    }
    this.optionMaps = this.optionMaps.map((item, index) => ({
      ...item,
      highlighted: index === validItems[i].key
    }));

    if (direction === 'left' || direction === 'right') {
      this.setOptionSelected(this.getHighlightedIndex(this.optionMaps));
    }

    this.handleScroll();
  }

  private handleScroll(): void {
    const fakeOptionListNodeHeight = 200;
    if (this.fakeOptionListNode.scrollHeight > fakeOptionListNodeHeight) {
      this.fakeOptionHighlightedNode = this.fakeOptionListNode.querySelectorAll('div')[
        this.getHighlightedIndex(this.optionMaps)
      ];

      const { scrollTop } = this.fakeOptionListNode;
      const { offsetTop, offsetHeight } = this.fakeOptionHighlightedNode;
      const scrollBottom = fakeOptionListNodeHeight + scrollTop;
      const elementBottom = offsetTop + offsetHeight;
      if (elementBottom > scrollBottom) {
        this.fakeOptionListNode.scrollTop = elementBottom - fakeOptionListNodeHeight;
      } else if (offsetTop < scrollTop) {
        this.fakeOptionListNode.scrollTop = offsetTop;
      }
    }
  }

  private handleNativeSearchOptions(): void {
    // timeout is needed if fast keyboard events are triggered and dom needs time to update state
    setTimeout(() => {
      const { selectedIndex } = this.select;
      this.optionMaps = this.optionMaps.map((item, index) => ({
        ...item,
        highlighted: index === selectedIndex,
        selected: index === selectedIndex
      }));

      this.handleScroll();
    }, 100);
  }

  private getHighlightedIndex = (arr: readonly OptionMap[]): number => arr.findIndex((item) => item.highlighted);

  /*
   * <START CUSTOM FILTER>
   */
  private handleFilterInputClick = (): void => {
    if (!this.disabled) {
      this.filterInput.focus();
      this.resetFilterInput();
      this.handleVisibilityOfFakeOptionList('toggle');
    }
  };

  private resetFilterInput = (): void => {
    this.filterInput.value = '';
    this.searchString = '';
    this.filterHasResults = true;
    this.optionMaps = this.optionMaps.map((item) => ({
      ...item,
      hidden: false
    }));
  };

  private handleFilterSearch = (ev: InputEvent): void => {
    this.searchString = (ev.target as HTMLInputElement).value;
    this.optionMaps = this.optionMaps.map((item) => ({
      ...item,
      hidden: !item.initiallyHidden && !item.value.toLowerCase().startsWith(this.searchString.toLowerCase().trim())
    }));

    const hiddenItems = this.optionMaps.filter((item) => item.hidden || item.initiallyHidden);
    this.filterHasResults = hiddenItems.length !== this.optionMaps.length;
    this.handleVisibilityOfFakeOptionList('show');
  };

  private addSlottedStyles(): void {
    const tagName = this.host.tagName.toLowerCase();
    const style = `${tagName} a {
      outline: none transparent;
      color: inherit;
      text-decoration: underline;
      -webkit-transition: outline-color .24s ease, color .24s ease;
      transition: outline-color .24s ease, color .24s ease;
    }
    ${tagName} a:hover {
      color: #d5001c;
    }
    ${tagName} a:focus {
      outline: 1px solid currentColor;
      outline-offset: 1px;
    }`;

    insertSlottedStyles(this.host, style);
  }
}<|MERGE_RESOLUTION|>--- conflicted
+++ resolved
@@ -201,7 +201,6 @@
               <slot />
             </span>
           </label>
-<<<<<<< HEAD
           {this.filter && [
             <input
               type="text"
@@ -212,30 +211,12 @@
               disabled={this.disabled}
               aria-expanded={this.fakeOptionListHidden ? 'false' : 'true'}
               aria-activedescendant={`option-${this.getHighlightedIndex(this.optionMaps)}`}
+              placeholder={this.options[this.select.selectedIndex].text}
               ref={(el) => (this.filterInput = el)}
             />,
             <span ref={(el) => (this.fakeFilter = el)} />]
           }
           {this.renderCustomDropDown && (
-=======
-          {this.filter &&
-            !this.isTouchWithoutFilter && [
-              <input
-                type="text"
-                class={filterInputClasses}
-                role="combobox"
-                aria-autocomplete="both"
-                aria-controls="p-listbox"
-                disabled={this.disabled}
-                aria-expanded={this.fakeOptionListHidden ? 'false' : 'true'}
-                aria-activedescendant={`option-${this.getHighlightedIndex(this.optionMaps)}`}
-                placeholder={this.options[this.select.selectedIndex].text}
-                ref={(el) => (this.filterInput = el)}
-              />,
-              <span ref={(el) => (this.fakeFilter = el)} />
-            ]}
-          {!this.isTouchWithoutFilter && (
->>>>>>> 10e81b2f
             <div
               class={fakeOptionListClasses}
               role="listbox"
