import { JSX, Host, Component, Prop, h, Element, State, Listen } from '@stencil/core';
import {
  BreakpointCustomizable,
  getPrefixedTagNames,
  insertSlottedStyles,
  isTouchDevice,
  mapBreakpointPropToPrefixedClasses,
  prefix,
  transitionListener
} from '../../../utils';
import { FormState, Theme } from '../../../types';

interface optionMap {
  readonly key: number;
  readonly value: string;
  readonly disabled: boolean;
  readonly hidden: boolean;
  readonly selected: boolean;
  readonly highlighted: boolean;
}

@Component({
  tag: 'p-select-wrapper',
  styleUrl: 'select-wrapper.scss',
  shadow: true
})
export class SelectWrapper {
  @Element() public host!: HTMLElement;

  /** The label text. */
  @Prop() public label?: string = '';

  /** The description text. */
  @Prop() public description?: string = '';

  /** The validation state. */
  @Prop() public state?: FormState = 'none';

  /** The message styled depending on validation state. */
  @Prop() public message?: string = '';

  /** Show or hide label. For better accessibility it is recommended to show the label. */
  @Prop() public hideLabel?: BreakpointCustomizable<boolean> = false;

  /** Filter results by typing a charcter */
  @Prop() public filter?: boolean = false;

  /** Adapts the button color depending on the theme. */
  @Prop({ reflect: true }) public theme?: Theme = 'light';

  /** Changes the direction to which the dropdown list appears. */
  @Prop() public dropdownDirection?: 'down' | 'up' | 'auto' = 'down';

  @State() private disabled: boolean;
  @State() private fakeOptionListHidden = true;
  @State() private optionMaps: readonly optionMap[] = [];
  @State() private filterHasResult = true;
  @State() private isTouchWithoutFilter: boolean = isTouchDevice() && !this.filter;

  private select: HTMLSelectElement;
  private options: NodeListOf<HTMLOptionElement>;
  private fakeOptionListNode: HTMLDivElement;
  private fakeOptionHighlightedNode: HTMLDivElement;
  private selectObserver: MutationObserver;
  private filterInput: HTMLInputElement;
  private fakeFilter: HTMLSpanElement;
  private searchString: string;
  private dropdownDirectionInternal: 'down' | 'up' = 'down';

  // this stops click events when filter input is clicked
  @Listen('click', { capture: false })
  public handleOnClick(e: MouseEvent): void {
    if (this.filter) {
      e.stopPropagation();
    }
  }

  public componentWillLoad(): void {
    this.initSelect();
    this.setAriaAttributes();
    this.setState();
    this.bindStateListener();
    this.addSlottedStyles();

    if (!this.isTouchWithoutFilter) {
      this.observeSelect();
      this.setOptionList();
      if (!this.filter) {this.select.addEventListener('mousedown', this.handleMouseEvents.bind(this));}
      this.select.addEventListener('keydown', this.handleKeyboardEvents.bind(this));
      if (typeof document !== 'undefined') {
        document.addEventListener('mousedown', this.handleClickOutside.bind(this), true);
      }
    }
  }

  public componentDidLoad(): void {
    if(!this.isTouchWithoutFilter && this.filter) {
      this.fakeFilter.addEventListener('click', this.handleFilterInputClick.bind(this));
      this.filterInput.addEventListener('mousedown', this.handleFilterInputClick.bind(this));
      this.filterInput.addEventListener('keydown', this.handleKeyboardEvents.bind(this));
      this.filterInput.addEventListener('input', this.handleFilterSearch.bind(this));
    }
  }

  public componentDidUpdate(): void {
    this.setAriaAttributes();
  }

<<<<<<< HEAD
  public componentDidUnload(): void {
    if (!this.isTouchWithoutFilter) {
=======
  public disconnectedCallback(): void {
    if (!this.isTouch) {
>>>>>>> 06cb4e89
      this.selectObserver.disconnect();
      this.select.removeEventListener('mousedown', this.handleMouseEvents.bind(this));
      this.select.removeEventListener('keydown', this.handleKeyboardEvents.bind(this));
      if (typeof document !== 'undefined') {
        document.removeEventListener('mousedown', this.handleClickOutside.bind(this), true);
      }
    }
  }

  public render(): JSX.Element {
    const selectClasses = {
      [prefix('select-wrapper')]: true,
      [prefix(`select-wrapper--theme-${this.theme}`)]: true
    };
    const labelClasses = {
      [prefix('select-wrapper__label')]: true,
      [prefix('select-wrapper__label--disabled')]: this.disabled,
      ...mapBreakpointPropToPrefixedClasses('select-wrapper__label-', this.hideLabel, ['hidden', 'visible'])
    };
    const descriptionClasses = {
      [prefix('select-wrapper__description')]: true,
      [prefix('select-wrapper__description--disabled')]: this.disabled,
      ...mapBreakpointPropToPrefixedClasses('select-wrapper__description-', this.hideLabel, ['hidden', 'visible'])
    };
    const fakeSelectClasses = {
      [prefix('select-wrapper__fake-select')]: true,
      [prefix('select-wrapper__fake-select--disabled')]: this.disabled,
      [prefix(`select-wrapper__fake-select--${this.state}`)]: this.state !== 'none'
    };
    const fakeOptionListClasses = {
      [prefix('select-wrapper__fake-option-list')]: true,
      [prefix('select-wrapper__fake-option-list--hidden')]: this.fakeOptionListHidden,
      [prefix(`select-wrapper__fake-option-list--direction-${this.dropdownDirection === 'auto' ? this.dropdownDirectionInternal : this.dropdownDirection}`)]: true
    };
    const iconClasses = {
      [prefix('select-wrapper__icon')]: true,
      [prefix('select-wrapper__icon--disabled')]: this.disabled,
      [prefix('select-wrapper__icon--opened')]: !this.fakeOptionListHidden
    };
    const messageClasses = {
      [prefix('select-wrapper__message')]: true,
      [prefix(`select-wrapper--theme-${this.theme}`)]: true,
      [prefix(`select-wrapper__message--${this.state}`)]: this.state !== 'none'
    };
    const filterInputClasses = {
      [prefix('select-wrapper__filter-input')]: true,
      [prefix(`select-wrapper__filter-input--theme-${this.theme}`)]: true,
      [prefix('select-wrapper__filter-input--disabled')]: this.disabled,
      [prefix(`select-wrapper__filter-input--${this.state}`)]: this.state !== 'none'
    };
    const PrefixedTagNames = getPrefixedTagNames(this.host, ['p-icon', 'p-text']);

    return (
      <Host>
        <div class={selectClasses}>
          <label>
            {this.isLabelVisible && (
              <PrefixedTagNames.pText class={labelClasses} tag="span" color="inherit" onClick={this.labelClick}>
                {this.label || (
                  <span>
                    <slot name="label" />
                  </span>
                )}
              </PrefixedTagNames.pText>
            )}
            {this.isDescriptionVisible && (
              <PrefixedTagNames.pText
                class={descriptionClasses}
                tag="span"
                color="inherit"
                size="x-small"
                onClick={this.labelClick}
              >
                {this.description || (
                  <span>
                    <slot name="description" />
                  </span>
                )}
              </PrefixedTagNames.pText>
            )}
            <span class={fakeSelectClasses}>
              <PrefixedTagNames.pIcon class={iconClasses} name="arrow-head-down" color="inherit" />
              <slot />
            </span>
          </label>
          {(this.filter && !this.isTouchWithoutFilter) && ([
            <input
              type="text"
              class={filterInputClasses}
              role="combobox"
              aria-autocomplete="both"
              aria-controls="p-listbox"
              disabled={this.disabled}
              aria-expanded={this.fakeOptionListHidden ? 'false' : 'true'}
              aria-activedescendant={`option-${this.optionMaps.findIndex(e => e.highlighted)}`}
              ref={(el) => (this.filterInput = el)}
            />,
            <span ref={(el) => (this.fakeFilter = el)}/>]
          )}
          {!this.isTouchWithoutFilter && (
            <div
              class={fakeOptionListClasses}
              role="listbox"
              id="p-listbox"
              aria-activedescendant={!this.filter && `option-${this.optionMaps.findIndex(e => e.highlighted)}`}
              tabIndex={-1}
              aria-expanded={!this.filter && (this.fakeOptionListHidden ? 'false' : 'true')}
              aria-labelledby={this.label}
              ref={(el) => (this.fakeOptionListNode = el)}
            >
              {this.createFakeOptionList()}
            </div>
          )}
        </div>
        {this.isMessageVisible && (
          <PrefixedTagNames.pText class={messageClasses} color="inherit" role={this.state === 'error' ? 'alert' : null}>
            {this.message || (
              <span>
                <slot name="message" />
              </span>
            )}
          </PrefixedTagNames.pText>
        )}
      </Host>
    );
  }

  private get isLabelVisible(): boolean {
    return !!this.label || !!this.host.querySelector('[slot="label"]');
  }

  private get isDescriptionVisible(): boolean {
    return !!this.description || !!this.host.querySelector('[slot="description"]');
  }

  private get isMessageDefined(): boolean {
    return !!this.message || !!this.host.querySelector('[slot="message"]');
  }

  private get isMessageVisible(): boolean {
    return ['success', 'error'].includes(this.state) && this.isMessageDefined;
  }

  /*
   * <START NATIVE SELECT>
   */
  private initSelect(): void {
    this.select = this.host.querySelector('select');
    if(this.filter) {
      this.select.setAttribute('tabindex', '-1');
    }
  }

  /*
   * This is a workaround to improve accessibility because the select and the label/description/message text are placed in different DOM.
   * Referencing ID's from outside the component is impossible because the web component’s DOM is separate.
   * We have to wait for full support of the Accessibility Object Model (AOM) to provide the relationship between shadow DOM and slots.
   */
  private setAriaAttributes(): void {
    if (this.label && this.message) {
      this.select.setAttribute('aria-label', `${this.label}. ${this.message}`);
    } else if (this.label && this.description) {
      this.select.setAttribute('aria-label', `${this.label}. ${this.description}`);
    } else if (this.label) {
      this.select.setAttribute('aria-label', this.label);
    }

    if (this.state === 'error') {
      this.select.setAttribute('aria-invalid', 'true');
    } else {
      this.select.removeAttribute('aria-invalid');
    }

    if(this.filter) {
      this.select.setAttribute('aria-hidden', 'true');
    }
  }

  private setState = (): void => {
    this.disabled = this.select.disabled;
  };

  private labelClick = (): void => {
    if(!this.filter) {
      this.select.focus();
    } else {
      this.filterInput.focus();
    }
  };

  private bindStateListener(): void {
    transitionListener(this.select, 'border-top-color', this.setState);
  }

  /*
   * <START CUSTOM SELECT DROPDOWN>
   */
  private observeSelect(): void {
    this.selectObserver = new MutationObserver((mutations: MutationRecord[]) => {
      mutations.filter((mutation) => mutation.type === 'childList').forEach(this.setOptionList);
      mutations.filter((mutation) => mutation.type === 'attributes').forEach(this.setOptionList);
    });
    const config = { childList: true, subtree: true, attributes: true, attributeFilter: ['disabled'] };
    this.selectObserver.observe(this.select, config);
  }

  private handleClickOutside(e): void {
    if (this.host.contains(e.target)) {
      return;
    } else {
      this.fakeOptionListHidden = true;
      if(this.filter) {
        this.filterInput.value = '';
      }
    }
  }

  private handleMouseEvents(e: MouseEvent): void {
    e.preventDefault();
    e.stopPropagation();
    this.select.focus();
    this.handleVisibilityOfFakeOptionList('toggle');
  }

  private handleFocus(e: MouseEvent): void {
    if(!this.filter) {
      this.select.focus();
    } else {
      e.preventDefault();
      this.filterInput.focus();
    }
  }

  private handleDropdownDirection(): void {
    if(this.dropdownDirection === 'auto') {
      const listNodePageOffset = this.fakeOptionListNode.getBoundingClientRect().top;
      const listNodeOffset = this.fakeOptionListNode.offsetTop;
      const listNodeChildrenHeight = this.fakeOptionListNode.children[0].clientHeight;
      const numberOfChildNodes = this.fakeOptionListNode.children.length;
      // Max number of children visible is set to 5 (which equals fixed max-height of 200px defined in CSS)
      const listNodeHeight =  numberOfChildNodes >= 5 ? listNodeChildrenHeight * 5 : listNodeChildrenHeight * numberOfChildNodes;
      const spaceTop = (listNodePageOffset - listNodeOffset - listNodeHeight) - window.scrollY;
      const spaceBottom = window.scrollY + window.innerHeight - (listNodePageOffset + listNodeHeight);
      if (spaceBottom < 0 && (spaceTop >= 0 || spaceTop > spaceBottom)) {
        this.dropdownDirectionInternal = 'up';
      } else {
        this.dropdownDirectionInternal = 'down';
      }
    }
  }

  private handleVisibilityOfFakeOptionList(type: 'show' | 'hide' | 'toggle'): void {
    if(type === 'show' && this.fakeOptionListHidden) {
      this.fakeOptionListHidden = false;
      this.handleDropdownDirection();
    } else if (type === 'hide' && !this.fakeOptionListHidden) {
      this.fakeOptionListHidden = true;
    } else if (type === 'toggle' && this.fakeOptionListHidden) {
      this.fakeOptionListHidden = false;
      this.handleDropdownDirection();
    } else if (type === 'toggle' && !this.fakeOptionListHidden) {
      this.fakeOptionListHidden = true;
    }
  }

  private handleKeyboardEvents(e: KeyboardEvent): void {
    const key = e.key;
    switch (key) {
      case 'ArrowUp':
      case 'Up':
        e.preventDefault();
        this.handleVisibilityOfFakeOptionList('show');
        this.cycleFakeOptionList('up');
        break;
      case 'ArrowDown':
      case 'Down':
        e.preventDefault();
        this.handleVisibilityOfFakeOptionList('show');
        this.cycleFakeOptionList('down');
        break;
      case 'ArrowLeft':
      case 'Left':
        e.preventDefault();
        this.cycleFakeOptionList('left');
        break;
      case 'ArrowRight':
      case 'Right':
        e.preventDefault();
        this.cycleFakeOptionList('right');
        break;
      case ' ':
      case 'Spacebar':
        if(this.filter) {
          this.handleVisibilityOfFakeOptionList('show');
          this.handleScroll();
        }
        else {
          e.preventDefault();
          this.handleVisibilityOfFakeOptionList('toggle');
          this.handleScroll();
          if (this.fakeOptionListHidden) {
            this.setOptionSelected(this.optionMaps.findIndex(item => item.highlighted));
          }
        }
        break;
      case 'Enter':
        e.preventDefault();
        this.handleVisibilityOfFakeOptionList('hide');
        if(!this.filter) {this.setOptionSelected(this.optionMaps.findIndex(item => item.highlighted));}
        if(this.filter) {
          const itemValue = !!this.searchString && this.optionMaps.filter(item => item.value.toLowerCase() === this.searchString.toLowerCase());
          if(itemValue.length === 1) {
            this.setOptionSelected(itemValue[0].key);
          } else {
            this.setOptionSelected(this.optionMaps.findIndex(item => item.highlighted));
          }
        }
        break;
      case 'Escape':
      case 'Esc':
        if(this.filter) {
          this.filterInput.value = '';
        }
        this.setOptionSelected(this.select.selectedIndex);
        break;
      case 'PageUp':
        e.preventDefault();
        if (!this.fakeOptionListHidden) {
          this.optionMaps = this.optionMaps.map((item: optionMap, num) => ({
            ...item,
            highlighted: num === 0
          }));
          this.handleScroll();
        }
        break;
      case 'PageDown':
        e.preventDefault();
        if (!this.fakeOptionListHidden) {
          this.optionMaps = this.optionMaps.map((item: optionMap, num) => ({
            ...item,
            highlighted: num === this.options.length - 1
          }));
          this.handleScroll();
        }
        break;
      case 'Tab':
        if (!this.fakeOptionListHidden) {
          this.handleVisibilityOfFakeOptionList('hide');
        }
        break;
      default:
        this.nativeSearchOptions();
    }
  }

  private setOptionList = (): void => {
    this.optionMaps = [];
    this.options = this.select.querySelectorAll('option');
    [...Array.from(this.options)].map((option: HTMLOptionElement, key:number) => {
      const disabled = option.hasAttribute('disabled');
      const selected = option.selected && !option.disabled;
      const highlighted = option.selected && !option.disabled;
      this.optionMaps = [...this.optionMaps, {key, value:option.text, disabled, hidden: false, selected, highlighted}];
    });
  };

  private setOptionSelected = (key: number): void => {
    const oldSelectedValue = this.select.options[this.select.selectedIndex].text;
    this.select.selectedIndex = key;
    const newSelectedValue = this.select.options[this.select.selectedIndex].text;
    this.handleVisibilityOfFakeOptionList('hide');

    if(this.filter) {
      this.filterInput.value = '';
      this.searchString = '';
      this.filterHasResult = true;
      this.filterInput.setAttribute('placeholder',  this.options[this.select.selectedIndex].text);
      if(document.activeElement !== this.filterInput) {this.filterInput.focus();}
    } else {
      if(document.activeElement !== this.select) {this.select.focus();}
    }

    this.optionMaps = this.optionMaps.map((item: optionMap, num) => ({
      ...item,
      selected: num === this.select.selectedIndex,
      highlighted: num === this.select.selectedIndex,
      hidden: false
    }));

    if(oldSelectedValue !== newSelectedValue) {
      // IE11 workaround for dispatchEvent
      let event: Event;
      if (typeof Event === 'function') {
        event = new Event('change', { bubbles: true });
      } else {
        event = document.createEvent('Event');
        event.initEvent('change', true, false);
      }
      this.select.dispatchEvent(event);
    }
  };

  private createFakeOptionList(): JSX.Element[][] | string {
    const PrefixedTagNames = getPrefixedTagNames(this.host, ['p-icon']);
    if(!this.filterHasResult) {
      return (<div class={prefix('select-wrapper__fake-option')}><span>---</span></div>);
    } else {
      return Array.from(this.options).map((option: HTMLOptionElement, key: number) => [
        (option.parentElement.tagName === 'OPTGROUP' && option.previousElementSibling === null) && (
          <span class={prefix('select-wrapper__fake-optgroup-label')} role="presentation">
            {option.closest('optgroup').label}
          </span>
        ),
        <div
          id={`option-${key}`}
          role="option"
          color="inherit"
          class={{
            [prefix('select-wrapper__fake-option')]: true,
            [prefix('select-wrapper__fake-option--selected')]: this.optionMaps[key].selected,
            [prefix('select-wrapper__fake-option--highlighted')]: this.optionMaps[key].highlighted,
            [prefix('select-wrapper__fake-option--disabled')]: this.optionMaps[key].disabled,
            [prefix('select-wrapper__fake-option--hidden')]: this.optionMaps[key].hidden,
          }}
          onClick={(e) => (!this.optionMaps[key].disabled && !this.optionMaps[key].selected ? this.setOptionSelected(key) : this.handleFocus(e))}
          aria-selected={this.optionMaps[key].highlighted ? 'true' : null}
          aria-disabled={this.optionMaps[key].disabled ? 'true' : null}
          aria-hidden={this.optionMaps[key].hidden ? 'true' : null}
        >
          <span>{option.text}</span>
          {this.optionMaps[key].selected && (
            <PrefixedTagNames.pIcon
              class={prefix('select-wrapper__fake-option-icon')}
              aria-hidden="true"
              name="check"
              color="inherit"
            />
          )}
        </div>
      ]);
    }
  }

  private cycleFakeOptionList(direction: string): void {
    const validItems = this.optionMaps.filter(e => !e.hidden && !e.disabled);
    const validMax = validItems.length-1;
    if(validMax === -1) {
      return;
    }
    let i = validItems.findIndex(e => e.highlighted);
    if (direction === 'down' || direction === 'right') {
      i = i < validMax ? i+1 : 0;
    } else if (direction === 'up' || direction === 'left') {
      i = i > 0 ? i-1 : validMax;
    }
    this.optionMaps = this.optionMaps.map((item: optionMap, key) => ({
      ...item,
      highlighted: key === validItems[i].key
    }));

    if (direction === 'left' || direction === 'right') {
      this.setOptionSelected(this.optionMaps.findIndex(e => e.highlighted));
    }

    this.handleScroll();
  }

  private handleScroll(): void {
    const fakeOptionListNodeHeight = 200;
    if (this.fakeOptionListNode.scrollHeight > fakeOptionListNodeHeight) {
      this.fakeOptionHighlightedNode = this.fakeOptionListNode.querySelectorAll('div')[this.optionMaps.findIndex(e => e.highlighted)];
      const scrollBottom = fakeOptionListNodeHeight + this.fakeOptionListNode.scrollTop;
      const elementBottom = this.fakeOptionHighlightedNode.offsetTop + this.fakeOptionHighlightedNode.offsetHeight;
      if (elementBottom > scrollBottom) {
        this.fakeOptionListNode.scrollTop = elementBottom - fakeOptionListNodeHeight;
      } else if (this.fakeOptionHighlightedNode.offsetTop < this.fakeOptionListNode.scrollTop) {
        this.fakeOptionListNode.scrollTop = this.fakeOptionHighlightedNode.offsetTop;
      }
    }
  }

  private nativeSearchOptions(): void {
    // timeout is needed if fast keyboard events are triggered and dom needs time to update state
    setTimeout(() => {
      const selected = this.select.selectedIndex;
      this.optionMaps = this.optionMaps.map((item: optionMap, key) => ({
        ...item,
        highlighted: key === selected,
        selected: key === selected
      }));

      this.handleScroll();
    }, 100);
  }


  /*
   * <START CUSTOM FILTER>
   */
  private handleFilterInputClick(): void {
    if(!this.disabled) {
      this.filterInput.focus();
      this.filterInput.value = '';
      this.searchString = '';
      this.handleVisibilityOfFakeOptionList('toggle');
      this.handleScroll();
    }
  }

  private handleFilterSearch(ev: InputEvent): void {
    this.searchString = '';
    this.searchString = (ev.target as HTMLInputElement).value;
    this.optionMaps = this.optionMaps.map((item: optionMap) => ({
      ...item,
      hidden: !item.value.toLowerCase().startsWith(this.searchString.toLowerCase().trim()),
    }));

    const hiddenItems = this.optionMaps.filter(e => e.hidden === true).length;
    this.filterHasResult = hiddenItems !== Object.keys(this.optionMaps).length;
    this.handleVisibilityOfFakeOptionList('show');
  }

  private addSlottedStyles(): void {
    const tagName = this.host.tagName.toLowerCase();
    const style = `${tagName} a {
      outline: none transparent;
      color: inherit;
      text-decoration: underline;
      -webkit-transition: outline-color .24s ease, color .24s ease;
      transition: outline-color .24s ease, color .24s ease;
    }
    ${tagName} a:hover {
      color: #d5001c;
    }
    ${tagName} a:focus {
      outline: 2px solid #00d5b9;
      outline-offset: 1px;
    }`;

    insertSlottedStyles(this.host, style);
  }
}<|MERGE_RESOLUTION|>--- conflicted
+++ resolved
@@ -106,13 +106,8 @@
     this.setAriaAttributes();
   }
 
-<<<<<<< HEAD
-  public componentDidUnload(): void {
+  public disconnectedCallback(): void {
     if (!this.isTouchWithoutFilter) {
-=======
-  public disconnectedCallback(): void {
-    if (!this.isTouch) {
->>>>>>> 06cb4e89
       this.selectObserver.disconnect();
       this.select.removeEventListener('mousedown', this.handleMouseEvents.bind(this));
       this.select.removeEventListener('keydown', this.handleKeyboardEvents.bind(this));
