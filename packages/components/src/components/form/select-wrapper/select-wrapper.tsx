import { JSX, Host, Component, Prop, h, Element, State, Listen } from '@stencil/core';
import {
  BreakpointCustomizable,
  getPrefixedTagNames,
  insertSlottedStyles,
  isTouchDevice,
  mapBreakpointPropToPrefixedClasses,
  prefix,
} from '../../../utils';
import { FormState, Theme } from '../../../types';

type OptionMap = {
  readonly key: number;
  readonly value: string;
  readonly disabled: boolean;
  readonly hidden: boolean;
  readonly initiallyHidden: boolean;
  readonly selected: boolean;
  readonly highlighted: boolean;
};

@Component({
  tag: 'p-select-wrapper',
  styleUrl: 'select-wrapper.scss',
  shadow: true,
})
export class SelectWrapper {
  @Element() public host!: HTMLElement;

  /** The label text. */
  @Prop() public label?: string = '';

  /** The description text. */
  @Prop() public description?: string = '';

  /** The validation state. */
  @Prop() public state?: FormState = 'none';

  /** The message styled depending on validation state. */
  @Prop() public message?: string = '';

  /** Show or hide label. For better accessibility it is recommended to show the label. */
  @Prop() public hideLabel?: BreakpointCustomizable<boolean> = false;

  /** Filters select options by typing a character */
  @Prop() public filter?: boolean = false;

  /** Adapts the select color depending on the theme. */
  @Prop() public theme?: Theme = 'light';

  /** Changes the direction to which the dropdown list appears. */
  @Prop() public dropdownDirection?: 'down' | 'up' | 'auto' = 'auto';

<<<<<<< HEAD
  /** Forces rendering of native browser select dropdown */
  @Prop() public native?: boolean = false;

  @State() private disabled: boolean;
=======
>>>>>>> 5f8cd053
  @State() private fakeOptionListHidden = true;
  @State() private optionMaps: readonly OptionMap[] = [];
  @State() private filterHasResults = true;

  private select: HTMLSelectElement;
  private options: NodeListOf<HTMLOptionElement>;
  private fakeOptionListNode: HTMLDivElement;
  private fakeOptionHighlightedNode: HTMLDivElement;
  private selectObserver: MutationObserver;
  private filterInput: HTMLInputElement;
  private fakeFilter: HTMLSpanElement;
  private searchString: string;
  private dropdownDirectionInternal: 'down' | 'up' = 'down';
  private renderCustomDropDown: boolean;

  // this stops click events when filter input is clicked
  @Listen('click', { capture: false })
  public handleOnClick(e: MouseEvent): void {
    if (this.filter) {
      e.stopPropagation();
    }
  }

  public connectedCallback(): void {
    this.initSelect();
    this.defineTypeOfDropDown();
    this.setAriaAttributes();
    this.addSlottedStyles();
  }

  public componentDidLoad(): void {
    if (this.filter) {
      this.fakeFilter.addEventListener('click', this.handleFilterInputClick);
      this.filterInput.addEventListener('mousedown', this.handleFilterInputClick);
      this.filterInput.addEventListener('keydown', this.handleKeyboardEvents);
      this.filterInput.addEventListener('input', this.handleFilterSearch);
    }
  }

  public componentDidUpdate(): void {
    this.setAriaAttributes();
  }

  public disconnectedCallback(): void {
    if (this.renderCustomDropDown) {
      this.disconnectCustomDropDown();
    }
  }

  public render(): JSX.Element {
    const selectClasses = {
      [prefix('select-wrapper')]: true,
      [prefix(`select-wrapper--theme-${this.theme}`)]: true,
    };
    const labelClasses = {
      [prefix('select-wrapper__label')]: true,
      [prefix('select-wrapper__label--disabled')]: this.disabled,
      ...mapBreakpointPropToPrefixedClasses('select-wrapper__label-', this.hideLabel, ['hidden', 'visible']),
    };
    const descriptionClasses = {
      [prefix('select-wrapper__description')]: true,
      [prefix('select-wrapper__description--disabled')]: this.disabled,
      ...mapBreakpointPropToPrefixedClasses('select-wrapper__description-', this.hideLabel, ['hidden', 'visible']),
    };
    const fakeSelectClasses = {
      [prefix('select-wrapper__fake-select')]: true,
      [prefix('select-wrapper__fake-select--disabled')]: this.disabled,
      [prefix(`select-wrapper__fake-select--${this.state}`)]: this.state !== 'none',
    };
    const fakeOptionListClasses = {
      [prefix('select-wrapper__fake-option-list')]: true,
      [prefix('select-wrapper__fake-option-list--hidden')]: this.fakeOptionListHidden,
      [prefix(
        `select-wrapper__fake-option-list--direction-${
          this.dropdownDirection === 'auto' ? this.dropdownDirectionInternal : this.dropdownDirection
        }`
      )]: true,
    };
    const iconClasses = {
      [prefix('select-wrapper__icon')]: true,
      [prefix('select-wrapper__icon--disabled')]: this.disabled,
      [prefix('select-wrapper__icon--opened')]: !this.fakeOptionListHidden,
    };
    const messageClasses = {
      [prefix('select-wrapper__message')]: true,
      [prefix(`select-wrapper--theme-${this.theme}`)]: true,
      [prefix(`select-wrapper__message--${this.state}`)]: this.state !== 'none',
    };
    const filterInputClasses = {
      [prefix('select-wrapper__filter-input')]: true,
      [prefix(`select-wrapper__filter-input--theme-${this.theme}`)]: true,
      [prefix('select-wrapper__filter-input--disabled')]: this.disabled,
      [prefix(`select-wrapper__filter-input--${this.state}`)]: this.state !== 'none',
    };
    const PrefixedTagNames = getPrefixedTagNames(this.host, ['p-icon', 'p-text']);

    return (
      <Host>
        <div class={selectClasses}>
          <label>
            {this.isLabelVisible && (
              <PrefixedTagNames.pText class={labelClasses} tag="span" color="inherit" onClick={this.labelClick}>
                {this.label || <slot name="label" />}
                {this.isRequired && <span class={prefix('select-wrapper__required')}></span>}
              </PrefixedTagNames.pText>
            )}
            {this.isDescriptionVisible && (
              <PrefixedTagNames.pText
                class={descriptionClasses}
                tag="span"
                color="inherit"
                size="x-small"
                onClick={this.labelClick}
              >
                {this.description || <slot name="description" />}
              </PrefixedTagNames.pText>
            )}
            <span class={fakeSelectClasses}>
              <PrefixedTagNames.pIcon class={iconClasses} name="arrow-head-down" color="inherit" />
              <slot />
            </span>
          </label>
<<<<<<< HEAD
          {this.filter && [
            <input
              type="text"
              class={filterInputClasses}
              role="combobox"
              aria-autocomplete="both"
              aria-controls="p-listbox"
              disabled={this.disabled}
              aria-expanded={this.fakeOptionListHidden ? 'false' : 'true'}
              aria-activedescendant={`option-${this.getHighlightedIndex(this.optionMaps)}`}
              placeholder={this.options[this.select.selectedIndex].text}
              ref={(el) => (this.filterInput = el)}
            />,
            <span ref={(el) => (this.fakeFilter = el)} />]
          }
          {this.renderCustomDropDown && (
=======
          {this.filter &&
            !this.isTouchWithoutFilter && [
              <input
                type="text"
                class={filterInputClasses}
                role="combobox"
                aria-autocomplete="both"
                aria-controls="p-listbox"
                disabled={this.disabled}
                aria-expanded={this.fakeOptionListHidden ? 'false' : 'true'}
                aria-activedescendant={`option-${this.getHighlightedIndex(this.optionMaps)}`}
                placeholder={this.options[this.select.selectedIndex].text}
                ref={(el) => (this.filterInput = el)}
              />,
              <span ref={(el) => (this.fakeFilter = el)} />,
            ]}
          {!this.isTouchWithoutFilter && (
>>>>>>> 5f8cd053
            <div
              class={fakeOptionListClasses}
              role="listbox"
              id="p-listbox"
              aria-activedescendant={!this.filter && `option-${this.getHighlightedIndex(this.optionMaps)}`}
              tabIndex={-1}
              aria-expanded={!this.filter && (this.fakeOptionListHidden ? 'false' : 'true')}
              aria-labelledby={this.label}
              ref={(el) => (this.fakeOptionListNode = el)}
            >
              {this.createFakeOptionList()}
            </div>
          )}
        </div>
        {this.isMessageVisible && (
          <PrefixedTagNames.pText class={messageClasses} color="inherit" role={this.state === 'error' ? 'alert' : null}>
            {this.message || <slot name="message" />}
          </PrefixedTagNames.pText>
        )}
      </Host>
    );
  }

  private get isLabelVisible(): boolean {
    return !!this.label || !!this.host.querySelector('[slot="label"]');
  }

  private get isDescriptionVisible(): boolean {
    return !!this.description || !!this.host.querySelector('[slot="description"]');
  }

  private get isMessageVisible(): boolean {
    return !!(this.message || this.host.querySelector('[slot="message"]')) && ['success', 'error'].includes(this.state);
  }

  private get isRequired(): boolean {
    return this.select.getAttribute('required') !== null;
  }

  /*
   * <START NATIVE SELECT>
   */
  private initSelect(): void {
    this.select = this.host.querySelector('select');
    if (this.filter) {
      this.select.setAttribute('tabindex', '-1');
    }
  }

  /*
   * This is a workaround to improve accessibility because the select and the label/description/message text are placed in different DOM.
   * Referencing ID's from outside the component is impossible because the web component’s DOM is separate.
   * We have to wait for full support of the Accessibility Object Model (AOM) to provide the relationship between shadow DOM and slots.
   */
  private setAriaAttributes(): void {
    if (this.label) {
      const messageOrDescription = this.message || this.description;
      this.select.setAttribute('aria-label', `${this.label}${messageOrDescription ? `. ${messageOrDescription}` : ''}`);
    }

    if (this.state === 'error') {
      this.select.setAttribute('aria-invalid', 'true');
    } else {
      this.select.removeAttribute('aria-invalid');
    }

    if (this.filter) {
      this.select.setAttribute('aria-hidden', 'true');
    }
  }

  private get disabled(): boolean {
    return this.select.disabled;
  }

  private labelClick = (): void => {
    if (!this.filter) {
      this.select.focus();
    } else {
      this.filterInput.focus();
    }
  };

  /*
   * <START CUSTOM SELECT DROPDOWN>
   */
  private observeSelect(): void {
    this.selectObserver = new MutationObserver((mutations) => {
      if (mutations.filter(({ type }) => type === 'childList' || type === 'attributes').length) {
        this.setOptionList();
      }
    });
    this.selectObserver.observe(this.select, {
      childList: true,
      subtree: true,
      attributeFilter: ['disabled', 'selected', 'hidden'],
    });
  }

  private defineTypeOfDropDown(): void {
    if(this.filter) {
      this.renderCustomDropDown = true;
    } else if(!isTouchDevice() && this.native) {
      this.renderCustomDropDown = false;
    } else {
      this.renderCustomDropDown = !isTouchDevice();
    }

    if (this.renderCustomDropDown) {
      this.observeSelect();
      this.setOptionList();
      this.select.addEventListener('keydown', this.handleKeyboardEvents);

      if (!this.filter) {
        this.select.addEventListener('mousedown', this.handleMouseEvents);
      }
      if (typeof document !== 'undefined') {
        document.addEventListener('mousedown', this.handleClickOutside, true);
      }
    }
  }

  private disconnectCustomDropDown(): void {
    this.selectObserver.disconnect();
    this.select.removeEventListener('mousedown', this.handleMouseEvents);
    this.select.removeEventListener('keydown', this.handleKeyboardEvents);
    if (typeof document !== 'undefined') {
      document.removeEventListener('mousedown', this.handleClickOutside, true);
    }
  }

  private handleClickOutside = (e: MouseEvent): void => {
    if (!this.host.contains(e.target as HTMLElement)) {
      this.handleVisibilityOfFakeOptionList('hide');
    }
  };

  private handleMouseEvents = (e: MouseEvent): void => {
    e.preventDefault();
    e.stopPropagation();
    this.handleFocus(e);
    this.handleVisibilityOfFakeOptionList('toggle');
  };

  private handleFocus(e: MouseEvent): void {
    if (!this.filter) {
      this.select.focus();
    } else {
      e.preventDefault();
      this.filterInput.focus();
    }
  }

  private handleDropdownDirection(): void {
    if (this.dropdownDirection === 'auto') {
      const children = this.fakeOptionListNode.querySelectorAll(`.${prefix('select-wrapper__fake-option')}:not([aria-hidden="true"])`);
      const { top: spaceTop } = this.select.getBoundingClientRect();
      const listNodeChildrenHeight = children[0].clientHeight;
      const numberOfChildNodes = children.length;

<<<<<<< HEAD
      // Max number of children visible is set to 10
      const listNodeHeight = numberOfChildNodes >= 10 ? listNodeChildrenHeight * 10 : listNodeChildrenHeight * numberOfChildNodes;
=======
      // Max number of children visible is set to 5
      const listNodeHeight =
        numberOfChildNodes >= 5 ? listNodeChildrenHeight * 5 : listNodeChildrenHeight * numberOfChildNodes;
>>>>>>> 5f8cd053
      const spaceBottom = window.innerHeight - spaceTop - this.select.clientHeight;
      if (spaceBottom <= listNodeHeight && spaceTop >= listNodeHeight) {
        this.dropdownDirectionInternal = 'up';
      } else {
        this.dropdownDirectionInternal = 'down';
      }
    }
  }

  private handleVisibilityOfFakeOptionList(type: 'show' | 'hide' | 'toggle'): void {
    if (this.fakeOptionListHidden) {
      if (type === 'show' || type === 'toggle') {
        this.fakeOptionListHidden = false;
        this.handleDropdownDirection();
        this.handleScroll();
      }
    } else {
      if (type === 'hide' || type === 'toggle') {
        this.fakeOptionListHidden = true;
        if(this.filter) {
          this.resetFilterInput();
        }
      }
    }
  }

  private handleKeyboardEvents = (e: KeyboardEvent): void => {
    switch (e.key) {
      case 'ArrowUp':
      case 'Up':
        e.preventDefault();
        this.handleVisibilityOfFakeOptionList('show');
        this.cycleFakeOptionList('up');
        break;
      case 'ArrowDown':
      case 'Down':
        e.preventDefault();
        this.handleVisibilityOfFakeOptionList('show');
        this.cycleFakeOptionList('down');
        break;
      case 'ArrowLeft':
      case 'Left':
        e.preventDefault();
        this.cycleFakeOptionList('left');
        break;
      case 'ArrowRight':
      case 'Right':
        e.preventDefault();
        this.cycleFakeOptionList('right');
        break;
      case ' ':
      case 'Spacebar':
        if (this.filter) {
          if (this.fakeOptionListHidden) {
            e.preventDefault();
            this.handleVisibilityOfFakeOptionList('show');
          }
        } else {
          e.preventDefault();
          this.handleVisibilityOfFakeOptionList('toggle');
          if (this.fakeOptionListHidden) {
            this.setOptionSelected(this.getHighlightedIndex(this.optionMaps));
          }
        }
        break;
      case 'Enter':
        e.preventDefault();
        this.handleVisibilityOfFakeOptionList('hide');
        if (!this.filter) {
          this.setOptionSelected(this.getHighlightedIndex(this.optionMaps));
        } else {
          const itemValue =
            !!this.searchString &&
            this.optionMaps.filter((item) => item.value.toLowerCase() === this.searchString.toLowerCase());
          if (itemValue.length === 1) {
            this.setOptionSelected(itemValue[0].key);
          } else {
            this.setOptionSelected(this.getHighlightedIndex(this.optionMaps));
          }
        }
        break;
      case 'Escape':
      case 'Esc':
        if (this.filter) {
          this.filterInput.value = '';
        }
        this.setOptionSelected(this.select.selectedIndex);
        break;
      case 'PageUp':
        e.preventDefault();
        if (!this.fakeOptionListHidden) {
          this.optionMaps = this.optionMaps.map((item, index) => ({
            ...item,
            highlighted: index === 0,
          }));
          this.handleScroll();
        }
        break;
      case 'PageDown':
        e.preventDefault();
        if (!this.fakeOptionListHidden) {
          const lastIndex = this.options.length - 1;
          this.optionMaps = this.optionMaps.map((item, index) => ({
            ...item,
            highlighted: index === lastIndex,
          }));
          this.handleScroll();
        }
        break;
      case 'Tab':
        if (!this.fakeOptionListHidden) {
          this.handleVisibilityOfFakeOptionList('hide');
        }
        break;
      default:
        this.handleNativeSearchOptions();
    }
  };

  private setOptionList = (): void => {
    this.options = this.select.querySelectorAll('option');
    this.optionMaps = Array.from(this.options).map((item, index) => {
      const initiallyHidden = item.hasAttribute('hidden');
      const disabled = item.hasAttribute('disabled');
      const selected = item.selected && !item.disabled;
      const highlighted = selected;
      const option: OptionMap = {
        key: index,
        value: item.text,
        disabled,
        hidden: false,
        initiallyHidden,
        selected,
        highlighted,
      };
      return option;
    });
  };

  private setOptionSelected = (newIndex: number): void => {
    const oldSelectedValue = this.select.options[this.select.selectedIndex].text;
    this.select.selectedIndex = newIndex;
    const newSelectedValue = this.select.options[this.select.selectedIndex].text;
    this.handleVisibilityOfFakeOptionList('hide');

    if (this.filter) {
      this.filterInput.value = '';
      this.searchString = '';
      this.filterHasResults = true;
      if (document.activeElement !== this.filterInput) {
        this.filterInput.focus();
      }
    } else {
      if (document.activeElement !== this.select) {
        this.select.focus();
      }
    }

    const { selectedIndex } = this.select;
    this.optionMaps = this.optionMaps.map((item, index) => ({
      ...item,
      selected: index === selectedIndex,
      highlighted: index === selectedIndex,
      hidden: false,
    }));

    if (oldSelectedValue !== newSelectedValue) {
      this.select.dispatchEvent(new Event('change', { bubbles: true }));
    }
  };

  private createFakeOptionList(): JSX.Element[][] {
    const PrefixedTagNames = getPrefixedTagNames(this.host, ['p-icon']);
    return !this.filterHasResults ? (
      <div class={prefix('select-wrapper__fake-option')} aria-live="polite" role="status">
        <span aria-hidden="true">---</span><span class={prefix('select-wrapper__fake-option-sr')}>No results found</span>
      </div>
    ) : (
      // TODO: OptionMaps should contain information about optgroup. This way we would not request dom nodes while rendering.
      Array.from(this.options).map((item, index) => {
        const { disabled, hidden, initiallyHidden, selected, highlighted } = this.optionMaps[index];
        return [
          item.parentElement.tagName === 'OPTGROUP' && item.previousElementSibling === null && (
            <span class={prefix('select-wrapper__fake-optgroup-label')} role="presentation">
              {item.closest('optgroup').label}
            </span>
          ),
          <div
            id={`option-${index}`}
            role="option"
            class={{
              [prefix('select-wrapper__fake-option')]: true,
              [prefix('select-wrapper__fake-option--selected')]: selected,
              [prefix('select-wrapper__fake-option--highlighted')]: highlighted,
              [prefix('select-wrapper__fake-option--disabled')]: disabled,
              [prefix('select-wrapper__fake-option--hidden')]: hidden || initiallyHidden,
            }}
            onClick={(e) => (!disabled && !selected ? this.setOptionSelected(index) : this.handleFocus(e))}
            aria-selected={highlighted ? 'true' : null}
            aria-disabled={disabled ? 'true' : null}
            aria-hidden={hidden || initiallyHidden ? 'true' : null}
          >
            {item.text && (
              <span>{item.text}</span>
            )}
            {selected && (
              <PrefixedTagNames.pIcon
                class={prefix('select-wrapper__fake-option-icon')}
                aria-hidden="true"
                name="check"
                color="inherit"
              />
            )}
          </div>,
        ];
      })
    );
  }

  private cycleFakeOptionList(direction: string): void {
    const validItems = this.optionMaps.filter((item) => !item.hidden && !item.initiallyHidden && !item.disabled);
    const validMax = validItems.length - 1;
    if (validMax < 0) {
      return;
    }
    let i = this.getHighlightedIndex(validItems);
    if (direction === 'down' || direction === 'right') {
      i = i < validMax ? i + 1 : 0;
    } else if (direction === 'up' || direction === 'left') {
      i = i > 0 ? i - 1 : validMax;
    }
    this.optionMaps = this.optionMaps.map((item, index) => ({
      ...item,
      highlighted: index === validItems[i].key,
    }));

    if (direction === 'left' || direction === 'right') {
      this.setOptionSelected(this.getHighlightedIndex(this.optionMaps));
    }

    this.handleScroll();
  }

  private handleScroll(): void {
    const fakeOptionListNodeHeight = 200;
    if (this.fakeOptionListNode.scrollHeight > fakeOptionListNodeHeight) {
      this.fakeOptionHighlightedNode = this.fakeOptionListNode.querySelectorAll('div')[
        this.getHighlightedIndex(this.optionMaps)
      ];

      const { scrollTop } = this.fakeOptionListNode;
      const { offsetTop, offsetHeight } = this.fakeOptionHighlightedNode;
      const scrollBottom = fakeOptionListNodeHeight + scrollTop;
      const elementBottom = offsetTop + offsetHeight;
      if (elementBottom > scrollBottom) {
        this.fakeOptionListNode.scrollTop = elementBottom - fakeOptionListNodeHeight;
      } else if (offsetTop < scrollTop) {
        this.fakeOptionListNode.scrollTop = offsetTop;
      }
    }
  }

  private handleNativeSearchOptions(): void {
    // timeout is needed if fast keyboard events are triggered and dom needs time to update state
    setTimeout(() => {
      const { selectedIndex } = this.select;
      this.optionMaps = this.optionMaps.map((item, index) => ({
        ...item,
        highlighted: index === selectedIndex,
        selected: index === selectedIndex,
      }));

      this.handleScroll();
    }, 100);
  }

  private getHighlightedIndex = (arr: readonly OptionMap[]): number => arr.findIndex((item) => item.highlighted);

  /*
   * <START CUSTOM FILTER>
   */
  private handleFilterInputClick = (): void => {
    if (!this.disabled) {
      this.filterInput.focus();
      this.handleVisibilityOfFakeOptionList('toggle');
    }
  };

  private resetFilterInput = (): void => {
    this.filterInput.value = '';
    this.searchString = '';
    this.filterHasResults = true;
    this.optionMaps = this.optionMaps.map((item) => ({
      ...item,
      hidden: false,
    }));
  };

  private handleFilterSearch = (ev: InputEvent): void => {
    this.searchString = (ev.target as HTMLInputElement).value;
    this.optionMaps = this.optionMaps.map((item) => ({
      ...item,
      hidden: !item.initiallyHidden && !item.value.toLowerCase().startsWith(this.searchString.toLowerCase().trim()),
    }));

    const hiddenItems = this.optionMaps.filter((item) => item.hidden || item.initiallyHidden);
    this.filterHasResults = hiddenItems.length !== this.optionMaps.length;
    this.handleVisibilityOfFakeOptionList('show');
  };

  private addSlottedStyles(): void {
    const tagName = this.host.tagName.toLowerCase();
    const style = `${tagName} a {
      outline: none transparent !important;
      color: inherit !important;
      text-decoration: underline !important;
      -webkit-transition: color .24s ease !important;
      transition: color .24s ease !important;
      outline: transparent solid 1px !important;
      outline-offset: 1px !important;
    }

    ${tagName} a:hover {
      color: #d5001c !important;
    }

    ${tagName} a:focus {
      outline-color: currentColor !important;
    }

    ${tagName} a:focus:not(:focus-visible) {
      outline-color: transparent !important;
    }`;

    insertSlottedStyles(this.host, style);
  }
}<|MERGE_RESOLUTION|>--- conflicted
+++ resolved
@@ -51,13 +51,9 @@
   /** Changes the direction to which the dropdown list appears. */
   @Prop() public dropdownDirection?: 'down' | 'up' | 'auto' = 'auto';
 
-<<<<<<< HEAD
   /** Forces rendering of native browser select dropdown */
   @Prop() public native?: boolean = false;
 
-  @State() private disabled: boolean;
-=======
->>>>>>> 5f8cd053
   @State() private fakeOptionListHidden = true;
   @State() private optionMaps: readonly OptionMap[] = [];
   @State() private filterHasResults = true;
@@ -180,7 +176,6 @@
               <slot />
             </span>
           </label>
-<<<<<<< HEAD
           {this.filter && [
             <input
               type="text"
@@ -194,28 +189,9 @@
               placeholder={this.options[this.select.selectedIndex].text}
               ref={(el) => (this.filterInput = el)}
             />,
-            <span ref={(el) => (this.fakeFilter = el)} />]
-          }
+            <span ref={(el) => (this.fakeFilter = el)} />,
+            ]}
           {this.renderCustomDropDown && (
-=======
-          {this.filter &&
-            !this.isTouchWithoutFilter && [
-              <input
-                type="text"
-                class={filterInputClasses}
-                role="combobox"
-                aria-autocomplete="both"
-                aria-controls="p-listbox"
-                disabled={this.disabled}
-                aria-expanded={this.fakeOptionListHidden ? 'false' : 'true'}
-                aria-activedescendant={`option-${this.getHighlightedIndex(this.optionMaps)}`}
-                placeholder={this.options[this.select.selectedIndex].text}
-                ref={(el) => (this.filterInput = el)}
-              />,
-              <span ref={(el) => (this.fakeFilter = el)} />,
-            ]}
-          {!this.isTouchWithoutFilter && (
->>>>>>> 5f8cd053
             <div
               class={fakeOptionListClasses}
               role="listbox"
@@ -376,14 +352,9 @@
       const listNodeChildrenHeight = children[0].clientHeight;
       const numberOfChildNodes = children.length;
 
-<<<<<<< HEAD
       // Max number of children visible is set to 10
-      const listNodeHeight = numberOfChildNodes >= 10 ? listNodeChildrenHeight * 10 : listNodeChildrenHeight * numberOfChildNodes;
-=======
-      // Max number of children visible is set to 5
       const listNodeHeight =
-        numberOfChildNodes >= 5 ? listNodeChildrenHeight * 5 : listNodeChildrenHeight * numberOfChildNodes;
->>>>>>> 5f8cd053
+        numberOfChildNodes >= 10 ? listNodeChildrenHeight * 10 : listNodeChildrenHeight * numberOfChildNodes;
       const spaceBottom = window.innerHeight - spaceTop - this.select.clientHeight;
       if (spaceBottom <= listNodeHeight && spaceTop >= listNodeHeight) {
         this.dropdownDirectionInternal = 'up';
