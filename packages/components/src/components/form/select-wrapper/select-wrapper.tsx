--- conflicted
+++ resolved
@@ -1,9 +1,4 @@
-<<<<<<< HEAD
 import { JSX, Host, Component, Prop, h, Element, State, Listen } from '@stencil/core';
-import cx from 'classnames';
-=======
-import { JSX, Host, Component, Prop, h, Element, State } from '@stencil/core';
->>>>>>> 177dc359
 import {
   BreakpointCustomizable,
   getPrefixedTagNames,
@@ -92,7 +87,6 @@
         document.addEventListener('mousedown', this.handleClickOutside.bind(this), true);
       }
     }
-
   }
 
   public componentDidLoad(): void {
@@ -120,49 +114,19 @@
   }
 
   public render(): JSX.Element {
-<<<<<<< HEAD
-    const selectClasses = cx(prefix('select-wrapper'),
-      prefix(`select-wrapper--theme-${this.theme}`));
-    const labelClasses = cx(
-      prefix('select-wrapper__label'),
-      mapBreakpointPropToPrefixedClasses('select-wrapper__label-', this.hideLabel, ['hidden', 'visible']),
-      { [prefix('select-wrapper__label--disabled')]: this.disabled }
-    );
-    const descriptionClasses = cx(
-      prefix('select-wrapper__description'),
-      mapBreakpointPropToPrefixedClasses('select-wrapper__description-', this.hideLabel, ['hidden', 'visible']),
-      { [prefix('select-wrapper__description--disabled')]: this.disabled }
-    );
-    const fakeSelectClasses = cx(
-      prefix('select-wrapper__fake-select'),
-      { [prefix('select-wrapper__fake-select--disabled')]: this.disabled },
-      { [prefix(`select-wrapper__fake-select--${this.state}`)]: this.state !== 'none' }
-    );
-    const fakeOptionListClasses = cx(prefix('select-wrapper__fake-option-list'), {
-      [prefix('select-wrapper__fake-option-list--hidden')]: this.fakeOptionListHidden
-    });
-    const iconClasses = cx(
-      prefix('select-wrapper__icon'),
-      { [prefix('select-wrapper__icon--disabled')]: this.disabled },
-      { [prefix('select-wrapper__icon--opened')]: !this.fakeOptionListHidden }
-    );
-    const messageClasses = cx(prefix('select-wrapper__message'),
-      prefix(`select-wrapper--theme-${this.theme}`),
-      { [prefix(`select-wrapper__message--${this.state}`)]: this.state !== 'none' },
-    );
-    const filterInputClasses = cx(prefix('select-wrapper__filter-input'),
-      prefix(`select-wrapper__filter-input--theme-${this.theme}`));
-=======
-    const labelClasses = prefix('select-wrapper__label');
-    const labelTextClasses = {
-      [prefix('select-wrapper__label-text')]: true,
-      [prefix('select-wrapper__label-text--disabled')]: this.disabled,
-      ...mapBreakpointPropToPrefixedClasses('select-wrapper__label-text-', this.hideLabel, ['hidden', 'visible'])
-    };
-    const descriptionTextClasses = {
-      [prefix('select-wrapper__description-text')]: true,
-      [prefix('select-wrapper__description-text--disabled')]: this.disabled,
-      ...mapBreakpointPropToPrefixedClasses('select-wrapper__description-text-', this.hideLabel, ['hidden', 'visible'])
+    const selectClasses = {
+      [prefix('select-wrapper')]: true,
+      [prefix(`select-wrapper--theme-${this.theme}`)]: true
+    };
+    const labelClasses = {
+      [prefix('select-wrapper__label')]: true,
+      [prefix('select-wrapper__label--disabled')]: this.disabled,
+      ...mapBreakpointPropToPrefixedClasses('select-wrapper__label-', this.hideLabel, ['hidden', 'visible'])
+    };
+    const descriptionClasses = {
+      [prefix('select-wrapper__description')]: true,
+      [prefix('select-wrapper__description--disabled')]: this.disabled,
+      ...mapBreakpointPropToPrefixedClasses('select-wrapper__description-', this.hideLabel, ['hidden', 'visible'])
     };
     const fakeSelectClasses = {
       [prefix('select-wrapper__fake-select')]: true,
@@ -180,10 +144,13 @@
     };
     const messageClasses = {
       [prefix('select-wrapper__message')]: true,
+      [prefix(`select-wrapper--theme-${this.theme}`)]: true,
       [prefix(`select-wrapper__message--${this.state}`)]: this.state !== 'none'
     };
-
->>>>>>> 177dc359
+    // TODO: check theming classes
+    const filterInputClasses = { [prefix('select-wrapper__filter-input')]: true,
+      [prefix(`select-wrapper__filter-input--theme-${this.theme}`)]: true
+    };
     const PrefixedTagNames = getPrefixedTagNames(this.host, ['p-icon', 'p-text']);
 
     return (
@@ -328,7 +295,6 @@
     transitionListener(this.select, 'border-top-color', this.setState);
   }
 
-
   /*
    * <START CUSTOM SELECT DROPDOWN>
    */
@@ -502,13 +468,12 @@
 
   private createFakeOptionList(): JSX.Element[][] | string {
     const PrefixedTagNames = getPrefixedTagNames(this.host, ['p-icon']);
-<<<<<<< HEAD
     if(!this.filterHasResult) {
-      return (<div class={cx(prefix('select-wrapper__fake-option'))}><span>---</span></div>);
+      return (<div class={prefix('select-wrapper__fake-option')}><span>---</span></div>);
     } else {
       return Array.from(this.options).map((option: HTMLOptionElement, key: number) => [
         (option.parentElement.tagName === 'OPTGROUP' && option.previousElementSibling === null) && (
-          <span class={cx(prefix('select-wrapper__fake-optgroup-label'))} role="presentation">
+          <span class={prefix('select-wrapper__fake-optgroup-label')} role="presentation">
             {option.closest('optgroup').label}
           </span>
         ),
@@ -516,12 +481,13 @@
           id={`option-${key}`}
           role="option"
           color="inherit"
-          class={cx(prefix('select-wrapper__fake-option'), {
+          class={{
+            [prefix('select-wrapper__fake-option')]: true,
             [prefix('select-wrapper__fake-option--selected')]: this.optionMaps[key].selected,
             [prefix('select-wrapper__fake-option--highlighted')]: this.optionMaps[key].highlighted,
             [prefix('select-wrapper__fake-option--disabled')]: this.optionMaps[key].disabled,
             [prefix('select-wrapper__fake-option--hidden')]: this.optionMaps[key].hidden,
-          })}
+          }}
           onClick={(e) => (!this.optionMaps[key].disabled && !this.optionMaps[key].selected ? this.setOptionSelected(key) : this.handleFocus(e))}
           aria-selected={this.optionMaps[key].highlighted && 'true'}
           aria-disabled={this.optionMaps[key].disabled && 'true'}
@@ -530,7 +496,7 @@
           <span>{option.text}</span>
           {this.optionMaps[key].selected && (
             <PrefixedTagNames.pIcon
-              class={cx(prefix('select-wrapper__fake-option-icon'))}
+              class={prefix('select-wrapper__fake-option-icon')}
               aria-hidden="true"
               name="check"
               color="inherit"
@@ -539,40 +505,6 @@
         </div>
       ]);
     }
-=======
-
-    return Array.from(this.options).map((option: HTMLOptionElement, key: number) => [
-      option.parentElement.tagName === 'OPTGROUP' && option.previousElementSibling === null && (
-        <span class={prefix('select-wrapper__fake-optgroup-label')} role="presentation">
-          {option.closest('optgroup').label}
-        </span>
-      ),
-      <div
-        id={`option-${key}`}
-        role="option"
-        color="inherit"
-        class={{
-          [prefix('select-wrapper__fake-option')]: true,
-          [prefix('select-wrapper__fake-option--selected')]: this.optionSelected === key,
-          [prefix('select-wrapper__fake-option--highlighted')]: this.optionHighlighted === key,
-          [prefix('select-wrapper__fake-option--disabled')]: this.optionDisabled.includes(key)
-        }}
-        onClick={() => (!this.optionDisabled.includes(key) ? this.setOptionSelected(key) : this.select.focus())}
-        aria-selected={this.optionSelected === key && 'true'}
-        aria-disabled={this.optionDisabled.includes(key) && 'true'}
-      >
-        <span>{option.text}</span>
-        {key === this.optionSelected && (
-          <PrefixedTagNames.pIcon
-            class={prefix('select-wrapper__fake-option-icon')}
-            aria-hidden="true"
-            name="check"
-            color="inherit"
-          />
-        )}
-      </div>
-    ]);
->>>>>>> 177dc359
   }
 
   private cycleFakeOptionList(direction: string): void {
