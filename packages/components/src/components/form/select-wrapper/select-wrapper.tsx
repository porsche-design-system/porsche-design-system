--- conflicted
+++ resolved
@@ -6,10 +6,6 @@
   isTouchDevice,
   mapBreakpointPropToPrefixedClasses,
   prefix,
-<<<<<<< HEAD
-  transitionListener,
-=======
->>>>>>> 3ceb5bb3
 } from '../../../utils';
 import { FormState, Theme } from '../../../types';
 
