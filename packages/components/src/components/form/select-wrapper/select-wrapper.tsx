import { JSX, Host, Component, Prop, h, Element, State, Listen } from '@stencil/core';
import {
  BreakpointCustomizable,
  getPrefixedTagNames,
  insertSlottedStyles,
  isTouchDevice,
  mapBreakpointPropToPrefixedClasses,
  prefix,
  transitionListener
} from '../../../utils';
import { FormState, Theme } from '../../../types';

type OptionMap = {
  readonly key: number;
  readonly value: string;
  readonly disabled: boolean;
  readonly hidden: boolean;
  readonly initiallyHidden: boolean;
  readonly selected: boolean;
  readonly highlighted: boolean;
};

@Component({
  tag: 'p-select-wrapper',
  styleUrl: 'select-wrapper.scss',
  shadow: true
})
export class SelectWrapper {
  @Element() public host!: HTMLElement;

  /** The label text. */
  @Prop() public label?: string = '';

  /** The description text. */
  @Prop() public description?: string = '';

  /** The validation state. */
  @Prop() public state?: FormState = 'none';

  /** The message styled depending on validation state. */
  @Prop() public message?: string = '';

  /** Show or hide label. For better accessibility it is recommended to show the label. */
  @Prop() public hideLabel?: BreakpointCustomizable<boolean> = false;

  /** Filters select options by typing a character */
  @Prop() public filter?: boolean = false;

  /** Adapts the select color depending on the theme. */
  @Prop() public theme?: Theme = 'light';

  /** Changes the direction to which the dropdown list appears. */
  @Prop() public dropdownDirection?: 'down' | 'up' | 'auto' = 'auto';

  @State() private disabled: boolean;
  @State() private fakeOptionListHidden = true;
  @State() private optionMaps: readonly OptionMap[] = [];
  @State() private filterHasResults = true;
  @State() private isTouchWithoutFilter: boolean = isTouchDevice() && !this.filter;

  private select: HTMLSelectElement;
  private options: NodeListOf<HTMLOptionElement>;
  private fakeOptionListNode: HTMLDivElement;
  private fakeOptionHighlightedNode: HTMLDivElement;
  private selectObserver: MutationObserver;
  private filterInput: HTMLInputElement;
  private fakeFilter: HTMLSpanElement;
  private searchString: string;
  private dropdownDirectionInternal: 'down' | 'up' = 'down';

  // this stops click events when filter input is clicked
  @Listen('click', { capture: false })
  public handleOnClick(e: MouseEvent): void {
    if (this.filter) {
      e.stopPropagation();
    }
  }

  public connectedCallback(): void {
    this.initSelect();
    this.setAriaAttributes();
    this.setState();
    this.bindStateListener();
    this.addSlottedStyles();

    if (!this.isTouchWithoutFilter) {
      this.observeSelect();
      this.setOptionList();
      if (!this.filter) {
        this.select.addEventListener('mousedown', this.handleMouseEvents);
      }
      this.select.addEventListener('keydown', this.handleKeyboardEvents);
      if (typeof document !== 'undefined') {
        document.addEventListener('mousedown', this.handleClickOutside, true);
      }
    }
  }

  public componentDidLoad(): void {
    if (!this.isTouchWithoutFilter && this.filter) {
      this.fakeFilter.addEventListener('click', this.handleFilterInputClick);
      this.filterInput.addEventListener('mousedown', this.handleFilterInputClick);
      this.filterInput.addEventListener('keydown', this.handleKeyboardEvents);
      this.filterInput.addEventListener('input', this.handleFilterSearch);
    }
  }

  public componentDidUpdate(): void {
    this.setAriaAttributes();
  }

  public disconnectedCallback(): void {
    if (!this.isTouchWithoutFilter) {
      this.selectObserver.disconnect();
      this.select.removeEventListener('mousedown', this.handleMouseEvents);
      this.select.removeEventListener('keydown', this.handleKeyboardEvents);
      if (typeof document !== 'undefined') {
        document.removeEventListener('mousedown', this.handleClickOutside, true);
      }
    }
  }

  public render(): JSX.Element {
    const selectClasses = {
      [prefix('select-wrapper')]: true,
      [prefix(`select-wrapper--theme-${this.theme}`)]: true
    };
    const labelClasses = {
      [prefix('select-wrapper__label')]: true,
      [prefix('select-wrapper__label--disabled')]: this.disabled,
      ...mapBreakpointPropToPrefixedClasses('select-wrapper__label-', this.hideLabel, ['hidden', 'visible'])
    };
    const descriptionClasses = {
      [prefix('select-wrapper__description')]: true,
      [prefix('select-wrapper__description--disabled')]: this.disabled,
      ...mapBreakpointPropToPrefixedClasses('select-wrapper__description-', this.hideLabel, ['hidden', 'visible'])
    };
    const fakeSelectClasses = {
      [prefix('select-wrapper__fake-select')]: true,
      [prefix('select-wrapper__fake-select--disabled')]: this.disabled,
      [prefix(`select-wrapper__fake-select--${this.state}`)]: this.state !== 'none'
    };
    const fakeOptionListClasses = {
      [prefix('select-wrapper__fake-option-list')]: true,
      [prefix('select-wrapper__fake-option-list--hidden')]: this.fakeOptionListHidden,
      [prefix(
        `select-wrapper__fake-option-list--direction-${
          this.dropdownDirection === 'auto' ? this.dropdownDirectionInternal : this.dropdownDirection
        }`
      )]: true
    };
    const iconClasses = {
      [prefix('select-wrapper__icon')]: true,
      [prefix('select-wrapper__icon--disabled')]: this.disabled,
      [prefix('select-wrapper__icon--opened')]: !this.fakeOptionListHidden
    };
    const messageClasses = {
      [prefix('select-wrapper__message')]: true,
      [prefix(`select-wrapper--theme-${this.theme}`)]: true,
      [prefix(`select-wrapper__message--${this.state}`)]: this.state !== 'none'
    };
    const filterInputClasses = {
      [prefix('select-wrapper__filter-input')]: true,
      [prefix(`select-wrapper__filter-input--theme-${this.theme}`)]: true,
      [prefix('select-wrapper__filter-input--disabled')]: this.disabled,
      [prefix(`select-wrapper__filter-input--${this.state}`)]: this.state !== 'none'
    };
    const PrefixedTagNames = getPrefixedTagNames(this.host, ['p-icon', 'p-text']);

    return (
      <Host>
        <div class={selectClasses}>
          <label>
            {this.isLabelVisible && (
              <PrefixedTagNames.pText class={labelClasses} tag="span" color="inherit" onClick={this.labelClick}>
                {this.label || <slot name="label" />}
                {this.isRequired && <span class={prefix('select-wrapper__required')}></span>}
              </PrefixedTagNames.pText>
            )}
            {this.isDescriptionVisible && (
              <PrefixedTagNames.pText
                class={descriptionClasses}
                tag="span"
                color="inherit"
                size="x-small"
                onClick={this.labelClick}
              >
                {this.description || <slot name="description" />}
              </PrefixedTagNames.pText>
            )}
            <span class={fakeSelectClasses}>
              <PrefixedTagNames.pIcon class={iconClasses} name="arrow-head-down" color="inherit" />
              <slot />
            </span>
          </label>
          {this.filter &&
            !this.isTouchWithoutFilter && [
              <input
                type="text"
                class={filterInputClasses}
                role="combobox"
                aria-autocomplete="both"
                aria-controls="p-listbox"
                disabled={this.disabled}
                aria-expanded={this.fakeOptionListHidden ? 'false' : 'true'}
                aria-activedescendant={`option-${this.getHighlightedIndex(this.optionMaps)}`}
                placeholder={this.options[this.select.selectedIndex].text}
                ref={(el) => (this.filterInput = el)}
              />,
              <span ref={(el) => (this.fakeFilter = el)} />
            ]}
          {!this.isTouchWithoutFilter && (
            <div
              class={fakeOptionListClasses}
              role="listbox"
              id="p-listbox"
              aria-activedescendant={!this.filter && `option-${this.getHighlightedIndex(this.optionMaps)}`}
              tabIndex={-1}
              aria-expanded={!this.filter && (this.fakeOptionListHidden ? 'false' : 'true')}
              aria-labelledby={this.label}
              ref={(el) => (this.fakeOptionListNode = el)}
            >
              {this.createFakeOptionList()}
            </div>
          )}
        </div>
        {this.isMessageVisible && (
          <PrefixedTagNames.pText class={messageClasses} color="inherit" role={this.state === 'error' ? 'alert' : null}>
            {this.message || <slot name="message" />}
          </PrefixedTagNames.pText>
        )}
      </Host>
    );
  }

  private get isLabelVisible(): boolean {
    return !!this.label || !!this.host.querySelector('[slot="label"]');
  }

  private get isDescriptionVisible(): boolean {
    return !!this.description || !!this.host.querySelector('[slot="description"]');
  }

  private get isMessageDefined(): boolean {
    return !!this.message || !!this.host.querySelector('[slot="message"]');
  }

  private get isMessageVisible(): boolean {
    return ['success', 'error'].includes(this.state) && this.isMessageDefined;
  }

  private get isRequired(): boolean {
    return this.select.getAttribute('required') !== null;
  }

  /*
   * <START NATIVE SELECT>
   */
  private initSelect(): void {
    this.select = this.host.querySelector('select');
    if (this.filter) {
      this.select.setAttribute('tabindex', '-1');
    }
  }

  /*
   * This is a workaround to improve accessibility because the select and the label/description/message text are placed in different DOM.
   * Referencing ID's from outside the component is impossible because the web component’s DOM is separate.
   * We have to wait for full support of the Accessibility Object Model (AOM) to provide the relationship between shadow DOM and slots.
   */
  private setAriaAttributes(): void {
    if (this.label) {
      const messageOrDescription = this.message || this.description;
      this.select.setAttribute('aria-label', `${this.label}${messageOrDescription ? `. ${messageOrDescription}` : ''}`);
    }

    if (this.state === 'error') {
      this.select.setAttribute('aria-invalid', 'true');
    } else {
      this.select.removeAttribute('aria-invalid');
    }

    if (this.filter) {
      this.select.setAttribute('aria-hidden', 'true');
    }
  }

  private setState = (): void => {
    this.disabled = this.select.disabled;
  };

  private labelClick = (): void => {
    if (!this.filter) {
      this.select.focus();
    } else {
      this.filterInput.focus();
    }
  };

  private bindStateListener(): void {
    transitionListener(this.select, 'border-top-color', this.setState);
  }

  /*
   * <START CUSTOM SELECT DROPDOWN>
   */
  private observeSelect(): void {
    this.selectObserver = new MutationObserver((mutations) => {
      mutations.filter(({ type }) => type === 'childList' || type === 'attributes').forEach(this.setOptionList);
    });
    this.selectObserver.observe(this.select, {
      childList: true,
      subtree: true,
<<<<<<< HEAD
      attributeFilter: ['disabled', 'selected']
=======
      attributes: true,
      attributeFilter: ['disabled', 'hidden']
>>>>>>> 69591d2a
    });
  }

  private handleClickOutside = (e: MouseEvent): void => {
    if (!this.host.contains(e.target as HTMLElement)) {
      this.fakeOptionListHidden = true;
      if (this.filter) {
        this.filterInput.value = '';
      }
    }
  };

  private handleMouseEvents = (e: MouseEvent): void => {
    e.preventDefault();
    e.stopPropagation();
    this.select.focus();
    this.handleVisibilityOfFakeOptionList('toggle');
  };

  private handleFocus(e: MouseEvent): void {
    if (!this.filter) {
      this.select.focus();
    } else {
      e.preventDefault();
      this.filterInput.focus();
    }
  }

  private handleDropdownDirection(): void {
    if (this.dropdownDirection === 'auto') {
      const { children } = this.fakeOptionListNode;
      const { top: spaceTop } = this.select.getBoundingClientRect();
      const listNodeChildrenHeight = children[0].clientHeight;
      const numberOfChildNodes = children.length;

      // Max number of children visible is set to 5
      const listNodeHeight = numberOfChildNodes >= 5 ? listNodeChildrenHeight * 5 : listNodeChildrenHeight * numberOfChildNodes;
      const spaceBottom = window.innerHeight - spaceTop - this.select.clientHeight;
      if (spaceBottom <= listNodeHeight && spaceTop >= listNodeHeight) {
        this.dropdownDirectionInternal = 'up';
      } else {
        this.dropdownDirectionInternal = 'down';
      }
    }
  }

  private handleVisibilityOfFakeOptionList(type: 'show' | 'hide' | 'toggle'): void {
    if (this.fakeOptionListHidden) {
      if (type === 'show' || type === 'toggle') {
        this.fakeOptionListHidden = false;
        this.handleDropdownDirection();
        this.handleScroll();
      }
    } else {
      if (type === 'hide' || type === 'toggle') {
        this.fakeOptionListHidden = true;
      }
    }
  }

  private handleKeyboardEvents = (e: KeyboardEvent): void => {
    switch (e.key) {
      case 'ArrowUp':
      case 'Up':
        e.preventDefault();
        this.handleVisibilityOfFakeOptionList('show');
        this.cycleFakeOptionList('up');
        break;
      case 'ArrowDown':
      case 'Down':
        e.preventDefault();
        this.handleVisibilityOfFakeOptionList('show');
        this.cycleFakeOptionList('down');
        break;
      case 'ArrowLeft':
      case 'Left':
        e.preventDefault();
        this.cycleFakeOptionList('left');
        break;
      case 'ArrowRight':
      case 'Right':
        e.preventDefault();
        this.cycleFakeOptionList('right');
        break;
      case ' ':
      case 'Spacebar':
        if (this.filter) {
          if (this.fakeOptionListHidden) {
            e.preventDefault();
            this.resetFilterInput();
            this.handleVisibilityOfFakeOptionList('show');
          }
        } else {
          e.preventDefault();
          this.handleVisibilityOfFakeOptionList('toggle');
          if (this.fakeOptionListHidden) {
            this.setOptionSelected(this.getHighlightedIndex(this.optionMaps));
          }
        }
        break;
      case 'Enter':
        e.preventDefault();
        this.handleVisibilityOfFakeOptionList('hide');
        if (!this.filter) {
          this.setOptionSelected(this.getHighlightedIndex(this.optionMaps));
        } else {
          const itemValue =
            !!this.searchString &&
            this.optionMaps.filter((item) => item.value.toLowerCase() === this.searchString.toLowerCase());
          if (itemValue.length === 1) {
            this.setOptionSelected(itemValue[0].key);
          } else {
            this.setOptionSelected(this.getHighlightedIndex(this.optionMaps));
          }
        }
        break;
      case 'Escape':
      case 'Esc':
        if (this.filter) {
          this.filterInput.value = '';
        }
        this.setOptionSelected(this.select.selectedIndex);
        break;
      case 'PageUp':
        e.preventDefault();
        if (!this.fakeOptionListHidden) {
          this.optionMaps = this.optionMaps.map((item, index) => ({
            ...item,
            highlighted: index === 0
          }));
          this.handleScroll();
        }
        break;
      case 'PageDown':
        e.preventDefault();
        if (!this.fakeOptionListHidden) {
          const lastIndex = this.options.length - 1;
          this.optionMaps = this.optionMaps.map((item, index) => ({
            ...item,
            highlighted: index === lastIndex
          }));
          this.handleScroll();
        }
        break;
      case 'Tab':
        if (!this.fakeOptionListHidden) {
          this.handleVisibilityOfFakeOptionList('hide');
        }
        break;
      default:
        this.handleNativeSearchOptions();
    }
  };

  private setOptionList = (): void => {
    this.options = this.select.querySelectorAll('option');
    this.optionMaps = Array.from(this.options).map((item, index) => {
      const initiallyHidden = item.hasAttribute('hidden');
      const disabled = item.hasAttribute('disabled');
      const selected = item.selected && !item.disabled;
      const highlighted = selected;
      const option: OptionMap = { key: index, value: item.text, disabled, hidden: false, initiallyHidden, selected, highlighted };
      return option;
    });
  };

  private setOptionSelected = (newIndex: number): void => {
    const oldSelectedValue = this.select.options[this.select.selectedIndex].text;
    this.select.selectedIndex = newIndex;
    const newSelectedValue = this.select.options[this.select.selectedIndex].text;
    this.handleVisibilityOfFakeOptionList('hide');

    if (this.filter) {
      this.filterInput.value = '';
      this.searchString = '';
      this.filterHasResults = true;
      if (document.activeElement !== this.filterInput) {
        this.filterInput.focus();
      }
    } else {
      if (document.activeElement !== this.select) {
        this.select.focus();
      }
    }

    const { selectedIndex } = this.select;
    this.optionMaps = this.optionMaps.map((item, index) => ({
      ...item,
      selected: index === selectedIndex,
      highlighted: index === selectedIndex,
      hidden: false
    }));

    if (oldSelectedValue !== newSelectedValue) {
      this.select.dispatchEvent(new Event('change', { bubbles: true }));
    }
  };

  private createFakeOptionList(): JSX.Element[][] {
    const PrefixedTagNames = getPrefixedTagNames(this.host, ['p-icon']);
    return !this.filterHasResults ? (
      <div class={prefix('select-wrapper__fake-option')}>
        <span>---</span>
      </div>
    ) : (
      // TODO: OptionMaps should contain information about optgroup. This way we would not request dom nodes while rendering.
      Array.from(this.options).map((item, index) => {
        const { disabled, hidden, initiallyHidden, selected, highlighted } = this.optionMaps[index];
        return [
          item.parentElement.tagName === 'OPTGROUP' && item.previousElementSibling === null && (
            <span class={prefix('select-wrapper__fake-optgroup-label')} role="presentation">
              {item.closest('optgroup').label}
            </span>
          ),
          <div
            id={`option-${index}`}
            role="option"
            class={{
              [prefix('select-wrapper__fake-option')]: true,
              [prefix('select-wrapper__fake-option--selected')]: selected,
              [prefix('select-wrapper__fake-option--highlighted')]: highlighted,
              [prefix('select-wrapper__fake-option--disabled')]: disabled,
              [prefix('select-wrapper__fake-option--hidden')]: hidden || initiallyHidden
            }}
            onClick={(e) => (!disabled && !selected ? this.setOptionSelected(index) : this.handleFocus(e))}
            aria-selected={highlighted ? 'true' : null}
            aria-disabled={disabled ? 'true' : null}
            aria-hidden={hidden || initiallyHidden ? 'true' : null}
          >
            <span>{item.text}</span>
            {selected && (
              <PrefixedTagNames.pIcon
                class={prefix('select-wrapper__fake-option-icon')}
                aria-hidden="true"
                name="check"
                color="inherit"
              />
            )}
          </div>
        ];
      })
    );
  }

  private cycleFakeOptionList(direction: string): void {
    const validItems = this.optionMaps.filter((item) => !item.hidden && !item.initiallyHidden && !item.disabled);
    const validMax = validItems.length - 1;
    if (validMax < 0) {
      return;
    }
    let i = this.getHighlightedIndex(validItems);
    if (direction === 'down' || direction === 'right') {
      i = i < validMax ? i + 1 : 0;
    } else if (direction === 'up' || direction === 'left') {
      i = i > 0 ? i - 1 : validMax;
    }
    this.optionMaps = this.optionMaps.map((item, index) => ({
      ...item,
      highlighted: index === validItems[i].key
    }));

    if (direction === 'left' || direction === 'right') {
      this.setOptionSelected(this.getHighlightedIndex(this.optionMaps));
    }

    this.handleScroll();
  }

  private handleScroll(): void {
    const fakeOptionListNodeHeight = 200;
    if (this.fakeOptionListNode.scrollHeight > fakeOptionListNodeHeight) {
      this.fakeOptionHighlightedNode = this.fakeOptionListNode.querySelectorAll('div')[
        this.getHighlightedIndex(this.optionMaps)
      ];

      const { scrollTop } = this.fakeOptionListNode;
      const { offsetTop, offsetHeight } = this.fakeOptionHighlightedNode;
      const scrollBottom = fakeOptionListNodeHeight + scrollTop;
      const elementBottom = offsetTop + offsetHeight;
      if (elementBottom > scrollBottom) {
        this.fakeOptionListNode.scrollTop = elementBottom - fakeOptionListNodeHeight;
      } else if (offsetTop < scrollTop) {
        this.fakeOptionListNode.scrollTop = offsetTop;
      }
    }
  }

  private handleNativeSearchOptions(): void {
    // timeout is needed if fast keyboard events are triggered and dom needs time to update state
    setTimeout(() => {
      const { selectedIndex } = this.select;
      this.optionMaps = this.optionMaps.map((item, index) => ({
        ...item,
        highlighted: index === selectedIndex,
        selected: index === selectedIndex
      }));

      this.handleScroll();
    }, 100);
  }

  private getHighlightedIndex = (arr: readonly OptionMap[]): number => arr.findIndex((item) => item.highlighted);

  /*
   * <START CUSTOM FILTER>
   */
  private handleFilterInputClick = (): void => {
    if (!this.disabled) {
      this.filterInput.focus();
      this.resetFilterInput();
      this.handleVisibilityOfFakeOptionList('toggle');
    }
  };

  private resetFilterInput = (): void => {
    this.filterInput.value = '';
    this.searchString = '';
    this.filterHasResults = true;
    this.optionMaps = this.optionMaps.map((item) => ({
      ...item,
      hidden: false
    }));
  };

  private handleFilterSearch = (ev: InputEvent): void => {
    this.searchString = (ev.target as HTMLInputElement).value;
    this.optionMaps = this.optionMaps.map((item) => ({
      ...item,
      hidden: !item.initiallyHidden && !item.value.toLowerCase().startsWith(this.searchString.toLowerCase().trim())
    }));

    const hiddenItems = this.optionMaps.filter((item) => item.hidden || item.initiallyHidden);
    this.filterHasResults = hiddenItems.length !== this.optionMaps.length;
    this.handleVisibilityOfFakeOptionList('show');
  };

  private addSlottedStyles(): void {
    const tagName = this.host.tagName.toLowerCase();
    const style = `${tagName} a {
      outline: none transparent;
      color: inherit;
      text-decoration: underline;
      -webkit-transition: outline-color .24s ease, color .24s ease;
      transition: outline-color .24s ease, color .24s ease;
    }
    ${tagName} a:hover {
      color: #d5001c;
    }
    ${tagName} a:focus {
      outline: 1px solid currentColor;
      outline-offset: 1px;
    }`;

    insertSlottedStyles(this.host, style);
  }
}<|MERGE_RESOLUTION|>--- conflicted
+++ resolved
@@ -311,12 +311,7 @@
     this.selectObserver.observe(this.select, {
       childList: true,
       subtree: true,
-<<<<<<< HEAD
       attributeFilter: ['disabled', 'selected']
-=======
-      attributes: true,
-      attributeFilter: ['disabled', 'hidden']
->>>>>>> 69591d2a
     });
   }
 
