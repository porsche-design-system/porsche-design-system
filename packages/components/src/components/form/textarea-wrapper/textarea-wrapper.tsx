--- conflicted
+++ resolved
@@ -5,10 +5,6 @@
   insertSlottedStyles,
   mapBreakpointPropToPrefixedClasses,
   prefix,
-<<<<<<< HEAD
-  transitionListener,
-=======
->>>>>>> 6f919880
 } from '../../../utils';
 import { FormState } from '../../../types';
 
