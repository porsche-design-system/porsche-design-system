import { Component, Element, forceUpdate, h, Host, JSX, Prop } from '@stencil/core';
import {
  getHTMLElementAndThrowIfUndefined,
  getPrefixedTagNames,
  getTagName,
  insertSlottedStyles,
  isDescriptionVisible,
  isLabelVisible,
  isMessageVisible,
  isRequired,
  mapBreakpointPropToClasses,
  setAriaAttributes,
  observeMutations,
  unobserveMutations,
} from '../../../utils';
import type { BreakpointCustomizable, FormState } from '../../../types';

@Component({
  tag: 'p-textarea-wrapper',
  styleUrl: 'textarea-wrapper.scss',
  shadow: true,
})
export class TextareaWrapper {
  @Element() public host!: HTMLElement;

  /** The label text. */
  @Prop() public label?: string = '';

  /** The description text. */
  @Prop() public description?: string = '';

  /** The validation state. */
  @Prop() public state?: FormState = 'none';

  /** The message styled depending on validation state. */
  @Prop() public message?: string = '';

  /** Show or hide label. For better accessibility it is recommended to show the label. */
  @Prop() public hideLabel?: BreakpointCustomizable<boolean> = false;

  private textarea: HTMLTextAreaElement;

  public connectedCallback(): void {
    this.addSlottedStyles();
    this.observeMutations();
  }

  public componentWillLoad(): void {
    this.textarea = getHTMLElementAndThrowIfUndefined(this.host, 'textarea');
    this.observeMutations();
  }

  public componentDidRender(): void {
    /*
     * This is a workaround to improve accessibility because the textarea and the label/description/message text are placed in different DOM.
     * Referencing ID's from outside the component is impossible because the web component’s DOM is separate.
     * We have to wait for full support of the Accessibility Object Model (AOM) to provide the relationship between shadow DOM and slots.
     */
    setAriaAttributes(this.textarea, {
      label: this.label,
      message: this.message || this.description,
      state: this.state,
    });
  }

  public disconnectedCallback(): void {
    unobserveMutations(this.textarea);
  }

  public render(): JSX.Element {
    const { disabled } = this.textarea;
    const labelClasses = {
<<<<<<< HEAD
      ['label']: true,
      ['label--disabled']: disabled,
      [`label--${this.state}`]: this.state !== 'none',
      ...mapBreakpointPropToPrefixedClasses('label-', this.hideLabel, {
        classSuffixes: ['hidden', 'visible'],
        disablePrefixP: true,
      }),
=======
      ['root']: true,
      ['root--disabled']: disabled,
      [`root--${this.state}`]: this.state !== 'none',
      ...mapBreakpointPropToClasses('root-', this.hideLabel, ['hidden', 'visible']),
>>>>>>> f45a8dd5
    };
    const textProps = { tag: 'span', color: 'inherit' };
    const labelProps = { ...textProps, onClick: this.labelClick };

    const PrefixedTagNames = getPrefixedTagNames(this.host);

    return (
      <Host>
        <label class={labelClasses}>
          {isLabelVisible(this.host, this.label) && (
            <PrefixedTagNames.pText class="root__text" {...labelProps}>
              {this.label || <slot name="label" />}
              {isRequired(this.textarea) && <span class="required" />}
            </PrefixedTagNames.pText>
          )}
          {isDescriptionVisible(this.host, this.description) && (
            <PrefixedTagNames.pText class="root__text root__text--description" {...labelProps} size="x-small">
              {this.description || <slot name="description" />}
            </PrefixedTagNames.pText>
          )}
          <slot />
        </label>
        {isMessageVisible(this.host, this.message, this.state) && (
          <PrefixedTagNames.pText class="message" {...textProps} role={this.state === 'error' ? 'alert' : null}>
            {this.message || <slot name="message" />}
          </PrefixedTagNames.pText>
        )}
      </Host>
    );
  }

  private labelClick = (): void => {
    this.textarea.focus();
  };

  private observeMutations = (): void => {
    observeMutations(this.textarea, ['disabled', 'readonly'], () => forceUpdate(this.host));
  };

  private addSlottedStyles(): void {
    const tagName = getTagName(this.host);
    const style = `${tagName} a {
      outline: none transparent !important;
      color: inherit !important;
      text-decoration: underline !important;
      transition: color .24s ease !important;
      outline: transparent solid 1px !important;
      outline-offset: 1px !important;
    }

    ${tagName} a:hover {
      color: #d5001c !important;
    }

    ${tagName} a:focus {
      outline-color: currentColor !important;
    }

    ${tagName} a:focus:not(:focus-visible) {
      outline-color: transparent !important;
    }`;

    insertSlottedStyles(this.host, style);
  }
}<|MERGE_RESOLUTION|>--- conflicted
+++ resolved
@@ -70,20 +70,10 @@
   public render(): JSX.Element {
     const { disabled } = this.textarea;
     const labelClasses = {
-<<<<<<< HEAD
-      ['label']: true,
-      ['label--disabled']: disabled,
-      [`label--${this.state}`]: this.state !== 'none',
-      ...mapBreakpointPropToPrefixedClasses('label-', this.hideLabel, {
-        classSuffixes: ['hidden', 'visible'],
-        disablePrefixP: true,
-      }),
-=======
       ['root']: true,
       ['root--disabled']: disabled,
       [`root--${this.state}`]: this.state !== 'none',
       ...mapBreakpointPropToClasses('root-', this.hideLabel, ['hidden', 'visible']),
->>>>>>> f45a8dd5
     };
     const textProps = { tag: 'span', color: 'inherit' };
     const labelProps = { ...textProps, onClick: this.labelClick };
