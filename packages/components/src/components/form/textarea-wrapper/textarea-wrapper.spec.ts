import * as domUtils from '../../../utils/dom';
import { TextareaWrapper } from './textarea-wrapper';
import * as attributeObserverUtils from '../../../utils/attribute-observer';
import * as textFieldWrapperUtils from '../text-field-wrapper/text-field-wrapper-utils';
import * as a11yUtils from '../../../utils/a11y';

jest.mock('../../../utils/dom');
jest.mock('../../../utils/slotted-styles');

describe('connectedCallback', () => {
  it('should call observeAttributes() with correct parameters', () => {
    const spy = jest.spyOn(attributeObserverUtils, 'observeAttributes');
    const component = new TextareaWrapper();
    component.connectedCallback();

    expect(spy).toBeCalledWith(undefined, ['disabled', 'readonly', 'required'], expect.anything());
  });
});

describe('componentWillLoad', () => {
  it('should call getHTMLElementAndThrowIfUndefined() with correct parameters', () => {
    const spy = jest.spyOn(domUtils, 'getHTMLElementAndThrowIfUndefined');
    const component = new TextareaWrapper();

    try {
      component.componentWillLoad();
    } catch (e) {}

    expect(spy).toBeCalledWith(undefined, 'textarea');
  });

  it('should call observeAttributes() with correct parameters', () => {
    const spy = jest.spyOn(attributeObserverUtils, 'observeAttributes');
    const component = new TextareaWrapper();

    try {
      component.componentWillLoad();
    } catch (e) {}

    expect(spy).toBeCalledWith(undefined, ['disabled', 'readonly', 'required'], expect.anything());
  });

  it('should call hasCounter() with correct parameter and set hasCounter', () => {
    const textarea = document.createElement('textarea');
    jest.spyOn(domUtils, 'getHTMLElementAndThrowIfUndefined').mockImplementation(() => textarea);

    const spy = jest.spyOn(textFieldWrapperUtils, 'hasCounter');
    const component = new TextareaWrapper();
    component['textarea'] = textarea;

    expect(component['hasCounter']).toBe(undefined);
    component.componentWillLoad();

    expect(spy).toBeCalledWith(textarea);
    expect(component['hasCounter']).toBe(true);
  });
});

describe('componentDidLoad', () => {
  it('should call addInputEventListener() with correct parameters if hasCounter is true', () => {
    const addInputEventListenerSpy = jest.spyOn(textFieldWrapperUtils, 'addInputEventListener');

    const textarea = document.createElement('textarea');
    const counter = document.createElement('span');
    const ariaElement = document.createElement('span');

    const component = new TextareaWrapper();
    component['textarea'] = textarea;
    component['counterElement'] = counter;
    component['ariaElement'] = ariaElement;

    component.componentDidLoad();
    expect(addInputEventListenerSpy).not.toBeCalled();

    component['hasCounter'] = true;
    component.componentDidLoad();
<<<<<<< HEAD
    expect(addInputEventListenerSpy).toBeCalledWith(textarea, counter, ariaElement);
=======
    expect(addInputEventListenerSpy).toHaveBeenCalledWith(textarea, ariaElement, counter);
>>>>>>> 29f5e992
  });
});

describe('componentDidRender', () => {
  it('should call setAriaAttributes() with correct parameters', () => {
    const spy = jest.spyOn(a11yUtils, 'setAriaAttributes');
    const component = new TextareaWrapper();
    const textarea = document.createElement('textarea');
    component['textarea'] = textarea;
    component.label = 'Some label';
    component.message = 'Some message';
    component.state = 'success';

    component.componentDidRender();
    expect(spy).toBeCalledWith(textarea, { label: 'Some label', message: 'Some message', state: 'success' });
  });
});

describe('disconnectedCallback', () => {
  it('should call unobserveAttributes() with correct parameter', () => {
    const spy = jest.spyOn(attributeObserverUtils, 'unobserveAttributes');
    const component = new TextareaWrapper();
    component.disconnectedCallback();

    expect(spy).toBeCalledWith(undefined);
  });
});<|MERGE_RESOLUTION|>--- conflicted
+++ resolved
@@ -74,11 +74,7 @@
 
     component['hasCounter'] = true;
     component.componentDidLoad();
-<<<<<<< HEAD
-    expect(addInputEventListenerSpy).toBeCalledWith(textarea, counter, ariaElement);
-=======
-    expect(addInputEventListenerSpy).toHaveBeenCalledWith(textarea, ariaElement, counter);
->>>>>>> 29f5e992
+    expect(addInputEventListenerSpy).toBeCalledWith(textarea, ariaElement, counter);
   });
 });
 
