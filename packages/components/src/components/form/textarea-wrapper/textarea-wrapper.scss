--- conflicted
+++ resolved
@@ -203,11 +203,4 @@
   @include required;
 }
 
-<<<<<<< HEAD
-.message {
-  margin-top: $p-spacing-4;
-  transition: color $p-animation-hover-duration-var $p-animation-hover-bezier;
-}
-=======
-@include state-message;
->>>>>>> ec4626ee
+@include state-message;