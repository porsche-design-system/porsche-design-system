import { JSX, Host, Component, Prop, h, Element, State } from '@stencil/core';
import {
  BreakpointCustomizable,
  getPrefixedTagNames,
  handleButtonEvent,
  insertSlottedStyles,
  mapBreakpointPropToPrefixedClasses,
  prefix,
<<<<<<< HEAD
  transitionListener,
=======
>>>>>>> 6f919880
} from '../../../utils';
import { FormState } from '../../../types';

@Component({
  tag: 'p-text-field-wrapper',
  styleUrl: 'text-field-wrapper.scss',
  shadow: true,
})
export class TextFieldWrapper {
  @Element() public host!: HTMLElement;

  /** The label text. */
  @Prop() public label?: string = '';

  /** The description text. */
  @Prop() public description?: string = '';

  /** The validation state. */
  @Prop() public state?: FormState = 'none';

  /** The message styled depending on validation state. */
  @Prop() public message?: string = '';

  /** Show or hide label and description text. For better accessibility it is recommended to show the label. */
  @Prop() public hideLabel?: BreakpointCustomizable<boolean> = false;

  @State() private disabled: boolean;
  @State() private readonly: boolean;
  @State() private showPassword = false;

  private input: HTMLInputElement;
  private isPasswordToggleable: boolean;
  private inputObserver: MutationObserver;

  public connectedCallback(): void {
    this.setInput();
    this.isPasswordToggleable = this.input.type === 'password';
    this.setAriaAttributes();
    this.setState();
    this.initMutationObserver();
    this.addSlottedStyles();
  }

  public componentDidUpdate(): void {
    this.setAriaAttributes();
  }

  public disconnectedCallback(): void {
    this.inputObserver.disconnect();
  }

  public render(): JSX.Element {
    const containerClasses = prefix('text-field-wrapper__container');
    const labelClasses = prefix('text-field-wrapper__label');
    const labelTextClasses = {
      [prefix('text-field-wrapper__label-text')]: true,
      [prefix('text-field-wrapper__label-text--disabled')]: this.disabled,
      ...mapBreakpointPropToPrefixedClasses('text-field-wrapper__label-text-', this.hideLabel, ['hidden', 'visible']),
    };
    const descriptionTextClasses = {
      [prefix('text-field-wrapper__description-text')]: true,
      [prefix('text-field-wrapper__description-text--disabled')]: this.disabled,
      ...mapBreakpointPropToPrefixedClasses('text-field-wrapper__description-text-', this.hideLabel, [
        'hidden',
        'visible',
      ]),
    };
    const fakeInputClasses = {
      [prefix('text-field-wrapper__fake-input')]: true,
      [prefix(`text-field-wrapper__fake-input--${this.state}`)]: this.state !== 'none',
      [prefix('text-field-wrapper__fake-input--disabled')]: this.disabled,
      [prefix('text-field-wrapper__fake-input--readonly')]: this.readonly,
    };
    const buttonClasses = prefix('text-field-wrapper__button');
    const messageClasses = {
      [prefix('text-field-wrapper__message')]: true,
      [prefix(`text-field-wrapper__message--${this.state}`)]: this.state !== 'none',
    };

    const PrefixedTagNames = getPrefixedTagNames(this.host, ['p-icon', 'p-text']);

    return (
      <Host>
        <div class={containerClasses}>
          <label class={labelClasses}>
            {this.isLabelVisible && (
              <PrefixedTagNames.pText class={labelTextClasses} tag="span" color="inherit" onClick={this.labelClick}>
                {this.label || <slot name="label" />}
                {this.isRequired && <span class={prefix('text-field-wrapper__required')}></span>}
              </PrefixedTagNames.pText>
            )}
            {this.isDescriptionVisible && (
              <PrefixedTagNames.pText
                class={descriptionTextClasses}
                tag="span"
                color="inherit"
                size="x-small"
                onClick={this.labelClick}
              >
                {this.description || <slot name="description" />}
              </PrefixedTagNames.pText>
            )}
            <span class={fakeInputClasses}>
              <slot />
            </span>
          </label>
          {this.isPasswordToggleable && (
            <button type="button" class={buttonClasses} onClick={this.togglePassword} disabled={this.disabled}>
              <PrefixedTagNames.pIcon name={this.showPassword ? 'view-off' : 'view'} color="inherit" />
            </button>
          )}
          {this.isInputTypeSearch && (
            <button
              onClick={this.onSubmitHandler}
              type="submit"
              class={buttonClasses}
              disabled={this.disabled || this.readonly}
            >
              <PrefixedTagNames.pIcon name="search" color="inherit" />
            </button>
          )}
        </div>
        {this.isMessageVisible && (
          <PrefixedTagNames.pText class={messageClasses} color="inherit" role={this.state === 'error' ? 'alert' : null}>
            {this.message || <slot name="message" />}
          </PrefixedTagNames.pText>
        )}
      </Host>
    );
  }

  private get isLabelVisible(): boolean {
    return !!this.label || !!this.host.querySelector('[slot="label"]');
  }

  private get isDescriptionVisible(): boolean {
    return !!this.description || !!this.host.querySelector('[slot="description"]');
  }

  private get isMessageVisible(): boolean {
    return !!(this.message || this.host.querySelector('[slot="message"]')) && ['success', 'error'].includes(this.state);
  }

  private get isRequired(): boolean {
    return this.input.getAttribute('required') !== null;
  }

  private setInput(): void {
    this.input = this.host.querySelector('input');
  }

  /*
   * This is a workaround to improve accessibility because the input and the label/description/message text are placed in different DOM.
   * Referencing ID's from outside the component is impossible because the web component’s DOM is separate.
   * We have to wait for full support of the Accessibility Object Model (AOM) to provide the relationship between shadow DOM and slots
   */
  private setAriaAttributes(): void {
    if (this.label) {
      const messageOrDescription = this.message || this.description;
      this.input.setAttribute('aria-label', `${this.label}${messageOrDescription ? `. ${messageOrDescription}` : ''}`);
    }

    if (this.state === 'error') {
      this.input.setAttribute('aria-invalid', 'true');
    } else {
      this.input.removeAttribute('aria-invalid');
    }
  }

  private setState = (): void => {
    this.disabled = this.input.disabled;
    this.readonly = this.input.readOnly;
  };

  private labelClick = (): void => {
    this.input.focus();
  };

  private get isInputTypeSearch(): boolean {
    return this.input.type === 'search';
  }

  private togglePassword = (): void => {
    this.input.type = this.input.type === 'password' ? 'text' : 'password';
    this.showPassword = !this.showPassword;
    this.labelClick();
  };

  private onSubmitHandler = (event: MouseEvent): void => {
    if (this.isInputTypeSearch) {
      handleButtonEvent(
        event,
        this.host,
        () => 'submit',
        () => this.disabled
      );
    }
  };

  private initMutationObserver = (): void => {
    this.inputObserver = new MutationObserver((): void => {
      this.setState();
    });
    this.inputObserver.observe(this.input, {
      attributeFilter: ['disabled', 'readonly'],
    });
  };

  private addSlottedStyles(): void {
    const tagName = this.host.tagName.toLowerCase();
    const style = `${tagName} a {
      outline: none transparent !important;
      color: inherit !important;
      text-decoration: underline !important;
      -webkit-transition: color .24s ease !important;
      transition: color .24s ease !important;
      outline: transparent solid 1px !important;
      outline-offset: 1px !important;
    }

    ${tagName} a:hover {
      color: #d5001c !important;
    }

    ${tagName} a:focus {
      outline-color: currentColor !important;
    }

    ${tagName} a:focus:not(:focus-visible) {
      outline-color: transparent !important;
    }

    ${tagName} input::-webkit-outer-spin-button,
    ${tagName} input::-webkit-inner-spin-button {
      -webkit-appearance: none !important;
      appearance: none !important;
    }

    ${tagName} input[type="text"]::-webkit-contacts-auto-fill-button,
    ${tagName} input[type="text"]::-webkit-credentials-auto-fill-button {
      margin-right: 2.4375rem !important;
    }`;

    insertSlottedStyles(this.host, style);
  }
}<|MERGE_RESOLUTION|>--- conflicted
+++ resolved
@@ -6,10 +6,6 @@
   insertSlottedStyles,
   mapBreakpointPropToPrefixedClasses,
   prefix,
-<<<<<<< HEAD
-  transitionListener,
-=======
->>>>>>> 6f919880
 } from '../../../utils';
 import { FormState } from '../../../types';
 
