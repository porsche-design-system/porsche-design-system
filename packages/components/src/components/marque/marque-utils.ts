--- conflicted
+++ resolved
@@ -1,10 +1,6 @@
 import { MARQUES_MANIFEST } from '@porsche-design-system/marque'; // TODO: import from assets once it is treeshakable
 import type { LinkTarget } from '../../utils/link-button/link-target';
-<<<<<<< HEAD
-import { getCDNBaseURL } from '../../utils';
-=======
-import type { LinkAriaAttribute } from '../../utils';
->>>>>>> d096c68d
+import { getCDNBaseURL, type LinkAriaAttribute } from '../../utils';
 
 export const MARQUE_VARIANTS = ['75-years', 'default'] as const;
 export type MarqueVariant = (typeof MARQUE_VARIANTS)[number];
@@ -26,12 +22,7 @@
     .map(([resolution, fileName]) => `${getCDNBaseURL()}/marque/${fileName[format]} ${resolution}`)
     .join();
 
-<<<<<<< HEAD
 export const buildImgSrc = (innerManifest: InnerManifest): string =>
   `${getCDNBaseURL()}/marque/${innerManifest.medium['2x'].png}`;
 
-export const MARQUE_ARIA_ATTRIBUTES = ['aria-label'] as const;
-export type MarqueAriaAttribute = (typeof MARQUE_ARIA_ATTRIBUTES)[number];
-=======
-export type MarqueAriaAttribute = LinkAriaAttribute;
->>>>>>> d096c68d
+export type MarqueAriaAttribute = LinkAriaAttribute;