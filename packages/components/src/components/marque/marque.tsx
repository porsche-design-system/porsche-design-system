--- conflicted
+++ resolved
@@ -1,19 +1,6 @@
-<<<<<<< HEAD
-import type { LinkTarget, PropTypes, SelectedAriaAttributes } from '../../types';
-import type { MarqueAriaAttribute, MarqueSize, MarqueVariant } from './marque-utils';
-import {
-  buildSrcSet,
-  cdnBaseUrl,
-  getInnerManifest,
-  MARQUE_ARIA_ATTRIBUTES,
-  MARQUE_SIZES,
-  MARQUE_VARIANTS,
-} from './marque-utils';
-=======
 import type { PropTypes, SelectedAriaAttributes } from '../../types';
-import type { MarqueAriaAttribute, MarqueTarget } from './marque-utils';
-import { buildSrcSet, cdnBaseUrl, getInnerManifest, MARQUE_ARIA_ATTRIBUTES } from './marque-utils';
->>>>>>> 81a29bd7
+import type { MarqueAriaAttribute, MarqueVariant, MarqueTarget } from './marque-utils';
+import { buildSrcSet, cdnBaseUrl, getInnerManifest, MARQUE_ARIA_ATTRIBUTES, MARQUE_VARIANTS } from './marque-utils';
 import { Component, Element, h, Host, JSX, Prop } from '@stencil/core';
 import {
   AllowedTypes,
@@ -67,13 +54,8 @@
     warnIfDeprecatedComponentIsUsed(this.host, 'Please use new "p-wordmark" component instead.');
     attachComponentCss(this.host, getComponentCss, this.size);
 
-<<<<<<< HEAD
     const innerManifest = getInnerManifest(this.variant, this.trademark);
-    const mediumMedia = `(min-width: ${breakpoint.l})`;
-=======
-    const innerManifest = getInnerManifest(this.trademark);
     const mediumMedia = `(min-width: ${breakpoint.l}px)`;
->>>>>>> 81a29bd7
 
     const picture = (
       <picture>
