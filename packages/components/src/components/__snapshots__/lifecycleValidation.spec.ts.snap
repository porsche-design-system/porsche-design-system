--- conflicted
+++ resolved
@@ -225,10 +225,7 @@
 }
 `;
 
-<<<<<<< HEAD
-exports[`should call validateProps() with correct parameters via render for p-marque: propTypes with ValidatorFunctions 1`] = `
-=======
-exports[`should call validateProps() with correct parameters via componentWillRender for p-link-tile: propTypes with ValidatorFunctions 1`] = `
+exports[`should call validateProps() with correct parameters via render for p-link-tile: propTypes with ValidatorFunctions 1`] = `
 {
   "align": "oneOf",
   "aria": "aria",
@@ -246,8 +243,7 @@
 }
 `;
 
-exports[`should call validateProps() with correct parameters via componentWillRender for p-marque: propTypes with ValidatorFunctions 1`] = `
->>>>>>> 8a6cd359
+exports[`should call validateProps() with correct parameters via render for p-marque: propTypes with ValidatorFunctions 1`] = `
 {
   "aria": "aria",
   "href": "string",
