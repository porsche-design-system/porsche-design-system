// Jest Snapshot v1, https://goo.gl/fbAQLP

exports[`should call validateProps() with correct parameters via render for p-accordion: propTypes with ValidatorFunctions 1`] = `
{
  "compact": "boolean",
  "heading": "string",
  "open": "boolean",
  "size": "breakpoint",
  "tag": "oneOf",
  "theme": "oneOf",
}
`;

exports[`should call validateProps() with correct parameters via render for p-banner: propTypes with ValidatorFunctions 1`] = `
{
  "persistent": "boolean",
  "state": "oneOf",
  "theme": "oneOf",
  "width": "oneOf",
}
`;

exports[`should call validateProps() with correct parameters via render for p-button: propTypes with ValidatorFunctions 1`] = `
{
  "aria": "aria",
  "disabled": "boolean",
  "hideLabel": "breakpoint",
  "icon": "string",
  "iconSource": "string",
  "loading": "boolean",
  "tabbable": "boolean",
  "theme": "oneOf",
  "type": "oneOf",
  "variant": "oneOf",
}
`;

exports[`should call validateProps() with correct parameters via render for p-button-group: propTypes with ValidatorFunctions 1`] = `
{
  "direction": "breakpoint",
}
`;

exports[`should call validateProps() with correct parameters via render for p-button-pure: propTypes with ValidatorFunctions 1`] = `
{
  "active": "boolean",
  "alignLabel": "breakpoint",
  "aria": "aria",
  "disabled": "boolean",
  "hideLabel": "breakpoint",
  "icon": "string",
  "iconSource": "string",
  "loading": "boolean",
  "size": "breakpoint",
  "stretch": "breakpoint",
  "theme": "oneOf",
  "type": "oneOf",
  "weight": "oneOf",
}
`;

exports[`should call validateProps() with correct parameters via render for p-carousel: propTypes with ValidatorFunctions 1`] = `
{
  "description": "string",
  "disablePagination": "breakpoint",
  "heading": "string",
  "intl": "shape",
  "rewind": "boolean",
  "slidesPerPage": "breakpoint",
  "theme": "oneOf",
  "wrapContent": "boolean",
}
`;

exports[`should call validateProps() with correct parameters via render for p-checkbox-wrapper: propTypes with ValidatorFunctions 1`] = `
{
  "hideLabel": "breakpoint",
  "label": "string",
  "message": "string",
  "state": "oneOf",
  "theme": "oneOf",
}
`;

exports[`should call validateProps() with correct parameters via render for p-content-wrapper: propTypes with ValidatorFunctions 1`] = `
{
  "backgroundColor": "oneOf",
  "theme": "oneOf",
  "width": "oneOf",
}
`;

exports[`should call validateProps() with correct parameters via render for p-divider: propTypes with ValidatorFunctions 1`] = `
{
  "color": "oneOf",
  "orientation": "breakpoint",
  "theme": "oneOf",
}
`;

exports[`should call validateProps() with correct parameters via render for p-fieldset-wrapper: propTypes with ValidatorFunctions 1`] = `
{
  "label": "string",
  "labelSize": "oneOf",
  "message": "string",
  "required": "boolean",
  "state": "oneOf",
}
`;

exports[`should call validateProps() with correct parameters via render for p-flex: propTypes with ValidatorFunctions 1`] = `
{
  "alignContent": "breakpoint",
  "alignItems": "breakpoint",
  "direction": "breakpoint",
  "inline": "breakpoint",
  "justifyContent": "breakpoint",
  "wrap": "breakpoint",
}
`;

exports[`should call validateProps() with correct parameters via render for p-flex-item: propTypes with ValidatorFunctions 1`] = `
{
  "alignSelf": "breakpoint",
  "flex": "breakpoint",
  "grow": "breakpoint",
  "offset": "breakpoint",
  "shrink": "breakpoint",
  "width": "breakpoint",
}
`;

exports[`should call validateProps() with correct parameters via render for p-grid: propTypes with ValidatorFunctions 1`] = `
{
  "direction": "breakpoint",
  "gutter": "breakpoint",
  "wrap": "breakpoint",
}
`;

exports[`should call validateProps() with correct parameters via render for p-grid-item: propTypes with ValidatorFunctions 1`] = `
{
  "offset": "breakpoint",
  "size": "breakpoint",
}
`;

exports[`should call validateProps() with correct parameters via render for p-headline: propTypes with ValidatorFunctions 1`] = `
{
  "align": "oneOf",
  "color": "oneOf",
  "ellipsis": "boolean",
  "tag": "oneOf",
  "theme": "oneOf",
}
`;

exports[`should call validateProps() with correct parameters via render for p-icon: propTypes with ValidatorFunctions 1`] = `
{
  "aria": "aria",
  "color": "oneOf",
  "lazy": "boolean",
  "name": "string",
  "size": "oneOf",
  "source": "string",
  "theme": "oneOf",
}
`;

exports[`should call validateProps() with correct parameters via render for p-inline-notification: propTypes with ValidatorFunctions 1`] = `
{
  "actionIcon": "string",
  "actionLabel": "string",
  "actionLoading": "boolean",
  "description": "string",
  "heading": "string",
  "persistent": "boolean",
  "state": "oneOf",
  "theme": "oneOf",
}
`;

exports[`should call validateProps() with correct parameters via render for p-link: propTypes with ValidatorFunctions 1`] = `
{
  "aria": "aria",
  "download": "string",
  "hideLabel": "breakpoint",
  "href": "string",
  "icon": "string",
  "iconSource": "string",
  "rel": "string",
  "target": "string",
  "theme": "oneOf",
  "variant": "oneOf",
}
`;

exports[`should call validateProps() with correct parameters via render for p-link-pure: propTypes with ValidatorFunctions 1`] = `
{
  "active": "boolean",
  "alignLabel": "breakpoint",
  "aria": "aria",
  "download": "string",
  "hideLabel": "breakpoint",
  "href": "string",
  "icon": "string",
  "iconSource": "string",
  "rel": "string",
  "size": "breakpoint",
  "stretch": "breakpoint",
  "target": "string",
  "theme": "oneOf",
  "underline": "boolean",
  "weight": "oneOf",
}
`;

exports[`should call validateProps() with correct parameters via render for p-link-social: propTypes with ValidatorFunctions 1`] = `
{
  "hideLabel": "breakpoint",
  "href": "string",
  "icon": "string",
  "iconSource": "string",
  "rel": "string",
  "target": "string",
  "theme": "oneOf",
}
`;

exports[`should call validateProps() with correct parameters via render for p-link-tile: propTypes with ValidatorFunctions 1`] = `
{
  "align": "oneOf",
  "aria": "aria",
  "aspectRatio": "breakpoint",
  "compact": "breakpoint",
  "description": "string",
  "download": "string",
  "gradient": "boolean",
  "href": "string",
  "label": "string",
  "rel": "string",
  "size": "breakpoint",
  "target": "string",
  "weight": "breakpoint",
}
`;

exports[`should call validateProps() with correct parameters via render for p-marque: propTypes with ValidatorFunctions 1`] = `
{
  "aria": "aria",
  "href": "string",
  "size": "oneOf",
  "target": "string",
  "trademark": "boolean",
}
`;

exports[`should call validateProps() with correct parameters via render for p-modal: propTypes with ValidatorFunctions 1`] = `
{
  "aria": "aria",
  "disableBackdropClick": "boolean",
  "disableCloseButton": "boolean",
  "fullscreen": "breakpoint",
  "heading": "string",
  "open": "boolean",
}
`;

exports[`should call validateProps() with correct parameters via render for p-pagination: propTypes with ValidatorFunctions 1`] = `
{
  "activePage": "number",
  "allyLabel": "string",
  "allyLabelNext": "string",
  "allyLabelPage": "string",
  "allyLabelPrev": "string",
  "itemsPerPage": "number",
  "maxNumberOfPageLinks": "breakpoint",
  "theme": "oneOf",
  "totalItemsCount": "number",
}
`;

exports[`should call validateProps() with correct parameters via render for p-popover: propTypes with ValidatorFunctions 1`] = `
{
  "aria": "aria",
  "description": "string",
  "direction": "oneOf",
  "theme": "oneOf",
}
`;

exports[`should call validateProps() with correct parameters via render for p-radio-button-wrapper: propTypes with ValidatorFunctions 1`] = `
{
  "hideLabel": "breakpoint",
  "label": "string",
  "message": "string",
  "state": "oneOf",
  "theme": "oneOf",
}
`;

exports[`should call validateProps() with correct parameters via render for p-scroller: propTypes with ValidatorFunctions 1`] = `
{
  "gradientColorScheme": "oneOf",
  "scrollIndicatorPosition": "oneOf",
  "scrollToPosition": "shape",
  "theme": "oneOf",
}
`;

exports[`should call validateProps() with correct parameters via render for p-segmented-control: propTypes with ValidatorFunctions 1`] = `
{
  "backgroundColor": "oneOf",
  "theme": "oneOf",
  "value": "oneOf",
}
`;

exports[`should call validateProps() with correct parameters via render for p-segmented-control-item: propTypes with ValidatorFunctions 1`] = `
{
  "disabled": "boolean",
  "icon": "string",
  "iconSource": "string",
  "label": "string",
  "value": "oneOf",
}
`;

exports[`should call validateProps() with correct parameters via render for p-select-wrapper: propTypes with ValidatorFunctions 1`] = `
{
  "description": "string",
  "dropdownDirection": "oneOf",
  "filter": "boolean",
  "hideLabel": "breakpoint",
  "label": "string",
  "message": "string",
  "native": "boolean",
  "state": "oneOf",
  "theme": "oneOf",
}
`;

exports[`should call validateProps() with correct parameters via render for p-spinner: propTypes with ValidatorFunctions 1`] = `
{
  "aria": "aria",
  "size": "breakpoint",
  "theme": "oneOf",
}
`;

exports[`should call validateProps() with correct parameters via render for p-stepper-horizontal: propTypes with ValidatorFunctions 1`] = `
{
  "size": "breakpoint",
  "theme": "oneOf",
}
`;

exports[`should call validateProps() with correct parameters via render for p-stepper-horizontal-item: propTypes with ValidatorFunctions 1`] = `
{
  "disabled": "boolean",
  "state": "oneOf",
}
`;

exports[`should call validateProps() with correct parameters via render for p-switch: propTypes with ValidatorFunctions 1`] = `
{
  "alignLabel": "breakpoint",
  "checked": "boolean",
  "disabled": "boolean",
  "hideLabel": "breakpoint",
  "loading": "boolean",
  "stretch": "breakpoint",
  "theme": "oneOf",
}
`;

exports[`should call validateProps() with correct parameters via render for p-table: propTypes with ValidatorFunctions 1`] = `
{
  "caption": "string",
}
`;

exports[`should call validateProps() with correct parameters via render for p-table-cell: propTypes with ValidatorFunctions 1`] = `
{
  "multiline": "boolean",
}
`;

exports[`should call validateProps() with correct parameters via render for p-table-head-cell: propTypes with ValidatorFunctions 1`] = `
{
  "hideLabel": "breakpoint",
  "multiline": "boolean",
  "sort": "shape",
}
`;

exports[`should call validateProps() with correct parameters via render for p-tabs: propTypes with ValidatorFunctions 1`] = `
{
  "activeTabIndex": "number",
  "gradientColorScheme": "oneOf",
  "size": "breakpoint",
  "theme": "oneOf",
  "weight": "oneOf",
}
`;

exports[`should call validateProps() with correct parameters via render for p-tabs-bar: propTypes with ValidatorFunctions 1`] = `
{
  "activeTabIndex": "number",
  "gradientColorScheme": "oneOf",
  "size": "breakpoint",
  "theme": "oneOf",
  "weight": "oneOf",
}
`;

exports[`should call validateProps() with correct parameters via render for p-tabs-item: propTypes with ValidatorFunctions 1`] = `
{
  "label": "string",
}
`;

exports[`should call validateProps() with correct parameters via render for p-tag: propTypes with ValidatorFunctions 1`] = `
{
  "color": "oneOf",
  "icon": "string",
  "iconSource": "string",
  "theme": "oneOf",
}
`;

<<<<<<< HEAD
=======
exports[`should call validateProps() with correct parameters via render for p-tag-dismissible: propTypes with ValidatorFunctions 1`] = `
{
  "aria": "aria",
  "color": "oneOf",
  "label": "string",
  "theme": "oneOf",
}
`;

>>>>>>> c0995e1d
exports[`should call validateProps() with correct parameters via render for p-text: propTypes with ValidatorFunctions 1`] = `
{
  "align": "oneOf",
  "color": "oneOf",
  "ellipsis": "boolean",
  "size": "breakpoint",
  "tag": "oneOf",
  "theme": "oneOf",
  "weight": "oneOf",
}
`;

exports[`should call validateProps() with correct parameters via render for p-text-field-wrapper: propTypes with ValidatorFunctions 1`] = `
{
  "actionIcon": "oneOf",
  "actionLoading": "boolean",
  "description": "string",
  "hideLabel": "breakpoint",
  "label": "string",
  "message": "string",
  "showCharacterCount": "boolean",
  "state": "oneOf",
  "unit": "string",
  "unitPosition": "oneOf",
}
`;

exports[`should call validateProps() with correct parameters via render for p-text-list: propTypes with ValidatorFunctions 1`] = `
{
  "listType": "oneOf",
  "orderType": "oneOf",
  "theme": "oneOf",
}
`;

exports[`should call validateProps() with correct parameters via render for p-textarea-wrapper: propTypes with ValidatorFunctions 1`] = `
{
  "description": "string",
  "hideLabel": "breakpoint",
  "label": "string",
  "message": "string",
  "showCharacterCount": "boolean",
  "state": "oneOf",
}
`;

exports[`should call validateProps() with correct parameters via render for p-toast: propTypes with ValidatorFunctions 1`] = `
{
  "theme": "oneOf",
}
`;<|MERGE_RESOLUTION|>--- conflicted
+++ resolved
@@ -429,8 +429,6 @@
 }
 `;
 
-<<<<<<< HEAD
-=======
 exports[`should call validateProps() with correct parameters via render for p-tag-dismissible: propTypes with ValidatorFunctions 1`] = `
 {
   "aria": "aria",
@@ -440,7 +438,6 @@
 }
 `;
 
->>>>>>> c0995e1d
 exports[`should call validateProps() with correct parameters via render for p-text: propTypes with ValidatorFunctions 1`] = `
 {
   "align": "oneOf",
