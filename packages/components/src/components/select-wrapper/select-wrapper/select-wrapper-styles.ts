import type { BreakpointCustomizable, Theme } from '../../../types';
import { getCss } from '../../../utils';
import { addImportantToEachRule, getThemedColors, getTransition, pxToRemWithUnit } from '../../../styles';
import { getBaseChildStyles, getLabelStyles } from '../../../styles/form-styles';
import { getFunctionalComponentRequiredStyles } from '../../common/required/required-styles';
import { getFunctionalComponentStateMessageStyles } from '../../common/state-message/state-message-styles';
import type { FormState } from '../../../utils/form/form-state';
import { hostHiddenStyles } from '../../../styles/host-hidden-styles';
import { spacingStaticMedium } from '../../../../../utilities/projects/utilities';

export const OPTION_HEIGHT = 40; // optgroups are higher and ignored

export const getComponentCss = (
  isDisabled: boolean,
  hideLabel: BreakpointCustomizable<boolean>,
  state: FormState,
  theme: Theme
): string => {
  const { primaryColor } = getThemedColors(theme);

  return getCss({
    '@global': {
      ':host': addImportantToEachRule({
        display: 'block',
        ...hostHiddenStyles,
      }),
      ...addImportantToEachRule(
<<<<<<< HEAD
        getBaseChildStyles('select', state, theme, {
          position: 'static',
          cursor: 'pointer',
          padding: `13px ${pxToRemWithUnit(47)} 13px ${spacingStaticMedium}`,
          '&@-moz-document url-prefix()': {
            // fix for 3px text-indention in FF
            paddingLeft: pxToRemWithUnit(8),
          },
        })
=======
        mergeDeep(
          getBaseChildStyles('select', state, theme, {
            position: 'static',
            zIndex: 0, // TODO: overrides global style.css in e2e and vrts
            cursor: 'pointer',
            padding: [defaultPadding, pxToRemWithUnit(47), defaultPadding, defaultPadding].join(' '),
            '&@-moz-document url-prefix()': {
              // fix for 3px text-indention in FF
              paddingLeft: pxToRemWithUnit(8),
            },
          }),
          {
            '::slotted(select:disabled)': {
              background: isDarkTheme ? themeLightBaseColor : backgroundColor, // 🤷
            },
          }
        )
>>>>>>> 50b987e8
      ),
    },
    root: {
      display: 'block',
      position: 'relative',
    },
    ...getLabelStyles('select', isDisabled, hideLabel, state, theme, {
      icon: {
        position: 'absolute',
        bottom: pxToRemWithUnit(13),
        right: pxToRemWithUnit(14),
        color: primaryColor,
        transform: 'rotate3d(0,0,1,0.0001deg)', // needs to be a little more than 0 for correct direction in safari
        transition: getTransition('transform'),
        '&--open': {
          transform: 'rotate3d(0,0,1,180deg)',
        },
      },
    }),
    ...getFunctionalComponentRequiredStyles(),
    ...getFunctionalComponentStateMessageStyles(theme, state),
  });
};<|MERGE_RESOLUTION|>--- conflicted
+++ resolved
@@ -25,9 +25,9 @@
         ...hostHiddenStyles,
       }),
       ...addImportantToEachRule(
-<<<<<<< HEAD
         getBaseChildStyles('select', state, theme, {
           position: 'static',
+          zIndex: 0, // TODO: overrides global style.css in e2e and vrts
           cursor: 'pointer',
           padding: `13px ${pxToRemWithUnit(47)} 13px ${spacingStaticMedium}`,
           '&@-moz-document url-prefix()': {
@@ -35,25 +35,6 @@
             paddingLeft: pxToRemWithUnit(8),
           },
         })
-=======
-        mergeDeep(
-          getBaseChildStyles('select', state, theme, {
-            position: 'static',
-            zIndex: 0, // TODO: overrides global style.css in e2e and vrts
-            cursor: 'pointer',
-            padding: [defaultPadding, pxToRemWithUnit(47), defaultPadding, defaultPadding].join(' '),
-            '&@-moz-document url-prefix()': {
-              // fix for 3px text-indention in FF
-              paddingLeft: pxToRemWithUnit(8),
-            },
-          }),
-          {
-            '::slotted(select:disabled)': {
-              background: isDarkTheme ? themeLightBaseColor : backgroundColor, // 🤷
-            },
-          }
-        )
->>>>>>> 50b987e8
       ),
     },
     root: {
