--- conflicted
+++ resolved
@@ -35,17 +35,6 @@
     root: {
       position: 'relative',
     },
-<<<<<<< HEAD
-    ...getLabelStyles('select', isDisabled, hideLabel, state, theme, {
-      icon: {
-        position: 'absolute',
-        bottom: '13px',
-        right: '15px',
-        transform: 'rotate3d(0,0,1,0.0001deg)', // needs to be a little more than 0 for correct direction in safari
-        transition: getTransition('transform', 'short', 'base'),
-        '&--open': {
-          transform: 'rotate3d(0,0,1,180deg)',
-=======
     ...getLabelStyles(
       'select',
       isDisabled,
@@ -61,7 +50,6 @@
           '&--open': {
             transform: 'rotate3d(0,0,1,180deg)',
           },
->>>>>>> 174cac26
         },
       },
       {
