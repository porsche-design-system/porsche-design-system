--- conflicted
+++ resolved
@@ -56,21 +56,10 @@
 }
 .label__text {
   display: block;
-<<<<<<< HEAD
-  position: static;
-  width: fit-content;
-  height: auto;
-  margin: 0;
-  overflow: visible;
-  clip: auto;
-  clip-path: none;
-  white-space: normal;
-=======
   position: absolute;
   width: 0;
   height: 1px;
   text-indent: -999999px;
->>>>>>> 2892476b
   font: normal normal 400 1rem/calc(6px + 2.125ex) 'Porsche Next','Arial Narrow',Arial,'Heiti SC',SimHei,sans-serif;
   overflow-wrap: break-word;
   hyphens: auto;
@@ -106,8 +95,6 @@
   color: #FC4040;
   transition: color var(--p-transition-duration, .24s) ease;
 }
-<<<<<<< HEAD
-=======
 @media(min-width:480px) {
   .label__text {
     position: static;
@@ -153,7 +140,6 @@
   }
 }
 
->>>>>>> 2892476b
 @media(hover:hover) {
   .label__text:hover~::slotted(select:not(:disabled):not(:focus):not([readonly])), .label__text:hover ::slotted(select:not(:disabled):not(:focus):not([readonly]):hover) {
     border-color: #FB0404 !important;
@@ -528,17 +514,8 @@
   position: absolute;
   height: 1px;
   width: fit-content;
-<<<<<<< HEAD
-  border: 0;
-  margin: -1px;
-  overflow: hidden;
-  clip: rect(1px,1px,1px,1px);
-  clip-path: inset(50%);
-  white-space: nowrap;
-=======
   height: auto;
   text-indent: 0;
->>>>>>> 2892476b
   font: normal normal 400 1rem/calc(6px + 2.125ex) 'Porsche Next','Arial Narrow',Arial,'Heiti SC',SimHei,sans-serif;
   overflow-wrap: break-word;
   hyphens: auto;
@@ -641,17 +618,8 @@
   position: absolute;
   height: 1px;
   width: fit-content;
-<<<<<<< HEAD
-  border: 0;
-  margin: -1px;
-  overflow: hidden;
-  clip: rect(1px,1px,1px,1px);
-  clip-path: inset(50%);
-  white-space: nowrap;
-=======
   height: auto;
   text-indent: 0;
->>>>>>> 2892476b
   font: normal normal 400 1rem/calc(6px + 2.125ex) 'Porsche Next','Arial Narrow',Arial,'Heiti SC',SimHei,sans-serif;
   overflow-wrap: break-word;
   hyphens: auto;
@@ -753,17 +721,8 @@
   position: absolute;
   height: 1px;
   width: fit-content;
-<<<<<<< HEAD
-  border: 0;
-  margin: -1px;
-  overflow: hidden;
-  clip: rect(1px,1px,1px,1px);
-  clip-path: inset(50%);
-  white-space: nowrap;
-=======
   height: auto;
   text-indent: 0;
->>>>>>> 2892476b
   font: normal normal 400 1rem/calc(6px + 2.125ex) 'Porsche Next','Arial Narrow',Arial,'Heiti SC',SimHei,sans-serif;
   overflow-wrap: break-word;
   hyphens: auto;
@@ -928,21 +887,10 @@
 }
 .label__text {
   display: block;
-<<<<<<< HEAD
-  position: static;
-  width: fit-content;
-  height: auto;
-  margin: 0;
-  overflow: visible;
-  clip: auto;
-  clip-path: none;
-  white-space: normal;
-=======
   position: absolute;
   width: 0;
   height: 1px;
   text-indent: -999999px;
->>>>>>> 2892476b
   font: normal normal 400 1rem/calc(6px + 2.125ex) 'Porsche Next','Arial Narrow',Arial,'Heiti SC',SimHei,sans-serif;
   overflow-wrap: break-word;
   hyphens: auto;
@@ -1041,21 +989,10 @@
 }
 .label__text {
   display: block;
-<<<<<<< HEAD
-  position: static;
-  width: fit-content;
-  height: auto;
-  margin: 0;
-  overflow: visible;
-  clip: auto;
-  clip-path: none;
-  white-space: normal;
-=======
   position: absolute;
   width: 0;
   height: 1px;
   text-indent: -999999px;
->>>>>>> 2892476b
   font: normal normal 400 1rem/calc(6px + 2.125ex) 'Porsche Next','Arial Narrow',Arial,'Heiti SC',SimHei,sans-serif;
   overflow-wrap: break-word;
   hyphens: auto;
