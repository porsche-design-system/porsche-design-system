import type { AriaAttributes } from '../../../types';
import type { DropdownDirectionInternal } from '../select-wrapper/select-wrapper-utils';
import { getHTMLElements, getTagName, hasAttribute } from '../../../utils';
<<<<<<< HEAD
=======
import { OPTION_HEIGHT } from '../select-wrapper/select-wrapper-styles';
import { INPUT_HEIGHT } from '../../../styles/form-styles';

const MAX_CHILDREN = 9;
>>>>>>> a72e95cb

export const getSelectWrapperDropdownButtonAriaAttributes = (
  isOpen: boolean,
  labelId: string,
  descriptionId: string,
  dropdownId: string,
  activeDescendantId: number
): AriaAttributes => {
  return {
    'aria-labelledby': labelId,
    'aria-describedby': descriptionId || null,
    'aria-haspopup': 'listbox',
    'aria-expanded': isOpen ? 'true' : 'false',
    'aria-controls': dropdownId,
    ...(isOpen && {
      'aria-activedescendant': `option-${activeDescendantId}`,
    }),
  };
};

export const getFilterInputAriaAttributes = (
  isOpen: boolean,
  isRequired: boolean,
  labelId: string,
  descriptionId: string,
  dropdownId: string,
  activeDescendantId: number
): AriaAttributes => {
  return {
    ...getSelectWrapperDropdownButtonAriaAttributes(isOpen, labelId, descriptionId, dropdownId, activeDescendantId),
    'aria-autocomplete': 'list',
    ...(isRequired && {
      'aria-required': 'true',
    }),
  };
};

export const getListAriaAttributes = (
  label: string,
  isRequired: boolean,
  hasFilter: boolean,
  isOpen: boolean
): AriaAttributes => {
  return {
    'aria-label': label,
    ...(isRequired &&
      !hasFilter && {
        'aria-required': 'true',
      }),
    ...(!isOpen && {
      'aria-hidden': 'true',
    }),
  };
};

export const getOptionAriaAttributes = (option: OptionMap): AriaAttributes => ({
  'aria-selected': option.selected ? 'true' : 'false',
  'aria-disabled': option.disabled ? 'true' : null,
  'aria-hidden': option.hidden || option.initiallyHidden ? 'true' : null,
  'aria-label': option.value ? null : 'Empty value',
});

<<<<<<< HEAD
=======
export const determineDirection = (host: HTMLElement, length: number): DropdownDirectionInternal => {
  const { top } = host.getBoundingClientRect();
  const listHeight = OPTION_HEIGHT * (length > MAX_CHILDREN ? MAX_CHILDREN : length) + 64; // 64 = 2 x 6px padding + 2px border + 50px combobox height
  const spaceBottom = window.innerHeight - top - INPUT_HEIGHT;
  return spaceBottom <= listHeight && top >= listHeight ? 'up' : 'down';
};

>>>>>>> a72e95cb
/**
 * Handles scrolling within the list to ensure that the highlighted item is always visible.
 * @param {HTMLElement} ul - The HTML element to be scrolled.
 * @param {number} highlightedIndex - The index of the currently highlighted item within the element.
 * @returns {void}
 */
export const handleScroll = (ul: HTMLElement, highlightedIndex: number): void => {
  const { maxHeight, padding } = getComputedStyle(ul);
  const hostElementHeight = parseInt(maxHeight, 10);

  if (ul.scrollHeight > hostElementHeight) {
    const highlightedNode = getHTMLElements(ul, 'li')[highlightedIndex];

    if (highlightedNode) {
      ul.scrollTo({ top: highlightedNode.offsetTop - parseInt(padding, 10), behavior: 'instant' as ScrollBehavior });
    }
  }
};

export type OptionMap = {
  value: string;
  disabled: boolean;
  hidden: boolean; // used for filtering
  initiallyHidden: boolean;
  selected: boolean;
  highlighted: boolean;
  title?: string; // for optgroup
};

export const getOptionsElements = (select: HTMLSelectElement): HTMLOptionElement[] => Array.from(select.options);

export const getOptionMaps = (options: HTMLOptionElement[]): OptionMap[] =>
  options.map((item) => {
    const { selected, parentElement, previousElementSibling } = item;
    const option: OptionMap = {
      value: item.text,
      disabled: hasAttribute(item, 'disabled'),
      hidden: false,
      initiallyHidden: hasAttribute(item, 'hidden'),
      selected,
      highlighted: selected,
      ...(getTagName(parentElement) === 'optgroup' &&
        previousElementSibling === null && { title: (parentElement as HTMLOptGroupElement).label }),
    };
    return option;
  });

export const setSelectedOptionMaps = (options: OptionMap[], newIndex: number): OptionMap[] =>
  options.map((item, idx) => ({
    ...item,
    selected: idx === newIndex,
    highlighted: idx === newIndex,
    hidden: false,
  }));

export const setHighlightedOptionMaps = (options: OptionMap[], newIndex: number): OptionMap[] =>
  options.map((item, idx) => ({
    ...item,
    highlighted: idx === newIndex,
  }));

export const resetHighlightedToSelectedOptionMaps = (options: OptionMap[]): OptionMap[] =>
  options.map((item) => ({ ...item, highlighted: item.selected }));

export const setFirstHighlightedOptionMaps = (options: OptionMap[]): OptionMap[] =>
  setHighlightedOptionMaps(options, 0);

export const setLastHighlightedOptionMaps = (options: OptionMap[]): OptionMap[] =>
  setHighlightedOptionMaps(options, options.length - 1);

export const getHighlightedOptionMapIndex = (arr: OptionMap[]): number => arr.findIndex((item) => item.highlighted);
export const getSelectedOptionMapIndex = (arr: OptionMap[]): number => arr.findIndex((item) => item.selected);

export const getSelectedOptionMap = (arr: OptionMap[]): OptionMap => arr.find((item) => item.selected);

export const getHighlightedOptionMap = (arr: OptionMap[]): OptionMap => arr.find((item) => item.highlighted);

export const getValidOptions = (options: OptionMap[]): OptionMap[] =>
  options.filter((item) => !item.hidden && !item.initiallyHidden && !item.disabled);

export const getAmountOfVisibleOptionsAndOptgroups = (options: OptionMap[]): number => {
  return options.reduce((count, { hidden, initiallyHidden, title }) => {
    count += !hidden && !initiallyHidden ? 1 : 0;
    count += title ? 1 : 0;
    return count;
  }, 0);
};

export const getMatchingOptionMaps = (options: OptionMap[], searchString: string): OptionMap[] => {
  const lowerCaseSearchString = searchString.toLowerCase();
  return lowerCaseSearchString && options.filter((item) => item.value.toLowerCase() === lowerCaseSearchString);
};

export const getFirstMatchingOptionMapIndex = (options: OptionMap[], key: string): number => {
  // TODO: what about other characters?
  if ([...'abcdefghijklmnopqrstuvwxyzäöüß1234567890'].includes(key)) {
    const lowerCaseSearchString = key.toLowerCase();
    const firstMatchingIndex =
      lowerCaseSearchString && options.findIndex((item) => item.value.toLowerCase().startsWith(lowerCaseSearchString));
    // jump to last item if no match is found
    return firstMatchingIndex >= 0 ? firstMatchingIndex : options.length - 1;
  }
};

export const setHighlightedFirstMatchingOptionMaps = (options: OptionMap[], key: string): OptionMap[] => {
  const targetIndex = getFirstMatchingOptionMapIndex(options, key);
  return targetIndex >= 0 ? options.map((item, idx) => ({ ...item, highlighted: idx === targetIndex })) : options;
};

export const setFilteredOptionMaps = (options: OptionMap[], searchString: string): OptionMap[] => {
  const lowerCaseSearchString = searchString.toLowerCase();
  return options.map((item) => ({
    ...item,
    hidden: !item.initiallyHidden && !item.value.toLowerCase().includes(lowerCaseSearchString),
  }));
};

export const resetFilteredOptionMaps = (options: OptionMap[]): OptionMap[] =>
  options.map((item) => ({
    ...item,
    hidden: false,
  }));

export const hasFilterResults = (options: OptionMap[]): boolean =>
  options.some((item) => !item.hidden && !item.initiallyHidden);

export const getNewOptionMapIndex = (options: OptionMap[], direction: DropdownDirectionInternal): number => {
  const validItems = getValidOptions(options);
  const validMax = validItems.length - 1;
  // prob. needs to be <= 0
  if (validMax < 0) {
    return;
  }

  let i = getHighlightedOptionMapIndex(validItems);
  if (direction === 'down') {
    i = i < validMax ? i + 1 : 0;
  } else if (direction === 'up') {
    i = i > 0 ? i - 1 : validMax;
  }

  return options.indexOf(validItems[i]);
};

export type DropdownInteractionType = 'show' | 'hide' | 'toggle';
export const getDropdownVisibility = (
  isOpen: boolean,
  type: DropdownInteractionType,
  resetFilter?: () => void
): boolean => {
  if (isOpen && (type === 'hide' || type === 'toggle')) {
    if (resetFilter) {
      resetFilter();
    }
    return false;
  } else if (!isOpen && (type === 'show' || type === 'toggle')) {
    return true;
  } else {
    return isOpen;
  }
};<|MERGE_RESOLUTION|>--- conflicted
+++ resolved
@@ -1,13 +1,10 @@
 import type { AriaAttributes } from '../../../types';
 import type { DropdownDirectionInternal } from '../select-wrapper/select-wrapper-utils';
 import { getHTMLElements, getTagName, hasAttribute } from '../../../utils';
-<<<<<<< HEAD
-=======
 import { OPTION_HEIGHT } from '../select-wrapper/select-wrapper-styles';
 import { INPUT_HEIGHT } from '../../../styles/form-styles';
 
 const MAX_CHILDREN = 9;
->>>>>>> a72e95cb
 
 export const getSelectWrapperDropdownButtonAriaAttributes = (
   isOpen: boolean,
@@ -70,8 +67,6 @@
   'aria-label': option.value ? null : 'Empty value',
 });
 
-<<<<<<< HEAD
-=======
 export const determineDirection = (host: HTMLElement, length: number): DropdownDirectionInternal => {
   const { top } = host.getBoundingClientRect();
   const listHeight = OPTION_HEIGHT * (length > MAX_CHILDREN ? MAX_CHILDREN : length) + 64; // 64 = 2 x 6px padding + 2px border + 50px combobox height
@@ -79,7 +74,6 @@
   return spaceBottom <= listHeight && top >= listHeight ? 'up' : 'down';
 };
 
->>>>>>> a72e95cb
 /**
  * Handles scrolling within the list to ensure that the highlighted item is always visible.
  * @param {HTMLElement} ul - The HTML element to be scrolled.
