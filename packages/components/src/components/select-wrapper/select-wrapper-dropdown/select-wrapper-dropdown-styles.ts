import type { DropdownDirectionInternal } from '../select-wrapper/select-wrapper-utils';
import type { Theme } from '../../../types';
import type { JssStyle, Styles } from 'jss';
import { getCss, isHighContrastMode, mergeDeep } from '../../../utils';
<<<<<<< HEAD
import {
  getInsetJssStyle,
  getTransition,
  getThemedColors,
  addImportantToRule,
  hoverMediaQuery,
  getHighContrastColors,
  getHiddenTextJssStyle,
  prefersColorSchemeDarkMediaQuery,
} from '../../../styles';
=======
import { addImportantToRule, getInsetJssStyle, getThemedColors, getTransition, hoverMediaQuery } from '../../../styles';
>>>>>>> e67a2c1c
import {
  borderRadiusSmall,
  borderWidthBase,
  fontLineHeight,
  fontWeightSemiBold,
  spacingStaticMedium,
  spacingStaticSmall,
  textSmallStyle,
} from '@porsche-design-system/utilities-v2';

import { getSelectOptionStyles, OPTION_HEIGHT } from '../../../styles/select';
import { getThemedFormStateColors } from '../../../styles/form-state-color-styles';
import type { FormState } from '../../../utils/form/form-state';

const dropdownPositionVar = '--p-internal-dropdown-position';

export const getButtonStyles = (
  direction: DropdownDirectionInternal,
  isOpen: boolean,
  state: FormState,
  theme: Theme
): Styles => {
  const { primaryColor, disabledColor, contrastMediumColor } = getThemedColors(theme);
  const {
    primaryColor: primaryColorDark,
    disabledColor: disabledColorDark,
    contrastMediumColor: contrastMediumColorDark,
  } = getThemedColors('dark');
  const { formStateHoverColor, formStateColor } = getThemedFormStateColors(theme, state);
  const { formStateHoverColor: formStateHoverColorDark, formStateColor: formStateColorDark } = getThemedFormStateColors(
    'dark',
    state
  );
  const isDirectionDown = direction === 'down';

  return {
    '@global': {
      button: {
        position: 'absolute',
        top: 0,
        height: `calc(${fontLineHeight} + 10px + ${borderWidthBase} * 2 + ${spacingStaticSmall} * 2)`, // we need 10px additionally so button height becomes 54px
        width: '100%',
        font: textSmallStyle.font.replace('ex', 'ex + 6px'), // a minimum line-height is needed for input, otherwise value is scrollable in Chrome, +6px is aligned with how Safari visualize date/time input highlighting
        padding: 0,
        background: 'transparent',
        border: `${borderWidthBase} solid ${isOpen ? primaryColor : formStateColor || contrastMediumColor}`, // using border of styled select below for label:hover selector
        borderRadius: borderRadiusSmall,
        outline: '0',
        cursor: 'pointer',
        transition: getTransition('border-color'), // background and text color are handled on select
        ...prefersColorSchemeDarkMediaQuery(theme, {
          borderColor: isOpen ? primaryColorDark : formStateColorDark || contrastMediumColorDark,
        }),
        '&:focus, &:focus ~ ul': {
          borderColor: primaryColor,
          ...prefersColorSchemeDarkMediaQuery(theme, {
            borderColor: primaryColorDark,
          }),
        },
        ...hoverMediaQuery({
          '&:not(:disabled):not(:focus):hover': {
            borderColor: isOpen ? primaryColor : formStateHoverColor || primaryColor,
            ...prefersColorSchemeDarkMediaQuery(theme, {
              borderColor: isOpen ? primaryColorDark : formStateHoverColorDark || primaryColorDark,
            }),
          },
        }),
        '&:disabled': {
          cursor: 'not-allowed',
          borderColor: disabledColor,
          ...prefersColorSchemeDarkMediaQuery(theme, {
            borderColor: disabledColorDark,
          }),
        },
        ...(isOpen && {
          [isDirectionDown ? 'borderBottomLeftRadius' : 'borderTopLeftRadius']: 0,
          [isDirectionDown ? 'borderBottomRightRadius' : 'borderTopRightRadius']: 0,
        }),
      },
    },
  };
};

export const getFilterStyles = (
  direction: DropdownDirectionInternal,
  isOpen: boolean,
  state: FormState,
  disabled: boolean,
  theme: Theme
): Styles<'@global'> => {
  const { primaryColor, backgroundColor, disabledColor, contrastMediumColor } = getThemedColors(theme);
  const {
    primaryColor: primaryColorDark,
    backgroundColor: backgroundColorDark,
    disabledColor: disabledColorDark,
    contrastMediumColor: contrastMediumColorDark,
  } = getThemedColors('dark');
  const { formStateHoverColor, formStateColor } = getThemedFormStateColors(theme, state);
  const { formStateHoverColor: formStateHoverColorDark, formStateColor: formStateColorDark } = getThemedFormStateColors(
    'dark',
    state
  );
  const isDirectionDown = direction === 'down';

  const placeHolderJssStyle: JssStyle = {
    opacity: 1,
    color: disabled ? disabledColor : primaryColor,
  };

  const placeHolderDarkJssStyle: JssStyle = {
    opacity: 1,
    color: disabled ? disabledColorDark : primaryColorDark,
  };

  return {
    '@global': {
      input: {
        display: 'block',
        position: 'absolute',
        zIndex: 1,
        bottom: '2px',
        left: '2px',
        width: `calc(100% - (${fontLineHeight} + 6px + ${borderWidthBase} * 2 + ${spacingStaticSmall} * 2))`,
        height: `calc(${fontLineHeight} + 6px + ${borderWidthBase} * 2 + ${spacingStaticSmall} * 2)`, // we need 6px additionally so input height becomes 50px
        font: textSmallStyle.font.replace('ex', 'ex + 6px'), // a minimum line-height is needed for input, otherwise value is scrollable in Chrome, +6px is alig
        padding: `13px ${spacingStaticMedium}`,
        outline: '0',
        appearance: 'none',
        boxSizing: 'border-box',
        border: '0', // done via span
        borderRadius: borderRadiusSmall, // for white corners
        opacity: 0, // is used to overlay input on focus
        ...textSmallStyle,
        textIndent: 0,
        cursor: disabled ? 'not-allowed' : 'text',
        color: primaryColor,
        background: backgroundColor,
        ...prefersColorSchemeDarkMediaQuery(theme, {
          color: primaryColorDark,
          background: backgroundColorDark,
        }),
        '&::placeholder': {
          ...placeHolderJssStyle,
          ...prefersColorSchemeDarkMediaQuery(theme, placeHolderDarkJssStyle),
        },
        '&::-webkit-input-placeholder': {
          ...placeHolderJssStyle,
          ...prefersColorSchemeDarkMediaQuery(theme, placeHolderDarkJssStyle),
        },
        '&::-moz-placeholder': {
          ...placeHolderJssStyle,
          ...prefersColorSchemeDarkMediaQuery(theme, placeHolderDarkJssStyle),
        },
        '&:not(:disabled):focus': {
          opacity: 1, // to display value while typing
          '&+span, &~ ul': {
            borderColor: primaryColor,
            ...prefersColorSchemeDarkMediaQuery(theme, {
              borderColor: primaryColorDark,
            }),
          },
        },
        ...hoverMediaQuery({
          '&:not(:disabled)': {
            '&+span:hover': {
              borderColor: isOpen ? primaryColor : formStateHoverColor || primaryColor,
              ...prefersColorSchemeDarkMediaQuery(theme, {
                borderColor: isOpen ? primaryColorDark : formStateHoverColorDark || primaryColorDark,
              }),
            },
            '&:hover': {
              '&+span, &~ul': {
                borderColor: isOpen ? primaryColor : formStateHoverColor || primaryColor,
                ...prefersColorSchemeDarkMediaQuery(theme, {
                  borderColor: isOpen ? primaryColorDark : formStateHoverColorDark || primaryColorDark,
                }),
              },
            },
          },
        }),
        '&+span': {
          // for focus outline and clicking arrow since input ends left of the icon
          position: 'absolute',
          ...getInsetJssStyle(),
          transition: getTransition('border-color'),
          pointerEvents: 'all',
          cursor: disabled ? 'not-allowed' : 'pointer',
          border: `${borderWidthBase} solid ${isOpen ? primaryColor : formStateColor || contrastMediumColor}`,
          ...prefersColorSchemeDarkMediaQuery(theme, {
            borderColor: isOpen ? primaryColorDark : formStateColorDark || contrastMediumColorDark,
          }),
          borderRadius: borderRadiusSmall,
          ...(isOpen && {
            [isDirectionDown ? 'borderBottomLeftRadius' : 'borderTopLeftRadius']: 0,
            [isDirectionDown ? 'borderBottomRightRadius' : 'borderTopRightRadius']: 0,
          }),
        },
      },
    },
  };
};

export const getListStyles = (direction: DropdownDirectionInternal, theme: Theme): Styles => {
  const isDirectionDown = direction === 'down';
<<<<<<< HEAD
  const {
    primaryColor,
    backgroundColor,
    contrastMediumColor,
    contrastHighColor,
    backgroundSurfaceColor,
    disabledColor,
  } = getThemedColors(theme);
  const {
    primaryColor: primaryColorDark,
    backgroundColor: backgroundColorDark,
    contrastMediumColor: contrastMediumColorDark,
    contrastHighColor: contrastHighColorDark,
    backgroundSurfaceColor: backgroundSurfaceColorDark,
    disabledColor: disabledColorDark,
  } = getThemedColors('dark');
  const { highlightColor } = getHighContrastColors();
=======
  const { primaryColor, backgroundColor, contrastMediumColor } = getThemedColors(theme);
>>>>>>> e67a2c1c

  return {
    '@global': {
      ul: {
        display: 'flex',
        flexDirection: 'column',
        gap: spacingStaticSmall,
        position: `var(${dropdownPositionVar})`, // for vrt tests
        padding: '6px',
        margin: 0,
        background: backgroundColor,
        ...textSmallStyle,
        zIndex: 10,
        left: 0,
        right: 0,
        [isDirectionDown ? 'top' : 'bottom']: 'calc(100% - 2px)', // 2px border + 2px safety for rounded corners
        boxSizing: 'border-box',
        maxHeight: `${8.5 * (OPTION_HEIGHT + 8) + 6 + 2}px`, // 8px = gap, 6px = padding, 2px = border
        overflowY: 'auto',
        WebkitOverflowScrolling: 'touch',
        scrollBehavior: 'smooth',
        border: `2px solid ${primaryColor}`,
        [isDirectionDown ? 'borderTop' : 'borderBottom']: addImportantToRule(`1px solid ${contrastMediumColor}`),
        ...(isDirectionDown
          ? ['borderBottomLeftRadius', 'borderBottomRightRadius']
          : ['borderTopLeftRadius', 'borderTopRightRadius']
        ).reduce((result, curr) => ({ ...result, [curr]: borderRadiusSmall }), {}),
        scrollbarWidth: 'thin', // firefox
        scrollbarColor: 'auto', // firefox
        transition: getTransition('border-color'),
        transform: 'translate3d(0,0,0)', // fix iOS bug if less than 5 items are displayed
        ...prefersColorSchemeDarkMediaQuery(theme, {
          background: backgroundColorDark,
          borderColor: primaryColorDark,
          [isDirectionDown ? 'borderTopColor' : 'borderBottomColor']: addImportantToRule(contrastMediumColorDark),
        }),
      },
    },
<<<<<<< HEAD
    option: {
      display: 'flex',
      justifyContent: 'space-between',
      gap: '12px',
      padding: `${spacingStaticSmall} 12px`,
      flex: `1 0 calc(${fontLineHeight} + ${spacingStaticSmall} * 2)`,
      color: contrastHighColor,
      ...prefersColorSchemeDarkMediaQuery(theme, {
        color: contrastHighColorDark,
      }),
      cursor: 'pointer',
      textAlign: 'left',
      wordBreak: 'break-word',
      boxSizing: 'border-box',
      borderRadius: borderRadiusSmall,
      transition: ['background-color', 'color'].map(getTransition).join(),
      '&[role=status]': {
        cursor: 'not-allowed',
      },
      '&__sr': getHiddenTextJssStyle(),
      ...hoverMediaQuery({
        '&:not([aria-disabled]):not([role=status]):hover': {
          color: isHighContrastMode ? highlightColor : primaryColor,
          background: backgroundSurfaceColor,
          ...prefersColorSchemeDarkMediaQuery(theme, {
            color: isHighContrastMode ? highlightColor : primaryColorDark,
            background: backgroundSurfaceColorDark,
          }),
        },
      }),
      '&--highlighted, &--selected': {
        color: isHighContrastMode ? highlightColor : primaryColor,
        background: backgroundSurfaceColor,
        ...prefersColorSchemeDarkMediaQuery(theme, {
          color: isHighContrastMode ? highlightColor : primaryColorDark,
          background: backgroundSurfaceColorDark,
        }),
      },
=======
    ...getSelectOptionStyles(theme, {
>>>>>>> e67a2c1c
      '&--selected': {
        cursor: 'default',
        pointerEvents: 'none',
      },
<<<<<<< HEAD
      '&--disabled': {
        cursor: 'not-allowed',
        color: disabledColor,
        ...prefersColorSchemeDarkMediaQuery(theme, {
          color: disabledColorDark,
        }),
      },
      '&--hidden': {
        display: 'none',
      },
    },
=======
    }),
>>>>>>> e67a2c1c
    optgroup: {
      display: 'block',
      padding: '3px 14px',
      fontWeight: fontWeightSemiBold,
      '&:not(:first-child)': {
        marginTop: spacingStaticSmall,
      },
      '&~$option': {
        paddingLeft: '24px',
      },
    },
  };
};

export const getComponentCss = (
  direction: DropdownDirectionInternal,
  isOpen: boolean,
  state: FormState,
  disabled: boolean,
  filter: boolean,
  theme: Theme
): string => {
  const { primaryColor, contrastMediumColor, disabledColor } = getThemedColors(theme);
  const {
    primaryColor: primaryColorDark,
    contrastMediumColor: contrastMediumColorDark,
    disabledColor: disabledColorDark,
  } = getThemedColors('dark');
  const { formStateColor, formStateHoverColor } = getThemedFormStateColors(theme, state);
  const { formStateColor: formStateColorDark, formStateHoverColor: formStateHoverColorDark } = getThemedFormStateColors(
    'dark',
    state
  );

  return getCss(
    // merge because of global styles
    mergeDeep(
      {
        '@global': {
          ':host': {
            [dropdownPositionVar]: 'absolute', // TODO: make conditional only for tests
            display: 'block',
            position: `var(${dropdownPositionVar})`, // for vrt tests
            font: textSmallStyle.font.replace('ex', 'ex + 6px'), // a minimum line-height is needed for input, otherwise value is scrollable in Chrome, +6px is aligned with how Safari visualize date/time input highlighting
            marginTop: `calc(-1 * (${fontLineHeight} + 10px + ${borderWidthBase} * 2 + ${spacingStaticSmall} * 2))`, // we need 10px additionally so input height becomes 54px,
            paddingTop: `calc(${fontLineHeight} + 10px + ${borderWidthBase} * 2 + ${spacingStaticSmall} * 2)`, // we need 10px additionally so input height becomes 54px,
            left: 0,
            right: 0,
            color: disabled ? disabledColor : formStateColor || contrastMediumColor,
            ...prefersColorSchemeDarkMediaQuery(theme, {
              color: disabled ? disabledColorDark : formStateColorDark || contrastMediumColorDark,
            }),
            ...(!disabled &&
              !isHighContrastMode &&
              hoverMediaQuery({
                '&(:hover)': {
                  color: formStateHoverColor || primaryColor,
                  ...prefersColorSchemeDarkMediaQuery(theme, {
                    color: formStateHoverColorDark || primaryColorDark,
                  }),
                },
              })),
          },
        },
        'sr-text': {
          display: 'none',
        },
      },
      filter
        ? getFilterStyles(direction, isOpen, state, disabled, theme)
        : getButtonStyles(direction, isOpen, state, theme),
      isOpen && getListStyles(direction, theme)
    )
  );
};<|MERGE_RESOLUTION|>--- conflicted
+++ resolved
@@ -2,20 +2,7 @@
 import type { Theme } from '../../../types';
 import type { JssStyle, Styles } from 'jss';
 import { getCss, isHighContrastMode, mergeDeep } from '../../../utils';
-<<<<<<< HEAD
-import {
-  getInsetJssStyle,
-  getTransition,
-  getThemedColors,
-  addImportantToRule,
-  hoverMediaQuery,
-  getHighContrastColors,
-  getHiddenTextJssStyle,
-  prefersColorSchemeDarkMediaQuery,
-} from '../../../styles';
-=======
-import { addImportantToRule, getInsetJssStyle, getThemedColors, getTransition, hoverMediaQuery } from '../../../styles';
->>>>>>> e67a2c1c
+import { addImportantToRule, getInsetJssStyle, getThemedColors, getTransition, hoverMediaQuery, prefersColorSchemeDarkMediaQuery, } from '../../../styles';
 import {
   borderRadiusSmall,
   borderWidthBase,
@@ -220,27 +207,12 @@
 
 export const getListStyles = (direction: DropdownDirectionInternal, theme: Theme): Styles => {
   const isDirectionDown = direction === 'down';
-<<<<<<< HEAD
-  const {
-    primaryColor,
-    backgroundColor,
-    contrastMediumColor,
-    contrastHighColor,
-    backgroundSurfaceColor,
-    disabledColor,
-  } = getThemedColors(theme);
   const {
     primaryColor: primaryColorDark,
     backgroundColor: backgroundColorDark,
     contrastMediumColor: contrastMediumColorDark,
-    contrastHighColor: contrastHighColorDark,
-    backgroundSurfaceColor: backgroundSurfaceColorDark,
-    disabledColor: disabledColorDark,
   } = getThemedColors('dark');
-  const { highlightColor } = getHighContrastColors();
-=======
   const { primaryColor, backgroundColor, contrastMediumColor } = getThemedColors(theme);
->>>>>>> e67a2c1c
 
   return {
     '@global': {
@@ -279,67 +251,12 @@
         }),
       },
     },
-<<<<<<< HEAD
-    option: {
-      display: 'flex',
-      justifyContent: 'space-between',
-      gap: '12px',
-      padding: `${spacingStaticSmall} 12px`,
-      flex: `1 0 calc(${fontLineHeight} + ${spacingStaticSmall} * 2)`,
-      color: contrastHighColor,
-      ...prefersColorSchemeDarkMediaQuery(theme, {
-        color: contrastHighColorDark,
-      }),
-      cursor: 'pointer',
-      textAlign: 'left',
-      wordBreak: 'break-word',
-      boxSizing: 'border-box',
-      borderRadius: borderRadiusSmall,
-      transition: ['background-color', 'color'].map(getTransition).join(),
-      '&[role=status]': {
-        cursor: 'not-allowed',
-      },
-      '&__sr': getHiddenTextJssStyle(),
-      ...hoverMediaQuery({
-        '&:not([aria-disabled]):not([role=status]):hover': {
-          color: isHighContrastMode ? highlightColor : primaryColor,
-          background: backgroundSurfaceColor,
-          ...prefersColorSchemeDarkMediaQuery(theme, {
-            color: isHighContrastMode ? highlightColor : primaryColorDark,
-            background: backgroundSurfaceColorDark,
-          }),
-        },
-      }),
-      '&--highlighted, &--selected': {
-        color: isHighContrastMode ? highlightColor : primaryColor,
-        background: backgroundSurfaceColor,
-        ...prefersColorSchemeDarkMediaQuery(theme, {
-          color: isHighContrastMode ? highlightColor : primaryColorDark,
-          background: backgroundSurfaceColorDark,
-        }),
-      },
-=======
     ...getSelectOptionStyles(theme, {
->>>>>>> e67a2c1c
       '&--selected': {
         cursor: 'default',
         pointerEvents: 'none',
       },
-<<<<<<< HEAD
-      '&--disabled': {
-        cursor: 'not-allowed',
-        color: disabledColor,
-        ...prefersColorSchemeDarkMediaQuery(theme, {
-          color: disabledColorDark,
-        }),
-      },
-      '&--hidden': {
-        display: 'none',
-      },
-    },
-=======
     }),
->>>>>>> e67a2c1c
     optgroup: {
       display: 'block',
       padding: '3px 14px',
