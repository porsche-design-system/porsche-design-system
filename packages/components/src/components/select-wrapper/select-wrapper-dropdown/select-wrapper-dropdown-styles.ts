import type { DropdownDirectionInternal } from '../select-wrapper/select-wrapper-utils';
import type { Theme } from '../../../types';
import type { JssStyle, Styles } from 'jss';
import { getCss, mergeDeep } from '../../../utils';
import {
  getInsetJssStyle,
  getTextHiddenJssStyle,
  getTransition,
  pxToRemWithUnit,
  getThemedColors,
} from '../../../styles';
import {
  borderRadiusSmall,
  fontWeightSemiBold,
  spacingStaticMedium,
  spacingStaticSmall,
  textSmallStyle,
} from '@porsche-design-system/utilities-v2';
import { OPTION_HEIGHT } from '../select-wrapper/select-wrapper-styles';
import { getThemedFormStateColors } from '../../../styles/form-state-color-styles';
import { INPUT_HEIGHT } from '../../../styles/form-styles';
import { hoverMediaQuery } from '../../../styles/hover-media-query';
import type { FormState } from '../../../utils/form/form-state';

<<<<<<< HEAD
const dropdownPositionVar = '--p-dropdown-position';
=======
const { primaryColor: themeLightBaseColor, backgroundSurfaceColor: themeLightBackgroundSurfaceColor } =
  getThemedColors('light');

const dropdownPositionVar = '--p-internal-dropdown-position';
>>>>>>> 50b987e8

export const getButtonStyles = (theme: Theme): Styles => {
  const { primaryColor, focusColor } = getThemedColors(theme);

  return {
    '@global': {
      button: {
        position: 'absolute',
        top: 0,
        height: pxToRemWithUnit(INPUT_HEIGHT),
        width: '100%',
        padding: 0,
        background: 'transparent',
        border: '2px solid currentColor',
        borderRadius: borderRadiusSmall,
        outline: '2px solid transparent',
        outlineOffset: '2px',
        cursor: 'pointer',
        color: 'currentColor',
        transition: getTransition('color'),
        '&:focus': {
          outlineColor: focusColor,
          '&:not(:focus-visible))': {
            outlineColor: 'transparent',
          },
        },
        ...hoverMediaQuery({
          '&:not(:disabled):hover ~ ul': {
            borderColor: primaryColor,
          },
        }),
        '&:disabled': {
          cursor: 'not-allowed',
        },
      },
    },
  };
};

export const getFilterStyles = (disabled: boolean, theme: Theme): Styles<'@global'> => {
  const { primaryColor, backgroundColor, contrastHighColor, focusColor, disabledColor } = getThemedColors(theme);

  const placeHolderJssStyle: JssStyle = {
    opacity: 1,
    color: disabled ? disabledColor : primaryColor,
  };

  const inputHeightRem = pxToRemWithUnit(INPUT_HEIGHT - 4);

  return {
    '@global': {
      input: {
        display: 'block',
        position: 'absolute',
        zIndex: 1,
        bottom: '2px', // input is inset to not overlap with 1px or 2px border of state
        left: '2px',
        width: `calc(100% - ${inputHeightRem})`,
        height: inputHeightRem,
        padding: `13px ${spacingStaticMedium}`,
        outline: 'none',
        appearance: 'none',
        boxSizing: 'border-box',
        border: 'none',
        borderRadius: borderRadiusSmall,
        opacity: 0,
        ...textSmallStyle,
        textIndent: 0,
        cursor: disabled ? 'not-allowed' : 'text',
        color: primaryColor,
        background: backgroundColor,
        '&::placeholder': placeHolderJssStyle,
        '&::-webkit-input-placeholder': placeHolderJssStyle,
        '&::-moz-placeholder': placeHolderJssStyle,
        '&:focus': {
          opacity: disabled ? 0 : 1, // to display value while typing
          '&+span': {
            outlineColor: focusColor,
          },
        },
        ...hoverMediaQuery({
          '&:not(:disabled):hover ~ ul': {
            borderColor: contrastHighColor,
          },
        }),
        '&+span': {
          // for focus outline and click event on arrow
          position: 'absolute',
          ...getInsetJssStyle(),
          outline: '2px solid transparent',
          outlineOffset: '2px',
          transition: getTransition('color'),
          pointerEvents: 'all',
          cursor: disabled ? 'not-allowed' : 'pointer',
          border: '2px solid currentColor',
          borderRadius: borderRadiusSmall,
        },
      },
    },
  };
};

export const getListStyles = (direction: DropdownDirectionInternal, isOpen: boolean, theme: Theme): Styles => {
  const isDirectionDown = direction === 'down';
  const {
    primaryColor,
    backgroundColor,
    contrastMediumColor,
    contrastHighColor,
    backgroundSurfaceColor,
    disabledColor,
  } = getThemedColors(theme);

  return {
    '@global': {
      ul: {
        display: 'flex',
        flexDirection: 'column',
        gap: spacingStaticSmall,
        position: `var(${dropdownPositionVar})`, // for vrt tests
        padding: '12px',
        margin: 0,
        background: backgroundColor,
        ...textSmallStyle,
        zIndex: 10,
        left: 0,
        right: 0,
        [isDirectionDown ? 'top' : 'bottom']: 'calc(100% - 2px)',
        ...(!isOpen && {
          opacity: 0,
          overflow: 'hidden',
          height: '1px',
          pointerEvents: 'none',
        }),
        boxSizing: 'border-box',
        maxHeight: pxToRemWithUnit(8.5 * (OPTION_HEIGHT + 8) + 12 + 2), // 8 = gap, 12 = padding, 2 = border
        overflowY: 'auto',
        WebkitOverflowScrolling: 'touch',
        scrollBehavior: 'smooth',
        border: `2px solid ${contrastMediumColor}`,
        ...(isDirectionDown
          ? ['borderBottomLeftRadius', 'borderBottomRightRadius']
          : ['borderTopLeftRadius', 'borderTopRightRadius']
        ).reduce((result, curr) => ({ ...result, [curr]: borderRadiusSmall }), {}),
        scrollbarWidth: 'thin', // firefox
        scrollbarColor: 'auto', // firefox
        transition: getTransition('border-color'),
        transform: 'translate3d(0,0,0)', // fix iOS bug if less than 5 items are displayed
        outline: 'none',
        ...hoverMediaQuery({
          '&:hover': {
            borderColor: primaryColor,
          },
        }),
      },
    },
    option: {
      display: 'flex',
      justifyContent: 'space-between',
      gap: '12px',
      padding: `${spacingStaticSmall} 14px`,
      minHeight: pxToRemWithUnit(OPTION_HEIGHT),
      color: contrastHighColor,
      cursor: 'pointer',
      textAlign: 'left',
      wordBreak: 'break-word',
      boxSizing: 'border-box',
      borderRadius: borderRadiusSmall,
      transition: ['background-color', 'color'].map(getTransition).join(),
      '&[role="status"]': {
        cursor: 'not-allowed',
      },
      '&__sr': getTextHiddenJssStyle(true),
      ...hoverMediaQuery({
        '&:not([aria-disabled]):not([role="status"]):hover': {
          color: primaryColor,
          background: backgroundSurfaceColor,
        },
      }),
      '&--highlighted, &--selected': {
        color: primaryColor,
        background: backgroundSurfaceColor,
      },
      '&--selected': {
        cursor: 'default',
        pointerEvents: 'none',
      },
      '&--disabled': {
        cursor: 'not-allowed',
        color: disabledColor,
      },
      '&--hidden': {
        display: 'none',
      },
    },
    optgroup: {
      display: 'block',
      padding: '3px 14px',
      fontWeight: fontWeightSemiBold,
      '&:not(:first-child)': {
        marginTop: spacingStaticSmall,
      },
      '&~$option': {
        paddingLeft: '24px',
      },
    },
    'sr-text': {
      display: 'none',
    },
  };
};

export const getComponentCss = (
  direction: DropdownDirectionInternal,
  isOpen: boolean,
  disabled: boolean,
  state: FormState,
  filter: boolean,
  theme: Theme
): string => {
  const { primaryColor, contrastMediumColor, disabledColor } = getThemedColors(theme);
  const { formStateColor, formStateHoverColor } = getThemedFormStateColors(theme, state);

  return getCss(
    // merge because of global styles
    mergeDeep(
      {
        '@global': {
          ':host': {
            [dropdownPositionVar]: 'absolute', // TODO: make conditional only for tests
            display: 'block',
            position: `var(${dropdownPositionVar})`, // for vrt tests
            marginTop: pxToRemWithUnit(-INPUT_HEIGHT),
            paddingTop: pxToRemWithUnit(INPUT_HEIGHT),
            left: 0,
            right: 0,
            color: disabled ? disabledColor : formStateColor || contrastMediumColor,
            ...(!disabled &&
              hoverMediaQuery({
                '&(:hover)': {
                  color: formStateHoverColor || primaryColor,
                },
              })),
          },
        },
      },
      filter ? getFilterStyles(disabled, theme) : getButtonStyles(theme),
      getListStyles(direction, isOpen, theme)
    )
  );
};<|MERGE_RESOLUTION|>--- conflicted
+++ resolved
@@ -22,14 +22,7 @@
 import { hoverMediaQuery } from '../../../styles/hover-media-query';
 import type { FormState } from '../../../utils/form/form-state';
 
-<<<<<<< HEAD
-const dropdownPositionVar = '--p-dropdown-position';
-=======
-const { primaryColor: themeLightBaseColor, backgroundSurfaceColor: themeLightBackgroundSurfaceColor } =
-  getThemedColors('light');
-
 const dropdownPositionVar = '--p-internal-dropdown-position';
->>>>>>> 50b987e8
 
 export const getButtonStyles = (theme: Theme): Styles => {
   const { primaryColor, focusColor } = getThemedColors(theme);
