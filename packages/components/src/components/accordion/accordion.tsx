--- conflicted
+++ resolved
@@ -74,12 +74,8 @@
 
   public render(): JSX.Element {
     validateProps(this, propTypes);
-<<<<<<< HEAD
+    warnIfDeprecatedPropIsUsed<typeof Accordion>(this, 'tag', 'Please use heading-tag prop instead.');
     attachComponentCss(this.host, getComponentCss, this.size, this.compact, this.open, this.theme, this.sticky);
-=======
-    warnIfDeprecatedPropIsUsed<typeof Accordion>(this, 'tag', 'Please use heading-tag prop instead.');
-    attachComponentCss(this.host, getComponentCss, this.size, this.compact, this.open, this.theme);
->>>>>>> 30647fa1
 
     const buttonId = 'accordion-control';
     const contentId = 'accordion-panel';
