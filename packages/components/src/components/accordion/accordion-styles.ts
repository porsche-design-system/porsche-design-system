--- conflicted
+++ resolved
@@ -5,10 +5,7 @@
   fontSizeTextSmall,
   fontSizeTextXXSmall,
   fontWeightSemiBold,
-<<<<<<< HEAD
   frostedGlassStyle,
-=======
->>>>>>> 20f7c770
   motionDurationShort,
   spacingStaticSmall,
   textSmallStyle,
@@ -16,7 +13,6 @@
 import {
   addImportantToEachRule,
   colorSchemeStyles,
-<<<<<<< HEAD
   colors,
   cssVariableTransitionDuration,
   getFocusJssStyle,
@@ -33,20 +29,6 @@
 const positionStickyTopFallback = '0';
 
 const { contrastLowColor, primaryColor, frostedSoftColor, canvasColor } = colors;
-=======
-  cssVariableTransitionDuration,
-  getFocusJssStyle,
-  getThemedColors,
-  getTransition,
-  hostHiddenStyles,
-  hoverMediaQuery,
-  prefersColorSchemeDarkMediaQuery,
-  preventFoucOfNestedElementsStyles,
-} from '../../styles';
-import type { BreakpointCustomizable, Theme } from '../../types';
-import { buildResponsiveStyles, getCss, mergeDeep } from '../../utils';
-import type { AccordionSize } from './accordion-utils';
->>>>>>> 20f7c770
 
 // CSS Variable defined in fontHyphenationStyle
 /**
