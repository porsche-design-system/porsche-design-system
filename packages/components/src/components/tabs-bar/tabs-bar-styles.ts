--- conflicted
+++ resolved
@@ -1,8 +1,13 @@
 import type { TabSize, TabWeight } from './tabs-bar-utils';
 import type { BreakpointCustomizable, Theme } from '../../types';
 import { buildResponsiveStyles, getCss } from '../../utils';
-<<<<<<< HEAD
-import { addImportantToEachRule, getThemedColors, getTransition } from '../../styles';
+import {
+  addImportantToEachRule,
+  getThemedColors,
+  getTransition,
+  hostHiddenStyles,
+  hoverMediaQuery,
+} from '../../styles';
 import { getFontWeight } from '../../styles/font-weight-styles';
 import {
   borderRadiusSmall,
@@ -11,20 +16,6 @@
   frostedGlassStyle,
   textSmallStyle,
 } from '@porsche-design-system/utilities-v2';
-import { hoverMediaQuery } from '../../styles/hover-media-query';
-import { hostHiddenStyles } from '../../styles/host-hidden-styles';
-=======
-import {
-  addImportantToEachRule,
-  getThemedColors,
-  getTransition,
-  hostHiddenStyles,
-  hoverMediaQuery,
-  pxToRemWithUnit,
-} from '../../styles';
-import { getFontWeight } from '../../styles/font-weight-styles';
-import { fontSizeText, textSmallStyle } from '@porsche-design-system/utilities-v2';
->>>>>>> 0e80e52f
 
 const tabsTransitionDuration = '.4s';
 
@@ -36,20 +27,14 @@
 
   return getCss({
     '@global': {
-      ':host': addImportantToEachRule({
+      ':host': {
         display: 'block',
-<<<<<<< HEAD
-        position: 'relative',
-        transform: 'translate3d(0,0,0)', // creates new stacking context
-        ...hostHiddenStyles,
-      }),
-=======
         ...addImportantToEachRule({
           position: 'relative',
+          transform: 'translate3d(0,0,0)', // creates new stacking context
           ...hostHiddenStyles,
         }),
       },
->>>>>>> 0e80e52f
       ...addImportantToEachRule({
         // would be nice to use shared selector like '::slotted([role])'
         // but this doesn't work reliably when rendering in browser
