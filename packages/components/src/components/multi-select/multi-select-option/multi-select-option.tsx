--- conflicted
+++ resolved
@@ -3,11 +3,6 @@
 import {
   AllowedTypes,
   attachComponentCss,
-<<<<<<< HEAD
-  getPrefixedTagNames,
-=======
-  getOptionAriaAttributes,
->>>>>>> cdd35b48
   throwIfParentIsNotOfKind,
   validateProps,
 } from '../../../utils';
@@ -54,26 +49,13 @@
 
   public render(): JSX.Element {
     validateProps(this, propTypes);
-<<<<<<< HEAD
-    const { theme = 'light', selected, highlighted } = this.host;
-    attachComponentCss(this.host, getComponentCss, theme);
-
-    const PrefixedTagNames = getPrefixedTagNames(this.host);
-=======
     const { theme = 'light', selected: isSelected, highlighted } = this.host;
-    const isDisabled = this.disabled || this.host.disabledParent;
->>>>>>> cdd35b48
 
     attachComponentCss(this.host, getComponentCss, theme, isDisabled, isSelected);
 
     return (
       <Host onClick={!this.isDisabled && this.onClick}>
         <div
-<<<<<<< HEAD
-=======
-          role="option"
-          {...getOptionAriaAttributes(isSelected, isDisabled, false, !!this.value)}
->>>>>>> cdd35b48
           class={{
             option: true,
             'option--selected': isSelected,
@@ -81,21 +63,8 @@
             'option--disabled': this.isDisabled,
           }}
         >
-<<<<<<< HEAD
-          <PrefixedTagNames.pCheckbox
-            id="checkbox"
-            class="checkbox"
-            theme={theme}
-            checked={selected}
-            disabled={this.isDisabled}
-            aria-hidden="true"
-          >
-            <slot slot="label" />
-          </PrefixedTagNames.pCheckbox>
-=======
           <span class="checkbox" aria-hidden="true" />
           <slot slot="label" />
->>>>>>> cdd35b48
         </div>
       </Host>
     );
