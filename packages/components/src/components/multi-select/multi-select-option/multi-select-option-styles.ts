--- conflicted
+++ resolved
@@ -6,15 +6,12 @@
 
 export const cssVarInternalMultiSelectOptionScaling = '--p-internal-multi-select-option-scaling';
 
-<<<<<<< HEAD
-export const getComponentCss = (isDisabled: boolean, selected: boolean): string => {
-=======
 // CSS Variable defined in fontHyphenationStyle
 /**
  * @css-variable {"name": "--p-hyphens", "description": "Sets the CSS `hyphens` property for text elements, controlling whether words can break and hyphenate automatically.", "defaultValue": "auto"}
  */
-export const getComponentCss = (theme: Theme, isDisabled: boolean, selected: boolean): string => {
->>>>>>> 20f7c770
+
+export const getComponentCss = (isDisabled: boolean, selected: boolean): string => {
   return getCss({
     '@global': {
       ':host': {
