--- conflicted
+++ resolved
@@ -52,19 +52,10 @@
   type MultiSelectOptgroup,
   type MultiSelectOption,
   type MultiSelectState,
-<<<<<<< HEAD
-=======
   type MultiSelectToggleEventDetail,
-  type MultiSelectUpdateEventDetail,
->>>>>>> 20f7c770
   resetSelectedOptions,
   selectOptionsByValue,
   setSelectedMultiSelectOption,
-<<<<<<< HEAD
-  setSelectedOptions,
-=======
-  syncMultiSelectChildrenProps,
->>>>>>> 20f7c770
 } from './multi-select-utils';
 
 const propTypes: PropTypes<typeof MultiSelect> = {
@@ -143,17 +134,9 @@
   /** Emitted when the selection is changed. */
   @Event({ bubbles: true }) public change: EventEmitter<MultiSelectChangeEventDetail>;
 
-<<<<<<< HEAD
-=======
   /** Emitted when the dropdown is toggled. */
   @Event({ bubbles: false }) public toggle: EventEmitter<MultiSelectToggleEventDetail>;
 
-  /**
-   * @deprecated since v3.30.0, will be removed with next major release, use `change` event instead. Emitted when the selection is changed.
-   */
-  @Event({ bubbles: false }) public update: EventEmitter<MultiSelectUpdateEventDetail>;
-
->>>>>>> 20f7c770
   @State() private isOpen = false;
   @State() private hasFilterResults = true;
   @State() private selectedOptions: MultiSelectOption[] = [];
@@ -360,23 +343,6 @@
           aria-hidden={this.isOpen ? null : 'true'}
           ref={(el) => (this.popoverElement = el)}
         >
-<<<<<<< HEAD
-          <PrefixedTagNames.pInputSearch
-            class="filter"
-            name="filter"
-            label="Filter options"
-            hideLabel={true}
-            autoComplete="off"
-            clear={true}
-            indicator={true}
-            compact={true}
-            onInput={this.onFilterInput}
-            onKeyDown={this.onComboKeyDown}
-            onBlur={(e: any) => e.stopPropagation()}
-            onChange={(e: any) => e.stopPropagation()}
-            ref={(el: HTMLPInputSearchElement) => (this.inputSearchElement = el)}
-          />
-=======
           {hasCustomFilterSlot ? (
             <slot name="filter" ref={(el: HTMLSlotElement) => (this.filterSlot = el)}></slot>
           ) : (
@@ -389,14 +355,12 @@
               clear={true}
               indicator={true}
               compact={true}
-              theme={this.theme}
               onInput={this.onFilterInput}
               onBlur={(e: any) => e.stopPropagation()}
               onChange={(e: any) => e.stopPropagation()}
               ref={(el: HTMLPInputSearchElement) => (this.inputSearchElement = el)}
             />
           )}
->>>>>>> 20f7c770
           <div
             class="options"
             role="listbox"
@@ -428,7 +392,6 @@
 
   private onSlotchange = (): void => {
     this.updateOptions();
-    syncMultiSelectChildrenProps([...this.multiSelectOptions, ...this.multiSelectOptgroups], this.theme);
     const selectedOptions = selectOptionsByValue(this.host, this.multiSelectOptions, this.value, !!this.filterSlot);
     // Add new matching options if there is any but still keep the old ones as selected
     selectedOptions.forEach((option) => {
@@ -602,13 +565,6 @@
       value: this.value,
       name: this.name,
     });
-<<<<<<< HEAD
-=======
-    this.update.emit({
-      value: this.value,
-      name: this.name,
-    });
->>>>>>> 20f7c770
   };
 
   private onFilterInput = (e: CustomEvent<InputSearchInputEventDetail>): void => {
