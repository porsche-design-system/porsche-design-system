import {
  type MultiSelectDropdownDirection,
  type MultiSelectOptgroup,
  type MultiSelectState,
  type MultiSelectOption,
  type MultiSelectUpdateEventDetail,
  getDropdownDirection,
  getHighlightedOption,
  getHighlightedOptionIndex,
  getSelectedOptions,
  getSelectedOptionsString,
  getSelectedOptionValues,
  hasFilterOptionResults,
  resetFilteredOptions,
  resetHighlightedOptions,
  resetSelectedOptions,
  setFirstOptionHighlighted,
  setLastOptionHighlighted,
  setSelectedOptions,
  syncMultiSelectChildrenProps,
  updateHighlightedOption,
  updateOptionsFilterState,
} from './multi-select-utils';
import type { BreakpointCustomizable, PropTypes, Theme } from '../../../types';
import {
  addNativePopoverScrollAndResizeListeners,
  AllowedTypes,
  applyConstructableStylesheetStyles,
  attachComponentCss,
  detectNativePopoverCase,
  findClosestComponent,
  FORM_STATES,
  getFilterInputAriaAttributes,
  getListAriaAttributes,
  getNativePopoverDropdownPosition,
  getPrefixedTagNames,
  getShadowRootHTMLElement,
  handleButtonEvent,
  hasPropValueChanged,
  isClickOutside,
  isElementOfKind,
  SELECT_DROPDOWN_DIRECTIONS,
  type SelectDropdownDirectionInternal,
  THEMES,
  throwIfElementIsNotOfKind,
  validateProps,
} from '../../../utils';
import {
  AttachInternals,
  Component,
  Element,
  Event,
  type EventEmitter,
  forceUpdate,
  h,
  type JSX,
  Listen,
  Prop,
  State,
  Watch,
} from '@stencil/core';
import { getComponentCss } from './multi-select-styles';
import { messageId, StateMessage } from '../../common/state-message/state-message';
import { descriptionId, Label, labelId } from '../../common/label/label';
import { getSlottedAnchorStyles } from '../../../styles';

const propTypes: PropTypes<typeof MultiSelect> = {
  label: AllowedTypes.string,
  description: AllowedTypes.string,
  name: AllowedTypes.string,
  value: AllowedTypes.array(AllowedTypes.string),
  state: AllowedTypes.oneOf<MultiSelectState>(FORM_STATES),
  message: AllowedTypes.string,
  hideLabel: AllowedTypes.breakpoint('boolean'),
  disabled: AllowedTypes.boolean,
  required: AllowedTypes.boolean,
  form: AllowedTypes.string,
  dropdownDirection: AllowedTypes.oneOf<MultiSelectDropdownDirection>(SELECT_DROPDOWN_DIRECTIONS),
  theme: AllowedTypes.oneOf<Theme>(THEMES),
};

/**
 * @slot {"name": "label", "description": "Shows a label. Only [phrasing content](https://developer.mozilla.org/en-US/docs/Web/Guide/HTML/Content_categories#Phrasing_content) is allowed." }
 * @slot {"name": "description", "description": "Shows a description. Only [phrasing content](https://developer.mozilla.org/en-US/docs/Web/Guide/HTML/Content_categories#Phrasing_content) is allowed." }
 * @slot {"name": "", "description": "Default slot for the p-multi-select-option tags." }
 * @slot {"name": "message", "description": "Shows a state message. Only [phrasing content](https://developer.mozilla.org/en-US/docs/Web/Guide/HTML/Content_categories#Phrasing_content) is allowed." }
 *
 * @controlled { "props": ["value"], "event": "update", "isInternallyMutated": true }
 */
@Component({
  tag: 'p-multi-select',
  shadow: { delegatesFocus: true },
  formAssociated: true,
})
export class MultiSelect {
  @Element() public host!: HTMLElement;

  /** The label text. */
  @Prop() public label?: string = '';

  /** The description text. */
  @Prop() public description?: string = '';

  /** The name of the control. */
  @Prop() public name: string;

  /** The selected values. */
  @Prop({ mutable: true }) public value?: string[] = [];

  /** The validation state. */
  @Prop() public state?: MultiSelectState = 'none';

  /** The message styled depending on validation state. */
  @Prop() public message?: string = '';

  /** Show or hide label. For better accessibility it is recommended to show the label. */
  @Prop() public hideLabel?: BreakpointCustomizable<boolean> = false;

  /** Disables the multi-select */
  @Prop() public disabled?: boolean = false;

  /** A Boolean attribute indicating that an option with a non-empty string value must be selected. */
  @Prop() public required?: boolean = false;

  /** Changes the direction to which the dropdown list appears. */
  @Prop() public dropdownDirection?: MultiSelectDropdownDirection = 'auto';

  /** Adapts the multi-select color depending on the theme. */
  @Prop() public theme?: Theme = 'light';

<<<<<<< HEAD
  /** The id of a form element the select should be associated with. */
  @Prop() public form?: string;
=======
  /** The id of a form element the multi-select should be associated with. */
  @Prop({ reflect: true }) public form?: string; // The ElementInternals API automatically detects the form attribute
>>>>>>> 24511c47

  /** Emitted when the selection is changed. */
  @Event({ bubbles: false }) public update: EventEmitter<MultiSelectUpdateEventDetail>;

  @State() private isOpen = false;
  @State() private srHighlightedOptionText = '';
  @State() private hasFilterResults = true;

  @AttachInternals() private internals: ElementInternals;

  private defaultValue: string[];
  private multiSelectOptions: MultiSelectOption[] = [];
  private multiSelectOptgroups: MultiSelectOptgroup[] = [];
  private inputContainer: HTMLDivElement;
  private inputElement: HTMLInputElement;
  private listElement: HTMLDivElement;
  private preventOptionUpdate = false; // Used to prevent value watcher from updating options when options are already updated
  private isNativePopoverCase: boolean = false;
  private parentTableElement: HTMLElement;
  private popoverElement: HTMLElement;

  private get currentValue(): string[] {
    return getSelectedOptionValues(this.multiSelectOptions);
  }

  @Listen('internalOptionUpdate')
  public updateOptionHandler(e: Event & { target: MultiSelectOption }): void {
    e.target.selected = !e.target.selected;
    forceUpdate(e.target);
    this.preventOptionUpdate = true; // Avoid unnecessary looping over options in setSelectedOptions in value watcher
    this.value = this.currentValue;
    e.stopPropagation();
    this.emitUpdateEvent();
  }

  @Watch('value')
  public onValueChange(): void {
    this.setFormValue(this.value);
    // When setting initial value the watcher gets called before the options are defined
    if (this.multiSelectOptions.length > 0) {
      if (!this.preventOptionUpdate) {
        setSelectedOptions(this.multiSelectOptions, this.value);
      }
      this.preventOptionUpdate = false;
<<<<<<< HEAD
    }
  }

  @Watch('form')
  public updateFormAssociation(): void {
    if (this.form) {
      const formElement = document.getElementById(this.form) as HTMLFormElement;
      if (formElement) {
        formElement.appendChild(this.host);
      }
=======
>>>>>>> 24511c47
    }
  }

  public setFormValue(value: string[]): void {
    const formData = new FormData();
    value.forEach((val) => formData.append(this.name, val));
    this.internals.setFormValue(formData);
  }

  public connectedCallback(): void {
    applyConstructableStylesheetStyles(this.host, getSlottedAnchorStyles);
    document.addEventListener('mousedown', this.onClickOutside, true);
    this.isNativePopoverCase = detectNativePopoverCase(this.host, false);
    if (this.isNativePopoverCase) {
      this.parentTableElement = findClosestComponent(this.host, 'pTable');
    }
  }

  public componentWillLoad(): void {
    this.defaultValue = this.value;
<<<<<<< HEAD
=======
    this.setFormValue(this.value);
>>>>>>> 24511c47
    this.updateOptions();
    // Use initial value to set options
    setSelectedOptions(this.multiSelectOptions, this.value);
  }

  public componentDidLoad(): void {
    this.setFormValue(this.value);
    getShadowRootHTMLElement(this.host, 'slot').addEventListener('slotchange', this.onSlotchange);
  }

  public componentDidRender(): void {
    if (this.isNativePopoverCase) {
      addNativePopoverScrollAndResizeListeners(this.host, this.parentTableElement, this.popoverElement, () => {
        this.isOpen = false;
      });
      if (this.isOpen) {
        getNativePopoverDropdownPosition(
          this.inputElement,
          this.multiSelectOptions.filter((option) => !option.hidden).length,
          this.popoverElement,
          this.dropdownDirection
        );
        this.popoverElement.showPopover();
      } else {
        this.popoverElement.hidePopover();
      }
    }
  }

  public componentShouldUpdate(newVal: unknown, oldVal: unknown): boolean {
    return hasPropValueChanged(newVal, oldVal);
  }

  public disconnectedCallback(): void {
    document.removeEventListener('mousedown', this.onClickOutside, true);
  }

  public formDisabledCallback(disabled: boolean): void {
    this.disabled = disabled;
  }

  public formStateRestoreCallback(state: FormData): void {
    this.value = state.getAll(this.name) as string[];
  }

  public formResetCallback(): void {
    this.setFormValue(this.defaultValue);
    this.value = this.defaultValue;
  }

  public render(): JSX.Element {
    validateProps(this, propTypes);
    attachComponentCss(
      this.host,
      getComponentCss,
      getDropdownDirection(this.dropdownDirection, this.inputContainer, this.multiSelectOptions),
      this.isOpen,
      this.disabled,
      this.hideLabel,
      this.state,
      this.isNativePopoverCase,
      this.theme
    );
    syncMultiSelectChildrenProps([...this.multiSelectOptions, ...this.multiSelectOptgroups], this.theme);

    const PrefixedTagNames = getPrefixedTagNames(this.host);
    const optionsSelectedId = 'options-selected';
    const dropdownId = 'list';

    const inputId = 'filter';

    return (
      <div class="root">
        <Label
          host={this.host}
          label={this.label}
          description={this.description}
          htmlFor={inputId}
          isRequired={this.required}
          isDisabled={this.disabled}
        />
        {/* in case, sr-only text is not placed here then the clear button is not able to focus the input for unknown reasons */}
        {this.currentValue.length > 0 && (
          <span id={optionsSelectedId} class="sr-only">
            {getSelectedOptions(this.multiSelectOptions).length} options selected
          </span>
        )}
        <div class={{ wrapper: true, disabled: this.disabled }} ref={(el) => (this.inputContainer = el)}>
          <input
            id={inputId}
            role="combobox"
            placeholder={getSelectedOptionsString(this.multiSelectOptions) || null}
            autoComplete="off"
            disabled={this.disabled}
            required={this.required}
            onInput={this.onInputChange}
            onClick={this.onInputClick}
            onKeyDown={this.onInputKeyDown}
            ref={(el) => (this.inputElement = el)}
            aria-invalid={this.state === 'error' ? 'true' : null}
            {...getFilterInputAriaAttributes(
              this.isOpen,
              this.required,
              labelId,
              `${descriptionId} ${optionsSelectedId} ${messageId}`,
              dropdownId
            )}
          />
          <PrefixedTagNames.pIcon
            class={{ icon: true, 'icon--rotate': this.isOpen }}
            name="arrow-head-down"
            theme={this.theme}
            color={this.disabled ? 'state-disabled' : 'primary'}
            aria-hidden="true"
          />
          {this.currentValue.length > 0 && (
            <PrefixedTagNames.pButtonPure
              type="button"
              class="button"
              icon="close"
              hideLabel={true}
              theme={this.theme}
              onClick={this.onResetClick}
              onKeyDown={(e: KeyboardEvent) => e.key === 'Tab' && (this.isOpen = false)}
              disabled={this.disabled}
            >
              Reset selection
            </PrefixedTagNames.pButtonPure>
          )}

          <div
            {...(this.isNativePopoverCase && {
              popover: 'auto',
              class: 'popover',
              ...(this.popoverElement?.matches(':popover-open') && {
                'popover-open': true,
              }),
            })}
            ref={(el) => (this.popoverElement = el)}
          >
            <div
              id={dropdownId}
              class="listbox"
              {...getListAriaAttributes(this.label, this.required, true, this.isOpen, true)}
              ref={(el) => (this.listElement = el)}
            >
              {!this.hasFilterResults && (
                <div class="no-results" aria-live="polite" role="status">
                  <span aria-hidden="true">---</span>
                  <span class="sr-only">No results found</span>
                </div>
              )}
              <slot />
            </div>
          </div>
        </div>
        <StateMessage state={this.state} message={this.message} theme={this.theme} host={this.host} />
        <span class="sr-only" role="status" aria-live="assertive" aria-relevant="additions text">
          {this.srHighlightedOptionText}
        </span>
      </div>
    );
  }

  private onSlotchange = (): void => {
    this.updateOptions();
    setSelectedOptions(this.multiSelectOptions, this.value);
    // Necessary to update selected options in placeholder
    forceUpdate(this.host);
  };

  private updateOptions = (): void => {
    this.multiSelectOptions = [];
    this.multiSelectOptgroups = [];

    Array.from(this.host.children)
      .filter(
        (el) => el.tagName !== 'SELECT' && el.slot !== 'label' && el.slot !== 'description' && el.slot !== 'message'
      )
      .forEach((child: HTMLElement) => {
        throwIfElementIsNotOfKind(this.host, child, ['p-multi-select-option', 'p-optgroup']);

        if (isElementOfKind(child, 'p-multi-select-option')) {
          this.multiSelectOptions.push(child as MultiSelectOption);
        } else if (isElementOfKind(child, 'p-optgroup')) {
          this.multiSelectOptgroups.push(child as MultiSelectOptgroup);
          Array.from(child.children).forEach((optGroupChild: HTMLElement) => {
            throwIfElementIsNotOfKind(child, optGroupChild, 'p-multi-select-option');
            this.multiSelectOptions.push(optGroupChild as MultiSelectOption);
          });
        }
      });
  };

  private onInputChange = (e: InputEvent & { target: HTMLInputElement }): void => {
    if (e.target.value.startsWith(' ')) {
      this.resetFilter();
    } else {
      updateOptionsFilterState(
        (e.target as HTMLInputElement).value,
        this.multiSelectOptions,
        this.multiSelectOptgroups
      );
      this.hasFilterResults = hasFilterOptionResults(this.multiSelectOptions);
    }
    // in case input is focused via tab instead of click
    this.isOpen = true;
  };

  private onInputClick = (): void => {
    this.isOpen = true;
    if (this.isNativePopoverCase) {
      this.popoverElement.showPopover();
    }
  };

  private onResetClick = (): void => {
    resetSelectedOptions(this.multiSelectOptions);
    this.value = this.currentValue;
    this.inputElement.focus();
    this.emitUpdateEvent();
    forceUpdate(this.host);
  };

  private onClickOutside = (e: MouseEvent): void => {
    if (this.isOpen && isClickOutside(e, this.inputContainer) && isClickOutside(e, this.listElement)) {
      this.isOpen = false;
      this.resetFilter();
    }
  };

  private resetFilter = (): void => {
    this.inputElement.value = '';
    resetFilteredOptions(this.multiSelectOptions, this.multiSelectOptgroups);
  };

  private onInputKeyDown = (e: KeyboardEvent): void => {
    switch (e.key) {
      case 'ArrowUp':
      case 'Up':
        e.preventDefault();
        this.cycleDropdown('up');
        break;
      case 'ArrowDown':
      case 'Down':
        e.preventDefault();
        this.cycleDropdown('down');
        break;
      case 'Enter':
        const highlightedOption = getHighlightedOption(this.multiSelectOptions);
        if (highlightedOption) {
          highlightedOption.selected = !highlightedOption.selected;
          this.value = this.currentValue;
          this.emitUpdateEvent();
          this.updateSrHighlightedOptionText();
          forceUpdate(highlightedOption);
        } else {
          if (this.internals.form) {
            handleButtonEvent(
              e,
              this.host,
              () => 'submit',
              () => this.disabled
            );
          }
        }
        break;
      case 'Escape':
        this.isOpen = false;
        resetHighlightedOptions(this.multiSelectOptions);
        break;
      case 'Tab':
        // If there is a value the reset button will be focused and the dropdown stays open
        if (!this.currentValue.length) {
          this.isOpen = false;
        }
        resetHighlightedOptions(this.multiSelectOptions);
        break;
      case 'PageUp':
        if (this.isOpen) {
          e.preventDefault();
          setFirstOptionHighlighted(this.listElement, this.multiSelectOptions);
        }
        break;
      case 'PageDown':
        if (this.isOpen) {
          e.preventDefault();
          setLastOptionHighlighted(this.listElement, this.multiSelectOptions);
        }
        break;
      default:
      // TODO: seems to be difficult to combine multiple keys as native select does
    }
  };

  private cycleDropdown(direction: SelectDropdownDirectionInternal): void {
    this.isOpen = true;
    updateHighlightedOption(this.listElement, this.multiSelectOptions, direction);
    this.updateSrHighlightedOptionText();
  }

  private updateSrHighlightedOptionText = (): void => {
    const highlightedOptionIndex = getHighlightedOptionIndex(this.multiSelectOptions);
    // TODO: Does this consider hidden/disabled options?
    const highlightedOption = this.multiSelectOptions[highlightedOptionIndex];
    this.srHighlightedOptionText =
      highlightedOption &&
      `${highlightedOption.textContent}${highlightedOption.selected ? ', selected' : ' not selected'} (${
        highlightedOptionIndex + 1
      } of ${this.multiSelectOptions.length})`;
  };

  private emitUpdateEvent = (): void => {
    this.update.emit({
      value: this.currentValue,
      name: this.name,
    });
  };
}<|MERGE_RESOLUTION|>--- conflicted
+++ resolved
@@ -128,13 +128,8 @@
   /** Adapts the multi-select color depending on the theme. */
   @Prop() public theme?: Theme = 'light';
 
-<<<<<<< HEAD
-  /** The id of a form element the select should be associated with. */
-  @Prop() public form?: string;
-=======
   /** The id of a form element the multi-select should be associated with. */
   @Prop({ reflect: true }) public form?: string; // The ElementInternals API automatically detects the form attribute
->>>>>>> 24511c47
 
   /** Emitted when the selection is changed. */
   @Event({ bubbles: false }) public update: EventEmitter<MultiSelectUpdateEventDetail>;
@@ -179,19 +174,6 @@
         setSelectedOptions(this.multiSelectOptions, this.value);
       }
       this.preventOptionUpdate = false;
-<<<<<<< HEAD
-    }
-  }
-
-  @Watch('form')
-  public updateFormAssociation(): void {
-    if (this.form) {
-      const formElement = document.getElementById(this.form) as HTMLFormElement;
-      if (formElement) {
-        formElement.appendChild(this.host);
-      }
-=======
->>>>>>> 24511c47
     }
   }
 
@@ -212,17 +194,13 @@
 
   public componentWillLoad(): void {
     this.defaultValue = this.value;
-<<<<<<< HEAD
-=======
     this.setFormValue(this.value);
->>>>>>> 24511c47
     this.updateOptions();
     // Use initial value to set options
     setSelectedOptions(this.multiSelectOptions, this.value);
   }
 
   public componentDidLoad(): void {
-    this.setFormValue(this.value);
     getShadowRootHTMLElement(this.host, 'slot').addEventListener('slotchange', this.onSlotchange);
   }
 
