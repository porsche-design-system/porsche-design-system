import { borderWidthBase, spacingStaticXSmall } from '@porsche-design-system/styles';
import {
  addImportantToEachRule,
  colorSchemeStyles,
  getDisabledBaseStyles,
  hostHiddenStyles,
  preventFoucOfNestedElementsStyles,
} from '../../../styles';
import { formElementPaddingHorizontal, getCalculatedFormElementPaddingHorizontal } from '../../../styles/form-styles';
import {
  getButtonJssStyle,
  getButtonLabelJssStyle,
  getFilterJssStyle,
  getIconJssStyle,
  getOptionsJssStyle,
  getPopoverJssStyle,
  getPopoverKeyframesStyles,
  getSelectedSlotJssStyle,
} from '../../../styles/select';
import type { BreakpointCustomizable } from '../../../types';
import { getCss } from '../../../utils';
import type { FormState } from '../../../utils/form/form-state';
import { getFunctionalComponentLabelStyles } from '../../common/label/label-styles';
import { getFunctionalComponentNoResultsOptionStyles } from '../../common/no-results-option/no-results-option-styles';
import { getFunctionalComponentStateMessageStyles } from '../../common/state-message/state-message-styles';
import { cssVarInternalOptgroupScaling } from '../../optgroup/optgroup-styles';
import { cssVarInternalMultiSelectOptionScaling } from '../multi-select-option/multi-select-option-styles';

export const cssVarInternalMultiSelectScaling = '--p-internal-multi-select-scaling';

// CSS Variable defined in fontHyphenationStyle
/**
 * @css-variable {"name": "--p-hyphens", "description": "Sets the CSS `hyphens` property for text elements, controlling whether words can break and hyphenate automatically.", "defaultValue": "auto"}
 */
export const getComponentCss = (
  isOpen: boolean,
  isDisabled: boolean,
  hideLabel: BreakpointCustomizable<boolean>,
  state: FormState,
  compact: boolean
): string => {
  const scalingVar = `var(${cssVarInternalMultiSelectScaling}, ${compact ? 0.5 : 1})`;

  return getCss({
    '@global': {
      // @keyframes fade-in
      ...getPopoverKeyframesStyles,
      ':host': {
        display: 'block',
        ...addImportantToEachRule({
          [`${cssVarInternalMultiSelectOptionScaling}`]: scalingVar,
          [`${cssVarInternalOptgroupScaling}`]: scalingVar,
          ...colorSchemeStyles,
          ...hostHiddenStyles,
          ...(isDisabled && getDisabledBaseStyles()),
        }),
      },
      ...preventFoucOfNestedElementsStyles,
      button: {
        ...getButtonJssStyle('multi-select', isOpen, isDisabled, state, scalingVar),
        '& span': getButtonLabelJssStyle,
      },
<<<<<<< HEAD
      '[popover]': getPopoverJssStyle(isOpen, scalingVar, 44),
      '::slotted([slot="filter"])': addImportantToEachRule(getFilterJssStyle(scalingVar)),
=======
      '[popover]': getPopoverJssStyle(isOpen, scalingVar, 44, theme),
      '::slotted([slot="filter"])': addImportantToEachRule(getFilterJssStyle(scalingVar, theme)),
      'slot[name="selected"]': getSelectedSlotJssStyle,
>>>>>>> bc3f18f6
    },
    root: {
      display: 'grid',
      gap: `max(2px, ${scalingVar} * ${spacingStaticXSmall})`,
      // min width is needed for showing at least 1 character in very narrow containers. The "1rem" value is the minimum safe zone to show at least 1 character plus the ellipsis dots.
      minWidth: `calc(1rem + ${formElementPaddingHorizontal} + ${borderWidthBase} * 2 + ${getCalculatedFormElementPaddingHorizontal(2)})`,
    },
    filter: getFilterJssStyle(scalingVar),
    options: getOptionsJssStyle(scalingVar),
    icon: getIconJssStyle(isOpen),
    // .no-results / .sr-only
    ...getFunctionalComponentNoResultsOptionStyles('multi-select-option', scalingVar),
    // .label / .required
    ...getFunctionalComponentLabelStyles(isDisabled, hideLabel),
    // .message
    ...getFunctionalComponentStateMessageStyles(state),
  });
};<|MERGE_RESOLUTION|>--- conflicted
+++ resolved
@@ -60,14 +60,9 @@
         ...getButtonJssStyle('multi-select', isOpen, isDisabled, state, scalingVar),
         '& span': getButtonLabelJssStyle,
       },
-<<<<<<< HEAD
       '[popover]': getPopoverJssStyle(isOpen, scalingVar, 44),
       '::slotted([slot="filter"])': addImportantToEachRule(getFilterJssStyle(scalingVar)),
-=======
-      '[popover]': getPopoverJssStyle(isOpen, scalingVar, 44, theme),
-      '::slotted([slot="filter"])': addImportantToEachRule(getFilterJssStyle(scalingVar, theme)),
       'slot[name="selected"]': getSelectedSlotJssStyle,
->>>>>>> bc3f18f6
     },
     root: {
       display: 'grid',
