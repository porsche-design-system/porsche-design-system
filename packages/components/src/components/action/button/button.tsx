--- conflicted
+++ resolved
@@ -62,19 +62,10 @@
 
   public render(): JSX.Element {
     const buttonClasses = {
-<<<<<<< HEAD
-      [prefix('button')]: true,
-      [prefix(`button--${this.variant}`)]: true,
-      [prefix('button--theme-dark')]: isDark(this.theme),
-      ...mapBreakpointPropToPrefixedClasses('button-', this.hideLabel, {
-        classSuffixes: ['without-label', 'with-label'],
-      }),
-=======
       ['root']: true,
       [`root--${this.variant}`]: this.variant !== 'secondary',
       ['root--theme-dark']: isDark(this.theme),
       ...mapBreakpointPropToClasses('root-', this.hideLabel, ['without-label', 'with-label']),
->>>>>>> f45a8dd5
     };
 
     const iconProps = {
