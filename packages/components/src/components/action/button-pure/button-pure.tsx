--- conflicted
+++ resolved
@@ -80,30 +80,10 @@
 
   public render(): JSX.Element {
     const buttonPureClasses = {
-<<<<<<< HEAD
-      [prefix('button-pure')]: true,
-      [prefix('button-pure--theme-dark')]: isDark(this.theme),
-      ...mapBreakpointPropToPrefixedClasses('button-pure--size', this.size),
-    };
-
-    const labelClasses = {
-      [prefix('button-pure__label')]: true,
-      ...mapBreakpointPropToPrefixedClasses('button-pure__label-', this.hideLabel, {
-        classSuffixes: ['hidden', 'visible'],
-      }),
-    };
-
-    const sublineClasses = {
-      [prefix('button-pure__subline')]: true,
-      ...mapBreakpointPropToPrefixedClasses('button-pure__subline-', this.hideLabel, {
-        classSuffixes: ['hidden', 'visible'],
-      }),
-=======
       ['root']: true,
       ['root--theme-dark']: isDark(this.theme),
       ...mapBreakpointPropToClasses('root--size', this.size),
       ...mapBreakpointPropToClasses('root-', this.hideLabel, ['without-label', 'with-label']),
->>>>>>> 45401d68
     };
 
     const iconProps = {
