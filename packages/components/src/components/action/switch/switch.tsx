--- conflicted
+++ resolved
@@ -79,13 +79,8 @@
     const PrefixedTagNames = getPrefixedTagNames(this.host);
 
     return (
-<<<<<<< HEAD
       <label class="root">
-        <PrefixedTagNames.pText tag="span" color="inherit" class="text">
-=======
-      <label class={rootClasses}>
         <PrefixedTagNames.pText tag="span" color="inherit" class="text" id="label">
->>>>>>> 2bfedbff
           <slot />
         </PrefixedTagNames.pText>
         <button
