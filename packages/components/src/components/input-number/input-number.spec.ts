--- conflicted
+++ resolved
@@ -1,10 +1,8 @@
-<<<<<<< HEAD
 import { vi } from 'vitest';
-=======
-import { expect } from '@jest/globals';
+import { InputNumber } from './input-number';
 import * as implicitSubmitUtils from '../../utils/form/implicitSubmit';
->>>>>>> 8ba53c60
-import { InputNumber } from './input-number';
+
+// TODO: check if tests are correct
 
 vi.mock('../../utils/dom');
 
@@ -122,7 +120,7 @@
   it('should call implicitSubmit with correct parameters', () => {
     const component = initComponent();
     const event = new KeyboardEvent('keydown', { key: 'Enter' });
-    const implicitSubmitSpy = jest.spyOn(implicitSubmitUtils, 'implicitSubmit');
+    const implicitSubmitSpy = vi.spyOn(implicitSubmitUtils, 'implicitSubmit');
     component['onKeyDown'](event);
     expect(implicitSubmitSpy).toHaveBeenCalledWith(event, component['internals'], component.host);
   });
