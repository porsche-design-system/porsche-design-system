<<<<<<< HEAD
import { Component, Element, h, Host, JSX, Prop } from '@stencil/core';
import {
  AllowedTypes,
  attachComponentCss,
  getDataThemeDarkAttribute,
  THEMES,
  validateProps,
  warnIfDeprecatedPropIsUsed,
} from '../../../utils';
=======
import { Component, Element, h, JSX, Prop } from '@stencil/core';
import { AllowedTypes, attachComponentCss, THEMES, validateProps } from '../../../utils';
>>>>>>> 46c6e084
import type { PropTypes, Theme } from '../../../types';
import type { TextListListType, TextListOrderType, TextListType } from './text-list-utils';
import { isListTypeOrdered, LIST_TYPES, ORDER_TYPES, TEXT_LIST_TYPES } from './text-list-utils';
import { getComponentCss } from './text-list-styles';

const propTypes: PropTypes<typeof TextList> = {
  listType: AllowedTypes.oneOf<TextListListType>([undefined, ...LIST_TYPES]),
  orderType: AllowedTypes.oneOf<TextListOrderType>([undefined, ...ORDER_TYPES]),
  type: AllowedTypes.oneOf<TextListType>(TEXT_LIST_TYPES),
  theme: AllowedTypes.oneOf<Theme>(THEMES),
};

@Component({
  tag: 'p-text-list',
  shadow: true,
})
export class TextList {
  @Element() public host!: HTMLElement;

  /**
   * @deprecated since v3.0.0, will be removed with next major release, use `type` instead.
   * The type of the list. */
  @Prop() public listType?: TextListListType;

  /**
   * @deprecated since v3.0.0, will be removed with next major release, use `type` instead.
   * The list style type of ordered list. Only has effect when list type is set to 'ordered'. */
  @Prop() public orderType?: TextListOrderType;

  /** The list style type. */
  @Prop() public type?: TextListType = 'unordered';

  /** Adapts the text color depending on the theme. */
  @Prop() public theme?: Theme = 'light';

  public render(): JSX.Element {
    validateProps(this, propTypes);
    warnIfDeprecatedPropIsUsed<typeof TextList>(this, 'listType', 'Please use type prop instead.');
    warnIfDeprecatedPropIsUsed<typeof TextList>(this, 'orderType', 'Please use type prop instead.');
    attachComponentCss(
      this.host,
      getComponentCss,
      this.listType === 'ordered' ? this.orderType || 'numbered' : this.type,
      this.theme
    );

    const TagType = isListTypeOrdered(this.listType || this.type) ? 'ol' : 'ul';

    return (
      <TagType>
        <slot />
      </TagType>
    );
  }
}<|MERGE_RESOLUTION|>--- conflicted
+++ resolved
@@ -1,17 +1,5 @@
-<<<<<<< HEAD
-import { Component, Element, h, Host, JSX, Prop } from '@stencil/core';
-import {
-  AllowedTypes,
-  attachComponentCss,
-  getDataThemeDarkAttribute,
-  THEMES,
-  validateProps,
-  warnIfDeprecatedPropIsUsed,
-} from '../../../utils';
-=======
 import { Component, Element, h, JSX, Prop } from '@stencil/core';
-import { AllowedTypes, attachComponentCss, THEMES, validateProps } from '../../../utils';
->>>>>>> 46c6e084
+import { AllowedTypes, attachComponentCss, THEMES, validateProps, warnIfDeprecatedPropIsUsed } from '../../../utils';
 import type { PropTypes, Theme } from '../../../types';
 import type { TextListListType, TextListOrderType, TextListType } from './text-list-utils';
 import { isListTypeOrdered, LIST_TYPES, ORDER_TYPES, TEXT_LIST_TYPES } from './text-list-utils';
