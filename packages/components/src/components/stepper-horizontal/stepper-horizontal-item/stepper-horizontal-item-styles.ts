--- conflicted
+++ resolved
@@ -1,22 +1,12 @@
 import {
-<<<<<<< HEAD
-  addImportantToRule,
-  getInsetJssStyle,
-=======
   addImportantToEachRule,
-  getFocusJssStyle,
-  getHoverJssStyle,
->>>>>>> 0e80e52f
   getInvertedThemedColors,
   getScreenReaderOnlyJssStyle,
   getThemedColors,
   getTransition,
-<<<<<<< HEAD
-=======
   hostHiddenStyles,
   hoverMediaQuery,
-  pxToRemWithUnit,
->>>>>>> 0e80e52f
+  getInsetJssStyle,
 } from '../../../styles';
 import {
   borderRadiusMedium,
@@ -109,7 +99,7 @@
           fontSize: 'inherit',
           ...hostHiddenStyles,
           '&(:not(:last-of-type))': {
-            marginRight: '1em',
+            marginRight: '16px',
           },
         }),
       },
