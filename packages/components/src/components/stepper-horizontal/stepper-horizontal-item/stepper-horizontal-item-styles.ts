import {
  borderRadiusSmall,
  fontLineHeight,
  frostedGlassStyle,
  spacingFluidXSmall,
  textSmallStyle,
} from '@porsche-design-system/styles';
import type { JssStyle } from 'jss';
import {
  addImportantToEachRule,
  colors,
  getFocusJssStyle,
  getHiddenTextJssStyle,
  getTransition,
  hostHiddenStyles,
  hoverMediaQuery,
  preventFoucOfNestedElementsStyles,
} from '../../../styles';
import { getCss } from '../../../utils';
import { escapeHashCharacter } from '../../../utils/svg/escapeHashCharacter';
import { getInlineSVGBackgroundImage } from '../../../utils/svg/getInlineSVGBackgroundImage';
import type { StepperHorizontalItemState } from './stepper-horizontal-item-utils';

type NumberedCircleColors = {
  primaryColor: string;
  invertedBaseColor: string;
  disabledColor: string;
};

const getSVGPath = (stepCount: number, numberedCircleColors: NumberedCircleColors, isStateCurrent: boolean): string => {
  // # of the hex color starts a fragment identifier in URLs, so we have to replace it with the escaped value of # = %23
  const escapedNumberedCircleColors = Object.entries(numberedCircleColors).reduce(
    (result, [key, value]) => ({ ...result, [key]: escapeHashCharacter(value) }),
    {} as NumberedCircleColors
  );

  const { disabledColor, invertedBaseColor, primaryColor } = escapedNumberedCircleColors;
  const fillColor = isStateCurrent ? invertedBaseColor : disabledColor;

  const svgCirclePath = `<circle fill="${isStateCurrent ? primaryColor : 'none'}"${
    isStateCurrent ? '' : ` stroke="${fillColor}"`
  } stroke-width="1px" cx="12" cy="12" r="9"/>`;

  // Full SVG is provided by design (./numbers_raw.svg), created with illustrator and optimized with ImageOptim.
  // The optimized file can be found in ./numbers_optim.svg.
  // TODO: could certainly be optimized size wise by exporting icons larger and having less decimals
  const svgNumberedCirclePaths = [
    `${svgCirclePath}<path fill="${fillColor}" d="m12.33 8.67-2.43.91v-.94l2.6-1.03h.85v8.78h-1.02z"/>`,
    `${svgCirclePath}<path fill="${fillColor}" d="m9.46 15.58c0-1.35.73-2.07 1.7-2.72l.95-.63c.78-.52 1.57-1.05 1.57-2.24 0-1.12-.62-1.58-1.7-1.58s-1.68.48-1.78 1.97h-.96c.06-1.82.78-2.91 2.74-2.91s2.72.92 2.72 2.52-.92 2.23-1.79 2.8l-.95.63c-1.11.75-1.52 1.18-1.52 2.01v.16h4.17v.81h-5.15v-.81z"/>`,
    `${svgCirclePath}<path fill="${fillColor}" d="m10.1 13.73c.1 1.43.63 2 1.92 2 1.2 0 1.8-.49 1.8-1.68 0-1.08-.51-1.66-1.8-1.66h-.89v-.9h.83c1.12 0 1.66-.56 1.66-1.53 0-1.08-.64-1.55-1.73-1.55s-1.69.49-1.79 1.97h-.97c.1-1.79.84-2.91 2.76-2.91s2.74.92 2.74 2.49c0 .79-.38 1.54-1.16 1.9.84.28 1.36.92 1.36 2.19 0 1.54-.97 2.49-2.81 2.49-1.96 0-2.8-.9-2.88-2.81z"/>`,
    `${svgCirclePath}<path fill="${fillColor}" d="m8.87 13.6 3.54-5.99h1.43v5.89h1.25v.86h-1.25v2.02h-.99v-2.02h-3.98zm3.98-.1v-4.98l-2.91 4.98z"/>`,
    `${svgCirclePath}<path fill="${fillColor}" d="m9.34 12.45.42-4.83h4.71v.94h-3.9l-.26 2.95c.38-.43 1-.68 1.79-.68 1.86 0 2.76.9 2.76 2.81 0 2.06-1.03 2.91-2.86 2.91s-2.74-.84-2.81-2.51h.97c.06 1.13.57 1.7 1.84 1.7 1.39 0 1.85-.68 1.85-2.06s-.48-2-1.85-2c-1.07 0-1.54.42-1.75 1.17h-.91v-.39z"/>`,
    `${svgCirclePath}<path fill="${fillColor}" d="m9.97 11.02 2.22-3.4h1.1l-2.27 3.44c.33-.16.69-.23 1.1-.23 1.84 0 2.76.9 2.76 2.81 0 2.06-1.04 2.91-2.86 2.91s-2.87-.85-2.87-2.91c0-1.08.3-1.8.83-2.61zm2.05 4.71c1.38 0 1.84-.68 1.84-2.05s-.47-2.01-1.84-2.01-1.85.64-1.85 2.01.46 2.05 1.85 2.05z"/>`,
    `${svgCirclePath}<path fill="${fillColor}" d="m9.21 7.61h5.57v.74l-3.58 8.04h-1.05l3.54-7.84h-4.49v-.94z"/>`,
    `${svgCirclePath}<path fill="${fillColor}" d="m10.47 11.94c-.65-.33-1.13-.92-1.13-2.01 0-1.53.85-2.47 2.66-2.47s2.66.94 2.66 2.47c0 1.08-.47 1.68-1.15 2.01.92.35 1.34 1.07 1.34 2.11 0 1.73-.99 2.49-2.86 2.49s-2.86-.76-2.86-2.49c0-1.04.41-1.76 1.33-2.11zm1.53 3.78c1.27 0 1.85-.51 1.85-1.69 0-1.1-.58-1.61-1.85-1.61s-1.85.52-1.85 1.61c0 1.18.58 1.69 1.85 1.69zm1.65-5.76c0-1.1-.56-1.56-1.65-1.56s-1.65.47-1.65 1.56c0 1 .46 1.6 1.65 1.6s1.65-.6 1.65-1.6z"/>`,
    `${svgCirclePath}<path fill="${fillColor}" d="m9.16 10.33c0-2.03 1.02-2.86 2.83-2.86s2.82.81 2.82 2.85c0 1.11-.3 1.82-.81 2.64l-2.18 3.44h-1.1l2.18-3.37c-.31.14-.65.2-1.01.2-1.82 0-2.74-.99-2.74-2.9zm4.65 0c0-1.23-.47-1.92-1.81-1.92s-1.81.69-1.81 1.92c0 1.37.49 2.05 1.81 2.05s1.81-.68 1.81-2.05z"/>`,
  ];

  return svgNumberedCirclePaths[stepCount];
};

<<<<<<< HEAD
const { primaryColor, canvasColor, frostedColor, disabledColor } = colors;
=======
// CSS Variable defined in fontHyphenationStyle
/**
 * @css-variable {"name": "--p-hyphens", "description": "Sets the CSS `hyphens` property for text elements, controlling whether words can break and hyphenate automatically.", "defaultValue": "auto"}
 */
export const getComponentCss = (state: StepperHorizontalItemState, disabled: boolean, theme: Theme): string => {
  const { primaryColor, hoverColor, disabledColor } = getThemedColors(theme);
  const {
    primaryColor: primaryColorDark,
    hoverColor: hoverColorDark,
    disabledColor: disabledColorDark,
  } = getThemedColors('dark');
>>>>>>> 20f7c770

export const getComponentCss = (state: StepperHorizontalItemState, disabled: boolean): string => {
  const isStateCurrent = state === 'current';
  const isStateCurrentOrUndefined = !state || isStateCurrent;
  const isDisabled = !state || disabled;

  return getCss({
    '@global': {
      ':host': {
        ...(isStateCurrentOrUndefined &&
          Array.from(new Array(9)).reduce(
            (result, _, i) => ({
              ...result,
              [`&(:nth-of-type(${i + 1})) $button::before`]: {
                backgroundImage: getInlineSVGBackgroundImage(
                  getSVGPath(
                    i,
                    {
                      primaryColor,
                      invertedBaseColor: canvasColor,
                      disabledColor,
                    },
                    isStateCurrent
                  )
                ),
              },
            }),
            {} as JssStyle
          )),
        ...addImportantToEachRule({
          fontSize: 'inherit',
          ...hostHiddenStyles,
          '&(:not(:last-of-type))': {
            marginInlineEnd: spacingFluidXSmall,
          },
        }),
      },
      ...preventFoucOfNestedElementsStyles,
      button: {
        display: 'flex',
        position: 'relative',
        gap: '3px',
        color: isDisabled ? disabledColor : primaryColor,
        padding: '4px 10px 4px 6px',
        margin: 0, // Removes default button margin on safari 15
        background: 0,
        border: 0,
        ...textSmallStyle,
        fontSize: 'inherit',
        width: 'max-content',
        cursor: isDisabled ? 'not-allowed' : 'pointer',
        borderRadius: borderRadiusSmall,
        ...(isStateCurrent && {
          ...frostedGlassStyle,
          background: frostedColor,
        }),
        ...(!isDisabled &&
          hoverMediaQuery({
            transition: getTransition('background-color'),
            '&:hover': {
              ...frostedGlassStyle,
              background: frostedColor,
            },
          })),
        ...(isStateCurrentOrUndefined && {
          // counter
          // Pseudo element is needed to center the counter to the text, as it is not working optimal directly on the button
          '&::before': {
            content: '""',
            height: fontLineHeight,
            width: fontLineHeight,
          },
        }),
        ...getFocusJssStyle({ offset: '-2px' }),
      },
    },
    ...(!isStateCurrentOrUndefined && {
      // complete / warning icons via icon component
      icon: {
        height: fontLineHeight,
        width: fontLineHeight,
      },
    }),
    'sr-only': getHiddenTextJssStyle(),
  });
};<|MERGE_RESOLUTION|>--- conflicted
+++ resolved
@@ -59,21 +59,12 @@
   return svgNumberedCirclePaths[stepCount];
 };
 
-<<<<<<< HEAD
 const { primaryColor, canvasColor, frostedColor, disabledColor } = colors;
-=======
+
 // CSS Variable defined in fontHyphenationStyle
 /**
  * @css-variable {"name": "--p-hyphens", "description": "Sets the CSS `hyphens` property for text elements, controlling whether words can break and hyphenate automatically.", "defaultValue": "auto"}
  */
-export const getComponentCss = (state: StepperHorizontalItemState, disabled: boolean, theme: Theme): string => {
-  const { primaryColor, hoverColor, disabledColor } = getThemedColors(theme);
-  const {
-    primaryColor: primaryColorDark,
-    hoverColor: hoverColorDark,
-    disabledColor: disabledColorDark,
-  } = getThemedColors('dark');
->>>>>>> 20f7c770
 
 export const getComponentCss = (state: StepperHorizontalItemState, disabled: boolean): string => {
   const isStateCurrent = state === 'current';
