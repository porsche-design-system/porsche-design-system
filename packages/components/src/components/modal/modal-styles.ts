import type { JssStyle } from 'jss';
import type { GetJssStyleFunction } from '../../utils';
<<<<<<< HEAD
import { BREAKPOINTS, buildResponsiveStyles, getCss, isHighContrastMode, mergeDeep, parseJSON } from '../../utils';
import type { BreakpointCustomizable, BreakpointKey } from '../../types';
=======
import type { Breakpoint } from '@porsche-design-system/utilities-v2';
import { buildResponsiveStyles, getCss, mergeDeep, parseJSON } from '../../utils';
import type { BreakpointCustomizable } from '../../types';
>>>>>>> fb233825
import {
  borderRadiusMedium,
  borderWidthBase,
  breakpoints,
  frostedGlassStyle,
  getMediaQueryMin,
  gridExtendedOffsetBase,
  headingLargeStyle,
  themeDarkBackgroundShading,
} from '@porsche-design-system/utilities-v2';
import {
  addImportantToEachRule,
  getInsetJssStyle,
  getThemedColors,
  hostHiddenStyles,
  hoverMediaQuery,
  pxToRemWithUnit,
} from '../../styles';
import { MODAL_Z_INDEX } from '../../constants';

const mediaQueryXl = getMediaQueryMin('xl');
const { backgroundColor, primaryColor: lightThemePrimaryColor } = getThemedColors('light');
const { primaryColor: darkThemePrimaryColor } = getThemedColors('dark');

const transitionTimingFunction = 'cubic-bezier(.16,1,.3,1)';
export const stretchToFullModalWidthClassName = 'stretch-to-full-modal-width';

export const getFullscreenJssStyles: GetJssStyleFunction = (fullscreen: boolean): JssStyle => {
  return fullscreen
    ? {
        minWidth: '100%',
        maxWidth: 'none',
        minHeight: '100%',
        margin: 0,
        borderRadius: 0,
      }
    : {
        minWidth: '276px', // on viewport 320px: calc(${gridColumnWidthBase} * 6 + ${gridGap} * 5)
        maxWidth: '1535.5px', // on viewport 1920px: `calc(${gridColumnWidthXXL} * 14 + ${gridGap} * 13)`
        minHeight: 'auto',
        margin: `clamp(16px, 7vh, 192px) ${gridExtendedOffsetBase}`,
        borderRadius: borderRadiusMedium,
      };
};

export const isFullscreenForXl = (fullscreen: BreakpointCustomizable<boolean>): boolean => {
  const fullscreenParsed = parseJSON(fullscreen);

  if (typeof fullscreenParsed === 'boolean') {
    return fullscreenParsed;
  } else {
    const entries = Object.entries(fullscreenParsed) as [Breakpoint, boolean][];
    const [lastTrueBreakpoint] = entries.filter(([, val]) => val).pop() || [];
    const [lastFalseBreakpoint] = entries.filter(([, val]) => !val).pop() || [];

    return breakpoints.indexOf(lastTrueBreakpoint) > breakpoints.indexOf(lastFalseBreakpoint);
  }
};

const getSlottedJssStyle = (marginValue: number, hasHeader: boolean, hasDismissButton: boolean): JssStyle => {
  const marginPx = `${-marginValue}px`;
  const marginRem = pxToRemWithUnit(-marginValue);
  return {
    [`&(.${stretchToFullModalWidthClassName})`]: {
      width: `calc(100% + ${marginValue * 2}px)`,
      margin: `0 ${marginPx}`,
    },
    ...(!hasHeader && {
      [`&(.${stretchToFullModalWidthClassName}:first-child)`]: {
        marginTop: hasDismissButton ? marginRem : marginPx,
      },
    }),
    [`&(.${stretchToFullModalWidthClassName}:last-child)`]: {
      marginBottom: marginPx,
    },
  };
};

export const getComponentCss = (
  open: boolean,
  fullscreen: BreakpointCustomizable<boolean>,
  hasDismissButton: boolean,
  hasHeader: boolean
): string => {
  const isFullscreenForXlAndXxl = isFullscreenForXl(fullscreen);

  return getCss({
    '@global': {
      ':host': {
        ...addImportantToEachRule({
          position: 'fixed',
          ...getInsetJssStyle(),
          zIndex: MODAL_Z_INDEX,
          display: 'flex',
          alignItems: 'center',
          justifyContent: 'center',
          flexWrap: 'wrap',
          ...(open
            ? {
                opacity: 1,
                visibility: 'inherit',
              }
            : {
                opacity: 0,
                visibility: 'hidden',
              }),
          ...hostHiddenStyles,
          // workaround via pseudo element to fix stacking (black) background in safari
          '&::before': {
            content: '""',
            position: 'fixed',
            ...getInsetJssStyle(),
            background: themeDarkBackgroundShading,
            ...frostedGlassStyle,
            pointerEvents: 'none', // enable scrolling in safari by dragging the scrollbar track
          },
        }),
        overflowY: 'auto', // overrideable
      },
      '::slotted': addImportantToEachRule({
        ...mergeDeep(
          getSlottedJssStyle(32, hasHeader, hasDismissButton),
          buildResponsiveStyles(fullscreen, (fullscreenValue: boolean) => ({
            [`&(.${stretchToFullModalWidthClassName}`]: {
              '&:first-child)': {
                borderRadius: fullscreenValue ? 0 : '8px 8px 0 0',
              },
              '&:last-child)': {
                borderRadius: fullscreenValue ? 0 : '0 0 8px 8px',
              },
            },
          }))
        ),
      }),
      h2: {
        ...headingLargeStyle,
        margin: 0,
        color: lightThemePrimaryColor,
      },
    },
    root: mergeDeep(
      {
        position: 'relative',
        boxSizing: 'border-box',
        transition: `transform .6s ${transitionTimingFunction}`,
        transform: open ? 'scale3d(1,1,1)' : 'scale3d(.9,.9,1)',
        padding: hasDismissButton ? `${pxToRemWithUnit(32)} 32px 32px 32px` : '32px', // rem value needed to prevent overlapping of close button and contents in scaling mode
        background: backgroundColor,
        outline: isHighContrastMode ? '1px solid transparent' : 0,
        '&:focus::before': {
          content: '""',
          position: 'fixed',
          border: `${borderWidthBase} solid`,
          pointerEvents: 'none', // fix text selection in focus state
          ...buildResponsiveStyles(fullscreen, (fullscreenValue: boolean) => ({
            borderRadius: fullscreenValue ? 0 : '12px',
            borderColor: fullscreenValue ? lightThemePrimaryColor : darkThemePrimaryColor,
            ...getInsetJssStyle(fullscreenValue ? 0 : -4),
          })),
        },
        '&:not(:focus-visible)::before': {
          border: 0,
        },
        [mediaQueryXl]: {
          margin: isFullscreenForXlAndXxl ? 0 : `min(192px, 10vh) ${gridExtendedOffsetBase}`,
        },
      },
      buildResponsiveStyles(fullscreen, getFullscreenJssStyles) as any
    ),
    ...(hasHeader && {
      header: {
        padding: '0 0 8px',
      },
    }),
    ...(hasDismissButton && {
      dismiss: {
        position: 'absolute',
        top: '8px',
        right: '8px',
        border: `2px solid ${backgroundColor}`, // needed to enlarge button slightly without affecting the hover area (are equal now).
        borderRadius: '4px',
        background: backgroundColor,
        ...hoverMediaQuery({
          '&:hover': {
            background: 'transparent',
            borderColor: 'transparent',
          },
        }),
      },
    }),
  });
};<|MERGE_RESOLUTION|>--- conflicted
+++ resolved
@@ -1,13 +1,8 @@
 import type { JssStyle } from 'jss';
 import type { GetJssStyleFunction } from '../../utils';
-<<<<<<< HEAD
-import { BREAKPOINTS, buildResponsiveStyles, getCss, isHighContrastMode, mergeDeep, parseJSON } from '../../utils';
-import type { BreakpointCustomizable, BreakpointKey } from '../../types';
-=======
 import type { Breakpoint } from '@porsche-design-system/utilities-v2';
-import { buildResponsiveStyles, getCss, mergeDeep, parseJSON } from '../../utils';
+import { buildResponsiveStyles, getCss, isHighContrastMode, mergeDeep, parseJSON } from '../../utils';
 import type { BreakpointCustomizable } from '../../types';
->>>>>>> fb233825
 import {
   borderRadiusMedium,
   borderWidthBase,
