--- conflicted
+++ resolved
@@ -22,19 +22,12 @@
   warnIfDeprecatedPropIsUsed,
 } from '../../utils';
 import type { ModalAriaAttribute, ModalBackdrop } from './modal-utils';
-<<<<<<< HEAD
-import { clickStartedInScrollbarTrack, MODAL_ARIA_ATTRIBUTES } from './modal-utils';
-import { footerShadowClass, getComponentCss } from './modal-styles';
-import { throttle } from 'throttle-debounce';
-import { BACKDROPS, getSlottedAnchorStyles } from '../../styles';
-=======
 import { MODAL_ARIA_ATTRIBUTES } from './modal-utils';
 import { getComponentCss } from './modal-styles';
 import { BACKDROPS } from '../../styles/dialog-styles';
 import { getSlottedAnchorStyles } from '../../styles';
 import { observeStickyArea } from '../../utils/dialog/observer';
 import { getDeprecatedPropOrSlotWarningMessage } from '../../utils/log/helper';
->>>>>>> ca42aad2
 
 const propTypes: PropTypes<typeof Modal> = {
   open: AllowedTypes.boolean,
@@ -183,32 +176,10 @@
     const PrefixedTagNames = getPrefixedTagNames(this.host);
 
     return (
-<<<<<<< HEAD
-      <Host>
-        <div
-          class="scroll-container"
-          onScroll={this.hasFooter && this.onScroll}
-          onMouseDown={!this.disableBackdropClick && this.onMouseDown}
-          ref={(el) => (this.scrollContainerEl = el)}
-        >
-          <div
-            class="root"
-            role="dialog"
-            {...parseAndGetAriaAttributes({
-              'aria-modal': true,
-              'aria-label': this.heading,
-              'aria-hidden': !this.open,
-              ...parseAndGetAriaAttributes(this.aria),
-            })}
-            tabIndex={-1}
-            // "inert" will be known from React 19 onwards, see https://github.com/facebook/react/pull/24730
-            // eslint-disable-next-line
-            /* @ts-ignore */
-            inert={this.open ? null : true} // prevents focusable elements within nested open accordion
-            ref={(el) => (this.dialog = el)}
-          >
-=======
       <dialog
+        // "inert" will be known from React 19 onwards, see https://github.com/facebook/react/pull/24730
+        // eslint-disable-next-line
+        /* @ts-ignore */
         inert={this.open ? null : true} // prevents focusable elements during fade-out transition + prevents focusable elements within nested open accordion
         tabIndex={-1} // dialog always has a dismiss button to be focused
         ref={(el) => (this.dialog = el)}
@@ -224,7 +195,6 @@
       >
         <div class="scroller" ref={(el) => (this.scroller = el)}>
           <div class="modal">
->>>>>>> ca42aad2
             {this.hasDismissButton && (
               <PrefixedTagNames.pButtonPure
                 class="dismiss"
