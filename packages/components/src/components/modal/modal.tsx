--- conflicted
+++ resolved
@@ -15,13 +15,8 @@
   warnIfAriaAndHeadingPropsAreUndefined,
   warnIfDeprecatedPropIsUsed,
 } from '../../utils';
-<<<<<<< HEAD
-import type { ModalAriaAttribute } from './modal-utils';
-import { clickStartedInScrollbarTrack, MODAL_ARIA_ATTRIBUTES } from './modal-utils';
-=======
 import type { ModalAriaAttribute, ModalBackdrop } from './modal-utils';
 import { MODAL_ARIA_ATTRIBUTES, clickStartedInScrollbarTrack } from './modal-utils';
->>>>>>> d3f5c26d
 import { footerShadowClass, getComponentCss } from './modal-styles';
 import { throttle } from 'throttle-debounce';
 import { BACKDROPS } from '../../styles';
@@ -89,21 +84,6 @@
   private hasFooter: boolean;
   private footer: HTMLElement;
   private dialog: HTMLElement;
-  private onScroll = throttle(100, () => {
-    // using an intersection observer would be so much easier but very tricky with the current layout
-    // also transform scale3d has an impact on the intersection observer, causing it to trigger
-    // initially and after the transition which makes the shadow appear later
-    // using an invisible element after the dialog div would work
-    // but layout with position: fixed and flex for vertical/horizontal centering scrollable content
-    // causes tons of problems, also considering fullscreen mode, etc.
-    // see https://stackoverflow.com/questions/33454533/cant-scroll-to-top-of-flex-item-that-is-overflowing-container
-    const { scrollHeight, clientHeight, scrollTop } = this.scrollContainerEl;
-    if (scrollHeight > clientHeight) {
-      const shouldApplyShadow =
-        scrollHeight - clientHeight > scrollTop + parseInt(getComputedStyle(this.dialog).marginBottom, 10);
-      this.footer.classList.toggle(footerShadowClass, shouldApplyShadow);
-    }
-  });
 
   private get hasDismissButton(): boolean {
     return this.disableCloseButton ? false : this.dismissButton;
@@ -243,6 +223,23 @@
     }
   };
 
+  // eslint-disable-next-line @typescript-eslint/member-ordering
+  private onScroll = throttle(100, () => {
+    // using an intersection observer would be so much easier but very tricky with the current layout
+    // also transform scale3d has an impact on the intersection observer, causing it to trigger
+    // initially and after the transition which makes the shadow appear later
+    // using an invisible element after the dialog div would work
+    // but layout with position: fixed and flex for vertical/horizontal centering scrollable content
+    // causes tons of problems, also considering fullscreen mode, etc.
+    // see https://stackoverflow.com/questions/33454533/cant-scroll-to-top-of-flex-item-that-is-overflowing-container
+    const { scrollHeight, clientHeight, scrollTop } = this.scrollContainerEl;
+    if (scrollHeight > clientHeight) {
+      const shouldApplyShadow =
+        scrollHeight - clientHeight > scrollTop + parseInt(getComputedStyle(this.dialog).marginBottom, 10);
+      this.footer.classList.toggle(footerShadowClass, shouldApplyShadow);
+    }
+  });
+
   private onMouseDown = (e: MouseEvent): void => {
     if (
       (e.composedPath() as HTMLElement[])[0] === this.scrollContainerEl &&
