--- conflicted
+++ resolved
@@ -169,13 +169,8 @@
   }
 
   private onMouseDown = (e: MouseEvent): void => {
-<<<<<<< HEAD
     if ((e.composedPath() as HTMLElement[])[0] === this.host && !clickStartedInScrollbarTrack(this.host, e)) {
-      this.closeModal();
-=======
-    if ((e.composedPath() as HTMLElement[])[0] === this.host) {
       this.dismissModal();
->>>>>>> 80eaae41
     }
   };
 
