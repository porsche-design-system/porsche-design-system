import {
  borderRadiusSmall,
  fontFamily,
  fontLineHeight,
  fontSizeTextSmall,
  frostedGlassStyle,
  motionDurationShort,
  motionEasingBase,
  spacingStaticMedium,
  spacingStaticSmall,
  textSmallStyle,
} from '@porsche-design-system/styles';
import {
  addImportantToEachRule,
  colorSchemeStyles,
  colors,
  cssVariableAnimationDuration,
  getFocusJssStyle,
  getHiddenTextJssStyle,
  getTransition,
  hostHiddenStyles,
  hoverMediaQuery,
  preventFoucOfNestedElementsStyles,
} from '../../styles';
import { getCss } from '../../utils';
import { POPOVER_SAFE_ZONE } from './popover-utils';

<<<<<<< HEAD
export const getComponentCss = (): string => {
  const { frostedColor, canvasColor, primaryColor } = colors;
=======
const { canvasTextColor } = getHighContrastColors();

// CSS Variable defined in fontHyphenationStyle
/**
 * @css-variable {"name": "--p-hyphens", "description": "Sets the CSS `hyphens` property for text elements, controlling whether words can break and hyphenate automatically.", "defaultValue": "auto"}
 */
export const getComponentCss = (theme: Theme): string => {
  const { hoverColor, backgroundColor, primaryColor, backgroundSurfaceColor } = getThemedColors(theme);
  const {
    hoverColor: hoverColorDark,
    primaryColor: primaryColorDark,
    backgroundSurfaceColor: backgroundSurfaceColorDark,
  } = getThemedColors('dark');
>>>>>>> 20f7c770

  const shadowColor = 'rgba(0,0,0,0.3)';

  return getCss({
    '@global': {
      '@keyframes fade-in': {
        from: {
          opacity: 0,
        },
        to: {
          opacity: 1,
        },
      },
      ':host': {
        position: 'relative', // ensures correct reference for floating ui fallback positioning in older browsers
        display: 'inline-block',
        verticalAlign: 'top',
        ...addImportantToEachRule({
          ...colorSchemeStyles,
          ...hostHiddenStyles,
        }),
      },
      'slot[name="button"]': {
        display: 'block',
      },
      ...preventFoucOfNestedElementsStyles,
      p: {
        ...textSmallStyle,
        margin: 0,
      },
      button: {
        all: 'unset',
        display: 'block',
        font: `${fontSizeTextSmall} ${fontFamily}`, // needed for correct width/height definition based on ex-unit
        width: fontLineHeight, // width needed to improve ssr support
        height: fontLineHeight, // height needed to improve ssr support
        borderRadius: '50%',
        cursor: 'pointer',
        ...hoverMediaQuery({
          transition: getTransition('background-color'),
          '&:hover': {
            ...frostedGlassStyle,
            backgroundColor: frostedColor,
          },
        }),
        ...getFocusJssStyle({ offset: 0 }),
      },
      '[popover]': {
        all: 'unset',
        position: 'absolute',
        pointerEvents: 'none',
        filter: `drop-shadow(0 0 16px ${shadowColor})`,
        backdropFilter: 'drop-shadow(0 0 transparent)', // workaround for Firefox bug not rendering PDS frosted glass correctly when nested inside CSS filter: https://bugzilla.mozilla.org/show_bug.cgi?id=1797051
        animation: `var(${cssVariableAnimationDuration}, ${motionDurationShort}) fade-in ${motionEasingBase} forwards`,
        '&:not(:popover-open)': {
          display: 'none', // ensures popover is not flickering when closed in some situations
        },
      },
    },
    label: getHiddenTextJssStyle(),
    icon: {
      transform: 'translate3d(0,0,0)', // Fixes movement on hover in Safari
    },
    arrow: {
      position: 'absolute',
      width: '24px',
      height: '12px',
      clipPath: 'polygon(50% 0, 100% 110%, 0 110%)',
      background: canvasColor,
    },
    content: {
      maxWidth: `min(calc(100dvw - ${POPOVER_SAFE_ZONE * 2}px), 48ch)`,
      width: 'max-content', // ensures in older browsers correct width
      boxSizing: 'border-box',
      padding: `${spacingStaticSmall} ${spacingStaticMedium}`,
      pointerEvents: 'auto',
      borderRadius: borderRadiusSmall,
      ...textSmallStyle,
      background: canvasColor,
      color: primaryColor,
    },
  });
};<|MERGE_RESOLUTION|>--- conflicted
+++ resolved
@@ -25,24 +25,13 @@
 import { getCss } from '../../utils';
 import { POPOVER_SAFE_ZONE } from './popover-utils';
 
-<<<<<<< HEAD
-export const getComponentCss = (): string => {
-  const { frostedColor, canvasColor, primaryColor } = colors;
-=======
-const { canvasTextColor } = getHighContrastColors();
-
 // CSS Variable defined in fontHyphenationStyle
 /**
  * @css-variable {"name": "--p-hyphens", "description": "Sets the CSS `hyphens` property for text elements, controlling whether words can break and hyphenate automatically.", "defaultValue": "auto"}
  */
-export const getComponentCss = (theme: Theme): string => {
-  const { hoverColor, backgroundColor, primaryColor, backgroundSurfaceColor } = getThemedColors(theme);
-  const {
-    hoverColor: hoverColorDark,
-    primaryColor: primaryColorDark,
-    backgroundSurfaceColor: backgroundSurfaceColorDark,
-  } = getThemedColors('dark');
->>>>>>> 20f7c770
+
+export const getComponentCss = (): string => {
+  const { frostedColor, canvasColor, primaryColor } = colors;
 
   const shadowColor = 'rgba(0,0,0,0.3)';
 
