--- conflicted
+++ resolved
@@ -2,13 +2,8 @@
 import type { ButtonGroupDirection } from './button-group-utils';
 import type { BreakpointCustomizable } from '../../types';
 
-<<<<<<< HEAD
 xdescribe('getComponentCss()', () => {
-  it.each<ButtonGroupDirection>([
-=======
-describe('getComponentCss()', () => {
   it.each<BreakpointCustomizable<ButtonGroupDirection>>([
->>>>>>> fdd661b7
     { base: 'column', xs: 'row' },
     'column',
     'row',
