import type { BreakpointCustomizable } from '../../types';
import { getCss } from '../../utils';
import type { FormState } from '../../utils/form/form-state';
import {
  cssVarButtonPureMargin,
  cssVarButtonPurePadding,
  getFunctionalComponentInputBaseStyles,
} from '../common/input-base/input-base-styles';

// CSS Variables defined in base input
/**
 * @css-variable {"name": "--ref-p-input-slotted-padding", "description": "When slotting a `p-button-pure` or `p-link-pure` this variable needs to be set as `padding` in oder to adjust the alignment correctly."}
 */
/**
 * @css-variable {"name": "--ref-p-input-slotted-margin", "description": "When slotting a `p-button-pure` or `p-link-pure` this variable needs to be set as `margin` in oder to adjust the spacings correctly."}
 */
// CSS Variable defined in fontHyphenationStyle
/**
 * @css-variable {"name": "--p-hyphens", "description": "Sets the CSS `hyphens` property for text elements, controlling whether words can break and hyphenate automatically.", "defaultValue": "auto"}
 */
export const getComponentCss = (
  disabled: boolean,
  loading: boolean,
  hideLabel: BreakpointCustomizable<boolean>,
  state: FormState,
  compact: boolean,
<<<<<<< HEAD
  readOnly: boolean
=======
  readOnly: boolean,
  theme: Theme
>>>>>>> 20f7c770
): string => {
  return getCss({
    ...getFunctionalComponentInputBaseStyles(disabled, loading, hideLabel, state, compact, readOnly, {
      '&::-webkit-calendar-picker-indicator': {
        display: 'none',
      },
    }),
    button: {
      padding: `var(${cssVarButtonPurePadding})`,
      margin: `var(${cssVarButtonPureMargin})`,
    },
  });
};<|MERGE_RESOLUTION|>--- conflicted
+++ resolved
@@ -24,12 +24,7 @@
   hideLabel: BreakpointCustomizable<boolean>,
   state: FormState,
   compact: boolean,
-<<<<<<< HEAD
   readOnly: boolean
-=======
-  readOnly: boolean,
-  theme: Theme
->>>>>>> 20f7c770
 ): string => {
   return getCss({
     ...getFunctionalComponentInputBaseStyles(disabled, loading, hideLabel, state, compact, readOnly, {
