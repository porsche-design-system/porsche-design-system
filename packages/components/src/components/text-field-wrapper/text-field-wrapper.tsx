--- conflicted
+++ resolved
@@ -19,14 +19,8 @@
   validateProps,
   warnIfDeprecatedPropIsUsed,
 } from '../../utils';
-<<<<<<< HEAD
 import type { BreakpointCustomizable, PropTypes, Theme } from '../../types';
-import { getComponentCss, getSlottedCss } from './text-field-wrapper-styles';
-=======
-import type { BreakpointCustomizable, IconName, PropTypes, Theme } from '../../types';
-import type { FormState } from '../../utils/form/form-state';
 import { getComponentCss } from './text-field-wrapper-styles';
->>>>>>> 46c6e084
 import { StateMessage } from '../common/state-message/state-message';
 import type {
   TextFieldWrapperActionIcon,
