// Jest Snapshot v1, https://goo.gl/fbAQLP

<<<<<<< HEAD
exports[`getComponentCss() should return correct css for gradientColorScheme: default, isNextHidden: false, isPrevHidden: false, scrollIndicatorPosition: center, scrollbar: false and theme: dark  1`] = `
=======
exports[`getComponentCss() should return correct css for gradientColor: background-base, isNextHidden: false, isPrevHidden: false, scrollIndicatorPosition: center and theme: dark 1`] = `
>>>>>>> 24bbb8db
":host {
  display: block !important;
  height: inherit !important;
}
:host([hidden]) {
  display: none !important;
}
button {
  display: flex;
  pointer-events: auto;
  align-items: center;
  justify-content: center;
  font: normal normal 400 1rem/calc(6px + 2.125ex) 'Porsche Next','Arial Narrow',Arial,'Heiti SC',SimHei,sans-serif;
  overflow-wrap: break-word;
  hyphens: auto;
  height: calc(calc(6px + 2.125ex) + 4px);
  width: calc(calc(6px + 2.125ex) + 4px);
  border: 0;
  outline: 0;
  cursor: pointer;
  background: #212225;
  border-radius: 4px;
  -webkit-backdrop-filter: blur(32px);
  backdrop-filter: blur(32px);
  visibility: hidden;
}
@media(hover:hover) {
  button {
    transition: background-color var(--p-transition-duration, .24s) ease;
  }
  button:hover {
    -webkit-backdrop-filter: blur(32px);
    backdrop-filter: blur(32px);
    background: rgba(148, 149, 152, .18);
  }
}

.root {
  display: grid;
  grid-template-columns: calc(calc(6px + 2.125ex) + 24px) minmax(0, 1fr) calc(calc(6px + 2.125ex) + 24px);
  margin: 0 -4px;
  height: inherit;
}
.scroll-area {
  grid-area: 1 / 1 / 1 / -1;
  padding: 4px;
  overflow: auto hidden;
  -ms-overflow-style: none;
  scrollbar-width: none;
}
.scroll-area::-webkit-scrollbar {
  display: none;
}
.scroll-wrapper {
  position: relative;
  display: inline-flex;
  min-height: 28px;
  min-width: 100%;
  vertical-align: top;
  outline: 0;
}
.scroll-wrapper::before {
  content: "";
  position: absolute;
  top: -4px;
  left: -4px;
  right: -4px;
  bottom: -4px;
  border: 2px solid transparent;
  border-radius: 4px;
  pointer-events: none;
}
.scroll-wrapper:focus::before {
  border-color: #1A44EA;
}
.scroll-wrapper:focus:not(:focus-visible)::before {
  border-color: transparent;
}
.trigger {
  position: absolute;
  top: 0;
  bottom: 0;
  width: 1px;
  visibility: hidden;
}
.trigger:first-of-type {
  left: 0;
}
.trigger:last-of-type {
  right: 0;
}
.action-prev {
  position: relative;
  padding: 4px 0;
  pointer-events: none;
  display: flex;
  align-items: center;
  margin-left: -1px;
  grid-area: 1 / 1 / 1 / 1;
  justify-content: flex-start;
  background: linear-gradient(to right, rgba(14,14,18,1) 20%,rgba(14,14,18,0.6) 48%,rgba(14,14,18,0.3) 68%,rgba(14,14,18,0) 100%);
  visibility: visible;
}
.action-prev button {
  margin-left: 8px;
}
.action-next {
  position: relative;
  padding: 4px 0;
  pointer-events: none;
  display: flex;
  align-items: center;
  margin-right: -1px;
  grid-area: 1 / 3 / 1 / 3;
  justify-content: flex-end;
  background: linear-gradient(to left, rgba(14,14,18,1) 20%,rgba(14,14,18,0.6) 48%,rgba(14,14,18,0.3) 68%,rgba(14,14,18,0) 100%);
  visibility: visible;
}
.action-next button {
  margin-right: 8px;
}
@media(hover:hover) {
  .action-prev button {
    visibility: visible;
  }
  .action-next button {
    visibility: visible;
  }
}
"
`;

<<<<<<< HEAD
exports[`getComponentCss() should return correct css for gradientColorScheme: default, isNextHidden: false, isPrevHidden: false, scrollIndicatorPosition: center, scrollbar: false and theme: light  1`] = `
=======
exports[`getComponentCss() should return correct css for gradientColor: background-base, isNextHidden: false, isPrevHidden: false, scrollIndicatorPosition: center and theme: light 1`] = `
>>>>>>> 24bbb8db
":host {
  display: block !important;
  height: inherit !important;
}
:host([hidden]) {
  display: none !important;
}
button {
  display: flex;
  pointer-events: auto;
  align-items: center;
  justify-content: center;
  font: normal normal 400 1rem/calc(6px + 2.125ex) 'Porsche Next','Arial Narrow',Arial,'Heiti SC',SimHei,sans-serif;
  overflow-wrap: break-word;
  hyphens: auto;
  height: calc(calc(6px + 2.125ex) + 4px);
  width: calc(calc(6px + 2.125ex) + 4px);
  border: 0;
  outline: 0;
  cursor: pointer;
  background: #FFF;
  border-radius: 4px;
  -webkit-backdrop-filter: blur(32px);
  backdrop-filter: blur(32px);
  visibility: hidden;
  filter: drop-shadow(0px 3px 8px rgba(0, 0, 0, 0.16));
}
@media(hover:hover) {
  button {
    transition: background-color var(--p-transition-duration, .24s) ease;
  }
  button:hover {
    -webkit-backdrop-filter: blur(32px);
    backdrop-filter: blur(32px);
    background: rgba(148, 149, 152, .18);
  }
}

.root {
  display: grid;
  grid-template-columns: calc(calc(6px + 2.125ex) + 24px) minmax(0, 1fr) calc(calc(6px + 2.125ex) + 24px);
  margin: 0 -4px;
  height: inherit;
}
.scroll-area {
  grid-area: 1 / 1 / 1 / -1;
  padding: 4px;
  overflow: auto hidden;
  -ms-overflow-style: none;
  scrollbar-width: none;
}
.scroll-area::-webkit-scrollbar {
  display: none;
}
.scroll-wrapper {
  position: relative;
  display: inline-flex;
  min-height: 28px;
  min-width: 100%;
  vertical-align: top;
  outline: 0;
}
.scroll-wrapper::before {
  content: "";
  position: absolute;
  top: -4px;
  left: -4px;
  right: -4px;
  bottom: -4px;
  border: 2px solid transparent;
  border-radius: 4px;
  pointer-events: none;
}
.scroll-wrapper:focus::before {
  border-color: #1A44EA;
}
.scroll-wrapper:focus:not(:focus-visible)::before {
  border-color: transparent;
}
.trigger {
  position: absolute;
  top: 0;
  bottom: 0;
  width: 1px;
  visibility: hidden;
}
.trigger:first-of-type {
  left: 0;
}
.trigger:last-of-type {
  right: 0;
}
.action-prev {
  position: relative;
  padding: 4px 0;
  pointer-events: none;
  display: flex;
  align-items: center;
  margin-left: -1px;
  grid-area: 1 / 1 / 1 / 1;
  justify-content: flex-start;
  background: linear-gradient(to right, rgba(255,255,255,1) 20%,rgba(255,255,255,0.6) 48%,rgba(255,255,255,0.3) 68%,rgba(255,255,255,0) 100%);
  visibility: visible;
}
.action-prev button {
  margin-left: 8px;
}
.action-next {
  position: relative;
  padding: 4px 0;
  pointer-events: none;
  display: flex;
  align-items: center;
  margin-right: -1px;
  grid-area: 1 / 3 / 1 / 3;
  justify-content: flex-end;
  background: linear-gradient(to left, rgba(255,255,255,1) 20%,rgba(255,255,255,0.6) 48%,rgba(255,255,255,0.3) 68%,rgba(255,255,255,0) 100%);
  visibility: visible;
}
.action-next button {
  margin-right: 8px;
}
@media(hover:hover) {
  .action-prev button {
    visibility: visible;
  }
  .action-next button {
    visibility: visible;
  }
}
"
`;

<<<<<<< HEAD
exports[`getComponentCss() should return correct css for gradientColorScheme: default, isNextHidden: false, isPrevHidden: false, scrollIndicatorPosition: top, scrollbar: true and theme: light  1`] = `
=======
exports[`getComponentCss() should return correct css for gradientColor: background-base, isNextHidden: false, isPrevHidden: false, scrollIndicatorPosition: top and theme: light 1`] = `
>>>>>>> 24bbb8db
":host {
  display: block !important;
  height: inherit !important;
}
:host([hidden]) {
  display: none !important;
}
button {
  display: flex;
  pointer-events: auto;
  align-items: center;
  justify-content: center;
  font: normal normal 400 1rem/calc(6px + 2.125ex) 'Porsche Next','Arial Narrow',Arial,'Heiti SC',SimHei,sans-serif;
  overflow-wrap: break-word;
  hyphens: auto;
  height: calc(calc(6px + 2.125ex) + 4px);
  width: calc(calc(6px + 2.125ex) + 4px);
  border: 0;
  outline: 0;
  cursor: pointer;
  background: #FFF;
  border-radius: 4px;
  -webkit-backdrop-filter: blur(32px);
  backdrop-filter: blur(32px);
  visibility: hidden;
  filter: drop-shadow(0px 3px 8px rgba(0, 0, 0, 0.16));
}
@media(hover:hover) {
  button {
    transition: background-color var(--p-transition-duration, .24s) ease;
  }
  button:hover {
    -webkit-backdrop-filter: blur(32px);
    backdrop-filter: blur(32px);
    background: rgba(148, 149, 152, .18);
  }
}

.root {
  display: grid;
  grid-template-columns: calc(calc(6px + 2.125ex) + 24px) minmax(0, 1fr) calc(calc(6px + 2.125ex) + 24px);
  margin: 0 -4px;
  height: inherit;
}
.scroll-area {
  grid-area: 1 / 1 / 1 / -1;
  padding: 4px;
  overflow: auto hidden;
}
.scroll-wrapper {
  position: relative;
  display: inline-flex;
  min-height: 28px;
  min-width: 100%;
  vertical-align: top;
  outline: 0;
}
.scroll-wrapper::before {
  content: "";
  position: absolute;
  top: -4px;
  left: -4px;
  right: -4px;
  bottom: -4px;
  border: 2px solid transparent;
  border-radius: 4px;
  pointer-events: none;
}
.scroll-wrapper:focus::before {
  border-color: #1A44EA;
}
.scroll-wrapper:focus:not(:focus-visible)::before {
  border-color: transparent;
}
.trigger {
  position: absolute;
  top: 0;
  bottom: 0;
  width: 1px;
  visibility: hidden;
}
.trigger:first-of-type {
  left: 0;
}
.trigger:last-of-type {
  right: 0;
}
.action-prev {
  position: relative;
  padding: 4px 0;
  pointer-events: none;
  display: flex;
  align-items: flex-start;
  margin-left: -1px;
  grid-area: 1 / 1 / 1 / 1;
  justify-content: flex-start;
  background: linear-gradient(to right, rgba(255,255,255,1) 20%,rgba(255,255,255,0.6) 48%,rgba(255,255,255,0.3) 68%,rgba(255,255,255,0) 100%);
  visibility: visible;
}
.action-prev button {
  margin-left: 8px;
}
.action-next {
  position: relative;
  padding: 4px 0;
  pointer-events: none;
  display: flex;
  align-items: flex-start;
  margin-right: -1px;
  grid-area: 1 / 3 / 1 / 3;
  justify-content: flex-end;
  background: linear-gradient(to left, rgba(255,255,255,1) 20%,rgba(255,255,255,0.6) 48%,rgba(255,255,255,0.3) 68%,rgba(255,255,255,0) 100%);
  visibility: visible;
}
.action-next button {
  margin-right: 8px;
}
@media(hover:hover) {
  .action-prev button {
    visibility: visible;
  }
  .action-next button {
    visibility: visible;
  }
}
"
`;

<<<<<<< HEAD
exports[`getComponentCss() should return correct css for gradientColorScheme: default, isNextHidden: false, isPrevHidden: true, scrollIndicatorPosition: undefined, scrollbar: true and theme: dark  1`] = `
=======
exports[`getComponentCss() should return correct css for gradientColor: background-base, isNextHidden: false, isPrevHidden: true, scrollIndicatorPosition: undefined and theme: dark 1`] = `
>>>>>>> 24bbb8db
":host {
  display: block !important;
  height: inherit !important;
}
:host([hidden]) {
  display: none !important;
}
button {
  display: flex;
  pointer-events: auto;
  align-items: center;
  justify-content: center;
  font: normal normal 400 1rem/calc(6px + 2.125ex) 'Porsche Next','Arial Narrow',Arial,'Heiti SC',SimHei,sans-serif;
  overflow-wrap: break-word;
  hyphens: auto;
  height: calc(calc(6px + 2.125ex) + 4px);
  width: calc(calc(6px + 2.125ex) + 4px);
  border: 0;
  outline: 0;
  cursor: pointer;
  background: #212225;
  border-radius: 4px;
  -webkit-backdrop-filter: blur(32px);
  backdrop-filter: blur(32px);
  visibility: hidden;
}
@media(hover:hover) {
  button {
    transition: background-color var(--p-transition-duration, .24s) ease;
  }
  button:hover {
    -webkit-backdrop-filter: blur(32px);
    backdrop-filter: blur(32px);
    background: rgba(148, 149, 152, .18);
  }
}

.root {
  display: grid;
  grid-template-columns: calc(calc(6px + 2.125ex) + 24px) minmax(0, 1fr) calc(calc(6px + 2.125ex) + 24px);
  margin: 0 -4px;
  height: inherit;
}
.scroll-area {
  grid-area: 1 / 1 / 1 / -1;
  padding: 4px;
  overflow: auto hidden;
}
.scroll-wrapper {
  position: relative;
  display: inline-flex;
  min-height: 28px;
  min-width: 100%;
  vertical-align: top;
  outline: 0;
}
.scroll-wrapper::before {
  content: "";
  position: absolute;
  top: -4px;
  left: -4px;
  right: -4px;
  bottom: -4px;
  border: 2px solid transparent;
  border-radius: 4px;
  pointer-events: none;
}
.scroll-wrapper:focus::before {
  border-color: #1A44EA;
}
.scroll-wrapper:focus:not(:focus-visible)::before {
  border-color: transparent;
}
.trigger {
  position: absolute;
  top: 0;
  bottom: 0;
  width: 1px;
  visibility: hidden;
}
.trigger:first-of-type {
  left: 0;
}
.trigger:last-of-type {
  right: 0;
}
.action-prev {
  position: relative;
  padding: 4px 0;
  pointer-events: none;
  display: flex;
  align-items: flex-start;
  margin-left: -1px;
  grid-area: 1 / 1 / 1 / 1;
  justify-content: flex-start;
  background: linear-gradient(to right, rgba(14,14,18,1) 20%,rgba(14,14,18,0.6) 48%,rgba(14,14,18,0.3) 68%,rgba(14,14,18,0) 100%);
  visibility: hidden;
}
.action-prev button {
  margin-left: 8px;
}
.action-next {
  position: relative;
  padding: 4px 0;
  pointer-events: none;
  display: flex;
  align-items: flex-start;
  margin-right: -1px;
  grid-area: 1 / 3 / 1 / 3;
  justify-content: flex-end;
  background: linear-gradient(to left, rgba(14,14,18,1) 20%,rgba(14,14,18,0.6) 48%,rgba(14,14,18,0.3) 68%,rgba(14,14,18,0) 100%);
  visibility: visible;
}
.action-next button {
  margin-right: 8px;
}
@media(hover:hover) {
  .action-prev button {
    visibility: hidden;
  }
  .action-next button {
    visibility: visible;
  }
}
"
`;

<<<<<<< HEAD
exports[`getComponentCss() should return correct css for gradientColorScheme: default, isNextHidden: true, isPrevHidden: false, scrollIndicatorPosition: undefined, scrollbar: true and theme: light  1`] = `
=======
exports[`getComponentCss() should return correct css for gradientColor: background-base, isNextHidden: true, isPrevHidden: false, scrollIndicatorPosition: undefined and theme: light 1`] = `
>>>>>>> 24bbb8db
":host {
  display: block !important;
  height: inherit !important;
}
:host([hidden]) {
  display: none !important;
}
button {
  display: flex;
  pointer-events: auto;
  align-items: center;
  justify-content: center;
  font: normal normal 400 1rem/calc(6px + 2.125ex) 'Porsche Next','Arial Narrow',Arial,'Heiti SC',SimHei,sans-serif;
  overflow-wrap: break-word;
  hyphens: auto;
  height: calc(calc(6px + 2.125ex) + 4px);
  width: calc(calc(6px + 2.125ex) + 4px);
  border: 0;
  outline: 0;
  cursor: pointer;
  background: #FFF;
  border-radius: 4px;
  -webkit-backdrop-filter: blur(32px);
  backdrop-filter: blur(32px);
  visibility: hidden;
  filter: drop-shadow(0px 3px 8px rgba(0, 0, 0, 0.16));
}
@media(hover:hover) {
  button {
    transition: background-color var(--p-transition-duration, .24s) ease;
  }
  button:hover {
    -webkit-backdrop-filter: blur(32px);
    backdrop-filter: blur(32px);
    background: rgba(148, 149, 152, .18);
  }
}

.root {
  display: grid;
  grid-template-columns: calc(calc(6px + 2.125ex) + 24px) minmax(0, 1fr) calc(calc(6px + 2.125ex) + 24px);
  margin: 0 -4px;
  height: inherit;
}
.scroll-area {
  grid-area: 1 / 1 / 1 / -1;
  padding: 4px;
  overflow: auto hidden;
}
.scroll-wrapper {
  position: relative;
  display: inline-flex;
  min-height: 28px;
  min-width: 100%;
  vertical-align: top;
  outline: 0;
}
.scroll-wrapper::before {
  content: "";
  position: absolute;
  top: -4px;
  left: -4px;
  right: -4px;
  bottom: -4px;
  border: 2px solid transparent;
  border-radius: 4px;
  pointer-events: none;
}
.scroll-wrapper:focus::before {
  border-color: #1A44EA;
}
.scroll-wrapper:focus:not(:focus-visible)::before {
  border-color: transparent;
}
.trigger {
  position: absolute;
  top: 0;
  bottom: 0;
  width: 1px;
  visibility: hidden;
}
.trigger:first-of-type {
  left: 0;
}
.trigger:last-of-type {
  right: 0;
}
.action-prev {
  position: relative;
  padding: 4px 0;
  pointer-events: none;
  display: flex;
  align-items: flex-start;
  margin-left: -1px;
  grid-area: 1 / 1 / 1 / 1;
  justify-content: flex-start;
  background: linear-gradient(to right, rgba(255,255,255,1) 20%,rgba(255,255,255,0.6) 48%,rgba(255,255,255,0.3) 68%,rgba(255,255,255,0) 100%);
  visibility: visible;
}
.action-prev button {
  margin-left: 8px;
}
.action-next {
  position: relative;
  padding: 4px 0;
  pointer-events: none;
  display: flex;
  align-items: flex-start;
  margin-right: -1px;
  grid-area: 1 / 3 / 1 / 3;
  justify-content: flex-end;
  background: linear-gradient(to left, rgba(255,255,255,1) 20%,rgba(255,255,255,0.6) 48%,rgba(255,255,255,0.3) 68%,rgba(255,255,255,0) 100%);
  visibility: hidden;
}
.action-next button {
  margin-right: 8px;
}
@media(hover:hover) {
  .action-prev button {
    visibility: visible;
  }
  .action-next button {
    visibility: hidden;
  }
}
"
`;

<<<<<<< HEAD
exports[`getComponentCss() should return correct css for gradientColorScheme: default, isNextHidden: true, isPrevHidden: true, scrollIndicatorPosition: undefined, scrollbar: true and theme: light  1`] = `
=======
exports[`getComponentCss() should return correct css for gradientColor: background-base, isNextHidden: true, isPrevHidden: true, scrollIndicatorPosition: undefined and theme: light 1`] = `
>>>>>>> 24bbb8db
":host {
  display: block !important;
  height: inherit !important;
}
:host([hidden]) {
  display: none !important;
}
button {
  display: flex;
  pointer-events: auto;
  align-items: center;
  justify-content: center;
  font: normal normal 400 1rem/calc(6px + 2.125ex) 'Porsche Next','Arial Narrow',Arial,'Heiti SC',SimHei,sans-serif;
  overflow-wrap: break-word;
  hyphens: auto;
  height: calc(calc(6px + 2.125ex) + 4px);
  width: calc(calc(6px + 2.125ex) + 4px);
  border: 0;
  outline: 0;
  cursor: pointer;
  background: #FFF;
  border-radius: 4px;
  -webkit-backdrop-filter: blur(32px);
  backdrop-filter: blur(32px);
  visibility: hidden;
  filter: drop-shadow(0px 3px 8px rgba(0, 0, 0, 0.16));
}
@media(hover:hover) {
  button {
    transition: background-color var(--p-transition-duration, .24s) ease;
  }
  button:hover {
    -webkit-backdrop-filter: blur(32px);
    backdrop-filter: blur(32px);
    background: rgba(148, 149, 152, .18);
  }
}

.root {
  display: grid;
  grid-template-columns: calc(calc(6px + 2.125ex) + 24px) minmax(0, 1fr) calc(calc(6px + 2.125ex) + 24px);
  margin: 0 -4px;
  height: inherit;
}
.scroll-area {
  grid-area: 1 / 1 / 1 / -1;
  padding: 4px;
  overflow: auto hidden;
}
.scroll-wrapper {
  position: relative;
  display: inline-flex;
  min-height: 28px;
  min-width: 100%;
  vertical-align: top;
  outline: 0;
}
.scroll-wrapper::before {
  content: "";
  position: absolute;
  top: -4px;
  left: -4px;
  right: -4px;
  bottom: -4px;
  border: 2px solid transparent;
  border-radius: 4px;
  pointer-events: none;
}
.scroll-wrapper:focus::before {
  border-color: #1A44EA;
}
.scroll-wrapper:focus:not(:focus-visible)::before {
  border-color: transparent;
}
.trigger {
  position: absolute;
  top: 0;
  bottom: 0;
  width: 1px;
  visibility: hidden;
}
.trigger:first-of-type {
  left: 0;
}
.trigger:last-of-type {
  right: 0;
}
.action-prev {
  position: relative;
  padding: 4px 0;
  pointer-events: none;
  display: flex;
  align-items: flex-start;
  margin-left: -1px;
  grid-area: 1 / 1 / 1 / 1;
  justify-content: flex-start;
  background: linear-gradient(to right, rgba(255,255,255,1) 20%,rgba(255,255,255,0.6) 48%,rgba(255,255,255,0.3) 68%,rgba(255,255,255,0) 100%);
  visibility: hidden;
}
.action-prev button {
  margin-left: 8px;
}
.action-next {
  position: relative;
  padding: 4px 0;
  pointer-events: none;
  display: flex;
  align-items: flex-start;
  margin-right: -1px;
  grid-area: 1 / 3 / 1 / 3;
  justify-content: flex-end;
  background: linear-gradient(to left, rgba(255,255,255,1) 20%,rgba(255,255,255,0.6) 48%,rgba(255,255,255,0.3) 68%,rgba(255,255,255,0) 100%);
  visibility: hidden;
}
.action-next button {
  margin-right: 8px;
}
@media(hover:hover) {
  .action-prev button {
    visibility: hidden;
  }
  .action-next button {
    visibility: hidden;
  }
}
"
`;

<<<<<<< HEAD
exports[`getComponentCss() should return correct css for gradientColorScheme: surface, isNextHidden: false, isPrevHidden: false, scrollIndicatorPosition: center, scrollbar: false and theme: dark  1`] = `
=======
exports[`getComponentCss() should return correct css for gradientColor: background-surface, isNextHidden: false, isPrevHidden: false, scrollIndicatorPosition: center and theme: dark 1`] = `
>>>>>>> 24bbb8db
":host {
  display: block !important;
  height: inherit !important;
}
:host([hidden]) {
  display: none !important;
}
button {
  display: flex;
  pointer-events: auto;
  align-items: center;
  justify-content: center;
  font: normal normal 400 1rem/calc(6px + 2.125ex) 'Porsche Next','Arial Narrow',Arial,'Heiti SC',SimHei,sans-serif;
  overflow-wrap: break-word;
  hyphens: auto;
  height: calc(calc(6px + 2.125ex) + 4px);
  width: calc(calc(6px + 2.125ex) + 4px);
  border: 0;
  outline: 0;
  cursor: pointer;
  background: #0E0E12;
  border-radius: 4px;
  -webkit-backdrop-filter: blur(32px);
  backdrop-filter: blur(32px);
  visibility: hidden;
}
@media(hover:hover) {
  button {
    transition: background-color var(--p-transition-duration, .24s) ease;
  }
  button:hover {
    -webkit-backdrop-filter: blur(32px);
    backdrop-filter: blur(32px);
    background: rgba(148, 149, 152, .18);
  }
}

.root {
  display: grid;
  grid-template-columns: calc(calc(6px + 2.125ex) + 24px) minmax(0, 1fr) calc(calc(6px + 2.125ex) + 24px);
  margin: 0 -4px;
  height: inherit;
}
.scroll-area {
  grid-area: 1 / 1 / 1 / -1;
  padding: 4px;
  overflow: auto hidden;
  -ms-overflow-style: none;
  scrollbar-width: none;
}
.scroll-area::-webkit-scrollbar {
  display: none;
}
.scroll-wrapper {
  position: relative;
  display: inline-flex;
  min-height: 28px;
  min-width: 100%;
  vertical-align: top;
  outline: 0;
}
.scroll-wrapper::before {
  content: "";
  position: absolute;
  top: -4px;
  left: -4px;
  right: -4px;
  bottom: -4px;
  border: 2px solid transparent;
  border-radius: 4px;
  pointer-events: none;
}
.scroll-wrapper:focus::before {
  border-color: #1A44EA;
}
.scroll-wrapper:focus:not(:focus-visible)::before {
  border-color: transparent;
}
.trigger {
  position: absolute;
  top: 0;
  bottom: 0;
  width: 1px;
  visibility: hidden;
}
.trigger:first-of-type {
  left: 0;
}
.trigger:last-of-type {
  right: 0;
}
.action-prev {
  position: relative;
  padding: 4px 0;
  pointer-events: none;
  display: flex;
  align-items: center;
  margin-left: -1px;
  grid-area: 1 / 1 / 1 / 1;
  justify-content: flex-start;
  background: linear-gradient(to right, rgba(33,34,37,1) 20%,rgba(33,34,37,0.6) 48%,rgba(33,34,37,0.3) 68%,rgba(33,34,37,0) 100%);
  visibility: visible;
}
.action-prev button {
  margin-left: 8px;
}
.action-next {
  position: relative;
  padding: 4px 0;
  pointer-events: none;
  display: flex;
  align-items: center;
  margin-right: -1px;
  grid-area: 1 / 3 / 1 / 3;
  justify-content: flex-end;
  background: linear-gradient(to left, rgba(33,34,37,1) 20%,rgba(33,34,37,0.6) 48%,rgba(33,34,37,0.3) 68%,rgba(33,34,37,0) 100%);
  visibility: visible;
}
.action-next button {
  margin-right: 8px;
}
@media(hover:hover) {
  .action-prev button {
    visibility: visible;
  }
  .action-next button {
    visibility: visible;
  }
}
"
`;

<<<<<<< HEAD
exports[`getComponentCss() should return correct css for gradientColorScheme: surface, isNextHidden: false, isPrevHidden: false, scrollIndicatorPosition: center, scrollbar: false and theme: light  1`] = `
=======
exports[`getComponentCss() should return correct css for gradientColor: background-surface, isNextHidden: false, isPrevHidden: false, scrollIndicatorPosition: center and theme: light 1`] = `
>>>>>>> 24bbb8db
":host {
  display: block !important;
  height: inherit !important;
}
:host([hidden]) {
  display: none !important;
}
button {
  display: flex;
  pointer-events: auto;
  align-items: center;
  justify-content: center;
  font: normal normal 400 1rem/calc(6px + 2.125ex) 'Porsche Next','Arial Narrow',Arial,'Heiti SC',SimHei,sans-serif;
  overflow-wrap: break-word;
  hyphens: auto;
  height: calc(calc(6px + 2.125ex) + 4px);
  width: calc(calc(6px + 2.125ex) + 4px);
  border: 0;
  outline: 0;
  cursor: pointer;
  background: #EEEFF2;
  border-radius: 4px;
  -webkit-backdrop-filter: blur(32px);
  backdrop-filter: blur(32px);
  visibility: hidden;
  filter: drop-shadow(0px 3px 8px rgba(0, 0, 0, 0.16));
}
@media(hover:hover) {
  button {
    transition: background-color var(--p-transition-duration, .24s) ease;
  }
  button:hover {
    -webkit-backdrop-filter: blur(32px);
    backdrop-filter: blur(32px);
    background: rgba(148, 149, 152, .18);
  }
}

.root {
  display: grid;
  grid-template-columns: calc(calc(6px + 2.125ex) + 24px) minmax(0, 1fr) calc(calc(6px + 2.125ex) + 24px);
  margin: 0 -4px;
  height: inherit;
}
.scroll-area {
  grid-area: 1 / 1 / 1 / -1;
  padding: 4px;
  overflow: auto hidden;
  -ms-overflow-style: none;
  scrollbar-width: none;
}
.scroll-area::-webkit-scrollbar {
  display: none;
}
.scroll-wrapper {
  position: relative;
  display: inline-flex;
  min-height: 28px;
  min-width: 100%;
  vertical-align: top;
  outline: 0;
}
.scroll-wrapper::before {
  content: "";
  position: absolute;
  top: -4px;
  left: -4px;
  right: -4px;
  bottom: -4px;
  border: 2px solid transparent;
  border-radius: 4px;
  pointer-events: none;
}
.scroll-wrapper:focus::before {
  border-color: #1A44EA;
}
.scroll-wrapper:focus:not(:focus-visible)::before {
  border-color: transparent;
}
.trigger {
  position: absolute;
  top: 0;
  bottom: 0;
  width: 1px;
  visibility: hidden;
}
.trigger:first-of-type {
  left: 0;
}
.trigger:last-of-type {
  right: 0;
}
.action-prev {
  position: relative;
  padding: 4px 0;
  pointer-events: none;
  display: flex;
  align-items: center;
  margin-left: -1px;
  grid-area: 1 / 1 / 1 / 1;
  justify-content: flex-start;
  background: linear-gradient(to right, rgba(238,239,242,1) 20%,rgba(238,239,242,0.6) 48%,rgba(238,239,242,0.3) 68%,rgba(238,239,242,0) 100%);
  visibility: visible;
}
.action-prev button {
  margin-left: 8px;
}
.action-next {
  position: relative;
  padding: 4px 0;
  pointer-events: none;
  display: flex;
  align-items: center;
  margin-right: -1px;
  grid-area: 1 / 3 / 1 / 3;
  justify-content: flex-end;
  background: linear-gradient(to left, rgba(238,239,242,1) 20%,rgba(238,239,242,0.6) 48%,rgba(238,239,242,0.3) 68%,rgba(238,239,242,0) 100%);
  visibility: visible;
}
.action-next button {
  margin-right: 8px;
}
@media(hover:hover) {
  .action-prev button {
    visibility: visible;
  }
  .action-next button {
    visibility: visible;
  }
}
"
`;<|MERGE_RESOLUTION|>--- conflicted
+++ resolved
@@ -1,10 +1,6 @@
 // Jest Snapshot v1, https://goo.gl/fbAQLP
 
-<<<<<<< HEAD
-exports[`getComponentCss() should return correct css for gradientColorScheme: default, isNextHidden: false, isPrevHidden: false, scrollIndicatorPosition: center, scrollbar: false and theme: dark  1`] = `
-=======
 exports[`getComponentCss() should return correct css for gradientColor: background-base, isNextHidden: false, isPrevHidden: false, scrollIndicatorPosition: center and theme: dark 1`] = `
->>>>>>> 24bbb8db
 ":host {
   display: block !important;
   height: inherit !important;
@@ -51,7 +47,7 @@
 .scroll-area {
   grid-area: 1 / 1 / 1 / -1;
   padding: 4px;
-  overflow: auto hidden;
+  overflow: scroll hidden;
   -ms-overflow-style: none;
   scrollbar-width: none;
 }
@@ -137,11 +133,7 @@
 "
 `;
 
-<<<<<<< HEAD
-exports[`getComponentCss() should return correct css for gradientColorScheme: default, isNextHidden: false, isPrevHidden: false, scrollIndicatorPosition: center, scrollbar: false and theme: light  1`] = `
-=======
 exports[`getComponentCss() should return correct css for gradientColor: background-base, isNextHidden: false, isPrevHidden: false, scrollIndicatorPosition: center and theme: light 1`] = `
->>>>>>> 24bbb8db
 ":host {
   display: block !important;
   height: inherit !important;
@@ -189,7 +181,7 @@
 .scroll-area {
   grid-area: 1 / 1 / 1 / -1;
   padding: 4px;
-  overflow: auto hidden;
+  overflow: scroll hidden;
   -ms-overflow-style: none;
   scrollbar-width: none;
 }
@@ -275,11 +267,7 @@
 "
 `;
 
-<<<<<<< HEAD
-exports[`getComponentCss() should return correct css for gradientColorScheme: default, isNextHidden: false, isPrevHidden: false, scrollIndicatorPosition: top, scrollbar: true and theme: light  1`] = `
-=======
-exports[`getComponentCss() should return correct css for gradientColor: background-base, isNextHidden: false, isPrevHidden: false, scrollIndicatorPosition: top and theme: light 1`] = `
->>>>>>> 24bbb8db
+exports[`getComponentCss() should return correct css for gradientColor: background-base, isNextHidden: false, isPrevHidden: false, scrollIndicatorPosition: center, hasScrollbar: false and theme: dark 1`] = `
 ":host {
   display: block !important;
   height: inherit !important;
@@ -300,12 +288,11 @@
   border: 0;
   outline: 0;
   cursor: pointer;
-  background: #FFF;
+  background: #212225;
   border-radius: 4px;
   -webkit-backdrop-filter: blur(32px);
   backdrop-filter: blur(32px);
   visibility: hidden;
-  filter: drop-shadow(0px 3px 8px rgba(0, 0, 0, 0.16));
 }
 @media(hover:hover) {
   button {
@@ -328,6 +315,11 @@
   grid-area: 1 / 1 / 1 / -1;
   padding: 4px;
   overflow: auto hidden;
+  -ms-overflow-style: none;
+  scrollbar-width: none;
+}
+.scroll-area::-webkit-scrollbar {
+  display: none;
 }
 .scroll-wrapper {
   position: relative;
@@ -372,11 +364,11 @@
   padding: 4px 0;
   pointer-events: none;
   display: flex;
-  align-items: flex-start;
+  align-items: center;
   margin-left: -1px;
   grid-area: 1 / 1 / 1 / 1;
   justify-content: flex-start;
-  background: linear-gradient(to right, rgba(255,255,255,1) 20%,rgba(255,255,255,0.6) 48%,rgba(255,255,255,0.3) 68%,rgba(255,255,255,0) 100%);
+  background: linear-gradient(to right, rgba(14,14,18,1) 20%,rgba(14,14,18,0.6) 48%,rgba(14,14,18,0.3) 68%,rgba(14,14,18,0) 100%);
   visibility: visible;
 }
 .action-prev button {
@@ -387,11 +379,11 @@
   padding: 4px 0;
   pointer-events: none;
   display: flex;
-  align-items: flex-start;
+  align-items: center;
   margin-right: -1px;
   grid-area: 1 / 3 / 1 / 3;
   justify-content: flex-end;
-  background: linear-gradient(to left, rgba(255,255,255,1) 20%,rgba(255,255,255,0.6) 48%,rgba(255,255,255,0.3) 68%,rgba(255,255,255,0) 100%);
+  background: linear-gradient(to left, rgba(14,14,18,1) 20%,rgba(14,14,18,0.6) 48%,rgba(14,14,18,0.3) 68%,rgba(14,14,18,0) 100%);
   visibility: visible;
 }
 .action-next button {
@@ -408,11 +400,7 @@
 "
 `;
 
-<<<<<<< HEAD
-exports[`getComponentCss() should return correct css for gradientColorScheme: default, isNextHidden: false, isPrevHidden: true, scrollIndicatorPosition: undefined, scrollbar: true and theme: dark  1`] = `
-=======
-exports[`getComponentCss() should return correct css for gradientColor: background-base, isNextHidden: false, isPrevHidden: true, scrollIndicatorPosition: undefined and theme: dark 1`] = `
->>>>>>> 24bbb8db
+exports[`getComponentCss() should return correct css for gradientColor: background-base, isNextHidden: false, isPrevHidden: false, scrollIndicatorPosition: center, hasScrollbar: false and theme: light 1`] = `
 ":host {
   display: block !important;
   height: inherit !important;
@@ -433,11 +421,12 @@
   border: 0;
   outline: 0;
   cursor: pointer;
-  background: #212225;
+  background: #FFF;
   border-radius: 4px;
   -webkit-backdrop-filter: blur(32px);
   backdrop-filter: blur(32px);
   visibility: hidden;
+  filter: drop-shadow(0px 3px 8px rgba(0, 0, 0, 0.16));
 }
 @media(hover:hover) {
   button {
@@ -460,6 +449,11 @@
   grid-area: 1 / 1 / 1 / -1;
   padding: 4px;
   overflow: auto hidden;
+  -ms-overflow-style: none;
+  scrollbar-width: none;
+}
+.scroll-area::-webkit-scrollbar {
+  display: none;
 }
 .scroll-wrapper {
   position: relative;
@@ -504,12 +498,12 @@
   padding: 4px 0;
   pointer-events: none;
   display: flex;
-  align-items: flex-start;
+  align-items: center;
   margin-left: -1px;
   grid-area: 1 / 1 / 1 / 1;
   justify-content: flex-start;
-  background: linear-gradient(to right, rgba(14,14,18,1) 20%,rgba(14,14,18,0.6) 48%,rgba(14,14,18,0.3) 68%,rgba(14,14,18,0) 100%);
-  visibility: hidden;
+  background: linear-gradient(to right, rgba(255,255,255,1) 20%,rgba(255,255,255,0.6) 48%,rgba(255,255,255,0.3) 68%,rgba(255,255,255,0) 100%);
+  visibility: visible;
 }
 .action-prev button {
   margin-left: 8px;
@@ -519,11 +513,11 @@
   padding: 4px 0;
   pointer-events: none;
   display: flex;
-  align-items: flex-start;
+  align-items: center;
   margin-right: -1px;
   grid-area: 1 / 3 / 1 / 3;
   justify-content: flex-end;
-  background: linear-gradient(to left, rgba(14,14,18,1) 20%,rgba(14,14,18,0.6) 48%,rgba(14,14,18,0.3) 68%,rgba(14,14,18,0) 100%);
+  background: linear-gradient(to left, rgba(255,255,255,1) 20%,rgba(255,255,255,0.6) 48%,rgba(255,255,255,0.3) 68%,rgba(255,255,255,0) 100%);
   visibility: visible;
 }
 .action-next button {
@@ -531,7 +525,7 @@
 }
 @media(hover:hover) {
   .action-prev button {
-    visibility: hidden;
+    visibility: visible;
   }
   .action-next button {
     visibility: visible;
@@ -540,11 +534,7 @@
 "
 `;
 
-<<<<<<< HEAD
-exports[`getComponentCss() should return correct css for gradientColorScheme: default, isNextHidden: true, isPrevHidden: false, scrollIndicatorPosition: undefined, scrollbar: true and theme: light  1`] = `
-=======
-exports[`getComponentCss() should return correct css for gradientColor: background-base, isNextHidden: true, isPrevHidden: false, scrollIndicatorPosition: undefined and theme: light 1`] = `
->>>>>>> 24bbb8db
+exports[`getComponentCss() should return correct css for gradientColor: background-base, isNextHidden: false, isPrevHidden: false, scrollIndicatorPosition: top and theme: light 1`] = `
 ":host {
   display: block !important;
   height: inherit !important;
@@ -592,7 +582,12 @@
 .scroll-area {
   grid-area: 1 / 1 / 1 / -1;
   padding: 4px;
-  overflow: auto hidden;
+  overflow: scroll hidden;
+  -ms-overflow-style: none;
+  scrollbar-width: none;
+}
+.scroll-area::-webkit-scrollbar {
+  display: none;
 }
 .scroll-wrapper {
   position: relative;
@@ -657,7 +652,7 @@
   grid-area: 1 / 3 / 1 / 3;
   justify-content: flex-end;
   background: linear-gradient(to left, rgba(255,255,255,1) 20%,rgba(255,255,255,0.6) 48%,rgba(255,255,255,0.3) 68%,rgba(255,255,255,0) 100%);
-  visibility: hidden;
+  visibility: visible;
 }
 .action-next button {
   margin-right: 8px;
@@ -667,17 +662,13 @@
     visibility: visible;
   }
   .action-next button {
-    visibility: hidden;
+    visibility: visible;
   }
 }
 "
 `;
 
-<<<<<<< HEAD
-exports[`getComponentCss() should return correct css for gradientColorScheme: default, isNextHidden: true, isPrevHidden: true, scrollIndicatorPosition: undefined, scrollbar: true and theme: light  1`] = `
-=======
-exports[`getComponentCss() should return correct css for gradientColor: background-base, isNextHidden: true, isPrevHidden: true, scrollIndicatorPosition: undefined and theme: light 1`] = `
->>>>>>> 24bbb8db
+exports[`getComponentCss() should return correct css for gradientColor: background-base, isNextHidden: false, isPrevHidden: false, scrollIndicatorPosition: top, hasScrollbar: true and theme: light 1`] = `
 ":host {
   display: block !important;
   height: inherit !important;
@@ -775,7 +766,7 @@
   grid-area: 1 / 1 / 1 / 1;
   justify-content: flex-start;
   background: linear-gradient(to right, rgba(255,255,255,1) 20%,rgba(255,255,255,0.6) 48%,rgba(255,255,255,0.3) 68%,rgba(255,255,255,0) 100%);
-  visibility: hidden;
+  visibility: visible;
 }
 .action-prev button {
   margin-left: 8px;
@@ -790,27 +781,23 @@
   grid-area: 1 / 3 / 1 / 3;
   justify-content: flex-end;
   background: linear-gradient(to left, rgba(255,255,255,1) 20%,rgba(255,255,255,0.6) 48%,rgba(255,255,255,0.3) 68%,rgba(255,255,255,0) 100%);
-  visibility: hidden;
+  visibility: visible;
 }
 .action-next button {
   margin-right: 8px;
 }
 @media(hover:hover) {
   .action-prev button {
-    visibility: hidden;
+    visibility: visible;
   }
   .action-next button {
-    visibility: hidden;
+    visibility: visible;
   }
 }
 "
 `;
 
-<<<<<<< HEAD
-exports[`getComponentCss() should return correct css for gradientColorScheme: surface, isNextHidden: false, isPrevHidden: false, scrollIndicatorPosition: center, scrollbar: false and theme: dark  1`] = `
-=======
-exports[`getComponentCss() should return correct css for gradientColor: background-surface, isNextHidden: false, isPrevHidden: false, scrollIndicatorPosition: center and theme: dark 1`] = `
->>>>>>> 24bbb8db
+exports[`getComponentCss() should return correct css for gradientColor: background-base, isNextHidden: false, isPrevHidden: true, scrollIndicatorPosition: undefined and theme: dark 1`] = `
 ":host {
   display: block !important;
   height: inherit !important;
@@ -831,7 +818,7 @@
   border: 0;
   outline: 0;
   cursor: pointer;
-  background: #0E0E12;
+  background: #212225;
   border-radius: 4px;
   -webkit-backdrop-filter: blur(32px);
   backdrop-filter: blur(32px);
@@ -857,7 +844,7 @@
 .scroll-area {
   grid-area: 1 / 1 / 1 / -1;
   padding: 4px;
-  overflow: auto hidden;
+  overflow: scroll hidden;
   -ms-overflow-style: none;
   scrollbar-width: none;
 }
@@ -907,12 +894,12 @@
   padding: 4px 0;
   pointer-events: none;
   display: flex;
-  align-items: center;
+  align-items: flex-start;
   margin-left: -1px;
   grid-area: 1 / 1 / 1 / 1;
   justify-content: flex-start;
-  background: linear-gradient(to right, rgba(33,34,37,1) 20%,rgba(33,34,37,0.6) 48%,rgba(33,34,37,0.3) 68%,rgba(33,34,37,0) 100%);
-  visibility: visible;
+  background: linear-gradient(to right, rgba(14,14,18,1) 20%,rgba(14,14,18,0.6) 48%,rgba(14,14,18,0.3) 68%,rgba(14,14,18,0) 100%);
+  visibility: hidden;
 }
 .action-prev button {
   margin-left: 8px;
@@ -922,11 +909,11 @@
   padding: 4px 0;
   pointer-events: none;
   display: flex;
-  align-items: center;
+  align-items: flex-start;
   margin-right: -1px;
   grid-area: 1 / 3 / 1 / 3;
   justify-content: flex-end;
-  background: linear-gradient(to left, rgba(33,34,37,1) 20%,rgba(33,34,37,0.6) 48%,rgba(33,34,37,0.3) 68%,rgba(33,34,37,0) 100%);
+  background: linear-gradient(to left, rgba(14,14,18,1) 20%,rgba(14,14,18,0.6) 48%,rgba(14,14,18,0.3) 68%,rgba(14,14,18,0) 100%);
   visibility: visible;
 }
 .action-next button {
@@ -934,7 +921,7 @@
 }
 @media(hover:hover) {
   .action-prev button {
-    visibility: visible;
+    visibility: hidden;
   }
   .action-next button {
     visibility: visible;
@@ -943,11 +930,7 @@
 "
 `;
 
-<<<<<<< HEAD
-exports[`getComponentCss() should return correct css for gradientColorScheme: surface, isNextHidden: false, isPrevHidden: false, scrollIndicatorPosition: center, scrollbar: false and theme: light  1`] = `
-=======
-exports[`getComponentCss() should return correct css for gradientColor: background-surface, isNextHidden: false, isPrevHidden: false, scrollIndicatorPosition: center and theme: light 1`] = `
->>>>>>> 24bbb8db
+exports[`getComponentCss() should return correct css for gradientColor: background-base, isNextHidden: false, isPrevHidden: true, scrollIndicatorPosition: undefined, hasScrollbar: true and theme: dark 1`] = `
 ":host {
   display: block !important;
   height: inherit !important;
@@ -968,12 +951,932 @@
   border: 0;
   outline: 0;
   cursor: pointer;
-  background: #EEEFF2;
+  background: #212225;
   border-radius: 4px;
   -webkit-backdrop-filter: blur(32px);
   backdrop-filter: blur(32px);
   visibility: hidden;
+}
+@media(hover:hover) {
+  button {
+    transition: background-color var(--p-transition-duration, .24s) ease;
+  }
+  button:hover {
+    -webkit-backdrop-filter: blur(32px);
+    backdrop-filter: blur(32px);
+    background: rgba(148, 149, 152, .18);
+  }
+}
+
+.root {
+  display: grid;
+  grid-template-columns: calc(calc(6px + 2.125ex) + 24px) minmax(0, 1fr) calc(calc(6px + 2.125ex) + 24px);
+  margin: 0 -4px;
+  height: inherit;
+}
+.scroll-area {
+  grid-area: 1 / 1 / 1 / -1;
+  padding: 4px;
+  overflow: auto hidden;
+}
+.scroll-wrapper {
+  position: relative;
+  display: inline-flex;
+  min-height: 28px;
+  min-width: 100%;
+  vertical-align: top;
+  outline: 0;
+}
+.scroll-wrapper::before {
+  content: "";
+  position: absolute;
+  top: -4px;
+  left: -4px;
+  right: -4px;
+  bottom: -4px;
+  border: 2px solid transparent;
+  border-radius: 4px;
+  pointer-events: none;
+}
+.scroll-wrapper:focus::before {
+  border-color: #1A44EA;
+}
+.scroll-wrapper:focus:not(:focus-visible)::before {
+  border-color: transparent;
+}
+.trigger {
+  position: absolute;
+  top: 0;
+  bottom: 0;
+  width: 1px;
+  visibility: hidden;
+}
+.trigger:first-of-type {
+  left: 0;
+}
+.trigger:last-of-type {
+  right: 0;
+}
+.action-prev {
+  position: relative;
+  padding: 4px 0;
+  pointer-events: none;
+  display: flex;
+  align-items: flex-start;
+  margin-left: -1px;
+  grid-area: 1 / 1 / 1 / 1;
+  justify-content: flex-start;
+  background: linear-gradient(to right, rgba(14,14,18,1) 20%,rgba(14,14,18,0.6) 48%,rgba(14,14,18,0.3) 68%,rgba(14,14,18,0) 100%);
+  visibility: hidden;
+}
+.action-prev button {
+  margin-left: 8px;
+}
+.action-next {
+  position: relative;
+  padding: 4px 0;
+  pointer-events: none;
+  display: flex;
+  align-items: flex-start;
+  margin-right: -1px;
+  grid-area: 1 / 3 / 1 / 3;
+  justify-content: flex-end;
+  background: linear-gradient(to left, rgba(14,14,18,1) 20%,rgba(14,14,18,0.6) 48%,rgba(14,14,18,0.3) 68%,rgba(14,14,18,0) 100%);
+  visibility: visible;
+}
+.action-next button {
+  margin-right: 8px;
+}
+@media(hover:hover) {
+  .action-prev button {
+    visibility: hidden;
+  }
+  .action-next button {
+    visibility: visible;
+  }
+}
+"
+`;
+
+exports[`getComponentCss() should return correct css for gradientColor: background-base, isNextHidden: true, isPrevHidden: false, scrollIndicatorPosition: undefined and theme: light 1`] = `
+":host {
+  display: block !important;
+  height: inherit !important;
+}
+:host([hidden]) {
+  display: none !important;
+}
+button {
+  display: flex;
+  pointer-events: auto;
+  align-items: center;
+  justify-content: center;
+  font: normal normal 400 1rem/calc(6px + 2.125ex) 'Porsche Next','Arial Narrow',Arial,'Heiti SC',SimHei,sans-serif;
+  overflow-wrap: break-word;
+  hyphens: auto;
+  height: calc(calc(6px + 2.125ex) + 4px);
+  width: calc(calc(6px + 2.125ex) + 4px);
+  border: 0;
+  outline: 0;
+  cursor: pointer;
+  background: #FFF;
+  border-radius: 4px;
+  -webkit-backdrop-filter: blur(32px);
+  backdrop-filter: blur(32px);
+  visibility: hidden;
   filter: drop-shadow(0px 3px 8px rgba(0, 0, 0, 0.16));
+}
+@media(hover:hover) {
+  button {
+    transition: background-color var(--p-transition-duration, .24s) ease;
+  }
+  button:hover {
+    -webkit-backdrop-filter: blur(32px);
+    backdrop-filter: blur(32px);
+    background: rgba(148, 149, 152, .18);
+  }
+}
+
+.root {
+  display: grid;
+  grid-template-columns: calc(calc(6px + 2.125ex) + 24px) minmax(0, 1fr) calc(calc(6px + 2.125ex) + 24px);
+  margin: 0 -4px;
+  height: inherit;
+}
+.scroll-area {
+  grid-area: 1 / 1 / 1 / -1;
+  padding: 4px;
+  overflow: scroll hidden;
+  -ms-overflow-style: none;
+  scrollbar-width: none;
+}
+.scroll-area::-webkit-scrollbar {
+  display: none;
+}
+.scroll-wrapper {
+  position: relative;
+  display: inline-flex;
+  min-height: 28px;
+  min-width: 100%;
+  vertical-align: top;
+  outline: 0;
+}
+.scroll-wrapper::before {
+  content: "";
+  position: absolute;
+  top: -4px;
+  left: -4px;
+  right: -4px;
+  bottom: -4px;
+  border: 2px solid transparent;
+  border-radius: 4px;
+  pointer-events: none;
+}
+.scroll-wrapper:focus::before {
+  border-color: #1A44EA;
+}
+.scroll-wrapper:focus:not(:focus-visible)::before {
+  border-color: transparent;
+}
+.trigger {
+  position: absolute;
+  top: 0;
+  bottom: 0;
+  width: 1px;
+  visibility: hidden;
+}
+.trigger:first-of-type {
+  left: 0;
+}
+.trigger:last-of-type {
+  right: 0;
+}
+.action-prev {
+  position: relative;
+  padding: 4px 0;
+  pointer-events: none;
+  display: flex;
+  align-items: flex-start;
+  margin-left: -1px;
+  grid-area: 1 / 1 / 1 / 1;
+  justify-content: flex-start;
+  background: linear-gradient(to right, rgba(255,255,255,1) 20%,rgba(255,255,255,0.6) 48%,rgba(255,255,255,0.3) 68%,rgba(255,255,255,0) 100%);
+  visibility: visible;
+}
+.action-prev button {
+  margin-left: 8px;
+}
+.action-next {
+  position: relative;
+  padding: 4px 0;
+  pointer-events: none;
+  display: flex;
+  align-items: flex-start;
+  margin-right: -1px;
+  grid-area: 1 / 3 / 1 / 3;
+  justify-content: flex-end;
+  background: linear-gradient(to left, rgba(255,255,255,1) 20%,rgba(255,255,255,0.6) 48%,rgba(255,255,255,0.3) 68%,rgba(255,255,255,0) 100%);
+  visibility: hidden;
+}
+.action-next button {
+  margin-right: 8px;
+}
+@media(hover:hover) {
+  .action-prev button {
+    visibility: visible;
+  }
+  .action-next button {
+    visibility: hidden;
+  }
+}
+"
+`;
+
+exports[`getComponentCss() should return correct css for gradientColor: background-base, isNextHidden: true, isPrevHidden: false, scrollIndicatorPosition: undefined, hasScrollbar: true and theme: light 1`] = `
+":host {
+  display: block !important;
+  height: inherit !important;
+}
+:host([hidden]) {
+  display: none !important;
+}
+button {
+  display: flex;
+  pointer-events: auto;
+  align-items: center;
+  justify-content: center;
+  font: normal normal 400 1rem/calc(6px + 2.125ex) 'Porsche Next','Arial Narrow',Arial,'Heiti SC',SimHei,sans-serif;
+  overflow-wrap: break-word;
+  hyphens: auto;
+  height: calc(calc(6px + 2.125ex) + 4px);
+  width: calc(calc(6px + 2.125ex) + 4px);
+  border: 0;
+  outline: 0;
+  cursor: pointer;
+  background: #FFF;
+  border-radius: 4px;
+  -webkit-backdrop-filter: blur(32px);
+  backdrop-filter: blur(32px);
+  visibility: hidden;
+  filter: drop-shadow(0px 3px 8px rgba(0, 0, 0, 0.16));
+}
+@media(hover:hover) {
+  button {
+    transition: background-color var(--p-transition-duration, .24s) ease;
+  }
+  button:hover {
+    -webkit-backdrop-filter: blur(32px);
+    backdrop-filter: blur(32px);
+    background: rgba(148, 149, 152, .18);
+  }
+}
+
+.root {
+  display: grid;
+  grid-template-columns: calc(calc(6px + 2.125ex) + 24px) minmax(0, 1fr) calc(calc(6px + 2.125ex) + 24px);
+  margin: 0 -4px;
+  height: inherit;
+}
+.scroll-area {
+  grid-area: 1 / 1 / 1 / -1;
+  padding: 4px;
+  overflow: auto hidden;
+}
+.scroll-wrapper {
+  position: relative;
+  display: inline-flex;
+  min-height: 28px;
+  min-width: 100%;
+  vertical-align: top;
+  outline: 0;
+}
+.scroll-wrapper::before {
+  content: "";
+  position: absolute;
+  top: -4px;
+  left: -4px;
+  right: -4px;
+  bottom: -4px;
+  border: 2px solid transparent;
+  border-radius: 4px;
+  pointer-events: none;
+}
+.scroll-wrapper:focus::before {
+  border-color: #1A44EA;
+}
+.scroll-wrapper:focus:not(:focus-visible)::before {
+  border-color: transparent;
+}
+.trigger {
+  position: absolute;
+  top: 0;
+  bottom: 0;
+  width: 1px;
+  visibility: hidden;
+}
+.trigger:first-of-type {
+  left: 0;
+}
+.trigger:last-of-type {
+  right: 0;
+}
+.action-prev {
+  position: relative;
+  padding: 4px 0;
+  pointer-events: none;
+  display: flex;
+  align-items: flex-start;
+  margin-left: -1px;
+  grid-area: 1 / 1 / 1 / 1;
+  justify-content: flex-start;
+  background: linear-gradient(to right, rgba(255,255,255,1) 20%,rgba(255,255,255,0.6) 48%,rgba(255,255,255,0.3) 68%,rgba(255,255,255,0) 100%);
+  visibility: visible;
+}
+.action-prev button {
+  margin-left: 8px;
+}
+.action-next {
+  position: relative;
+  padding: 4px 0;
+  pointer-events: none;
+  display: flex;
+  align-items: flex-start;
+  margin-right: -1px;
+  grid-area: 1 / 3 / 1 / 3;
+  justify-content: flex-end;
+  background: linear-gradient(to left, rgba(255,255,255,1) 20%,rgba(255,255,255,0.6) 48%,rgba(255,255,255,0.3) 68%,rgba(255,255,255,0) 100%);
+  visibility: hidden;
+}
+.action-next button {
+  margin-right: 8px;
+}
+@media(hover:hover) {
+  .action-prev button {
+    visibility: visible;
+  }
+  .action-next button {
+    visibility: hidden;
+  }
+}
+"
+`;
+
+exports[`getComponentCss() should return correct css for gradientColor: background-base, isNextHidden: true, isPrevHidden: true, scrollIndicatorPosition: undefined and theme: light 1`] = `
+":host {
+  display: block !important;
+  height: inherit !important;
+}
+:host([hidden]) {
+  display: none !important;
+}
+button {
+  display: flex;
+  pointer-events: auto;
+  align-items: center;
+  justify-content: center;
+  font: normal normal 400 1rem/calc(6px + 2.125ex) 'Porsche Next','Arial Narrow',Arial,'Heiti SC',SimHei,sans-serif;
+  overflow-wrap: break-word;
+  hyphens: auto;
+  height: calc(calc(6px + 2.125ex) + 4px);
+  width: calc(calc(6px + 2.125ex) + 4px);
+  border: 0;
+  outline: 0;
+  cursor: pointer;
+  background: #FFF;
+  border-radius: 4px;
+  -webkit-backdrop-filter: blur(32px);
+  backdrop-filter: blur(32px);
+  visibility: hidden;
+  filter: drop-shadow(0px 3px 8px rgba(0, 0, 0, 0.16));
+}
+@media(hover:hover) {
+  button {
+    transition: background-color var(--p-transition-duration, .24s) ease;
+  }
+  button:hover {
+    -webkit-backdrop-filter: blur(32px);
+    backdrop-filter: blur(32px);
+    background: rgba(148, 149, 152, .18);
+  }
+}
+
+.root {
+  display: grid;
+  grid-template-columns: calc(calc(6px + 2.125ex) + 24px) minmax(0, 1fr) calc(calc(6px + 2.125ex) + 24px);
+  margin: 0 -4px;
+  height: inherit;
+}
+.scroll-area {
+  grid-area: 1 / 1 / 1 / -1;
+  padding: 4px;
+  overflow: scroll hidden;
+  -ms-overflow-style: none;
+  scrollbar-width: none;
+}
+.scroll-area::-webkit-scrollbar {
+  display: none;
+}
+.scroll-wrapper {
+  position: relative;
+  display: inline-flex;
+  min-height: 28px;
+  min-width: 100%;
+  vertical-align: top;
+  outline: 0;
+}
+.scroll-wrapper::before {
+  content: "";
+  position: absolute;
+  top: -4px;
+  left: -4px;
+  right: -4px;
+  bottom: -4px;
+  border: 2px solid transparent;
+  border-radius: 4px;
+  pointer-events: none;
+}
+.scroll-wrapper:focus::before {
+  border-color: #1A44EA;
+}
+.scroll-wrapper:focus:not(:focus-visible)::before {
+  border-color: transparent;
+}
+.trigger {
+  position: absolute;
+  top: 0;
+  bottom: 0;
+  width: 1px;
+  visibility: hidden;
+}
+.trigger:first-of-type {
+  left: 0;
+}
+.trigger:last-of-type {
+  right: 0;
+}
+.action-prev {
+  position: relative;
+  padding: 4px 0;
+  pointer-events: none;
+  display: flex;
+  align-items: flex-start;
+  margin-left: -1px;
+  grid-area: 1 / 1 / 1 / 1;
+  justify-content: flex-start;
+  background: linear-gradient(to right, rgba(255,255,255,1) 20%,rgba(255,255,255,0.6) 48%,rgba(255,255,255,0.3) 68%,rgba(255,255,255,0) 100%);
+  visibility: hidden;
+}
+.action-prev button {
+  margin-left: 8px;
+}
+.action-next {
+  position: relative;
+  padding: 4px 0;
+  pointer-events: none;
+  display: flex;
+  align-items: flex-start;
+  margin-right: -1px;
+  grid-area: 1 / 3 / 1 / 3;
+  justify-content: flex-end;
+  background: linear-gradient(to left, rgba(255,255,255,1) 20%,rgba(255,255,255,0.6) 48%,rgba(255,255,255,0.3) 68%,rgba(255,255,255,0) 100%);
+  visibility: hidden;
+}
+.action-next button {
+  margin-right: 8px;
+}
+@media(hover:hover) {
+  .action-prev button {
+    visibility: hidden;
+  }
+  .action-next button {
+    visibility: hidden;
+  }
+}
+"
+`;
+
+exports[`getComponentCss() should return correct css for gradientColor: background-base, isNextHidden: true, isPrevHidden: true, scrollIndicatorPosition: undefined, hasScrollbar: true and theme: light 1`] = `
+":host {
+  display: block !important;
+  height: inherit !important;
+}
+:host([hidden]) {
+  display: none !important;
+}
+button {
+  display: flex;
+  pointer-events: auto;
+  align-items: center;
+  justify-content: center;
+  font: normal normal 400 1rem/calc(6px + 2.125ex) 'Porsche Next','Arial Narrow',Arial,'Heiti SC',SimHei,sans-serif;
+  overflow-wrap: break-word;
+  hyphens: auto;
+  height: calc(calc(6px + 2.125ex) + 4px);
+  width: calc(calc(6px + 2.125ex) + 4px);
+  border: 0;
+  outline: 0;
+  cursor: pointer;
+  background: #FFF;
+  border-radius: 4px;
+  -webkit-backdrop-filter: blur(32px);
+  backdrop-filter: blur(32px);
+  visibility: hidden;
+  filter: drop-shadow(0px 3px 8px rgba(0, 0, 0, 0.16));
+}
+@media(hover:hover) {
+  button {
+    transition: background-color var(--p-transition-duration, .24s) ease;
+  }
+  button:hover {
+    -webkit-backdrop-filter: blur(32px);
+    backdrop-filter: blur(32px);
+    background: rgba(148, 149, 152, .18);
+  }
+}
+
+.root {
+  display: grid;
+  grid-template-columns: calc(calc(6px + 2.125ex) + 24px) minmax(0, 1fr) calc(calc(6px + 2.125ex) + 24px);
+  margin: 0 -4px;
+  height: inherit;
+}
+.scroll-area {
+  grid-area: 1 / 1 / 1 / -1;
+  padding: 4px;
+  overflow: auto hidden;
+}
+.scroll-wrapper {
+  position: relative;
+  display: inline-flex;
+  min-height: 28px;
+  min-width: 100%;
+  vertical-align: top;
+  outline: 0;
+}
+.scroll-wrapper::before {
+  content: "";
+  position: absolute;
+  top: -4px;
+  left: -4px;
+  right: -4px;
+  bottom: -4px;
+  border: 2px solid transparent;
+  border-radius: 4px;
+  pointer-events: none;
+}
+.scroll-wrapper:focus::before {
+  border-color: #1A44EA;
+}
+.scroll-wrapper:focus:not(:focus-visible)::before {
+  border-color: transparent;
+}
+.trigger {
+  position: absolute;
+  top: 0;
+  bottom: 0;
+  width: 1px;
+  visibility: hidden;
+}
+.trigger:first-of-type {
+  left: 0;
+}
+.trigger:last-of-type {
+  right: 0;
+}
+.action-prev {
+  position: relative;
+  padding: 4px 0;
+  pointer-events: none;
+  display: flex;
+  align-items: flex-start;
+  margin-left: -1px;
+  grid-area: 1 / 1 / 1 / 1;
+  justify-content: flex-start;
+  background: linear-gradient(to right, rgba(255,255,255,1) 20%,rgba(255,255,255,0.6) 48%,rgba(255,255,255,0.3) 68%,rgba(255,255,255,0) 100%);
+  visibility: hidden;
+}
+.action-prev button {
+  margin-left: 8px;
+}
+.action-next {
+  position: relative;
+  padding: 4px 0;
+  pointer-events: none;
+  display: flex;
+  align-items: flex-start;
+  margin-right: -1px;
+  grid-area: 1 / 3 / 1 / 3;
+  justify-content: flex-end;
+  background: linear-gradient(to left, rgba(255,255,255,1) 20%,rgba(255,255,255,0.6) 48%,rgba(255,255,255,0.3) 68%,rgba(255,255,255,0) 100%);
+  visibility: hidden;
+}
+.action-next button {
+  margin-right: 8px;
+}
+@media(hover:hover) {
+  .action-prev button {
+    visibility: hidden;
+  }
+  .action-next button {
+    visibility: hidden;
+  }
+}
+"
+`;
+
+exports[`getComponentCss() should return correct css for gradientColor: background-surface, isNextHidden: false, isPrevHidden: false, scrollIndicatorPosition: center and theme: dark 1`] = `
+":host {
+  display: block !important;
+  height: inherit !important;
+}
+:host([hidden]) {
+  display: none !important;
+}
+button {
+  display: flex;
+  pointer-events: auto;
+  align-items: center;
+  justify-content: center;
+  font: normal normal 400 1rem/calc(6px + 2.125ex) 'Porsche Next','Arial Narrow',Arial,'Heiti SC',SimHei,sans-serif;
+  overflow-wrap: break-word;
+  hyphens: auto;
+  height: calc(calc(6px + 2.125ex) + 4px);
+  width: calc(calc(6px + 2.125ex) + 4px);
+  border: 0;
+  outline: 0;
+  cursor: pointer;
+  background: #0E0E12;
+  border-radius: 4px;
+  -webkit-backdrop-filter: blur(32px);
+  backdrop-filter: blur(32px);
+  visibility: hidden;
+}
+@media(hover:hover) {
+  button {
+    transition: background-color var(--p-transition-duration, .24s) ease;
+  }
+  button:hover {
+    -webkit-backdrop-filter: blur(32px);
+    backdrop-filter: blur(32px);
+    background: rgba(148, 149, 152, .18);
+  }
+}
+
+.root {
+  display: grid;
+  grid-template-columns: calc(calc(6px + 2.125ex) + 24px) minmax(0, 1fr) calc(calc(6px + 2.125ex) + 24px);
+  margin: 0 -4px;
+  height: inherit;
+}
+.scroll-area {
+  grid-area: 1 / 1 / 1 / -1;
+  padding: 4px;
+  overflow: scroll hidden;
+  -ms-overflow-style: none;
+  scrollbar-width: none;
+}
+.scroll-area::-webkit-scrollbar {
+  display: none;
+}
+.scroll-wrapper {
+  position: relative;
+  display: inline-flex;
+  min-height: 28px;
+  min-width: 100%;
+  vertical-align: top;
+  outline: 0;
+}
+.scroll-wrapper::before {
+  content: "";
+  position: absolute;
+  top: -4px;
+  left: -4px;
+  right: -4px;
+  bottom: -4px;
+  border: 2px solid transparent;
+  border-radius: 4px;
+  pointer-events: none;
+}
+.scroll-wrapper:focus::before {
+  border-color: #1A44EA;
+}
+.scroll-wrapper:focus:not(:focus-visible)::before {
+  border-color: transparent;
+}
+.trigger {
+  position: absolute;
+  top: 0;
+  bottom: 0;
+  width: 1px;
+  visibility: hidden;
+}
+.trigger:first-of-type {
+  left: 0;
+}
+.trigger:last-of-type {
+  right: 0;
+}
+.action-prev {
+  position: relative;
+  padding: 4px 0;
+  pointer-events: none;
+  display: flex;
+  align-items: center;
+  margin-left: -1px;
+  grid-area: 1 / 1 / 1 / 1;
+  justify-content: flex-start;
+  background: linear-gradient(to right, rgba(33,34,37,1) 20%,rgba(33,34,37,0.6) 48%,rgba(33,34,37,0.3) 68%,rgba(33,34,37,0) 100%);
+  visibility: visible;
+}
+.action-prev button {
+  margin-left: 8px;
+}
+.action-next {
+  position: relative;
+  padding: 4px 0;
+  pointer-events: none;
+  display: flex;
+  align-items: center;
+  margin-right: -1px;
+  grid-area: 1 / 3 / 1 / 3;
+  justify-content: flex-end;
+  background: linear-gradient(to left, rgba(33,34,37,1) 20%,rgba(33,34,37,0.6) 48%,rgba(33,34,37,0.3) 68%,rgba(33,34,37,0) 100%);
+  visibility: visible;
+}
+.action-next button {
+  margin-right: 8px;
+}
+@media(hover:hover) {
+  .action-prev button {
+    visibility: visible;
+  }
+  .action-next button {
+    visibility: visible;
+  }
+}
+"
+`;
+
+exports[`getComponentCss() should return correct css for gradientColor: background-surface, isNextHidden: false, isPrevHidden: false, scrollIndicatorPosition: center and theme: light 1`] = `
+":host {
+  display: block !important;
+  height: inherit !important;
+}
+:host([hidden]) {
+  display: none !important;
+}
+button {
+  display: flex;
+  pointer-events: auto;
+  align-items: center;
+  justify-content: center;
+  font: normal normal 400 1rem/calc(6px + 2.125ex) 'Porsche Next','Arial Narrow',Arial,'Heiti SC',SimHei,sans-serif;
+  overflow-wrap: break-word;
+  hyphens: auto;
+  height: calc(calc(6px + 2.125ex) + 4px);
+  width: calc(calc(6px + 2.125ex) + 4px);
+  border: 0;
+  outline: 0;
+  cursor: pointer;
+  background: #EEEFF2;
+  border-radius: 4px;
+  -webkit-backdrop-filter: blur(32px);
+  backdrop-filter: blur(32px);
+  visibility: hidden;
+  filter: drop-shadow(0px 3px 8px rgba(0, 0, 0, 0.16));
+}
+@media(hover:hover) {
+  button {
+    transition: background-color var(--p-transition-duration, .24s) ease;
+  }
+  button:hover {
+    -webkit-backdrop-filter: blur(32px);
+    backdrop-filter: blur(32px);
+    background: rgba(148, 149, 152, .18);
+  }
+}
+
+.root {
+  display: grid;
+  grid-template-columns: calc(calc(6px + 2.125ex) + 24px) minmax(0, 1fr) calc(calc(6px + 2.125ex) + 24px);
+  margin: 0 -4px;
+  height: inherit;
+}
+.scroll-area {
+  grid-area: 1 / 1 / 1 / -1;
+  padding: 4px;
+  overflow: scroll hidden;
+  -ms-overflow-style: none;
+  scrollbar-width: none;
+}
+.scroll-area::-webkit-scrollbar {
+  display: none;
+}
+.scroll-wrapper {
+  position: relative;
+  display: inline-flex;
+  min-height: 28px;
+  min-width: 100%;
+  vertical-align: top;
+  outline: 0;
+}
+.scroll-wrapper::before {
+  content: "";
+  position: absolute;
+  top: -4px;
+  left: -4px;
+  right: -4px;
+  bottom: -4px;
+  border: 2px solid transparent;
+  border-radius: 4px;
+  pointer-events: none;
+}
+.scroll-wrapper:focus::before {
+  border-color: #1A44EA;
+}
+.scroll-wrapper:focus:not(:focus-visible)::before {
+  border-color: transparent;
+}
+.trigger {
+  position: absolute;
+  top: 0;
+  bottom: 0;
+  width: 1px;
+  visibility: hidden;
+}
+.trigger:first-of-type {
+  left: 0;
+}
+.trigger:last-of-type {
+  right: 0;
+}
+.action-prev {
+  position: relative;
+  padding: 4px 0;
+  pointer-events: none;
+  display: flex;
+  align-items: center;
+  margin-left: -1px;
+  grid-area: 1 / 1 / 1 / 1;
+  justify-content: flex-start;
+  background: linear-gradient(to right, rgba(238,239,242,1) 20%,rgba(238,239,242,0.6) 48%,rgba(238,239,242,0.3) 68%,rgba(238,239,242,0) 100%);
+  visibility: visible;
+}
+.action-prev button {
+  margin-left: 8px;
+}
+.action-next {
+  position: relative;
+  padding: 4px 0;
+  pointer-events: none;
+  display: flex;
+  align-items: center;
+  margin-right: -1px;
+  grid-area: 1 / 3 / 1 / 3;
+  justify-content: flex-end;
+  background: linear-gradient(to left, rgba(238,239,242,1) 20%,rgba(238,239,242,0.6) 48%,rgba(238,239,242,0.3) 68%,rgba(238,239,242,0) 100%);
+  visibility: visible;
+}
+.action-next button {
+  margin-right: 8px;
+}
+@media(hover:hover) {
+  .action-prev button {
+    visibility: visible;
+  }
+  .action-next button {
+    visibility: visible;
+  }
+}
+"
+`;
+
+exports[`getComponentCss() should return correct css for gradientColor: background-surface, isNextHidden: false, isPrevHidden: false, scrollIndicatorPosition: center, hasScrollbar: false and theme: dark 1`] = `
+":host {
+  display: block !important;
+  height: inherit !important;
+}
+:host([hidden]) {
+  display: none !important;
+}
+button {
+  display: flex;
+  pointer-events: auto;
+  align-items: center;
+  justify-content: center;
+  font: normal normal 400 1rem/calc(6px + 2.125ex) 'Porsche Next','Arial Narrow',Arial,'Heiti SC',SimHei,sans-serif;
+  overflow-wrap: break-word;
+  hyphens: auto;
+  height: calc(calc(6px + 2.125ex) + 4px);
+  width: calc(calc(6px + 2.125ex) + 4px);
+  border: 0;
+  outline: 0;
+  cursor: pointer;
+  background: #0E0E12;
+  border-radius: 4px;
+  -webkit-backdrop-filter: blur(32px);
+  backdrop-filter: blur(32px);
+  visibility: hidden;
 }
 @media(hover:hover) {
   button {
@@ -1049,6 +1952,140 @@
   margin-left: -1px;
   grid-area: 1 / 1 / 1 / 1;
   justify-content: flex-start;
+  background: linear-gradient(to right, rgba(33,34,37,1) 20%,rgba(33,34,37,0.6) 48%,rgba(33,34,37,0.3) 68%,rgba(33,34,37,0) 100%);
+  visibility: visible;
+}
+.action-prev button {
+  margin-left: 8px;
+}
+.action-next {
+  position: relative;
+  padding: 4px 0;
+  pointer-events: none;
+  display: flex;
+  align-items: center;
+  margin-right: -1px;
+  grid-area: 1 / 3 / 1 / 3;
+  justify-content: flex-end;
+  background: linear-gradient(to left, rgba(33,34,37,1) 20%,rgba(33,34,37,0.6) 48%,rgba(33,34,37,0.3) 68%,rgba(33,34,37,0) 100%);
+  visibility: visible;
+}
+.action-next button {
+  margin-right: 8px;
+}
+@media(hover:hover) {
+  .action-prev button {
+    visibility: visible;
+  }
+  .action-next button {
+    visibility: visible;
+  }
+}
+"
+`;
+
+exports[`getComponentCss() should return correct css for gradientColor: background-surface, isNextHidden: false, isPrevHidden: false, scrollIndicatorPosition: center, hasScrollbar: false and theme: light 1`] = `
+":host {
+  display: block !important;
+  height: inherit !important;
+}
+:host([hidden]) {
+  display: none !important;
+}
+button {
+  display: flex;
+  pointer-events: auto;
+  align-items: center;
+  justify-content: center;
+  font: normal normal 400 1rem/calc(6px + 2.125ex) 'Porsche Next','Arial Narrow',Arial,'Heiti SC',SimHei,sans-serif;
+  overflow-wrap: break-word;
+  hyphens: auto;
+  height: calc(calc(6px + 2.125ex) + 4px);
+  width: calc(calc(6px + 2.125ex) + 4px);
+  border: 0;
+  outline: 0;
+  cursor: pointer;
+  background: #EEEFF2;
+  border-radius: 4px;
+  -webkit-backdrop-filter: blur(32px);
+  backdrop-filter: blur(32px);
+  visibility: hidden;
+  filter: drop-shadow(0px 3px 8px rgba(0, 0, 0, 0.16));
+}
+@media(hover:hover) {
+  button {
+    transition: background-color var(--p-transition-duration, .24s) ease;
+  }
+  button:hover {
+    -webkit-backdrop-filter: blur(32px);
+    backdrop-filter: blur(32px);
+    background: rgba(148, 149, 152, .18);
+  }
+}
+
+.root {
+  display: grid;
+  grid-template-columns: calc(calc(6px + 2.125ex) + 24px) minmax(0, 1fr) calc(calc(6px + 2.125ex) + 24px);
+  margin: 0 -4px;
+  height: inherit;
+}
+.scroll-area {
+  grid-area: 1 / 1 / 1 / -1;
+  padding: 4px;
+  overflow: auto hidden;
+  -ms-overflow-style: none;
+  scrollbar-width: none;
+}
+.scroll-area::-webkit-scrollbar {
+  display: none;
+}
+.scroll-wrapper {
+  position: relative;
+  display: inline-flex;
+  min-height: 28px;
+  min-width: 100%;
+  vertical-align: top;
+  outline: 0;
+}
+.scroll-wrapper::before {
+  content: "";
+  position: absolute;
+  top: -4px;
+  left: -4px;
+  right: -4px;
+  bottom: -4px;
+  border: 2px solid transparent;
+  border-radius: 4px;
+  pointer-events: none;
+}
+.scroll-wrapper:focus::before {
+  border-color: #1A44EA;
+}
+.scroll-wrapper:focus:not(:focus-visible)::before {
+  border-color: transparent;
+}
+.trigger {
+  position: absolute;
+  top: 0;
+  bottom: 0;
+  width: 1px;
+  visibility: hidden;
+}
+.trigger:first-of-type {
+  left: 0;
+}
+.trigger:last-of-type {
+  right: 0;
+}
+.action-prev {
+  position: relative;
+  padding: 4px 0;
+  pointer-events: none;
+  display: flex;
+  align-items: center;
+  margin-left: -1px;
+  grid-area: 1 / 1 / 1 / 1;
+  justify-content: flex-start;
   background: linear-gradient(to right, rgba(238,239,242,1) 20%,rgba(238,239,242,0.6) 48%,rgba(238,239,242,0.3) 68%,rgba(238,239,242,0) 100%);
   visibility: visible;
 }
