import { CRESTS_MANIFEST } from '@porsche-design-system/crest'; // TODO: import from assets once it is treeshakable
import type { LinkTarget } from '../../utils/link-button/link-target';
<<<<<<< HEAD
import { getCDNBaseURL } from '../../utils';
=======
import type { LinkAriaAttribute } from '../../utils';
import { CDN_BASE_URL as CRESTS_CDN_BASE_URL, CRESTS_MANIFEST } from '@porsche-design-system/crest';
>>>>>>> d096c68d

export type CrestTarget = LinkTarget;

export type CrestAriaAttribute = LinkAriaAttribute;

export const buildCrestSrcSet = (format: 'png' | 'webp'): string => {
  return Object.entries(CRESTS_MANIFEST.porscheCrest)
    .map(([resolution, fileName]) => `${getCDNBaseURL()}/crest/${fileName[format]} ${resolution}`)
    .join();
};

export const buildCrestImgSrc = (): string => {
  return `${getCDNBaseURL()}/crest/${CRESTS_MANIFEST.porscheCrest['2x'].png}`;
};

export const crestSize: { width: number; height: number } = {
  width: 30,
  height: 40,
};<|MERGE_RESOLUTION|>--- conflicted
+++ resolved
@@ -1,11 +1,6 @@
 import { CRESTS_MANIFEST } from '@porsche-design-system/crest'; // TODO: import from assets once it is treeshakable
 import type { LinkTarget } from '../../utils/link-button/link-target';
-<<<<<<< HEAD
-import { getCDNBaseURL } from '../../utils';
-=======
-import type { LinkAriaAttribute } from '../../utils';
-import { CDN_BASE_URL as CRESTS_CDN_BASE_URL, CRESTS_MANIFEST } from '@porsche-design-system/crest';
->>>>>>> d096c68d
+import { getCDNBaseURL, type LinkAriaAttribute } from '../../utils';
 
 export type CrestTarget = LinkTarget;
 
