--- conflicted
+++ resolved
@@ -85,13 +85,8 @@
 Though it's technically possible to use multiline text in Porsche Buttons, it's recommended to keep the Button label
 short and, therefore, avoid multiline Buttons.
 
-<<<<<<< HEAD
-<div style="background:#F2F2F2; width:100%; margin-top: 64px; padding-top: 32px; padding-left: 42px; padding-bottom: 42px;">
+<div style="background:#EEEFF2; width:100%; margin-top: 64px; padding-top: 32px; padding-left: 42px; padding-bottom: 42px;">
     <p-heading variant="heading-3" tag="h3" style="margin-bottom: 24px;">Examples</p-heading>
-=======
-<div style="background:#EEEFF2; width:100%; margin-top: 64px; padding-top: 32px; padding-left: 42px; padding-bottom: 42px;">
-    <p-headline variant="headline-3" tag="h3" style="margin-bottom: 24px;">Examples</p-headline>
->>>>>>> 50b987e8
     <img src="./assets/button-examples.png" alt="Examples for button usage"/>
 </div>
 
