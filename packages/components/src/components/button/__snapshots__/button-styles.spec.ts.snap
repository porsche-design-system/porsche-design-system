--- conflicted
+++ resolved
@@ -30,7 +30,7 @@
   font: normal normal 400 1rem/calc(6px + 2.125ex) 'Porsche Next','Arial Narrow',Arial,'Heiti SC',SimHei,sans-serif;
   overflow-wrap: break-word;
   hyphens: auto;
-  transition: background-color var(--p-transition-duration, 0.25s) cubic-bezier(0.25,0.1,0.25,1), border-color var(--p-transition-duration, 0.25s) cubic-bezier(0.25,0.1,0.25,1)color var(--p-transition-duration, 0.25s) cubic-bezier(0.25,0.1,0.25,1);
+  transition: background-color var(--p-transition-duration, .24s) ease,border-color var(--p-transition-duration, .24s) ease,color var(--p-transition-duration, .24s) ease;
   padding: 13px;
   gap: 0;
   cursor: not-allowed;
@@ -53,27 +53,18 @@
   position: absolute;
   width: 1px;
   height: 1px;
-<<<<<<< HEAD
-  text-indent: -999999px;
-  transition: opacity var(--p-transition-duration, 0.25s) cubic-bezier(0.25,0.1,0.25,1);
-=======
   padding: 0;
   margin: -1px;
   overflow: hidden;
   clip: rect(0,0,0,0);
   white-space: nowrap;
   transition: opacity var(--p-transition-duration, .24s) ease;
->>>>>>> 174cac26
-}
-.icon {
-  width: calc(6px + 2.125ex);
-  height: calc(6px + 2.125ex);
-<<<<<<< HEAD
-  transition: opacity var(--p-transition-duration, 0.25s) cubic-bezier(0.25,0.1,0.25,1);
-=======
+}
+.icon {
+  width: calc(6px + 2.125ex);
+  height: calc(6px + 2.125ex);
   margin-inline-start: 0;
   transition: opacity var(--p-transition-duration, .24s) ease;
->>>>>>> 174cac26
 }
 @media(min-width:480px) {
   .root {
@@ -207,13 +198,8 @@
   font: normal normal 400 1rem/calc(6px + 2.125ex) 'Porsche Next','Arial Narrow',Arial,'Heiti SC',SimHei,sans-serif;
   overflow-wrap: break-word;
   hyphens: auto;
-<<<<<<< HEAD
-  transition: background-color var(--p-transition-duration, 0.25s) cubic-bezier(0.25,0.1,0.25,1), border-color var(--p-transition-duration, 0.25s) cubic-bezier(0.25,0.1,0.25,1)color var(--p-transition-duration, 0.25s) cubic-bezier(0.25,0.1,0.25,1);
-  padding: 13px 26px 13px 18px;
-=======
   transition: background-color var(--p-transition-duration, .24s) ease,border-color var(--p-transition-duration, .24s) ease,color var(--p-transition-duration, .24s) ease;
   padding: 13px 26px;
->>>>>>> 174cac26
   gap: 8px;
   cursor: pointer;
 }
@@ -234,27 +220,18 @@
   position: static;
   width: auto;
   height: auto;
-<<<<<<< HEAD
-  text-indent: 0;
-  transition: opacity var(--p-transition-duration, 0.25s) cubic-bezier(0.25,0.1,0.25,1);
-=======
   padding: 0;
   margin: 0;
   overflow: visible;
   clip: auto;
   white-space: normal;
   transition: opacity var(--p-transition-duration, .24s) ease;
->>>>>>> 174cac26
-}
-.icon {
-  width: calc(6px + 2.125ex);
-  height: calc(6px + 2.125ex);
-<<<<<<< HEAD
-  transition: opacity var(--p-transition-duration, 0.25s) cubic-bezier(0.25,0.1,0.25,1);
-=======
+}
+.icon {
+  width: calc(6px + 2.125ex);
+  height: calc(6px + 2.125ex);
   margin-inline-start: -8px;
   transition: opacity var(--p-transition-duration, .24s) ease;
->>>>>>> 174cac26
   filter: invert(1);
 }
 @media(hover:hover) {
@@ -296,13 +273,8 @@
   font: normal normal 400 1rem/calc(6px + 2.125ex) 'Porsche Next','Arial Narrow',Arial,'Heiti SC',SimHei,sans-serif;
   overflow-wrap: break-word;
   hyphens: auto;
-<<<<<<< HEAD
-  transition: background-color var(--p-transition-duration, 0.25s) cubic-bezier(0.25,0.1,0.25,1), border-color var(--p-transition-duration, 0.25s) cubic-bezier(0.25,0.1,0.25,1)color var(--p-transition-duration, 0.25s) cubic-bezier(0.25,0.1,0.25,1);
-  padding: 13px 26px 13px 18px;
-=======
   transition: background-color var(--p-transition-duration, .24s) ease,border-color var(--p-transition-duration, .24s) ease,color var(--p-transition-duration, .24s) ease;
   padding: 13px 26px;
->>>>>>> 174cac26
   gap: 8px;
   cursor: pointer;
 }
@@ -323,27 +295,18 @@
   position: static;
   width: auto;
   height: auto;
-<<<<<<< HEAD
-  text-indent: 0;
-  transition: opacity var(--p-transition-duration, 0.25s) cubic-bezier(0.25,0.1,0.25,1);
-=======
   padding: 0;
   margin: 0;
   overflow: visible;
   clip: auto;
   white-space: normal;
   transition: opacity var(--p-transition-duration, .24s) ease;
->>>>>>> 174cac26
-}
-.icon {
-  width: calc(6px + 2.125ex);
-  height: calc(6px + 2.125ex);
-<<<<<<< HEAD
-  transition: opacity var(--p-transition-duration, 0.25s) cubic-bezier(0.25,0.1,0.25,1);
-=======
+}
+.icon {
+  width: calc(6px + 2.125ex);
+  height: calc(6px + 2.125ex);
   margin-inline-start: -8px;
   transition: opacity var(--p-transition-duration, .24s) ease;
->>>>>>> 174cac26
   filter: invert(1);
 }
 @media(hover:hover) {
@@ -385,13 +348,8 @@
   font: normal normal 400 1rem/calc(6px + 2.125ex) 'Porsche Next','Arial Narrow',Arial,'Heiti SC',SimHei,sans-serif;
   overflow-wrap: break-word;
   hyphens: auto;
-<<<<<<< HEAD
-  transition: background-color var(--p-transition-duration, 0.25s) cubic-bezier(0.25,0.1,0.25,1), border-color var(--p-transition-duration, 0.25s) cubic-bezier(0.25,0.1,0.25,1)color var(--p-transition-duration, 0.25s) cubic-bezier(0.25,0.1,0.25,1);
-  padding: 13px 26px 13px 18px;
-=======
   transition: background-color var(--p-transition-duration, .24s) ease,border-color var(--p-transition-duration, .24s) ease,color var(--p-transition-duration, .24s) ease;
   padding: 13px 26px;
->>>>>>> 174cac26
   gap: 8px;
   cursor: pointer;
 }
@@ -412,27 +370,18 @@
   position: static;
   width: auto;
   height: auto;
-<<<<<<< HEAD
-  text-indent: 0;
-  transition: opacity var(--p-transition-duration, 0.25s) cubic-bezier(0.25,0.1,0.25,1);
-=======
   padding: 0;
   margin: 0;
   overflow: visible;
   clip: auto;
   white-space: normal;
   transition: opacity var(--p-transition-duration, .24s) ease;
->>>>>>> 174cac26
-}
-.icon {
-  width: calc(6px + 2.125ex);
-  height: calc(6px + 2.125ex);
-<<<<<<< HEAD
-  transition: opacity var(--p-transition-duration, 0.25s) cubic-bezier(0.25,0.1,0.25,1);
-=======
+}
+.icon {
+  width: calc(6px + 2.125ex);
+  height: calc(6px + 2.125ex);
   margin-inline-start: -8px;
   transition: opacity var(--p-transition-duration, .24s) ease;
->>>>>>> 174cac26
   filter: invert(1);
 }
 @media(hover:hover) {
@@ -474,13 +423,8 @@
   font: normal normal 400 1rem/calc(6px + 2.125ex) 'Porsche Next','Arial Narrow',Arial,'Heiti SC',SimHei,sans-serif;
   overflow-wrap: break-word;
   hyphens: auto;
-<<<<<<< HEAD
-  transition: background-color var(--p-transition-duration, 0.25s) cubic-bezier(0.25,0.1,0.25,1), border-color var(--p-transition-duration, 0.25s) cubic-bezier(0.25,0.1,0.25,1)color var(--p-transition-duration, 0.25s) cubic-bezier(0.25,0.1,0.25,1);
-  padding: 13px 26px 13px 18px;
-=======
   transition: background-color var(--p-transition-duration, .24s) ease,border-color var(--p-transition-duration, .24s) ease,color var(--p-transition-duration, .24s) ease;
   padding: 13px 26px;
->>>>>>> 174cac26
   gap: 8px;
   cursor: not-allowed;
   border-color: #535457;
@@ -502,28 +446,19 @@
   position: static;
   width: auto;
   height: auto;
-<<<<<<< HEAD
-  text-indent: 0;
-  transition: opacity var(--p-transition-duration, 0.25s) cubic-bezier(0.25,0.1,0.25,1);
-=======
   padding: 0;
   margin: 0;
   overflow: visible;
   clip: auto;
   white-space: normal;
   transition: opacity var(--p-transition-duration, .24s) ease;
->>>>>>> 174cac26
   opacity: 0;
 }
 .icon {
   width: calc(6px + 2.125ex);
   height: calc(6px + 2.125ex);
-<<<<<<< HEAD
-  transition: opacity var(--p-transition-duration, 0.25s) cubic-bezier(0.25,0.1,0.25,1);
-=======
   margin-inline-start: -8px;
   transition: opacity var(--p-transition-duration, .24s) ease;
->>>>>>> 174cac26
   filter: invert(1);
   opacity: 0;
 }
@@ -569,13 +504,8 @@
   font: normal normal 400 1rem/calc(6px + 2.125ex) 'Porsche Next','Arial Narrow',Arial,'Heiti SC',SimHei,sans-serif;
   overflow-wrap: break-word;
   hyphens: auto;
-<<<<<<< HEAD
-  transition: background-color var(--p-transition-duration, 0.25s) cubic-bezier(0.25,0.1,0.25,1), border-color var(--p-transition-duration, 0.25s) cubic-bezier(0.25,0.1,0.25,1)color var(--p-transition-duration, 0.25s) cubic-bezier(0.25,0.1,0.25,1);
-  padding: 13px 26px 13px 18px;
-=======
   transition: background-color var(--p-transition-duration, .24s) ease,border-color var(--p-transition-duration, .24s) ease,color var(--p-transition-duration, .24s) ease;
   padding: 13px 26px;
->>>>>>> 174cac26
   gap: 8px;
   cursor: not-allowed;
   border-color: #949598;
@@ -597,27 +527,18 @@
   position: static;
   width: auto;
   height: auto;
-<<<<<<< HEAD
-  text-indent: 0;
-  transition: opacity var(--p-transition-duration, 0.25s) cubic-bezier(0.25,0.1,0.25,1);
-=======
   padding: 0;
   margin: 0;
   overflow: visible;
   clip: auto;
   white-space: normal;
   transition: opacity var(--p-transition-duration, .24s) ease;
->>>>>>> 174cac26
-}
-.icon {
-  width: calc(6px + 2.125ex);
-  height: calc(6px + 2.125ex);
-<<<<<<< HEAD
-  transition: opacity var(--p-transition-duration, 0.25s) cubic-bezier(0.25,0.1,0.25,1);
-=======
+}
+.icon {
+  width: calc(6px + 2.125ex);
+  height: calc(6px + 2.125ex);
   margin-inline-start: -8px;
   transition: opacity var(--p-transition-duration, .24s) ease;
->>>>>>> 174cac26
 }"
 `;
 
@@ -651,13 +572,8 @@
   font: normal normal 400 1rem/calc(6px + 2.125ex) 'Porsche Next','Arial Narrow',Arial,'Heiti SC',SimHei,sans-serif;
   overflow-wrap: break-word;
   hyphens: auto;
-<<<<<<< HEAD
-  transition: background-color var(--p-transition-duration, 0.25s) cubic-bezier(0.25,0.1,0.25,1), border-color var(--p-transition-duration, 0.25s) cubic-bezier(0.25,0.1,0.25,1)color var(--p-transition-duration, 0.25s) cubic-bezier(0.25,0.1,0.25,1);
-  padding: 13px 26px 13px 18px;
-=======
   transition: background-color var(--p-transition-duration, .24s) ease,border-color var(--p-transition-duration, .24s) ease,color var(--p-transition-duration, .24s) ease;
   padding: 13px 26px;
->>>>>>> 174cac26
   gap: 8px;
   cursor: pointer;
 }
@@ -678,27 +594,18 @@
   position: static;
   width: auto;
   height: auto;
-<<<<<<< HEAD
-  text-indent: 0;
-  transition: opacity var(--p-transition-duration, 0.25s) cubic-bezier(0.25,0.1,0.25,1);
-=======
   padding: 0;
   margin: 0;
   overflow: visible;
   clip: auto;
   white-space: normal;
   transition: opacity var(--p-transition-duration, .24s) ease;
->>>>>>> 174cac26
-}
-.icon {
-  width: calc(6px + 2.125ex);
-  height: calc(6px + 2.125ex);
-<<<<<<< HEAD
-  transition: opacity var(--p-transition-duration, 0.25s) cubic-bezier(0.25,0.1,0.25,1);
-=======
+}
+.icon {
+  width: calc(6px + 2.125ex);
+  height: calc(6px + 2.125ex);
   margin-inline-start: -8px;
   transition: opacity var(--p-transition-duration, .24s) ease;
->>>>>>> 174cac26
 }
 @media(hover:hover) {
   .root:hover {
@@ -741,13 +648,8 @@
   font: normal normal 400 1rem/calc(6px + 2.125ex) 'Porsche Next','Arial Narrow',Arial,'Heiti SC',SimHei,sans-serif;
   overflow-wrap: break-word;
   hyphens: auto;
-<<<<<<< HEAD
-  transition: background-color var(--p-transition-duration, 0.25s) cubic-bezier(0.25,0.1,0.25,1), border-color var(--p-transition-duration, 0.25s) cubic-bezier(0.25,0.1,0.25,1)color var(--p-transition-duration, 0.25s) cubic-bezier(0.25,0.1,0.25,1);
-  padding: 13px 26px 13px 18px;
-=======
   transition: background-color var(--p-transition-duration, .24s) ease,border-color var(--p-transition-duration, .24s) ease,color var(--p-transition-duration, .24s) ease;
   padding: 13px 26px;
->>>>>>> 174cac26
   gap: 8px;
   cursor: pointer;
 }
@@ -768,27 +670,18 @@
   position: static;
   width: auto;
   height: auto;
-<<<<<<< HEAD
-  text-indent: 0;
-  transition: opacity var(--p-transition-duration, 0.25s) cubic-bezier(0.25,0.1,0.25,1);
-=======
   padding: 0;
   margin: 0;
   overflow: visible;
   clip: auto;
   white-space: normal;
   transition: opacity var(--p-transition-duration, .24s) ease;
->>>>>>> 174cac26
-}
-.icon {
-  width: calc(6px + 2.125ex);
-  height: calc(6px + 2.125ex);
-<<<<<<< HEAD
-  transition: opacity var(--p-transition-duration, 0.25s) cubic-bezier(0.25,0.1,0.25,1);
-=======
+}
+.icon {
+  width: calc(6px + 2.125ex);
+  height: calc(6px + 2.125ex);
   margin-inline-start: -8px;
   transition: opacity var(--p-transition-duration, .24s) ease;
->>>>>>> 174cac26
 }
 @media(hover:hover) {
   .root:hover {
@@ -831,13 +724,8 @@
   font: normal normal 400 1rem/calc(6px + 2.125ex) 'Porsche Next','Arial Narrow',Arial,'Heiti SC',SimHei,sans-serif;
   overflow-wrap: break-word;
   hyphens: auto;
-<<<<<<< HEAD
-  transition: background-color var(--p-transition-duration, 0.25s) cubic-bezier(0.25,0.1,0.25,1), border-color var(--p-transition-duration, 0.25s) cubic-bezier(0.25,0.1,0.25,1)color var(--p-transition-duration, 0.25s) cubic-bezier(0.25,0.1,0.25,1);
-  padding: 13px 26px 13px 18px;
-=======
   transition: background-color var(--p-transition-duration, .24s) ease,border-color var(--p-transition-duration, .24s) ease,color var(--p-transition-duration, .24s) ease;
   padding: 13px 26px;
->>>>>>> 174cac26
   gap: 8px;
   cursor: pointer;
 }
@@ -858,27 +746,18 @@
   position: static;
   width: auto;
   height: auto;
-<<<<<<< HEAD
-  text-indent: 0;
-  transition: opacity var(--p-transition-duration, 0.25s) cubic-bezier(0.25,0.1,0.25,1);
-=======
   padding: 0;
   margin: 0;
   overflow: visible;
   clip: auto;
   white-space: normal;
   transition: opacity var(--p-transition-duration, .24s) ease;
->>>>>>> 174cac26
-}
-.icon {
-  width: calc(6px + 2.125ex);
-  height: calc(6px + 2.125ex);
-<<<<<<< HEAD
-  transition: opacity var(--p-transition-duration, 0.25s) cubic-bezier(0.25,0.1,0.25,1);
-=======
+}
+.icon {
+  width: calc(6px + 2.125ex);
+  height: calc(6px + 2.125ex);
   margin-inline-start: -8px;
   transition: opacity var(--p-transition-duration, .24s) ease;
->>>>>>> 174cac26
 }
 @media(hover:hover) {
   .root:hover {
@@ -921,13 +800,8 @@
   font: normal normal 400 1rem/calc(6px + 2.125ex) 'Porsche Next','Arial Narrow',Arial,'Heiti SC',SimHei,sans-serif;
   overflow-wrap: break-word;
   hyphens: auto;
-<<<<<<< HEAD
-  transition: background-color var(--p-transition-duration, 0.25s) cubic-bezier(0.25,0.1,0.25,1), border-color var(--p-transition-duration, 0.25s) cubic-bezier(0.25,0.1,0.25,1)color var(--p-transition-duration, 0.25s) cubic-bezier(0.25,0.1,0.25,1);
-  padding: 13px 26px 13px 18px;
-=======
   transition: background-color var(--p-transition-duration, .24s) ease,border-color var(--p-transition-duration, .24s) ease,color var(--p-transition-duration, .24s) ease;
   padding: 13px 26px;
->>>>>>> 174cac26
   gap: 8px;
   cursor: pointer;
 }
@@ -948,27 +822,18 @@
   position: static;
   width: auto;
   height: auto;
-<<<<<<< HEAD
-  text-indent: 0;
-  transition: opacity var(--p-transition-duration, 0.25s) cubic-bezier(0.25,0.1,0.25,1);
-=======
   padding: 0;
   margin: 0;
   overflow: visible;
   clip: auto;
   white-space: normal;
   transition: opacity var(--p-transition-duration, .24s) ease;
->>>>>>> 174cac26
-}
-.icon {
-  width: calc(6px + 2.125ex);
-  height: calc(6px + 2.125ex);
-<<<<<<< HEAD
-  transition: opacity var(--p-transition-duration, 0.25s) cubic-bezier(0.25,0.1,0.25,1);
-=======
+}
+.icon {
+  width: calc(6px + 2.125ex);
+  height: calc(6px + 2.125ex);
   margin-inline-start: -8px;
   transition: opacity var(--p-transition-duration, .24s) ease;
->>>>>>> 174cac26
 }
 @media(hover:hover) {
   .root:hover {
@@ -1011,7 +876,7 @@
   font: normal normal 400 1rem/calc(6px + 2.125ex) 'Porsche Next','Arial Narrow',Arial,'Heiti SC',SimHei,sans-serif;
   overflow-wrap: break-word;
   hyphens: auto;
-  transition: background-color var(--p-transition-duration, 0.25s) cubic-bezier(0.25,0.1,0.25,1), border-color var(--p-transition-duration, 0.25s) cubic-bezier(0.25,0.1,0.25,1)color var(--p-transition-duration, 0.25s) cubic-bezier(0.25,0.1,0.25,1);
+  transition: background-color var(--p-transition-duration, .24s) ease,border-color var(--p-transition-duration, .24s) ease,color var(--p-transition-duration, .24s) ease;
   padding: 13px 26px;
   gap: 8px;
   cursor: not-allowed;
@@ -1034,17 +899,12 @@
   position: static;
   width: auto;
   height: auto;
-<<<<<<< HEAD
-  text-indent: 0;
-  transition: opacity var(--p-transition-duration, 0.25s) cubic-bezier(0.25,0.1,0.25,1);
-=======
   padding: 0;
   margin: 0;
   overflow: visible;
   clip: auto;
   white-space: normal;
   transition: opacity var(--p-transition-duration, .24s) ease;
->>>>>>> 174cac26
   opacity: 0;
 }
 .spinner {
@@ -1058,7 +918,7 @@
   filter: invert(1);
 }
 .icon {
-  transition: opacity var(--p-transition-duration, 0.25s) cubic-bezier(0.25,0.1,0.25,1);
+  transition: opacity var(--p-transition-duration, .24s) ease;
   opacity: 0;
 }"
 `;