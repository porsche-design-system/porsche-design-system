--- conflicted
+++ resolved
@@ -6,11 +6,7 @@
 import type { SegmentedControlItem } from '../segmented-control-item/segmented-control-item';
 import {
   BUTTON_FONT,
-<<<<<<< HEAD
-  getItemPadding,
-=======
   getScalableItemStyles,
->>>>>>> 8501cd4f
   ICON_MARGIN,
   ICON_SIZE,
   LABEL_FONT,
@@ -63,9 +59,6 @@
 
   const widths = Array.from(host.children, (item: HTMLElement & SegmentedControlItem) => {
     tempDiv.innerHTML = item.innerHTML;
-<<<<<<< HEAD
-    tempDiv.style.padding = getItemPadding(false /* Uses the largest possible padding of the item */, compact);
-=======
     tempDiv.style.minWidth = getScalableItemStyles(
       false /* Uses the largest possible padding of the item */,
       compact
@@ -74,7 +67,6 @@
       false /* Uses the largest possible padding of the item */,
       compact
     ).padding;
->>>>>>> 8501cd4f
 
     if (item.icon || item.iconSource) {
       tempDiv.prepend(tempIcon);
@@ -98,22 +90,16 @@
   host: HTMLElement,
   value: string | number,
   disabled: boolean,
-<<<<<<< HEAD
   state: SegmentedControlState,
   message: string,
-=======
->>>>>>> 8501cd4f
   compact: boolean,
   theme: Theme
 ): void => {
   for (const item of Array.from(host.children)) {
     (item as Item).selected = (item as Item).value === value;
     (item as Item).theme = theme;
-<<<<<<< HEAD
     (item as Item).state = state;
     (item as Item).message = message;
-=======
->>>>>>> 8501cd4f
     (item as Item).compact = compact;
     (item as Item).disabledParent = disabled;
     forceUpdate(item);
