import { borderWidthBase, fontFamily } from '@porsche-design-system/styles';
import { forceUpdate } from '@stencil/core';
import { hasDocument } from '../../../utils';
import type { FormState } from '../../../utils/form/form-state';
import type { SegmentedControlItem } from '../segmented-control-item/segmented-control-item';
import {
  BUTTON_FONT,
  getScalableItemStyles,
  ICON_MARGIN,
  ICON_SIZE,
  LABEL_FONT,
} from '../segmented-control-item/segmented-control-item-styles';
import type { SegmentedControlItemInternalHTMLProps } from '../segmented-control-item/segmented-control-item-utils';

export type SegmentedControlChangeEventDetail = { value: string | number };

export const SEGMENTED_CONTROL_COLUMNS = ['auto', ...Array.from(new Array(25), (_, i) => i + 1)];
export type SegmentedControlColumns = (typeof SEGMENTED_CONTROL_COLUMNS)[number];

export type SegmentedControlState = FormState;

// Expect Porsche Next to be available and use sans-serif (wide font for safety buffer) as fallback
const tempFont = 'Porsche Next, sans-serif';

// temporary dom node to measure max-width of children content
// All width relevant styling has to be kept in sync with the button of the p-segmented-control-item
export const tempDiv = hasDocument ? document.createElement('div') : undefined;
if (tempDiv) {
  tempDiv.style.position = 'absolute';
  tempDiv.style.visibility = 'hidden';
  tempDiv.style.border = `${borderWidthBase} solid`;
  tempDiv.style.boxSizing = 'border-box';
  tempDiv.style.font = BUTTON_FONT.replace(fontFamily, tempFont);
}

export const tempLabel = hasDocument ? document.createElement('div') : undefined;
if (tempLabel) {
  tempLabel.style.font = LABEL_FONT.replace(fontFamily, tempFont);
}

export const tempIcon = hasDocument ? document.createElement('div') : undefined;
if (tempIcon) {
  tempIcon.style.display = 'inline-block';
  tempIcon.style.width = ICON_SIZE;
  tempIcon.style.marginRight = ICON_MARGIN;
}

export const getItemWidths = (host: HTMLElement, compact: boolean): { minWidth: number | string; maxWidth: number } => {
  tempDiv.innerHTML = '';
  host.shadowRoot.append(tempDiv);

  const { dimension, padding } = getScalableItemStyles(
    false /* Uses the largest possible padding of the item */,
    compact
  );

  const widths = Array.from(host.children)
    .filter((el) => el.slot !== 'label' && el.slot !== 'message' && el.slot !== 'description')
    .map((item: HTMLElement & SegmentedControlItem) => {
      tempDiv.innerHTML = item.innerHTML;
      tempDiv.style.minWidth = dimension;
      tempDiv.style.padding = padding;

      if (item.icon || item.iconSource) {
        tempDiv.prepend(tempIcon);
      }
      if (item.label) {
        tempLabel.innerHTML = item.label;
        tempDiv.prepend(tempLabel);
      }

      return Number.parseFloat(getComputedStyle(tempDiv).width);
    });

  tempDiv.remove();

  return { minWidth: dimension, maxWidth: Math.max(...widths) };
};

type Item = HTMLElement & SegmentedControlItem & SegmentedControlItemInternalHTMLProps;

export const syncSegmentedControlItemsProps = (
  host: HTMLElement,
  value: string | number,
  disabled: boolean,
<<<<<<< HEAD
  compact: boolean
=======
  state: SegmentedControlState,
  message: string,
  compact: boolean,
  theme: Theme
>>>>>>> 20f7c770
): void => {
  for (const item of Array.from(host.children).filter(
    (el) => el.slot !== 'label' && el.slot !== 'message' && el.slot !== 'description'
  )) {
    (item as Item).selected = (item as Item).value === value;
<<<<<<< HEAD
=======
    (item as Item).theme = theme;
    (item as Item).state = state;
    (item as Item).message = message;
>>>>>>> 20f7c770
    (item as Item).compact = compact;
    (item as Item).disabledParent = disabled;
    forceUpdate(item);
  }
};<|MERGE_RESOLUTION|>--- conflicted
+++ resolved
@@ -83,25 +83,16 @@
   host: HTMLElement,
   value: string | number,
   disabled: boolean,
-<<<<<<< HEAD
-  compact: boolean
-=======
   state: SegmentedControlState,
   message: string,
-  compact: boolean,
-  theme: Theme
->>>>>>> 20f7c770
+  compact: boolean
 ): void => {
   for (const item of Array.from(host.children).filter(
     (el) => el.slot !== 'label' && el.slot !== 'message' && el.slot !== 'description'
   )) {
     (item as Item).selected = (item as Item).value === value;
-<<<<<<< HEAD
-=======
-    (item as Item).theme = theme;
     (item as Item).state = state;
     (item as Item).message = message;
->>>>>>> 20f7c770
     (item as Item).compact = compact;
     (item as Item).disabledParent = disabled;
     forceUpdate(item);
