import { borderWidthBase, fontFamily } from '@porsche-design-system/styles';
import { forceUpdate } from '@stencil/core';
import type { Theme } from '../../../types';
import { hasDocument } from '../../../utils';
import type { FormState } from '../../../utils/form/form-state';
import type { SegmentedControlItem } from '../segmented-control-item/segmented-control-item';
import {
  BUTTON_FONT,
  getScalableItemStyles,
  ICON_MARGIN,
  ICON_SIZE,
  LABEL_FONT,
} from '../segmented-control-item/segmented-control-item-styles';
import type { SegmentedControlItemInternalHTMLProps } from '../segmented-control-item/segmented-control-item-utils';

export const SEGMENTED_CONTROL_BACKGROUND_COLORS = ['background-surface', 'background-default'] as const; // 'background-color' prop is deprecated
export type SegmentedControlBackgroundColor = (typeof SEGMENTED_CONTROL_BACKGROUND_COLORS)[number]; // 'background-color' prop is deprecated

/** @deprecated */
export type SegmentedControlUpdateEvent = { value: string | number };
/** @deprecated */
export type SegmentedControlUpdateEventDetail = SegmentedControlUpdateEvent;
export type SegmentedControlChangeEventDetail = SegmentedControlUpdateEventDetail;

export const SEGMENTED_CONTROL_COLUMNS = ['auto', ...Array.from(new Array(25), (_, i) => i + 1)];
export type SegmentedControlColumns = (typeof SEGMENTED_CONTROL_COLUMNS)[number];

export type SegmentedControlState = FormState;

// Expect Porsche Next to be available and use sans-serif (wide font for safety buffer) as fallback
const tempFont = 'Porsche Next, sans-serif';

// temporary dom node to measure max-width of children content
// All width relevant styling has to be kept in sync with the button of the p-segmented-control-item
export const tempDiv = hasDocument ? document.createElement('div') : undefined;
if (tempDiv) {
  tempDiv.style.position = 'absolute';
  tempDiv.style.visibility = 'hidden';
  tempDiv.style.border = `${borderWidthBase} solid`;
  tempDiv.style.boxSizing = 'border-box';
  tempDiv.style.font = BUTTON_FONT.replace(fontFamily, tempFont);
}

export const tempLabel = hasDocument ? document.createElement('div') : undefined;
if (tempLabel) {
  tempLabel.style.font = LABEL_FONT.replace(fontFamily, tempFont);
}

export const tempIcon = hasDocument ? document.createElement('div') : undefined;
if (tempIcon) {
  tempIcon.style.display = 'inline-block';
  tempIcon.style.width = ICON_SIZE;
  tempIcon.style.marginRight = ICON_MARGIN;
}

export const getItemWidths = (host: HTMLElement, compact: boolean): { minWidth: number | string; maxWidth: number } => {
  tempDiv.innerHTML = '';
  host.shadowRoot.append(tempDiv);

<<<<<<< HEAD
  const widths = Array.from(host.children)
    .filter((el) => el.slot !== 'message')
    .map((item: HTMLElement & SegmentedControlItem) => {
      tempDiv.innerHTML = item.innerHTML;
      tempDiv.style.minWidth = getScalableItemStyles(
        false /* Uses the largest possible padding of the item */,
        compact
      ).dimension;
      tempDiv.style.padding = getScalableItemStyles(
        false /* Uses the largest possible padding of the item */,
        compact
      ).padding;

      if (item.icon || item.iconSource) {
        tempDiv.prepend(tempIcon);
      }
      if (item.label) {
        tempLabel.innerHTML = item.label;
        tempDiv.prepend(tempLabel);
      }

      return Number.parseFloat(getComputedStyle(tempDiv).width);
    });
=======
  const { dimension, padding } = getScalableItemStyles(
    false /* Uses the largest possible padding of the item */,
    compact
  );

  const widths = Array.from(host.children, (item: HTMLElement & SegmentedControlItem) => {
    tempDiv.innerHTML = item.innerHTML;
    tempDiv.style.minWidth = dimension;
    tempDiv.style.padding = padding;

    if (item.icon || item.iconSource) {
      tempDiv.prepend(tempIcon);
    }
    if (item.label) {
      tempLabel.innerHTML = item.label;
      tempDiv.prepend(tempLabel);
    }

    return Number.parseFloat(getComputedStyle(tempDiv).width);
  });
>>>>>>> 45989353

  tempDiv.remove();

  return { minWidth: dimension, maxWidth: Math.max(...widths) };
};

type Item = HTMLElement & SegmentedControlItem & SegmentedControlItemInternalHTMLProps;

export const syncSegmentedControlItemsProps = (
  host: HTMLElement,
  value: string | number,
  disabled: boolean,
  state: SegmentedControlState,
  message: string,
  compact: boolean,
  theme: Theme
): void => {
  for (const item of Array.from(host.children).filter(
    (el) => el.slot !== 'label' && el.slot !== 'message' && el.slot !== 'description'
  )) {
    (item as Item).selected = (item as Item).value === value;
    (item as Item).theme = theme;
    (item as Item).state = state;
    (item as Item).message = message;
    (item as Item).compact = compact;
    (item as Item).disabledParent = disabled;
    forceUpdate(item);
  }
};<|MERGE_RESOLUTION|>--- conflicted
+++ resolved
@@ -57,19 +57,17 @@
   tempDiv.innerHTML = '';
   host.shadowRoot.append(tempDiv);
 
-<<<<<<< HEAD
+  const { dimension, padding } = getScalableItemStyles(
+    false /* Uses the largest possible padding of the item */,
+    compact
+  );
+
   const widths = Array.from(host.children)
     .filter((el) => el.slot !== 'message')
     .map((item: HTMLElement & SegmentedControlItem) => {
       tempDiv.innerHTML = item.innerHTML;
-      tempDiv.style.minWidth = getScalableItemStyles(
-        false /* Uses the largest possible padding of the item */,
-        compact
-      ).dimension;
-      tempDiv.style.padding = getScalableItemStyles(
-        false /* Uses the largest possible padding of the item */,
-        compact
-      ).padding;
+      tempDiv.style.minWidth = dimension;
+      tempDiv.style.padding = padding;
 
       if (item.icon || item.iconSource) {
         tempDiv.prepend(tempIcon);
@@ -81,28 +79,6 @@
 
       return Number.parseFloat(getComputedStyle(tempDiv).width);
     });
-=======
-  const { dimension, padding } = getScalableItemStyles(
-    false /* Uses the largest possible padding of the item */,
-    compact
-  );
-
-  const widths = Array.from(host.children, (item: HTMLElement & SegmentedControlItem) => {
-    tempDiv.innerHTML = item.innerHTML;
-    tempDiv.style.minWidth = dimension;
-    tempDiv.style.padding = padding;
-
-    if (item.icon || item.iconSource) {
-      tempDiv.prepend(tempIcon);
-    }
-    if (item.label) {
-      tempLabel.innerHTML = item.label;
-      tempDiv.prepend(tempLabel);
-    }
-
-    return Number.parseFloat(getComputedStyle(tempDiv).width);
-  });
->>>>>>> 45989353
 
   tempDiv.remove();
 
