import { borderWidthBase, fontFamily } from '@porsche-design-system/styles';
import { forceUpdate } from '@stencil/core';
import type { Theme } from '../../../types';
import { hasDocument } from '../../../utils';
import type { SegmentedControlItem } from '../segmented-control-item/segmented-control-item';
import {
  BUTTON_FONT,
  ICON_MARGIN,
  ICON_SIZE,
  ITEM_PADDING,
  LABEL_FONT,
} from '../segmented-control-item/segmented-control-item-styles';
import type { SegmentedControlItemInternalHTMLProps } from '../segmented-control-item/segmented-control-item-utils';

export const SEGMENTED_CONTROL_BACKGROUND_COLORS = ['background-surface', 'background-default'] as const; // 'background-color' prop is deprecated
export type SegmentedControlBackgroundColor = (typeof SEGMENTED_CONTROL_BACKGROUND_COLORS)[number]; // 'background-color' prop is deprecated

/** @deprecated */
export type SegmentedControlUpdateEvent = { value: string | number };
export type SegmentedControlUpdateEventDetail = SegmentedControlUpdateEvent;

export const SEGMENTED_CONTROL_COLUMNS = ['auto', ...Array.from(new Array(25), (_, i) => i + 1)];
export type SegmentedControlColumns = (typeof SEGMENTED_CONTROL_COLUMNS)[number];

// Expect Porsche Next to be available and use sans-serif (wide font for safety buffer) as fallback
const tempFont = 'Porsche Next, sans-serif';

// temporary dom node to measure max-width of children content
// All width relevant styling has to be kept in sync with the button of the p-segmented-control-item
export const tempDiv = hasDocument ? document.createElement('div') : undefined;
if (tempDiv) {
  tempDiv.style.position = 'absolute';
  tempDiv.style.visibility = 'hidden';
  tempDiv.style.padding = `0 ${ITEM_PADDING}`; // Uses the largest possible padding of the item
  tempDiv.style.border = `${borderWidthBase} solid`;
  tempDiv.style.boxSizing = 'border-box';
  tempDiv.style.font = BUTTON_FONT.replace(fontFamily, tempFont);
}

export const tempLabel = hasDocument ? document.createElement('div') : undefined;
if (tempLabel) {
  tempLabel.style.font = LABEL_FONT.replace(fontFamily, tempFont);
}

export const tempIcon = hasDocument ? document.createElement('div') : undefined;
if (tempIcon) {
  tempIcon.style.display = 'inline-block';
  tempIcon.style.width = ICON_SIZE;
  tempIcon.style.marginRight = ICON_MARGIN;
}

export const getItemMaxWidth = (host: HTMLElement): number => {
  tempDiv.innerHTML = '';
  host.shadowRoot.append(tempDiv);

  const widths = Array.from(host.children, (item: HTMLElement & SegmentedControlItem) => {
    tempDiv.innerHTML = item.innerHTML;

    if (item.icon || item.iconSource) {
      tempDiv.prepend(tempIcon);
    }
    if (item.label) {
      tempLabel.innerHTML = item.label;
      tempDiv.prepend(tempLabel);
    }

    return Number.parseFloat(getComputedStyle(tempDiv).width);
  });

  tempDiv.remove();

  return Math.max(...widths);
};

<<<<<<< HEAD
export const syncSegmentedControlItemsProps = (
  host: HTMLElement,
  value: string | number,
  disabled: boolean,
  theme: Theme
): void => {
  Array.from(host.children).forEach(
    (item: HTMLElement & SegmentedControlItem & SegmentedControlItemInternalHTMLProps) => {
      item.selected = item.value === value;
      item.disabledParent = disabled;
      item.theme = theme;
      forceUpdate(item);
    }
  );
=======
type Item = HTMLElement & SegmentedControlItem & SegmentedControlItemInternalHTMLProps;

export const syncSegmentedControlItemsProps = (host: HTMLElement, value: string | number, theme: Theme): void => {
  for (const item of Array.from(host.children)) {
    (item as Item).selected = (item as Item).value === value;
    (item as Item).theme = theme;
    forceUpdate(item);
  }
>>>>>>> 8a158224
};<|MERGE_RESOLUTION|>--- conflicted
+++ resolved
@@ -72,29 +72,13 @@
   return Math.max(...widths);
 };
 
-<<<<<<< HEAD
-export const syncSegmentedControlItemsProps = (
-  host: HTMLElement,
-  value: string | number,
-  disabled: boolean,
-  theme: Theme
-): void => {
-  Array.from(host.children).forEach(
-    (item: HTMLElement & SegmentedControlItem & SegmentedControlItemInternalHTMLProps) => {
-      item.selected = item.value === value;
-      item.disabledParent = disabled;
-      item.theme = theme;
-      forceUpdate(item);
-    }
-  );
-=======
 type Item = HTMLElement & SegmentedControlItem & SegmentedControlItemInternalHTMLProps;
 
-export const syncSegmentedControlItemsProps = (host: HTMLElement, value: string | number, theme: Theme): void => {
+export const syncSegmentedControlItemsProps = (host: HTMLElement, value: string | number, disabled: boolean,theme: Theme): void => {
   for (const item of Array.from(host.children)) {
     (item as Item).selected = (item as Item).value === value;
     (item as Item).theme = theme;
+    (item as Item).disabledParent = disabled;
     forceUpdate(item);
   }
->>>>>>> 8a158224
 };