--- conflicted
+++ resolved
@@ -87,15 +87,12 @@
   /** A boolean value that, if present, renders the segmented-control as a compact version. */
   @Prop() public compact?: boolean = false;
 
-<<<<<<< HEAD
   /** Indicates the validation or overall status of the component. */
   @Prop() public state?: SegmentedControlState = 'none';
 
   /** Dynamic feedback text for validation or status. */
   @Prop() public message?: string = '';
 
-=======
->>>>>>> 8501cd4f
   /** Sets the amount of columns. */
   @Prop() public columns?: BreakpointCustomizable<SegmentedControlColumns> = 'auto';
 
@@ -193,7 +190,7 @@
       getComponentCss,
       getItemMaxWidth(this.host, this.compact),
       this.columns,
-<<<<<<< HEAD
+      this.compact,
       this.state,
       this.theme
     );
@@ -206,11 +203,6 @@
       this.compact,
       this.theme
     );
-=======
-      this.compact
-    );
-    syncSegmentedControlItemsProps(this.host, this.value, this.disabled, this.compact, this.theme);
->>>>>>> 8501cd4f
 
     return (
       <Host role="group" inert={this.disabled}>
