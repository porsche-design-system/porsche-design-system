--- conflicted
+++ resolved
@@ -1,22 +1,9 @@
 import * as stencilCore from '@stencil/core';
-<<<<<<< HEAD
+import { vi } from 'vitest';
 import type { Theme } from '../../../types';
 import type { SegmentedControlItem } from '../segmented-control-item/segmented-control-item';
 import type { SegmentedControlItemInternalHTMLProps } from '../segmented-control-item/segmented-control-item-utils';
 import { getItemWidths, syncSegmentedControlItemsProps, tempDiv, tempIcon, tempLabel } from './segmented-control-utils';
-=======
-import { vi } from 'vitest';
-import type { Theme } from '../../../types';
-import type { SegmentedControlItem } from '../segmented-control-item/segmented-control-item';
-import type { SegmentedControlItemInternalHTMLProps } from '../segmented-control-item/segmented-control-item-utils';
-import {
-  getItemMaxWidth,
-  syncSegmentedControlItemsProps,
-  tempDiv,
-  tempIcon,
-  tempLabel,
-} from './segmented-control-utils';
->>>>>>> d7dafb30
 
 describe('getItemWidths()', () => {
   const host = document.createElement('p-segmented-control');
@@ -61,13 +48,8 @@
   });
 
   it('should remove temporary div', () => {
-<<<<<<< HEAD
-    const spy = jest.spyOn(tempDiv, 'remove');
+    const spy = vi.spyOn(tempDiv, 'remove');
     getItemWidths(host, false);
-=======
-    const spy = vi.spyOn(tempDiv, 'remove');
-    getItemMaxWidth(host, false);
->>>>>>> d7dafb30
 
     expect(spy).toHaveBeenCalledWith();
     expect(Array.from(host.shadowRoot.children)).not.toContain(tempDiv);
