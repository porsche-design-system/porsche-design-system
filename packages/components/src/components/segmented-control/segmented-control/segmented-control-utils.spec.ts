--- conflicted
+++ resolved
@@ -1,8 +1,3 @@
-import * as stencilCore from '@stencil/core';
-import { vi } from 'vitest';
-import type { Theme } from '../../../types';
-import type { SegmentedControlItem } from '../segmented-control-item/segmented-control-item';
-import type { SegmentedControlItemInternalHTMLProps } from '../segmented-control-item/segmented-control-item-utils';
 import {
   getItemMaxWidth,
   syncSegmentedControlItemsProps,
@@ -10,6 +5,10 @@
   tempIcon,
   tempLabel,
 } from './segmented-control-utils';
+import type { Theme } from '../../../types';
+import type { SegmentedControlItemInternalHTMLProps } from '../segmented-control-item/segmented-control-item-utils';
+import type { SegmentedControlItem } from '../segmented-control-item/segmented-control-item';
+import * as stencilCore from '@stencil/core';
 
 describe('getItemMaxWidth()', () => {
   const host = document.createElement('p-segmented-control');
@@ -32,7 +31,7 @@
 
     let calls = 0;
     // mocked getComputedStyle() since it isn't working in jsdom
-    vi.spyOn(window, 'getComputedStyle').mockImplementation(() => {
+    jest.spyOn(window, 'getComputedStyle').mockImplementation(() => {
       const cssStyleDeclaration = new CSSStyleDeclaration();
       // let's take the amount of characters to have some variation
       cssStyleDeclaration.width = `${[child1, child2, child3][calls++].innerHTML.length}px`;
@@ -43,8 +42,8 @@
   });
 
   it('should append temporary div', () => {
-    const spy = vi.spyOn(host.shadowRoot, 'append');
-    vi.spyOn(tempDiv, 'remove').mockImplementationOnce(() => {});
+    const spy = jest.spyOn(host.shadowRoot, 'append');
+    jest.spyOn(tempDiv, 'remove').mockImplementationOnce(() => {});
     expect(Array.from(host.shadowRoot.children)).not.toContain(tempDiv);
 
     getItemMaxWidth(host, false);
@@ -54,20 +53,15 @@
   });
 
   it('should remove temporary div', () => {
-<<<<<<< HEAD
-    const spy = vi.spyOn(tempDiv, 'remove');
-    getItemMaxWidth(host);
-=======
     const spy = jest.spyOn(tempDiv, 'remove');
     getItemMaxWidth(host, false);
->>>>>>> 0b554a17
 
     expect(spy).toHaveBeenCalledWith();
     expect(Array.from(host.shadowRoot.children)).not.toContain(tempDiv);
   });
 
   it('should use temporary icon element if icon is set', () => {
-    const spy = vi.spyOn(tempDiv, 'prepend');
+    const spy = jest.spyOn(tempDiv, 'prepend');
 
     const child: HTMLElement & SegmentedControlItem = document.createElement('div') as any;
     child.icon = 'truck';
@@ -81,7 +75,7 @@
   });
 
   it('should use temporary icon element if iconSource is set', () => {
-    const spy = vi.spyOn(tempDiv, 'prepend');
+    const spy = jest.spyOn(tempDiv, 'prepend');
 
     const child: HTMLElement & SegmentedControlItem = document.createElement('div') as any;
     child.iconSource = 'truck.svg';
@@ -95,7 +89,7 @@
   });
 
   it('should use temporary label if label is set', () => {
-    const spy = vi.spyOn(tempDiv, 'prepend');
+    const spy = jest.spyOn(tempDiv, 'prepend');
 
     const child: HTMLElement & SegmentedControlItem = document.createElement('div') as any;
     child.label = 'Some label';
@@ -158,7 +152,7 @@
   });
 
   it('should call forceUpdate() on every item', () => {
-    const spy = vi.spyOn(stencilCore, 'forceUpdate');
+    const spy = jest.spyOn(stencilCore, 'forceUpdate');
 
     syncSegmentedControlItemsProps(host, value, disabled, compact, theme);
 
