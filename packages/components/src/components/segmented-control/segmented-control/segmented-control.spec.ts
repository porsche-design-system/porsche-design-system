import { expect } from '@jest/globals';
import * as warnIfDeprecatedPropIsUsed from '../../../utils/log/warnIfDeprecatedPropIsUsed';
import * as throwIfChildrenAreNotOfKindUtils from '../../../utils/validation/throwIfChildrenAreNotOfKind';
import type { SegmentedControlItem } from '../segmented-control-item/segmented-control-item';
import { SegmentedControl } from './segmented-control';
import * as segmentedControlUtils from './segmented-control-utils';

class MockElementInternals {
  setValidity = jest.fn();
  setFormValue = jest.fn();
}

const initComponent = (): SegmentedControl => {
  const component = new SegmentedControl();
  component.host = document.createElement('p-segmented-control');
  component.host.attachShadow({ mode: 'open' });
  component['internals'] = new MockElementInternals() as unknown as ElementInternals;
  return component;
};

describe('formResetCallback', () => {
  const component = initComponent();
  const defaultValue = 'default-value';
  component['defaultValue'] = defaultValue;
  component.value = 'test';
  const setFormValueSpy = jest.spyOn(component['internals'], 'setFormValue' as any);
  component.formResetCallback();
  expect(setFormValueSpy).toHaveBeenCalledWith(defaultValue);
  expect(component.value).toBe(defaultValue);
});

describe('formDisabledCallback', () => {
  const component = initComponent();
  component.disabled = false;
  component.formDisabledCallback(true);
  expect(component.disabled).toBe(true);
});

describe('formStateRestoreCallback', () => {
  const component = initComponent();
  component.value = 'test';
  const restoredValue = 'restored-value';
  component.formStateRestoreCallback(restoredValue);
  expect(component.value).toBe(restoredValue);
});

describe('connectedCallback', () => {
  it('should call throwIfChildrenAreNotOfKind() with correct parameters', () => {
    const spy = jest.spyOn(throwIfChildrenAreNotOfKindUtils, 'throwIfChildrenAreNotOfKind');

    const component = initComponent();
    component.host = document.createElement('p-segmented-control');

    component.connectedCallback();
    expect(spy).toHaveBeenCalledWith(component.host, 'p-segmented-control-item');
  });
});

describe('render', () => {
  it('should call syncItemsProps() with correct parameters', () => {
    const spy = jest.spyOn(segmentedControlUtils, 'syncSegmentedControlItemsProps');

    const component = initComponent();
    component.host = document.createElement('p-segmented-control');
    component.host.attachShadow({ mode: 'open' });

    component.render();

    expect(spy).toHaveBeenCalledWith(
      component.host,
      component.value,
      component.disabled,
<<<<<<< HEAD
      component.state,
      component.message,
=======
>>>>>>> 8501cd4f
      component.compact,
      component.theme
    );
  });

  it('should call warnIfDeprecatedPropIsUsed() with correct parameters', () => {
    const spy = jest.spyOn(warnIfDeprecatedPropIsUsed, 'warnIfDeprecatedPropIsUsed');
    const component = initComponent();
    component.host = document.createElement('p-segmented-control');
    component.backgroundColor = 'background-surface';
    component.host.attachShadow({ mode: 'open' });

    component.render();

    expect(spy).toHaveBeenCalledWith(component, 'backgroundColor');
  });
});

describe('updateSegmentedControlItemHandler', () => {
  const mockEvent = {
    stopPropagation: jest.fn(),
    target: {
      value: '1',
      focus: jest.fn(),
    } as unknown as HTMLElement & SegmentedControlItem,
  } as unknown as Event & { target: HTMLElement & SegmentedControlItem };

  it('should stop event propagation', () => {
    const component = initComponent();

    component.change = { emit: jest.fn() };
    component.update = { emit: jest.fn() };
    component.segmentedControlChange = { emit: jest.fn() };

    component.updateSegmentedControlItemHandler(mockEvent);
    expect(mockEvent.stopPropagation).toHaveBeenCalled();
  });

  it('should call updateValue when not disabled', () => {
    const component = initComponent();

    component.change = { emit: jest.fn() };
    component.update = { emit: jest.fn() };
    component.segmentedControlChange = { emit: jest.fn() };
    component.disabled = false;
    // @ts-expect-error
    const updateValueSpy = jest.spyOn(component, 'updateValue');

    component.updateSegmentedControlItemHandler(mockEvent);

    expect(updateValueSpy).toHaveBeenCalledWith(mockEvent.target);
  });

  it('should not call updateValue when disabled', () => {
    const component = initComponent();
    component.disabled = true;
    // @ts-expect-error
    const updateValueSpy = jest.spyOn(component, 'updateValue');

    component.updateSegmentedControlItemHandler(mockEvent);

    expect(updateValueSpy).not.toHaveBeenCalled();
  });
});

describe('onValueChange', () => {
  it('should call setFormValue', () => {
    const component = initComponent();
    const value = 1;
    component.value = value;
    const setFormValueSpy = jest.spyOn(component['internals'], 'setFormValue' as any);
    component.onValueChange();
    expect(setFormValueSpy).toHaveBeenCalledWith(value.toString());
  });
});

describe('componentDidLoad', () => {
  it('should call setFormValue', () => {
    const component = initComponent();
    const value = '1';
    component.value = value;
    const setFormValueSpy = jest.spyOn(component['internals'], 'setFormValue' as any);
    component.componentDidLoad();
    expect(setFormValueSpy).toHaveBeenCalledWith(value);
  });
});

describe('updateValue()', () => {
  const component = initComponent();
  const emitSpy = jest.fn();
  component.change = { emit: jest.fn() };
  component.update = { emit: emitSpy };
  component.segmentedControlChange = { emit: emitSpy };

  const item = document.createElement('p-segmented-control-item') as unknown as HTMLElement & SegmentedControlItem;
  item.value = 'a';

  beforeEach(() => {
    component.value = undefined;
  });

  it('should set this.value', () => {
    expect(component.value).toBeUndefined();
    // @ts-expect-error
    component.updateValue(item);

    expect(component.value).toBe(item.value);
  });

  it('should call segmentedControlChange.emit()', () => {
    // @ts-expect-error
    component.updateValue(item);

    expect(emitSpy).toHaveBeenCalledWith({ value: item.value });
  });

  it('should call focus() on item', () => {
    const spy = jest.spyOn(item, 'focus');
    // @ts-expect-error
    component.updateValue(item);

    expect(spy).toHaveBeenCalled();
  });
});<|MERGE_RESOLUTION|>--- conflicted
+++ resolved
@@ -70,11 +70,8 @@
       component.host,
       component.value,
       component.disabled,
-<<<<<<< HEAD
       component.state,
       component.message,
-=======
->>>>>>> 8501cd4f
       component.compact,
       component.theme
     );
