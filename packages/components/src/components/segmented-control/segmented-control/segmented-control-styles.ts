import { spacingStaticXSmall } from '@porsche-design-system/styles';
import {
  addImportantToEachRule,
  colorSchemeStyles,
  hostHiddenStyles,
  preventFoucOfNestedElementsStyles,
} from '../../../styles';
import type { BreakpointCustomizable, Theme } from '../../../types';
import { buildResponsiveStyles, getCss } from '../../../utils';
<<<<<<< HEAD
import { getFunctionalComponentStateMessageStyles } from '../../common/state-message/state-message-styles';
import type { SegmentedControlColumns, SegmentedControlState } from './segmented-control-utils';
=======
import type { SegmentedControlColumns } from './segmented-control-utils';
import { spacingStaticXSmall } from '@porsche-design-system/styles';
import { getScalingVar } from '../segmented-control-item/segmented-control-item-styles';
>>>>>>> 8501cd4f

const MIN_ITEM_WIDTH = 46;
const MAX_ITEM_WIDTH = 220;

export const getComponentCss = (
  maxWidth: number,
  columns: BreakpointCustomizable<SegmentedControlColumns>,
<<<<<<< HEAD
  state: SegmentedControlState,
  theme: Theme
): string => {
=======
  compact: boolean
): string => {
  const scalingVar = getScalingVar(compact);
>>>>>>> 8501cd4f
  return getCss({
    '@global': {
      ':host': {
        display: 'grid',
        ...addImportantToEachRule({
<<<<<<< HEAD
          gap: spacingStaticXSmall,
=======
          gridAutoRows: '1fr', // for equal height
          ...buildResponsiveStyles(columns, (col: SegmentedControlColumns) => ({
            gridTemplateColumns:
              col === 'auto'
                ? `repeat(auto-fit, ${(maxWidth > MAX_ITEM_WIDTH && MAX_ITEM_WIDTH) || (maxWidth < MIN_ITEM_WIDTH && MIN_ITEM_WIDTH) || maxWidth}px)`
                : `repeat(${col}, minmax(0, 1fr))`,
          })),
          gap: `max(${spacingStaticXSmall}, ${scalingVar} * 6px)`,
>>>>>>> 8501cd4f
          ...colorSchemeStyles,
          ...hostHiddenStyles,
        }),
      },
      ...preventFoucOfNestedElementsStyles,
      'slot:not([name])': {
        display: 'grid',
        gridAutoRows: '1fr', // for equal height
        ...buildResponsiveStyles(columns, (col: SegmentedControlColumns) => ({
          gridTemplateColumns:
            col === 'auto'
              ? `repeat(auto-fit, ${(maxWidth > MAX_ITEM_WIDTH && MAX_ITEM_WIDTH) || (maxWidth < MIN_ITEM_WIDTH && MIN_ITEM_WIDTH) || maxWidth}px)`
              : `repeat(${col}, minmax(0, 1fr))`,
        })),
        gap: '6px',
      },
    },
    // .message
    ...getFunctionalComponentStateMessageStyles(theme, state),
  });
};<|MERGE_RESOLUTION|>--- conflicted
+++ resolved
@@ -7,14 +7,9 @@
 } from '../../../styles';
 import type { BreakpointCustomizable, Theme } from '../../../types';
 import { buildResponsiveStyles, getCss } from '../../../utils';
-<<<<<<< HEAD
 import { getFunctionalComponentStateMessageStyles } from '../../common/state-message/state-message-styles';
 import type { SegmentedControlColumns, SegmentedControlState } from './segmented-control-utils';
-=======
-import type { SegmentedControlColumns } from './segmented-control-utils';
-import { spacingStaticXSmall } from '@porsche-design-system/styles';
 import { getScalingVar } from '../segmented-control-item/segmented-control-item-styles';
->>>>>>> 8501cd4f
 
 const MIN_ITEM_WIDTH = 46;
 const MAX_ITEM_WIDTH = 220;
@@ -22,32 +17,17 @@
 export const getComponentCss = (
   maxWidth: number,
   columns: BreakpointCustomizable<SegmentedControlColumns>,
-<<<<<<< HEAD
+  compact: boolean,
   state: SegmentedControlState,
   theme: Theme
 ): string => {
-=======
-  compact: boolean
-): string => {
   const scalingVar = getScalingVar(compact);
->>>>>>> 8501cd4f
   return getCss({
     '@global': {
       ':host': {
         display: 'grid',
         ...addImportantToEachRule({
-<<<<<<< HEAD
-          gap: spacingStaticXSmall,
-=======
-          gridAutoRows: '1fr', // for equal height
-          ...buildResponsiveStyles(columns, (col: SegmentedControlColumns) => ({
-            gridTemplateColumns:
-              col === 'auto'
-                ? `repeat(auto-fit, ${(maxWidth > MAX_ITEM_WIDTH && MAX_ITEM_WIDTH) || (maxWidth < MIN_ITEM_WIDTH && MIN_ITEM_WIDTH) || maxWidth}px)`
-                : `repeat(${col}, minmax(0, 1fr))`,
-          })),
           gap: `max(${spacingStaticXSmall}, ${scalingVar} * 6px)`,
->>>>>>> 8501cd4f
           ...colorSchemeStyles,
           ...hostHiddenStyles,
         }),
