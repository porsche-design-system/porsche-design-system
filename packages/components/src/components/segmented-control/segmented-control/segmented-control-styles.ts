import { spacingStaticXSmall } from '@porsche-design-system/styles';
<<<<<<< HEAD
import {
  addImportantToEachRule,
  colorSchemeStyles,
  hostHiddenStyles,
  preventFoucOfNestedElementsStyles,
} from '../../../styles';
import type { BreakpointCustomizable, Theme } from '../../../types';
import { buildResponsiveStyles, getCss } from '../../../utils';
import { getFunctionalComponentLabelStyles } from '../../common/label/label-styles';
import { getFunctionalComponentStateMessageStyles } from '../../common/state-message/state-message-styles';
import type { SegmentedControlColumns, SegmentedControlState } from './segmented-control-utils';
=======
import { addImportantToEachRule, colorSchemeStyles, hostHiddenStyles } from '../../../styles';
import type { BreakpointCustomizable } from '../../../types';
import { buildResponsiveStyles, getCss } from '../../../utils';
import { getScalingVar } from '../segmented-control-item/segmented-control-item-styles';
import type { SegmentedControlColumns } from './segmented-control-utils';
>>>>>>> 45989353

export const MIN_ITEM_WIDTH = 46;
const MAX_ITEM_WIDTH = 220;

export const getComponentCss = (
  minWidth: number | string,
  maxWidth: number,
  columns: BreakpointCustomizable<SegmentedControlColumns>,
  disabled: boolean,
  hideLabel: BreakpointCustomizable<boolean>,
  state: SegmentedControlState,
  theme: Theme
): string => {
  return getCss({
    '@global': {
      ':host': {
        ...addImportantToEachRule({
<<<<<<< HEAD
=======
          gridAutoRows: '1fr', // for equal height
          ...buildResponsiveStyles(columns, (col: SegmentedControlColumns) => ({
            gridTemplateColumns:
              col === 'auto'
                ? `repeat(auto-fit, ${(maxWidth > MAX_ITEM_WIDTH && MAX_ITEM_WIDTH) || (maxWidth < MIN_ITEM_WIDTH && minWidth) || maxWidth}px)`
                : `repeat(${col}, minmax(0, 1fr))`,
          })),
          gap: `max(${spacingStaticXSmall}, ${scalingVar} * 6px)`,
>>>>>>> 45989353
          ...colorSchemeStyles,
          ...hostHiddenStyles,
        }),
      },
      ...preventFoucOfNestedElementsStyles,
      'slot:not([name])': {
        display: 'grid',
        gridAutoRows: '1fr', // for equal height
        ...buildResponsiveStyles(columns, (col: SegmentedControlColumns) => ({
          gridTemplateColumns:
            col === 'auto'
              ? `repeat(auto-fit, ${(maxWidth > MAX_ITEM_WIDTH && MAX_ITEM_WIDTH) || (maxWidth < MIN_ITEM_WIDTH && MIN_ITEM_WIDTH) || maxWidth}px)`
              : `repeat(${col}, minmax(0, 1fr))`,
        })),
        gap: '6px',
      },
    },
    root: {
      all: 'unset',
      display: 'grid',
      gap: spacingStaticXSmall,
    },
    // .label / .required
    ...getFunctionalComponentLabelStyles(disabled, hideLabel, theme, {
      cursor: 'inherit',
      '&:is(legend)': {
        marginBottom: spacingStaticXSmall, // this fixes a known layout bug of the legend element (in all browsers) when the parent fieldset is a flex or grid container
      },
    }),
    // .message
    ...getFunctionalComponentStateMessageStyles(theme, state),
  });
};<|MERGE_RESOLUTION|>--- conflicted
+++ resolved
@@ -1,5 +1,4 @@
 import { spacingStaticXSmall } from '@porsche-design-system/styles';
-<<<<<<< HEAD
 import {
   addImportantToEachRule,
   colorSchemeStyles,
@@ -11,13 +10,6 @@
 import { getFunctionalComponentLabelStyles } from '../../common/label/label-styles';
 import { getFunctionalComponentStateMessageStyles } from '../../common/state-message/state-message-styles';
 import type { SegmentedControlColumns, SegmentedControlState } from './segmented-control-utils';
-=======
-import { addImportantToEachRule, colorSchemeStyles, hostHiddenStyles } from '../../../styles';
-import type { BreakpointCustomizable } from '../../../types';
-import { buildResponsiveStyles, getCss } from '../../../utils';
-import { getScalingVar } from '../segmented-control-item/segmented-control-item-styles';
-import type { SegmentedControlColumns } from './segmented-control-utils';
->>>>>>> 45989353
 
 export const MIN_ITEM_WIDTH = 46;
 const MAX_ITEM_WIDTH = 220;
@@ -35,8 +27,14 @@
     '@global': {
       ':host': {
         ...addImportantToEachRule({
-<<<<<<< HEAD
-=======
+          ...colorSchemeStyles,
+          ...hostHiddenStyles,
+        }),
+      },
+      ...preventFoucOfNestedElementsStyles,
+      'slot:not([name])': {
+        display: 'grid',
+        ...addImportantToEachRule({
           gridAutoRows: '1fr', // for equal height
           ...buildResponsiveStyles(columns, (col: SegmentedControlColumns) => ({
             gridTemplateColumns:
@@ -44,23 +42,10 @@
                 ? `repeat(auto-fit, ${(maxWidth > MAX_ITEM_WIDTH && MAX_ITEM_WIDTH) || (maxWidth < MIN_ITEM_WIDTH && minWidth) || maxWidth}px)`
                 : `repeat(${col}, minmax(0, 1fr))`,
           })),
-          gap: `max(${spacingStaticXSmall}, ${scalingVar} * 6px)`,
->>>>>>> 45989353
+          gap: '6px',
           ...colorSchemeStyles,
           ...hostHiddenStyles,
         }),
-      },
-      ...preventFoucOfNestedElementsStyles,
-      'slot:not([name])': {
-        display: 'grid',
-        gridAutoRows: '1fr', // for equal height
-        ...buildResponsiveStyles(columns, (col: SegmentedControlColumns) => ({
-          gridTemplateColumns:
-            col === 'auto'
-              ? `repeat(auto-fit, ${(maxWidth > MAX_ITEM_WIDTH && MAX_ITEM_WIDTH) || (maxWidth < MIN_ITEM_WIDTH && MIN_ITEM_WIDTH) || maxWidth}px)`
-              : `repeat(${col}, minmax(0, 1fr))`,
-        })),
-        gap: '6px',
       },
     },
     root: {
