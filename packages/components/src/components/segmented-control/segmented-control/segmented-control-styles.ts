import { spacingStaticXSmall } from '@porsche-design-system/styles';
<<<<<<< HEAD
import { addImportantToEachRule, colorSchemeStyles, hostHiddenStyles } from '../../../styles';
import type { BreakpointCustomizable } from '../../../types';
import { buildResponsiveStyles, getCss } from '../../../utils';
import { getScalingVar } from '../segmented-control-item/segmented-control-item-styles';
import type { SegmentedControlColumns } from './segmented-control-utils';
=======
import {
  addImportantToEachRule,
  colorSchemeStyles,
  hostHiddenStyles,
  preventFoucOfNestedElementsStyles,
} from '../../../styles';
import type { BreakpointCustomizable, Theme } from '../../../types';
import { buildResponsiveStyles, getCss } from '../../../utils';
import { getFunctionalComponentLabelStyles } from '../../common/label/label-styles';
import { getFunctionalComponentStateMessageStyles } from '../../common/state-message/state-message-styles';
import type { SegmentedControlColumns, SegmentedControlState } from './segmented-control-utils';
>>>>>>> 20f7c770

export const MIN_ITEM_WIDTH = 46;
const MAX_ITEM_WIDTH = 220;

export const getComponentCss = (
  minWidth: number | string,
  maxWidth: number,
  columns: BreakpointCustomizable<SegmentedControlColumns>,
  disabled: boolean,
  hideLabel: BreakpointCustomizable<boolean>,
  state: SegmentedControlState,
  theme: Theme
): string => {
  return getCss({
    '@global': {
      ':host': {
        ...addImportantToEachRule({
          ...(disabled && { cursor: 'not-allowed' }),
          ...colorSchemeStyles,
          ...hostHiddenStyles,
        }),
      },
      ...preventFoucOfNestedElementsStyles,
      'slot:not([name])': {
        display: 'grid',
        gridAutoRows: '1fr', // for equal height
        ...buildResponsiveStyles(columns, (col: SegmentedControlColumns) => ({
          gridTemplateColumns:
            col === 'auto'
              ? `repeat(auto-fit, ${(maxWidth > MAX_ITEM_WIDTH && MAX_ITEM_WIDTH) || (maxWidth < MIN_ITEM_WIDTH && minWidth) || maxWidth}px)`
              : `repeat(${col}, minmax(0, 1fr))`,
        })),
        gap: '6px',
      },
    },
    root: {
      all: 'unset',
      display: 'grid',
      gap: spacingStaticXSmall,
    },
    // .label / .required
    ...getFunctionalComponentLabelStyles(disabled, hideLabel, theme, {
      cursor: 'inherit',
      '&:is(legend)': {
        marginBottom: spacingStaticXSmall, // this fixes a known layout bug of the legend element (in all browsers) when the parent fieldset is a flex or grid container
      },
    }),
    // .message
    ...getFunctionalComponentStateMessageStyles(theme, state),
  });
};<|MERGE_RESOLUTION|>--- conflicted
+++ resolved
@@ -1,23 +1,15 @@
 import { spacingStaticXSmall } from '@porsche-design-system/styles';
-<<<<<<< HEAD
-import { addImportantToEachRule, colorSchemeStyles, hostHiddenStyles } from '../../../styles';
-import type { BreakpointCustomizable } from '../../../types';
-import { buildResponsiveStyles, getCss } from '../../../utils';
-import { getScalingVar } from '../segmented-control-item/segmented-control-item-styles';
-import type { SegmentedControlColumns } from './segmented-control-utils';
-=======
 import {
   addImportantToEachRule,
   colorSchemeStyles,
   hostHiddenStyles,
   preventFoucOfNestedElementsStyles,
 } from '../../../styles';
-import type { BreakpointCustomizable, Theme } from '../../../types';
+import type { BreakpointCustomizable } from '../../../types';
 import { buildResponsiveStyles, getCss } from '../../../utils';
 import { getFunctionalComponentLabelStyles } from '../../common/label/label-styles';
 import { getFunctionalComponentStateMessageStyles } from '../../common/state-message/state-message-styles';
 import type { SegmentedControlColumns, SegmentedControlState } from './segmented-control-utils';
->>>>>>> 20f7c770
 
 export const MIN_ITEM_WIDTH = 46;
 const MAX_ITEM_WIDTH = 220;
@@ -28,8 +20,7 @@
   columns: BreakpointCustomizable<SegmentedControlColumns>,
   disabled: boolean,
   hideLabel: BreakpointCustomizable<boolean>,
-  state: SegmentedControlState,
-  theme: Theme
+  state: SegmentedControlState
 ): string => {
   return getCss({
     '@global': {
@@ -59,13 +50,13 @@
       gap: spacingStaticXSmall,
     },
     // .label / .required
-    ...getFunctionalComponentLabelStyles(disabled, hideLabel, theme, {
+    ...getFunctionalComponentLabelStyles(disabled, hideLabel, {
       cursor: 'inherit',
       '&:is(legend)': {
         marginBottom: spacingStaticXSmall, // this fixes a known layout bug of the legend element (in all browsers) when the parent fieldset is a flex or grid container
       },
     }),
     // .message
-    ...getFunctionalComponentStateMessageStyles(theme, state),
+    ...getFunctionalComponentStateMessageStyles(state),
   });
 };