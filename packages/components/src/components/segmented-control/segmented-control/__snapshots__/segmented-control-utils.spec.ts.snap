--- conflicted
+++ resolved
@@ -7,22 +7,16 @@
   "2": "border",
   "3": "box-sizing",
   "4": "font",
-<<<<<<< HEAD
-=======
   "5": "min-width",
->>>>>>> 8501cd4f
   "_importants": {
     "border": undefined,
     "box-sizing": undefined,
     "font": undefined,
-<<<<<<< HEAD
-=======
     "min-width": undefined,
->>>>>>> 8501cd4f
     "position": undefined,
     "visibility": undefined,
   },
-  "_length": 5,
+  "_length": 6,
   "_onChange": [Function],
   "_values": {
     "border": "2px solid",
@@ -47,10 +41,7 @@
     "font-variant": "normal",
     "font-weight": "400",
     "line-height": "normal",
-<<<<<<< HEAD
-=======
     "min-width": "calc(max(calc(6px + 2.125ex), var(--p-internal-segmented-control-scaling, 1) * (calc(6px + 2.125ex) + 10px)) + (max(2px, 8px * var(--p-internal-segmented-control-scaling, 1)) + 2px) * 2)",
->>>>>>> 8501cd4f
     "position": "absolute",
     "visibility": "hidden",
   },
