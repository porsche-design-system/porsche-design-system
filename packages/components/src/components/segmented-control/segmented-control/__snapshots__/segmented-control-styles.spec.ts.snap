--- conflicted
+++ resolved
@@ -1,28 +1,11 @@
 // Vitest Snapshot v1, https://vitest.dev/guide/snapshot.html
 
-<<<<<<< HEAD
-exports[`getComponentCss() should return correct css for minWidth: 36, maxWidth: 230, columns: 10 and compact: true 1`] = `
-":host {
-  display: grid;
-  grid-auto-rows: 1fr !important;
-  grid-template-columns: repeat(10, minmax(0, 1fr)) !important;
-  gap: max(4px, var(--p-internal-segmented-control-scaling, 0.5) * 6px) !important;
-  color-scheme: light dark !important;
-}
-:host([hidden]) {
-  display: none !important;
-}"
-`;
-
-exports[`getComponentCss() should return correct css for minWidth: 46, maxWidth: 20, columns: { base: 4, s: 3, m: 2, l: 'auto' } and compact: true 1`] = `
-=======
 exports[`getComponentCss() > should return correct css for maxWidth: 20 and columns: { base: 4, s: 3, m: 2, l: 'auto' } 1`] = `
->>>>>>> d7dafb30
 ":host {
   display: grid;
   grid-auto-rows: 1fr !important;
   grid-template-columns: repeat(4, minmax(0, 1fr)) !important;
-  gap: max(4px, var(--p-internal-segmented-control-scaling, 0.5) * 6px) !important;
+  gap: max(4px, var(--p-internal-segmented-control-scaling, 1) * 6px) !important;
   color-scheme: light dark !important;
 }
 :host([hidden]) {
@@ -48,11 +31,7 @@
 "
 `;
 
-<<<<<<< HEAD
-exports[`getComponentCss() should return correct css for minWidth: 46, maxWidth: 20, columns: auto and compact: false 1`] = `
-=======
 exports[`getComponentCss() > should return correct css for maxWidth: 20 and columns: auto 1`] = `
->>>>>>> d7dafb30
 ":host {
   display: grid;
   grid-auto-rows: 1fr !important;
@@ -65,11 +44,7 @@
 }"
 `;
 
-<<<<<<< HEAD
-exports[`getComponentCss() should return correct css for minWidth: 46, maxWidth: 80, columns: 1 and compact: false 1`] = `
-=======
 exports[`getComponentCss() > should return correct css for maxWidth: 80 and columns: 1 1`] = `
->>>>>>> d7dafb30
 ":host {
   display: grid;
   grid-auto-rows: 1fr !important;
@@ -80,8 +55,6 @@
 :host([hidden]) {
   display: none !important;
 }"
-<<<<<<< HEAD
-=======
 `;
 
 exports[`getComponentCss() > should return correct css for maxWidth: 230 and columns: 10 1`] = `
@@ -95,5 +68,4 @@
 :host([hidden]) {
   display: none !important;
 }"
->>>>>>> d7dafb30
 `;