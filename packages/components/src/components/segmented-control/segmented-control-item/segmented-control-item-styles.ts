import { getCss } from '../../../utils';
import {
  addImportantToEachRule,
  getInsetJssStyle,
  getThemedColors,
  getTransition,
  hostHiddenStyles,
  hoverMediaQuery,
  pxToRemWithUnit,
} from '../../../styles';
import {
  borderRadiusSmall,
  borderWidthBase,
  textSmallStyle,
  textXSmallStyle,
} from '@porsche-design-system/utilities-v2';
import type { Theme } from '../../../types';
<<<<<<< HEAD
import { hoverMediaQuery } from '../../../styles/hover-media-query';
import { hostHiddenStyles } from '../../../styles/host-hidden-styles';
=======
import type { SegmentedControlBackgroundColor } from '../segmented-control/segmented-control-utils';
>>>>>>> 0e80e52f

export const ITEM_PADDING = '17px';
export const { font: BUTTON_FONT } = textSmallStyle;
export const { font: LABEL_FONT } = textXSmallStyle;
export const ICON_SIZE = pxToRemWithUnit(24);
export const ICON_MARGIN = pxToRemWithUnit(4);

export const getColors = (
  isDisabled: boolean,
  isSelected: boolean,
  theme: Theme
): {
  buttonColor: string;
  labelColor: string;
  borderColor: string;
  hoverBorderColor: string;
} => {
  const { primaryColor, contrastMediumColor, disabledColor, contrastLowColor } = getThemedColors(theme);

  return {
    buttonColor: isDisabled ? disabledColor : primaryColor,
    labelColor: isDisabled ? disabledColor : contrastMediumColor,
    borderColor: isSelected ? primaryColor : contrastLowColor,
    hoverBorderColor: primaryColor,
  };
};

export const getComponentCss = (isDisabled: boolean, isSelected: boolean, hasIcon: boolean, theme: Theme): string => {
  const { focusColor } = getThemedColors(theme);
  const { buttonColor, labelColor, borderColor, hoverBorderColor } = getColors(isDisabled, isSelected, theme);

  return getCss({
    '@global': {
      ':host': addImportantToEachRule({
        display: 'block',
        outline: 0,
        ...hostHiddenStyles,
      }),
      button: {
        display: 'block',
        height: '100%',
        width: '100%',
        padding: hasIcon ? `13px ${ITEM_PADDING} 13px 13px` : `13px ${ITEM_PADDING}`,
        margin: 0,
        border: `${borderWidthBase} solid ${borderColor}`,
        borderRadius: borderRadiusSmall,
        outline: 0,
        background: 'transparent',
        color: buttonColor,
        ...textSmallStyle,
        overflowWrap: 'normal',
        position: 'relative',
        '&::before': {
          content: '""',
          position: 'absolute',
          ...getInsetJssStyle(-5),
          border: `${borderWidthBase} solid transparent`,
          borderRadius: '7px',
        },
        '&:focus::before': {
          borderColor: focusColor,
        },
        '&:focus:not(:focus-visible)::before': {
          borderColor: 'transparent',
        },
        ...(isDisabled
          ? {
              cursor: 'not-allowed',
            }
          : {
              cursor: 'pointer',
              ...(!isSelected &&
                hoverMediaQuery({
                  transition: getTransition('border-color'),
                  '&:hover': {
                    borderColor: hoverBorderColor,
                  },
                })),
            }),
      },
      // label
      span: {
        display: 'block',
        ...textXSmallStyle,
        overflowWrap: 'normal',
        color: labelColor,
      },
    },
    icon: {
      height: ICON_SIZE,
      width: ICON_SIZE,
      marginRight: ICON_MARGIN,
    },
  });
};<|MERGE_RESOLUTION|>--- conflicted
+++ resolved
@@ -15,12 +15,8 @@
   textXSmallStyle,
 } from '@porsche-design-system/utilities-v2';
 import type { Theme } from '../../../types';
-<<<<<<< HEAD
 import { hoverMediaQuery } from '../../../styles/hover-media-query';
 import { hostHiddenStyles } from '../../../styles/host-hidden-styles';
-=======
-import type { SegmentedControlBackgroundColor } from '../segmented-control/segmented-control-utils';
->>>>>>> 0e80e52f
 
 export const ITEM_PADDING = '17px';
 export const { font: BUTTON_FONT } = textSmallStyle;
