--- conflicted
+++ resolved
@@ -16,17 +16,11 @@
   prefersColorSchemeDarkMediaQuery,
   preventFoucOfNestedElementsStyles,
 } from '../../../styles';
-<<<<<<< HEAD
 import { getThemedFormStateColors } from '../../../styles/form-state-color-styles';
 import type { Theme } from '../../../types';
 import { getCss, isHighContrastMode } from '../../../utils';
 import { formElementPaddingVertical } from '../../../styles/form-styles';
 import type { SegmentedControlState } from '../segmented-control/segmented-control-utils';
-=======
-import { formElementPaddingVertical } from '../../../styles/form-styles';
-import type { Theme } from '../../../types';
-import { getCss, isHighContrastMode } from '../../../utils';
->>>>>>> 45989353
 
 export const cssVarInternalSegmentedControlScaling = '--p-internal-segmented-control-scaling';
 export const getScalingVar = (compact: boolean) =>
@@ -106,13 +100,8 @@
     labelColor: labelColorDark,
     borderColor: borderColorDark,
     hoverBorderColor: hoverBorderColorDark,
-<<<<<<< HEAD
   } = getColors(isDisabled, isSelected, state, 'dark');
-  const scalableItemStyles = getScalableItemStyles(hasIcon && hasSlottedContent, compact);
-=======
-  } = getColors(isDisabled, isSelected, 'dark');
   const { dimension, padding } = getScalableItemStyles(hasIcon && hasSlottedContent, compact);
->>>>>>> 45989353
 
   return getCss({
     '@global': {
