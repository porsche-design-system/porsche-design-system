// Vitest Snapshot v1, https://vitest.dev/guide/snapshot.html

<<<<<<< HEAD
exports[`getButtonAttributes() should return correct aria attributes for isSelected: false and isDisabled: false 1`] = `
=======
exports[`getButtonAttributes() > should return correct css for isSelected: false and isDisabled: false 1`] = `
>>>>>>> d7dafb30
{
  "aria-disabled": null,
  "aria-label": "Some label",
  "aria-pressed": "false",
}
`;

<<<<<<< HEAD
exports[`getButtonAttributes() should return correct aria attributes for isSelected: false and isDisabled: false 2`] = `
{
  "aria-description": "Some error message",
  "aria-disabled": null,
  "aria-pressed": "false",
}
`;

exports[`getButtonAttributes() should return correct aria attributes for isSelected: false and isDisabled: true 1`] = `
=======
exports[`getButtonAttributes() > should return correct css for isSelected: false and isDisabled: true 1`] = `
>>>>>>> d7dafb30
{
  "aria-disabled": "true",
  "aria-pressed": "false",
}
`;

<<<<<<< HEAD
exports[`getButtonAttributes() should return correct aria attributes for isSelected: true and isDisabled: false 1`] = `
=======
exports[`getButtonAttributes() > should return correct css for isSelected: true and isDisabled: false 1`] = `
>>>>>>> d7dafb30
{
  "aria-disabled": null,
  "aria-label": "Some label",
  "aria-pressed": "true",
}
`;

<<<<<<< HEAD
exports[`getButtonAttributes() should return correct aria attributes for isSelected: true and isDisabled: false 2`] = `
{
  "aria-description": "Some success message",
  "aria-disabled": null,
  "aria-pressed": "true",
}
`;

exports[`getButtonAttributes() should return correct aria attributes for isSelected: true and isDisabled: true 1`] = `
=======
exports[`getButtonAttributes() > should return correct css for isSelected: true and isDisabled: true 1`] = `
>>>>>>> d7dafb30
{
  "aria-disabled": "true",
  "aria-pressed": "true",
}
`;<|MERGE_RESOLUTION|>--- conflicted
+++ resolved
@@ -1,10 +1,6 @@
 // Vitest Snapshot v1, https://vitest.dev/guide/snapshot.html
 
-<<<<<<< HEAD
-exports[`getButtonAttributes() should return correct aria attributes for isSelected: false and isDisabled: false 1`] = `
-=======
 exports[`getButtonAttributes() > should return correct css for isSelected: false and isDisabled: false 1`] = `
->>>>>>> d7dafb30
 {
   "aria-disabled": null,
   "aria-label": "Some label",
@@ -12,30 +8,14 @@
 }
 `;
 
-<<<<<<< HEAD
-exports[`getButtonAttributes() should return correct aria attributes for isSelected: false and isDisabled: false 2`] = `
-{
-  "aria-description": "Some error message",
-  "aria-disabled": null,
-  "aria-pressed": "false",
-}
-`;
-
-exports[`getButtonAttributes() should return correct aria attributes for isSelected: false and isDisabled: true 1`] = `
-=======
 exports[`getButtonAttributes() > should return correct css for isSelected: false and isDisabled: true 1`] = `
->>>>>>> d7dafb30
 {
   "aria-disabled": "true",
   "aria-pressed": "false",
 }
 `;
 
-<<<<<<< HEAD
-exports[`getButtonAttributes() should return correct aria attributes for isSelected: true and isDisabled: false 1`] = `
-=======
 exports[`getButtonAttributes() > should return correct css for isSelected: true and isDisabled: false 1`] = `
->>>>>>> d7dafb30
 {
   "aria-disabled": null,
   "aria-label": "Some label",
@@ -43,19 +23,7 @@
 }
 `;
 
-<<<<<<< HEAD
-exports[`getButtonAttributes() should return correct aria attributes for isSelected: true and isDisabled: false 2`] = `
-{
-  "aria-description": "Some success message",
-  "aria-disabled": null,
-  "aria-pressed": "true",
-}
-`;
-
-exports[`getButtonAttributes() should return correct aria attributes for isSelected: true and isDisabled: true 1`] = `
-=======
 exports[`getButtonAttributes() > should return correct css for isSelected: true and isDisabled: true 1`] = `
->>>>>>> d7dafb30
 {
   "aria-disabled": "true",
   "aria-pressed": "true",
