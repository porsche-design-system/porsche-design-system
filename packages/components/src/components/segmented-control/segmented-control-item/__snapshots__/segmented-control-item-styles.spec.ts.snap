// Vitest Snapshot v1, https://vitest.dev/guide/snapshot.html

<<<<<<< HEAD
exports[`getComponentCss() > should return correct css for isDisabled: false, isSelected: false, hasIcon: false, hasSlottedContent: false and theme: dark 1`] = `
=======
exports[`getComponentCss() should return correct css for isDisabled: false, isSelected: false, hasIcon: false, hasSlottedContent: false, compact: false and theme: dark 1`] = `
>>>>>>> 0b554a17
":host {
  display: block;
  outline: 0 !important;
}
:host([hidden]) {
  display: none !important;
}
:not(:defined,[data-ssr]) {
  visibility: hidden;
}
button {
  position: relative;
  display: block;
  height: 100%;
  min-height: calc(max(calc(6px + 2.125ex), var(--p-internal-segmented-control-scaling, 1) * (calc(6px + 2.125ex) + 10px)) + (max(2px, 8px * var(--p-internal-segmented-control-scaling, 1)) + 2px) * 2);
  width: 100%;
  padding: max(2px, 8px * var(--p-internal-segmented-control-scaling, 1)) calc(max(2px, 8px * var(--p-internal-segmented-control-scaling, 1)) + 4px);
  margin: 0;
  border: 2px solid #404044;
  border-radius: 4px;
  background: transparent;
  color: #FBFCFF;
  font: normal normal 400 1rem/calc(6px + 2.125ex) 'Porsche Next','Arial Narrow',Arial,'Heiti SC',SimHei,sans-serif;
  overflow-wrap: break-word;
  hyphens: auto;
  cursor: pointer;
}
button::-moz-focus-inner {
  border: 0;
}
button:focus {
  outline: 0;
}
button:focus-visible {
  outline: 2px solid #1A44EA;
  outline-offset: 2px;
}
span {
  display: block;
  font: normal normal 400 clamp(0.81rem, 0.23vw + 0.77rem, 0.88rem)/calc(6px + 2.125ex) 'Porsche Next','Arial Narrow',Arial,'Heiti SC',SimHei,sans-serif;
  overflow-wrap: normal;
  hyphens: auto;
  color: #88898C;
}
@media(hover:hover) {
  button {
    transition: border-color var(--p-transition-duration, 0.25s) cubic-bezier(0.25,0.1,0.25,1);
  }
  button:hover {
    border-color: #FBFCFF;
  }
}
"
`;

<<<<<<< HEAD
exports[`getComponentCss() > should return correct css for isDisabled: false, isSelected: false, hasIcon: false, hasSlottedContent: false and theme: light 1`] = `
=======
exports[`getComponentCss() should return correct css for isDisabled: false, isSelected: false, hasIcon: false, hasSlottedContent: false, compact: false and theme: light 1`] = `
>>>>>>> 0b554a17
":host {
  display: block;
  outline: 0 !important;
}
:host([hidden]) {
  display: none !important;
}
:not(:defined,[data-ssr]) {
  visibility: hidden;
}
button {
  position: relative;
  display: block;
  height: 100%;
  min-height: calc(max(calc(6px + 2.125ex), var(--p-internal-segmented-control-scaling, 1) * (calc(6px + 2.125ex) + 10px)) + (max(2px, 8px * var(--p-internal-segmented-control-scaling, 1)) + 2px) * 2);
  width: 100%;
  padding: max(2px, 8px * var(--p-internal-segmented-control-scaling, 1)) calc(max(2px, 8px * var(--p-internal-segmented-control-scaling, 1)) + 4px);
  margin: 0;
  border: 2px solid #D8D8DB;
  border-radius: 4px;
  background: transparent;
  color: #010205;
  font: normal normal 400 1rem/calc(6px + 2.125ex) 'Porsche Next','Arial Narrow',Arial,'Heiti SC',SimHei,sans-serif;
  overflow-wrap: break-word;
  hyphens: auto;
  cursor: pointer;
}
button::-moz-focus-inner {
  border: 0;
}
button:focus {
  outline: 0;
}
button:focus-visible {
  outline: 2px solid #1A44EA;
  outline-offset: 2px;
}
span {
  display: block;
  font: normal normal 400 clamp(0.81rem, 0.23vw + 0.77rem, 0.88rem)/calc(6px + 2.125ex) 'Porsche Next','Arial Narrow',Arial,'Heiti SC',SimHei,sans-serif;
  overflow-wrap: normal;
  hyphens: auto;
  color: #6B6D70;
}
@media(hover:hover) {
  button {
    transition: border-color var(--p-transition-duration, 0.25s) cubic-bezier(0.25,0.1,0.25,1);
  }
  button:hover {
    border-color: #010205;
  }
}
"
`;

<<<<<<< HEAD
exports[`getComponentCss() > should return correct css for isDisabled: false, isSelected: false, hasIcon: false, hasSlottedContent: true and theme: dark 1`] = `
=======
exports[`getComponentCss() should return correct css for isDisabled: false, isSelected: false, hasIcon: false, hasSlottedContent: true, compact: false and theme: dark 1`] = `
>>>>>>> 0b554a17
":host {
  display: block;
  outline: 0 !important;
}
:host([hidden]) {
  display: none !important;
}
:not(:defined,[data-ssr]) {
  visibility: hidden;
}
button {
  position: relative;
  display: block;
  height: 100%;
  min-height: calc(max(calc(6px + 2.125ex), var(--p-internal-segmented-control-scaling, 1) * (calc(6px + 2.125ex) + 10px)) + (max(2px, 8px * var(--p-internal-segmented-control-scaling, 1)) + 2px) * 2);
  width: 100%;
  padding: max(2px, 8px * var(--p-internal-segmented-control-scaling, 1)) calc(max(2px, 8px * var(--p-internal-segmented-control-scaling, 1)) + 4px);
  margin: 0;
  border: 2px solid #404044;
  border-radius: 4px;
  background: transparent;
  color: #FBFCFF;
  font: normal normal 400 1rem/calc(6px + 2.125ex) 'Porsche Next','Arial Narrow',Arial,'Heiti SC',SimHei,sans-serif;
  overflow-wrap: break-word;
  hyphens: auto;
  cursor: pointer;
}
button::-moz-focus-inner {
  border: 0;
}
button:focus {
  outline: 0;
}
button:focus-visible {
  outline: 2px solid #1A44EA;
  outline-offset: 2px;
}
span {
  display: block;
  font: normal normal 400 clamp(0.81rem, 0.23vw + 0.77rem, 0.88rem)/calc(6px + 2.125ex) 'Porsche Next','Arial Narrow',Arial,'Heiti SC',SimHei,sans-serif;
  overflow-wrap: normal;
  hyphens: auto;
  color: #88898C;
}
@media(hover:hover) {
  button {
    transition: border-color var(--p-transition-duration, 0.25s) cubic-bezier(0.25,0.1,0.25,1);
  }
  button:hover {
    border-color: #FBFCFF;
  }
}

.icon {
  height: 1.5rem;
  width: 1.5rem;
}"
`;

<<<<<<< HEAD
exports[`getComponentCss() > should return correct css for isDisabled: false, isSelected: false, hasIcon: false, hasSlottedContent: true and theme: light 1`] = `
=======
exports[`getComponentCss() should return correct css for isDisabled: false, isSelected: false, hasIcon: false, hasSlottedContent: true, compact: false and theme: light 1`] = `
>>>>>>> 0b554a17
":host {
  display: block;
  outline: 0 !important;
}
:host([hidden]) {
  display: none !important;
}
:not(:defined,[data-ssr]) {
  visibility: hidden;
}
button {
  position: relative;
  display: block;
  height: 100%;
  min-height: calc(max(calc(6px + 2.125ex), var(--p-internal-segmented-control-scaling, 1) * (calc(6px + 2.125ex) + 10px)) + (max(2px, 8px * var(--p-internal-segmented-control-scaling, 1)) + 2px) * 2);
  width: 100%;
  padding: max(2px, 8px * var(--p-internal-segmented-control-scaling, 1)) calc(max(2px, 8px * var(--p-internal-segmented-control-scaling, 1)) + 4px);
  margin: 0;
  border: 2px solid #D8D8DB;
  border-radius: 4px;
  background: transparent;
  color: #010205;
  font: normal normal 400 1rem/calc(6px + 2.125ex) 'Porsche Next','Arial Narrow',Arial,'Heiti SC',SimHei,sans-serif;
  overflow-wrap: break-word;
  hyphens: auto;
  cursor: pointer;
}
button::-moz-focus-inner {
  border: 0;
}
button:focus {
  outline: 0;
}
button:focus-visible {
  outline: 2px solid #1A44EA;
  outline-offset: 2px;
}
span {
  display: block;
  font: normal normal 400 clamp(0.81rem, 0.23vw + 0.77rem, 0.88rem)/calc(6px + 2.125ex) 'Porsche Next','Arial Narrow',Arial,'Heiti SC',SimHei,sans-serif;
  overflow-wrap: normal;
  hyphens: auto;
  color: #6B6D70;
}
@media(hover:hover) {
  button {
    transition: border-color var(--p-transition-duration, 0.25s) cubic-bezier(0.25,0.1,0.25,1);
  }
  button:hover {
    border-color: #010205;
  }
}

.icon {
  height: 1.5rem;
  width: 1.5rem;
}"
`;

<<<<<<< HEAD
exports[`getComponentCss() > should return correct css for isDisabled: false, isSelected: false, hasIcon: true, hasSlottedContent: false and theme: light 1`] = `
=======
exports[`getComponentCss() should return correct css for isDisabled: false, isSelected: false, hasIcon: false, hasSlottedContent: true, compact: true and theme: dark 1`] = `
>>>>>>> 0b554a17
":host {
  display: block;
  outline: 0 !important;
}
:host([hidden]) {
  display: none !important;
}
:not(:defined,[data-ssr]) {
  visibility: hidden;
}
button {
  position: relative;
  display: block;
  height: 100%;
  min-height: calc(max(calc(6px + 2.125ex), var(--p-internal-segmented-control-scaling, 1) * (calc(6px + 2.125ex) + 10px)) + (max(2px, 8px * var(--p-internal-segmented-control-scaling, 1)) + 2px) * 2);
  width: 100%;
  padding: max(2px, 8px * var(--p-internal-segmented-control-scaling, 1)) calc(max(2px, 8px * var(--p-internal-segmented-control-scaling, 1)) + 4px) max(2px, 8px * var(--p-internal-segmented-control-scaling, 1)) max(2px, 8px * var(--p-internal-segmented-control-scaling, 1));
  margin: 0;
  border: 2px solid #404044;
  border-radius: 4px;
  background: transparent;
  color: #FBFCFF;
  font: normal normal 400 1rem/calc(6px + 2.125ex) 'Porsche Next','Arial Narrow',Arial,'Heiti SC',SimHei,sans-serif;
  overflow-wrap: break-word;
  hyphens: auto;
  cursor: pointer;
}
button::-moz-focus-inner {
  border: 0;
}
button:focus {
  outline: 0;
}
button:focus-visible {
  outline: 2px solid #1A44EA;
  outline-offset: 2px;
}
span {
  display: block;
  font: normal normal 400 clamp(0.81rem, 0.23vw + 0.77rem, 0.88rem)/calc(6px + 2.125ex) 'Porsche Next','Arial Narrow',Arial,'Heiti SC',SimHei,sans-serif;
  overflow-wrap: normal;
  hyphens: auto;
  color: #88898C;
}
@media(hover:hover) {
  button {
    transition: border-color var(--p-transition-duration, 0.25s) cubic-bezier(0.25,0.1,0.25,1);
  }
  button:hover {
    border-color: #FBFCFF;
  }
}

.icon {
  height: 1.5rem;
  width: 1.5rem;
  margin-inline-end: .25rem;
}"
`;

<<<<<<< HEAD
exports[`getComponentCss() > should return correct css for isDisabled: false, isSelected: false, hasIcon: true, hasSlottedContent: true and theme: light 1`] = `
=======
exports[`getComponentCss() should return correct css for isDisabled: false, isSelected: false, hasIcon: true, hasSlottedContent: false, compact: false and theme: light 1`] = `
>>>>>>> 0b554a17
":host {
  display: block;
  outline: 0 !important;
}
:host([hidden]) {
  display: none !important;
}
:not(:defined,[data-ssr]) {
  visibility: hidden;
}
button {
  position: relative;
  display: block;
  height: 100%;
  min-height: calc(max(calc(6px + 2.125ex), var(--p-internal-segmented-control-scaling, 1) * (calc(6px + 2.125ex) + 10px)) + (max(2px, 8px * var(--p-internal-segmented-control-scaling, 1)) + 2px) * 2);
  width: 100%;
  padding: max(2px, 8px * var(--p-internal-segmented-control-scaling, 1)) calc(max(2px, 8px * var(--p-internal-segmented-control-scaling, 1)) + 4px);
  margin: 0;
  border: 2px solid #010205;
  border-radius: 4px;
  background: transparent;
  color: #010205;
  font: normal normal 400 1rem/calc(6px + 2.125ex) 'Porsche Next','Arial Narrow',Arial,'Heiti SC',SimHei,sans-serif;
  overflow-wrap: break-word;
  hyphens: auto;
  cursor: pointer;
}
button::-moz-focus-inner {
  border: 0;
}
button:focus {
  outline: 0;
}
button:focus-visible {
  outline: 2px solid #1A44EA;
  outline-offset: 2px;
}
span {
  display: block;
  font: normal normal 400 clamp(0.81rem, 0.23vw + 0.77rem, 0.88rem)/calc(6px + 2.125ex) 'Porsche Next','Arial Narrow',Arial,'Heiti SC',SimHei,sans-serif;
  overflow-wrap: normal;
  hyphens: auto;
  color: #6B6D70;
}"
`;

<<<<<<< HEAD
exports[`getComponentCss() > should return correct css for isDisabled: false, isSelected: true, hasIcon: true, hasSlottedContent: false and theme: light 1`] = `
=======
exports[`getComponentCss() should return correct css for isDisabled: false, isSelected: false, hasIcon: true, hasSlottedContent: true, compact: false and theme: light 1`] = `
>>>>>>> 0b554a17
":host {
  display: block;
  outline: 0 !important;
}
:host([hidden]) {
  display: none !important;
}
:not(:defined,[data-ssr]) {
  visibility: hidden;
}
button {
  position: relative;
  display: block;
  height: 100%;
  min-height: calc(max(calc(6px + 2.125ex), var(--p-internal-segmented-control-scaling, 1) * (calc(6px + 2.125ex) + 10px)) + (max(2px, 8px * var(--p-internal-segmented-control-scaling, 1)) + 2px) * 2);
  width: 100%;
  padding: max(2px, 8px * var(--p-internal-segmented-control-scaling, 1)) calc(max(2px, 8px * var(--p-internal-segmented-control-scaling, 1)) + 4px);
  margin: 0;
  border: 2px solid #010205;
  border-radius: 4px;
  background: transparent;
  color: #010205;
  font: normal normal 400 1rem/calc(6px + 2.125ex) 'Porsche Next','Arial Narrow',Arial,'Heiti SC',SimHei,sans-serif;
  overflow-wrap: break-word;
  hyphens: auto;
  cursor: pointer;
}
button::-moz-focus-inner {
  border: 0;
}
button:focus {
  outline: 0;
}
button:focus-visible {
  outline: 2px solid #1A44EA;
  outline-offset: 2px;
}
span {
  display: block;
  font: normal normal 400 clamp(0.81rem, 0.23vw + 0.77rem, 0.88rem)/calc(6px + 2.125ex) 'Porsche Next','Arial Narrow',Arial,'Heiti SC',SimHei,sans-serif;
  overflow-wrap: normal;
  hyphens: auto;
  color: #6B6D70;
}
.icon {
  height: 1.5rem;
  width: 1.5rem;
}"
`;

<<<<<<< HEAD
exports[`getComponentCss() > should return correct css for isDisabled: false, isSelected: true, hasIcon: true, hasSlottedContent: true and theme: light 1`] = `
=======
exports[`getComponentCss() should return correct css for isDisabled: false, isSelected: false, hasIcon: true, hasSlottedContent: true, compact: true and theme: light 1`] = `
>>>>>>> 0b554a17
":host {
  display: block;
  outline: 0 !important;
}
:host([hidden]) {
  display: none !important;
}
:not(:defined,[data-ssr]) {
  visibility: hidden;
}
button {
  position: relative;
  display: block;
  height: 100%;
  min-height: calc(max(calc(6px + 2.125ex), var(--p-internal-segmented-control-scaling, 1) * (calc(6px + 2.125ex) + 10px)) + (max(2px, 8px * var(--p-internal-segmented-control-scaling, 1)) + 2px) * 2);
  width: 100%;
  padding: max(2px, 8px * var(--p-internal-segmented-control-scaling, 1)) calc(max(2px, 8px * var(--p-internal-segmented-control-scaling, 1)) + 4px) max(2px, 8px * var(--p-internal-segmented-control-scaling, 1)) max(2px, 8px * var(--p-internal-segmented-control-scaling, 1));
  margin: 0;
  border: 2px solid #010205;
  border-radius: 4px;
  background: transparent;
  color: #010205;
  font: normal normal 400 1rem/calc(6px + 2.125ex) 'Porsche Next','Arial Narrow',Arial,'Heiti SC',SimHei,sans-serif;
  overflow-wrap: break-word;
  hyphens: auto;
  cursor: pointer;
}
button::-moz-focus-inner {
  border: 0;
}
button:focus {
  outline: 0;
}
button:focus-visible {
  outline: 2px solid #1A44EA;
  outline-offset: 2px;
}
span {
  display: block;
  font: normal normal 400 clamp(0.81rem, 0.23vw + 0.77rem, 0.88rem)/calc(6px + 2.125ex) 'Porsche Next','Arial Narrow',Arial,'Heiti SC',SimHei,sans-serif;
  overflow-wrap: normal;
  hyphens: auto;
  color: #6B6D70;
}
.icon {
  height: 1.5rem;
  width: 1.5rem;
  margin-inline-end: .25rem;
}"
`;

<<<<<<< HEAD
exports[`getComponentCss() > should return correct css for isDisabled: true, isSelected: false, hasIcon: true, hasSlottedContent: false and theme: light 1`] = `
=======
exports[`getComponentCss() should return correct css for isDisabled: false, isSelected: true, hasIcon: true, hasSlottedContent: false, compact: false and theme: light 1`] = `
>>>>>>> 0b554a17
":host {
  display: block;
  outline: 0 !important;
}
:host([hidden]) {
  display: none !important;
}
:not(:defined,[data-ssr]) {
  visibility: hidden;
}
button {
  position: relative;
  display: block;
  height: 100%;
  min-height: calc(max(calc(6px + 2.125ex), var(--p-internal-segmented-control-scaling, 1) * (calc(6px + 2.125ex) + 10px)) + (max(2px, 8px * var(--p-internal-segmented-control-scaling, 1)) + 2px) * 2);
  width: 100%;
  padding: max(2px, 8px * var(--p-internal-segmented-control-scaling, 1)) calc(max(2px, 8px * var(--p-internal-segmented-control-scaling, 1)) + 4px);
  margin: 0;
  border: 2px solid #949598;
  border-radius: 4px;
  background: transparent;
  color: #949598;
  font: normal normal 400 1rem/calc(6px + 2.125ex) 'Porsche Next','Arial Narrow',Arial,'Heiti SC',SimHei,sans-serif;
  overflow-wrap: break-word;
  hyphens: auto;
  cursor: not-allowed;
}
button::-moz-focus-inner {
  border: 0;
}
button:focus {
  outline: 0;
}
button:focus-visible {
  outline: 2px solid #1A44EA;
  outline-offset: 2px;
}
span {
  display: block;
  font: normal normal 400 clamp(0.81rem, 0.23vw + 0.77rem, 0.88rem)/calc(6px + 2.125ex) 'Porsche Next','Arial Narrow',Arial,'Heiti SC',SimHei,sans-serif;
  overflow-wrap: normal;
  hyphens: auto;
  color: #949598;
}"
`;

exports[`getComponentCss() should return correct css for isDisabled: false, isSelected: true, hasIcon: true, hasSlottedContent: true, compact: false and theme: light 1`] = `
":host {
  display: block;
  outline: 0 !important;
}
:host([hidden]) {
  display: none !important;
}
:not(:defined,[data-ssr]) {
  visibility: hidden;
}
button {
  position: relative;
  display: block;
  height: 100%;
  min-height: calc(max(calc(6px + 2.125ex), var(--p-internal-segmented-control-scaling, 1) * (calc(6px + 2.125ex) + 10px)) + (max(2px, 8px * var(--p-internal-segmented-control-scaling, 1)) + 2px) * 2);
  width: 100%;
  padding: max(2px, 8px * var(--p-internal-segmented-control-scaling, 1)) calc(max(2px, 8px * var(--p-internal-segmented-control-scaling, 1)) + 4px);
  margin: 0;
  border: 2px solid #949598;
  border-radius: 4px;
  background: transparent;
  color: #949598;
  font: normal normal 400 1rem/calc(6px + 2.125ex) 'Porsche Next','Arial Narrow',Arial,'Heiti SC',SimHei,sans-serif;
  overflow-wrap: break-word;
  hyphens: auto;
  cursor: not-allowed;
}
button::-moz-focus-inner {
  border: 0;
}
button:focus {
  outline: 0;
}
button:focus-visible {
  outline: 2px solid #1A44EA;
  outline-offset: 2px;
}
span {
  display: block;
  font: normal normal 400 clamp(0.81rem, 0.23vw + 0.77rem, 0.88rem)/calc(6px + 2.125ex) 'Porsche Next','Arial Narrow',Arial,'Heiti SC',SimHei,sans-serif;
  overflow-wrap: normal;
  hyphens: auto;
  color: #949598;
}
.icon {
  height: 1.5rem;
  width: 1.5rem;
}"
`;

<<<<<<< HEAD
exports[`getComponentCss() > should return correct css for isDisabled: true, isSelected: false, hasIcon: true, hasSlottedContent: true and theme: light 1`] = `
=======
exports[`getComponentCss() should return correct css for isDisabled: true, isSelected: false, hasIcon: true, hasSlottedContent: false, compact: false and theme: light 1`] = `
>>>>>>> 0b554a17
":host {
  display: block;
  outline: 0 !important;
}
:host([hidden]) {
  display: none !important;
}
:not(:defined,[data-ssr]) {
  visibility: hidden;
}
button {
  position: relative;
  display: block;
  height: 100%;
  min-height: calc(max(calc(6px + 2.125ex), var(--p-internal-segmented-control-scaling, 0.5) * (calc(6px + 2.125ex) + 10px)) + (max(2px, 8px * var(--p-internal-segmented-control-scaling, 0.5)) + 2px) * 2);
  width: 100%;
  padding: max(2px, 8px * var(--p-internal-segmented-control-scaling, 0.5)) calc(max(2px, 8px * var(--p-internal-segmented-control-scaling, 0.5)) + 4px);
  margin: 0;
  border: 2px solid #010205;
  border-radius: 4px;
  background: transparent;
  color: #010205;
  font: normal normal 400 1rem/calc(6px + 2.125ex) 'Porsche Next','Arial Narrow',Arial,'Heiti SC',SimHei,sans-serif;
  overflow-wrap: break-word;
  hyphens: auto;
  cursor: pointer;
}
button::-moz-focus-inner {
  border: 0;
}
button:focus {
  outline: 0;
}
button:focus-visible {
  outline: 2px solid #1A44EA;
  outline-offset: 2px;
}
span {
  display: block;
  font: normal normal 400 clamp(0.81rem, 0.23vw + 0.77rem, 0.88rem)/calc(6px + 2.125ex) 'Porsche Next','Arial Narrow',Arial,'Heiti SC',SimHei,sans-serif;
  overflow-wrap: normal;
  hyphens: auto;
  color: #6B6D70;
}"
`;

exports[`getComponentCss() should return correct css for isDisabled: true, isSelected: false, hasIcon: true, hasSlottedContent: true, compact: false and theme: light 1`] = `
":host {
  display: block;
  outline: 0 !important;
}
:host([hidden]) {
  display: none !important;
}
:not(:defined,[data-ssr]) {
  visibility: hidden;
}
button {
  position: relative;
  display: block;
  height: 100%;
  min-height: calc(max(calc(6px + 2.125ex), var(--p-internal-segmented-control-scaling, 0.5) * (calc(6px + 2.125ex) + 10px)) + (max(2px, 8px * var(--p-internal-segmented-control-scaling, 0.5)) + 2px) * 2);
  width: 100%;
  padding: max(2px, 8px * var(--p-internal-segmented-control-scaling, 0.5)) calc(max(2px, 8px * var(--p-internal-segmented-control-scaling, 0.5)) + 4px);
  margin: 0;
  border: 2px solid #010205;
  border-radius: 4px;
  background: transparent;
  color: #010205;
  font: normal normal 400 1rem/calc(6px + 2.125ex) 'Porsche Next','Arial Narrow',Arial,'Heiti SC',SimHei,sans-serif;
  overflow-wrap: break-word;
  hyphens: auto;
  cursor: pointer;
}
button::-moz-focus-inner {
  border: 0;
}
button:focus {
  outline: 0;
}
button:focus-visible {
  outline: 2px solid #1A44EA;
  outline-offset: 2px;
}
span {
  display: block;
  font: normal normal 400 clamp(0.81rem, 0.23vw + 0.77rem, 0.88rem)/calc(6px + 2.125ex) 'Porsche Next','Arial Narrow',Arial,'Heiti SC',SimHei,sans-serif;
  overflow-wrap: normal;
  hyphens: auto;
  color: #6B6D70;
}
.icon {
  height: 1.5rem;
  width: 1.5rem;
}"
`;

<<<<<<< HEAD
exports[`getComponentCss() > should return correct css for isDisabled: true, isSelected: true, hasIcon: true, hasSlottedContent: false and theme: light 1`] = `
=======
exports[`getComponentCss() should return correct css for isDisabled: true, isSelected: true, hasIcon: true, hasSlottedContent: false, compact: false and theme: light 1`] = `
>>>>>>> 0b554a17
":host {
  display: block;
  outline: 0 !important;
}
:host([hidden]) {
  display: none !important;
}
:not(:defined,[data-ssr]) {
  visibility: hidden;
}
button {
  position: relative;
  display: block;
  height: 100%;
  min-height: calc(max(calc(6px + 2.125ex), var(--p-internal-segmented-control-scaling, 0.5) * (calc(6px + 2.125ex) + 10px)) + (max(2px, 8px * var(--p-internal-segmented-control-scaling, 0.5)) + 2px) * 2);
  width: 100%;
  padding: max(2px, 8px * var(--p-internal-segmented-control-scaling, 0.5)) calc(max(2px, 8px * var(--p-internal-segmented-control-scaling, 0.5)) + 4px);
  margin: 0;
  border: 2px solid #949598;
  border-radius: 4px;
  background: transparent;
  color: #949598;
  font: normal normal 400 1rem/calc(6px + 2.125ex) 'Porsche Next','Arial Narrow',Arial,'Heiti SC',SimHei,sans-serif;
  overflow-wrap: break-word;
  hyphens: auto;
  cursor: not-allowed;
}
button::-moz-focus-inner {
  border: 0;
}
button:focus {
  outline: 0;
}
button:focus-visible {
  outline: 2px solid #1A44EA;
  outline-offset: 2px;
}
span {
  display: block;
  font: normal normal 400 clamp(0.81rem, 0.23vw + 0.77rem, 0.88rem)/calc(6px + 2.125ex) 'Porsche Next','Arial Narrow',Arial,'Heiti SC',SimHei,sans-serif;
  overflow-wrap: normal;
  hyphens: auto;
  color: #949598;
}"
`;

<<<<<<< HEAD
exports[`getComponentCss() > should return correct css for isDisabled: true, isSelected: true, hasIcon: true, hasSlottedContent: true and theme: light 1`] = `
=======
exports[`getComponentCss() should return correct css for isDisabled: true, isSelected: true, hasIcon: true, hasSlottedContent: true, compact: false and theme: light 1`] = `
>>>>>>> 0b554a17
":host {
  display: block;
  outline: 0 !important;
}
:host([hidden]) {
  display: none !important;
}
:not(:defined,[data-ssr]) {
  visibility: hidden;
}
button {
  position: relative;
  display: block;
  height: 100%;
  min-height: calc(max(calc(6px + 2.125ex), var(--p-internal-segmented-control-scaling, 0.5) * (calc(6px + 2.125ex) + 10px)) + (max(2px, 8px * var(--p-internal-segmented-control-scaling, 0.5)) + 2px) * 2);
  width: 100%;
  padding: max(2px, 8px * var(--p-internal-segmented-control-scaling, 0.5)) calc(max(2px, 8px * var(--p-internal-segmented-control-scaling, 0.5)) + 4px);
  margin: 0;
  border: 2px solid #949598;
  border-radius: 4px;
  background: transparent;
  color: #949598;
  font: normal normal 400 1rem/calc(6px + 2.125ex) 'Porsche Next','Arial Narrow',Arial,'Heiti SC',SimHei,sans-serif;
  overflow-wrap: break-word;
  hyphens: auto;
  cursor: not-allowed;
}
button::-moz-focus-inner {
  border: 0;
}
button:focus {
  outline: 0;
}
button:focus-visible {
  outline: 2px solid #1A44EA;
  outline-offset: 2px;
}
span {
  display: block;
  font: normal normal 400 clamp(0.81rem, 0.23vw + 0.77rem, 0.88rem)/calc(6px + 2.125ex) 'Porsche Next','Arial Narrow',Arial,'Heiti SC',SimHei,sans-serif;
  overflow-wrap: normal;
  hyphens: auto;
  color: #949598;
}
.icon {
  height: 1.5rem;
  width: 1.5rem;
}"
`;<|MERGE_RESOLUTION|>--- conflicted
+++ resolved
@@ -1,10 +1,6 @@
-// Vitest Snapshot v1, https://vitest.dev/guide/snapshot.html
-
-<<<<<<< HEAD
-exports[`getComponentCss() > should return correct css for isDisabled: false, isSelected: false, hasIcon: false, hasSlottedContent: false and theme: dark 1`] = `
-=======
+// Jest Snapshot v1, https://goo.gl/fbAQLP
+
 exports[`getComponentCss() should return correct css for isDisabled: false, isSelected: false, hasIcon: false, hasSlottedContent: false, compact: false and theme: dark 1`] = `
->>>>>>> 0b554a17
 ":host {
   display: block;
   outline: 0 !important;
@@ -60,11 +56,7 @@
 "
 `;
 
-<<<<<<< HEAD
-exports[`getComponentCss() > should return correct css for isDisabled: false, isSelected: false, hasIcon: false, hasSlottedContent: false and theme: light 1`] = `
-=======
 exports[`getComponentCss() should return correct css for isDisabled: false, isSelected: false, hasIcon: false, hasSlottedContent: false, compact: false and theme: light 1`] = `
->>>>>>> 0b554a17
 ":host {
   display: block;
   outline: 0 !important;
@@ -120,11 +112,7 @@
 "
 `;
 
-<<<<<<< HEAD
-exports[`getComponentCss() > should return correct css for isDisabled: false, isSelected: false, hasIcon: false, hasSlottedContent: true and theme: dark 1`] = `
-=======
 exports[`getComponentCss() should return correct css for isDisabled: false, isSelected: false, hasIcon: false, hasSlottedContent: true, compact: false and theme: dark 1`] = `
->>>>>>> 0b554a17
 ":host {
   display: block;
   outline: 0 !important;
@@ -184,11 +172,7 @@
 }"
 `;
 
-<<<<<<< HEAD
-exports[`getComponentCss() > should return correct css for isDisabled: false, isSelected: false, hasIcon: false, hasSlottedContent: true and theme: light 1`] = `
-=======
 exports[`getComponentCss() should return correct css for isDisabled: false, isSelected: false, hasIcon: false, hasSlottedContent: true, compact: false and theme: light 1`] = `
->>>>>>> 0b554a17
 ":host {
   display: block;
   outline: 0 !important;
@@ -248,11 +232,7 @@
 }"
 `;
 
-<<<<<<< HEAD
-exports[`getComponentCss() > should return correct css for isDisabled: false, isSelected: false, hasIcon: true, hasSlottedContent: false and theme: light 1`] = `
-=======
 exports[`getComponentCss() should return correct css for isDisabled: false, isSelected: false, hasIcon: false, hasSlottedContent: true, compact: true and theme: dark 1`] = `
->>>>>>> 0b554a17
 ":host {
   display: block;
   outline: 0 !important;
@@ -313,11 +293,7 @@
 }"
 `;
 
-<<<<<<< HEAD
-exports[`getComponentCss() > should return correct css for isDisabled: false, isSelected: false, hasIcon: true, hasSlottedContent: true and theme: light 1`] = `
-=======
 exports[`getComponentCss() should return correct css for isDisabled: false, isSelected: false, hasIcon: true, hasSlottedContent: false, compact: false and theme: light 1`] = `
->>>>>>> 0b554a17
 ":host {
   display: block;
   outline: 0 !important;
@@ -364,11 +340,7 @@
 }"
 `;
 
-<<<<<<< HEAD
-exports[`getComponentCss() > should return correct css for isDisabled: false, isSelected: true, hasIcon: true, hasSlottedContent: false and theme: light 1`] = `
-=======
 exports[`getComponentCss() should return correct css for isDisabled: false, isSelected: false, hasIcon: true, hasSlottedContent: true, compact: false and theme: light 1`] = `
->>>>>>> 0b554a17
 ":host {
   display: block;
   outline: 0 !important;
@@ -419,11 +391,7 @@
 }"
 `;
 
-<<<<<<< HEAD
-exports[`getComponentCss() > should return correct css for isDisabled: false, isSelected: true, hasIcon: true, hasSlottedContent: true and theme: light 1`] = `
-=======
 exports[`getComponentCss() should return correct css for isDisabled: false, isSelected: false, hasIcon: true, hasSlottedContent: true, compact: true and theme: light 1`] = `
->>>>>>> 0b554a17
 ":host {
   display: block;
   outline: 0 !important;
@@ -475,11 +443,7 @@
 }"
 `;
 
-<<<<<<< HEAD
-exports[`getComponentCss() > should return correct css for isDisabled: true, isSelected: false, hasIcon: true, hasSlottedContent: false and theme: light 1`] = `
-=======
 exports[`getComponentCss() should return correct css for isDisabled: false, isSelected: true, hasIcon: true, hasSlottedContent: false, compact: false and theme: light 1`] = `
->>>>>>> 0b554a17
 ":host {
   display: block;
   outline: 0 !important;
@@ -577,11 +541,7 @@
 }"
 `;
 
-<<<<<<< HEAD
-exports[`getComponentCss() > should return correct css for isDisabled: true, isSelected: false, hasIcon: true, hasSlottedContent: true and theme: light 1`] = `
-=======
 exports[`getComponentCss() should return correct css for isDisabled: true, isSelected: false, hasIcon: true, hasSlottedContent: false, compact: false and theme: light 1`] = `
->>>>>>> 0b554a17
 ":host {
   display: block;
   outline: 0 !important;
@@ -679,11 +639,7 @@
 }"
 `;
 
-<<<<<<< HEAD
-exports[`getComponentCss() > should return correct css for isDisabled: true, isSelected: true, hasIcon: true, hasSlottedContent: false and theme: light 1`] = `
-=======
 exports[`getComponentCss() should return correct css for isDisabled: true, isSelected: true, hasIcon: true, hasSlottedContent: false, compact: false and theme: light 1`] = `
->>>>>>> 0b554a17
 ":host {
   display: block;
   outline: 0 !important;
@@ -730,11 +686,7 @@
 }"
 `;
 
-<<<<<<< HEAD
-exports[`getComponentCss() > should return correct css for isDisabled: true, isSelected: true, hasIcon: true, hasSlottedContent: true and theme: light 1`] = `
-=======
 exports[`getComponentCss() should return correct css for isDisabled: true, isSelected: true, hasIcon: true, hasSlottedContent: true, compact: false and theme: light 1`] = `
->>>>>>> 0b554a17
 ":host {
   display: block;
   outline: 0 !important;
