--- conflicted
+++ resolved
@@ -1,31 +1,23 @@
 // Jest Snapshot v1, https://goo.gl/fbAQLP
 
-<<<<<<< HEAD
-exports[`getComponentCss() should return correct css for isDisabled: false, isSelected: false, hasIcon: false, state: none, hasSlottedContent: false, compact: false and theme: dark 1`] = `
-=======
 exports[`getComponentCss() should return correct css for isDisabled: false, isSelected: false, hasIcon: false, hasSlottedContent: false, compact: false and theme: dark 1`] = `
->>>>>>> 8501cd4f
-":host {
-  display: block;
-  outline: 0 !important;
-}
-:host([hidden]) {
-  display: none !important;
-}
-:not(:defined,[data-ssr]) {
-  visibility: hidden;
-}
-button {
-  position: relative;
-  display: block;
-  height: 100%;
-  min-height: calc(max(calc(6px + 2.125ex), var(--p-internal-segmented-control-scaling, 1) * (calc(6px + 2.125ex) + 10px)) + (max(2px, 8px * var(--p-internal-segmented-control-scaling, 1)) + 2px) * 2);
-  width: 100%;
-<<<<<<< HEAD
-  padding: calc(13px * var(--p-internal-segmented-control-scaling, 1)) max(4px, calc(17px * var(--p-internal-segmented-control-scaling, 1)));
-=======
+":host {
+  display: block;
+  outline: 0 !important;
+}
+:host([hidden]) {
+  display: none !important;
+}
+:not(:defined,[data-ssr]) {
+  visibility: hidden;
+}
+button {
+  position: relative;
+  display: block;
+  height: 100%;
+  min-height: calc(max(calc(6px + 2.125ex), var(--p-internal-segmented-control-scaling, 1) * (calc(6px + 2.125ex) + 10px)) + (max(2px, 8px * var(--p-internal-segmented-control-scaling, 1)) + 2px) * 2);
+  width: 100%;
   padding: max(2px, 8px * var(--p-internal-segmented-control-scaling, 1)) calc(max(2px, 8px * var(--p-internal-segmented-control-scaling, 1)) + 4px);
->>>>>>> 8501cd4f
   margin: 0;
   border: 2px solid #404044;
   border-radius: 4px;
@@ -64,32 +56,24 @@
 "
 `;
 
-<<<<<<< HEAD
-exports[`getComponentCss() should return correct css for isDisabled: false, isSelected: false, hasIcon: false, state: none, hasSlottedContent: false, compact: false and theme: light 1`] = `
-=======
 exports[`getComponentCss() should return correct css for isDisabled: false, isSelected: false, hasIcon: false, hasSlottedContent: false, compact: false and theme: light 1`] = `
->>>>>>> 8501cd4f
-":host {
-  display: block;
-  outline: 0 !important;
-}
-:host([hidden]) {
-  display: none !important;
-}
-:not(:defined,[data-ssr]) {
-  visibility: hidden;
-}
-button {
-  position: relative;
-  display: block;
-  height: 100%;
-  min-height: calc(max(calc(6px + 2.125ex), var(--p-internal-segmented-control-scaling, 1) * (calc(6px + 2.125ex) + 10px)) + (max(2px, 8px * var(--p-internal-segmented-control-scaling, 1)) + 2px) * 2);
-  width: 100%;
-<<<<<<< HEAD
-  padding: calc(13px * var(--p-internal-segmented-control-scaling, 1)) max(4px, calc(17px * var(--p-internal-segmented-control-scaling, 1)));
-=======
+":host {
+  display: block;
+  outline: 0 !important;
+}
+:host([hidden]) {
+  display: none !important;
+}
+:not(:defined,[data-ssr]) {
+  visibility: hidden;
+}
+button {
+  position: relative;
+  display: block;
+  height: 100%;
+  min-height: calc(max(calc(6px + 2.125ex), var(--p-internal-segmented-control-scaling, 1) * (calc(6px + 2.125ex) + 10px)) + (max(2px, 8px * var(--p-internal-segmented-control-scaling, 1)) + 2px) * 2);
+  width: 100%;
   padding: max(2px, 8px * var(--p-internal-segmented-control-scaling, 1)) calc(max(2px, 8px * var(--p-internal-segmented-control-scaling, 1)) + 4px);
->>>>>>> 8501cd4f
   margin: 0;
   border: 2px solid #D8D8DB;
   border-radius: 4px;
@@ -128,32 +112,24 @@
 "
 `;
 
-<<<<<<< HEAD
-exports[`getComponentCss() should return correct css for isDisabled: false, isSelected: false, hasIcon: false, state: none, hasSlottedContent: true, compact: false and theme: dark 1`] = `
-=======
 exports[`getComponentCss() should return correct css for isDisabled: false, isSelected: false, hasIcon: false, hasSlottedContent: true, compact: false and theme: dark 1`] = `
->>>>>>> 8501cd4f
-":host {
-  display: block;
-  outline: 0 !important;
-}
-:host([hidden]) {
-  display: none !important;
-}
-:not(:defined,[data-ssr]) {
-  visibility: hidden;
-}
-button {
-  position: relative;
-  display: block;
-  height: 100%;
-  min-height: calc(max(calc(6px + 2.125ex), var(--p-internal-segmented-control-scaling, 1) * (calc(6px + 2.125ex) + 10px)) + (max(2px, 8px * var(--p-internal-segmented-control-scaling, 1)) + 2px) * 2);
-  width: 100%;
-<<<<<<< HEAD
-  padding: calc(13px * var(--p-internal-segmented-control-scaling, 1)) max(4px, calc(17px * var(--p-internal-segmented-control-scaling, 1)));
-=======
+":host {
+  display: block;
+  outline: 0 !important;
+}
+:host([hidden]) {
+  display: none !important;
+}
+:not(:defined,[data-ssr]) {
+  visibility: hidden;
+}
+button {
+  position: relative;
+  display: block;
+  height: 100%;
+  min-height: calc(max(calc(6px + 2.125ex), var(--p-internal-segmented-control-scaling, 1) * (calc(6px + 2.125ex) + 10px)) + (max(2px, 8px * var(--p-internal-segmented-control-scaling, 1)) + 2px) * 2);
+  width: 100%;
   padding: max(2px, 8px * var(--p-internal-segmented-control-scaling, 1)) calc(max(2px, 8px * var(--p-internal-segmented-control-scaling, 1)) + 4px);
->>>>>>> 8501cd4f
   margin: 0;
   border: 2px solid #404044;
   border-radius: 4px;
@@ -196,32 +172,24 @@
 }"
 `;
 
-<<<<<<< HEAD
-exports[`getComponentCss() should return correct css for isDisabled: false, isSelected: false, hasIcon: false, state: none, hasSlottedContent: true, compact: false and theme: light 1`] = `
-=======
 exports[`getComponentCss() should return correct css for isDisabled: false, isSelected: false, hasIcon: false, hasSlottedContent: true, compact: false and theme: light 1`] = `
->>>>>>> 8501cd4f
-":host {
-  display: block;
-  outline: 0 !important;
-}
-:host([hidden]) {
-  display: none !important;
-}
-:not(:defined,[data-ssr]) {
-  visibility: hidden;
-}
-button {
-  position: relative;
-  display: block;
-  height: 100%;
-  min-height: calc(max(calc(6px + 2.125ex), var(--p-internal-segmented-control-scaling, 1) * (calc(6px + 2.125ex) + 10px)) + (max(2px, 8px * var(--p-internal-segmented-control-scaling, 1)) + 2px) * 2);
-  width: 100%;
-<<<<<<< HEAD
-  padding: calc(13px * var(--p-internal-segmented-control-scaling, 1)) max(4px, calc(17px * var(--p-internal-segmented-control-scaling, 1)));
-=======
+":host {
+  display: block;
+  outline: 0 !important;
+}
+:host([hidden]) {
+  display: none !important;
+}
+:not(:defined,[data-ssr]) {
+  visibility: hidden;
+}
+button {
+  position: relative;
+  display: block;
+  height: 100%;
+  min-height: calc(max(calc(6px + 2.125ex), var(--p-internal-segmented-control-scaling, 1) * (calc(6px + 2.125ex) + 10px)) + (max(2px, 8px * var(--p-internal-segmented-control-scaling, 1)) + 2px) * 2);
+  width: 100%;
   padding: max(2px, 8px * var(--p-internal-segmented-control-scaling, 1)) calc(max(2px, 8px * var(--p-internal-segmented-control-scaling, 1)) + 4px);
->>>>>>> 8501cd4f
   margin: 0;
   border: 2px solid #D8D8DB;
   border-radius: 4px;
@@ -264,32 +232,24 @@
 }"
 `;
 
-<<<<<<< HEAD
-exports[`getComponentCss() should return correct css for isDisabled: false, isSelected: false, hasIcon: false, state: none, hasSlottedContent: true, compact: true and theme: dark 1`] = `
-=======
 exports[`getComponentCss() should return correct css for isDisabled: false, isSelected: false, hasIcon: false, hasSlottedContent: true, compact: true and theme: dark 1`] = `
->>>>>>> 8501cd4f
-":host {
-  display: block;
-  outline: 0 !important;
-}
-:host([hidden]) {
-  display: none !important;
-}
-:not(:defined,[data-ssr]) {
-  visibility: hidden;
-}
-button {
-  position: relative;
-  display: block;
-  height: 100%;
-  min-height: calc(max(calc(6px + 2.125ex), var(--p-internal-segmented-control-scaling, 1) * (calc(6px + 2.125ex) + 10px)) + (max(2px, 8px * var(--p-internal-segmented-control-scaling, 1)) + 2px) * 2);
-  width: 100%;
-<<<<<<< HEAD
-  padding: calc(13px * var(--p-internal-segmented-control-scaling, 1)) max(4px, calc(17px * var(--p-internal-segmented-control-scaling, 1))) calc(13px * var(--p-internal-segmented-control-scaling, 1)) calc(13px * var(--p-internal-segmented-control-scaling, 1));
-=======
+":host {
+  display: block;
+  outline: 0 !important;
+}
+:host([hidden]) {
+  display: none !important;
+}
+:not(:defined,[data-ssr]) {
+  visibility: hidden;
+}
+button {
+  position: relative;
+  display: block;
+  height: 100%;
+  min-height: calc(max(calc(6px + 2.125ex), var(--p-internal-segmented-control-scaling, 1) * (calc(6px + 2.125ex) + 10px)) + (max(2px, 8px * var(--p-internal-segmented-control-scaling, 1)) + 2px) * 2);
+  width: 100%;
   padding: max(2px, 8px * var(--p-internal-segmented-control-scaling, 1)) calc(max(2px, 8px * var(--p-internal-segmented-control-scaling, 1)) + 4px) max(2px, 8px * var(--p-internal-segmented-control-scaling, 1)) max(2px, 8px * var(--p-internal-segmented-control-scaling, 1));
->>>>>>> 8501cd4f
   margin: 0;
   border: 2px solid #404044;
   border-radius: 4px;
@@ -333,32 +293,24 @@
 }"
 `;
 
-<<<<<<< HEAD
-exports[`getComponentCss() should return correct css for isDisabled: false, isSelected: false, hasIcon: true, state: error, hasSlottedContent: true, compact: false and theme: light 1`] = `
-=======
 exports[`getComponentCss() should return correct css for isDisabled: false, isSelected: false, hasIcon: true, hasSlottedContent: false, compact: false and theme: light 1`] = `
->>>>>>> 8501cd4f
-":host {
-  display: block;
-  outline: 0 !important;
-}
-:host([hidden]) {
-  display: none !important;
-}
-:not(:defined,[data-ssr]) {
-  visibility: hidden;
-}
-button {
-  position: relative;
-  display: block;
-  height: 100%;
-  min-height: calc(max(calc(6px + 2.125ex), var(--p-internal-segmented-control-scaling, 1) * (calc(6px + 2.125ex) + 10px)) + (max(2px, 8px * var(--p-internal-segmented-control-scaling, 1)) + 2px) * 2);
-  width: 100%;
-<<<<<<< HEAD
-  padding: calc(13px * var(--p-internal-segmented-control-scaling, 1)) max(4px, calc(17px * var(--p-internal-segmented-control-scaling, 1)));
-=======
+":host {
+  display: block;
+  outline: 0 !important;
+}
+:host([hidden]) {
+  display: none !important;
+}
+:not(:defined,[data-ssr]) {
+  visibility: hidden;
+}
+button {
+  position: relative;
+  display: block;
+  height: 100%;
+  min-height: calc(max(calc(6px + 2.125ex), var(--p-internal-segmented-control-scaling, 1) * (calc(6px + 2.125ex) + 10px)) + (max(2px, 8px * var(--p-internal-segmented-control-scaling, 1)) + 2px) * 2);
+  width: 100%;
   padding: max(2px, 8px * var(--p-internal-segmented-control-scaling, 1)) calc(max(2px, 8px * var(--p-internal-segmented-control-scaling, 1)) + 4px);
->>>>>>> 8501cd4f
   margin: 0;
   border: 2px solid #010205;
   border-radius: 4px;
@@ -385,7 +337,53 @@
   overflow-wrap: normal;
   hyphens: auto;
   color: #6B6D70;
-<<<<<<< HEAD
+}"
+`;
+
+exports[`getComponentCss() should return correct css for isDisabled: false, isSelected: false, hasIcon: true, hasSlottedContent: true, compact: false and theme: light 1`] = `
+":host {
+  display: block;
+  outline: 0 !important;
+}
+:host([hidden]) {
+  display: none !important;
+}
+:not(:defined,[data-ssr]) {
+  visibility: hidden;
+}
+button {
+  position: relative;
+  display: block;
+  height: 100%;
+  min-height: calc(max(calc(6px + 2.125ex), var(--p-internal-segmented-control-scaling, 1) * (calc(6px + 2.125ex) + 10px)) + (max(2px, 8px * var(--p-internal-segmented-control-scaling, 1)) + 2px) * 2);
+  width: 100%;
+  padding: max(2px, 8px * var(--p-internal-segmented-control-scaling, 1)) calc(max(2px, 8px * var(--p-internal-segmented-control-scaling, 1)) + 4px);
+  margin: 0;
+  border: 2px solid #010205;
+  border-radius: 4px;
+  background: transparent;
+  color: #010205;
+  font: normal normal 400 1rem/calc(6px + 2.125ex) 'Porsche Next','Arial Narrow',Arial,'Heiti SC',SimHei,sans-serif;
+  overflow-wrap: break-word;
+  hyphens: auto;
+  cursor: pointer;
+}
+button::-moz-focus-inner {
+  border: 0;
+}
+button:focus {
+  outline: 0;
+}
+button:focus-visible {
+  outline: 2px solid #1A44EA;
+  outline-offset: 2px;
+}
+span {
+  display: block;
+  font: normal normal 400 clamp(0.81rem, 0.23vw + 0.77rem, 0.88rem)/calc(6px + 2.125ex) 'Porsche Next','Arial Narrow',Arial,'Heiti SC',SimHei,sans-serif;
+  overflow-wrap: normal;
+  hyphens: auto;
+  color: #6B6D70;
 }
 .icon {
   height: 1.5rem;
@@ -393,139 +391,24 @@
 }"
 `;
 
-exports[`getComponentCss() should return correct css for isDisabled: false, isSelected: false, hasIcon: true, state: none, hasSlottedContent: false, compact: false and theme: light 1`] = `
-":host {
-  display: block;
-  outline: 0 !important;
-}
-:host([hidden]) {
-  display: none !important;
-}
-:not(:defined,[data-ssr]) {
-  visibility: hidden;
-}
-button {
-  position: relative;
-  display: block;
-  height: 100%;
-  width: 100%;
-  padding: calc(13px * var(--p-internal-segmented-control-scaling, 1)) max(4px, calc(17px * var(--p-internal-segmented-control-scaling, 1)));
-  margin: 0;
-  border: 2px solid #010205;
-  border-radius: 4px;
-  background: transparent;
-  color: #010205;
-  font: normal normal 400 1rem/calc(6px + 2.125ex) 'Porsche Next','Arial Narrow',Arial,'Heiti SC',SimHei,sans-serif;
-  overflow-wrap: break-word;
-  hyphens: auto;
-  cursor: pointer;
-}
-button::-moz-focus-inner {
-  border: 0;
-}
-button:focus {
-  outline: 0;
-}
-button:focus-visible {
-  outline: 2px solid #1A44EA;
-  outline-offset: 2px;
-}
-span {
-  display: block;
-  font: normal normal 400 clamp(0.81rem, 0.23vw + 0.77rem, 0.88rem)/calc(6px + 2.125ex) 'Porsche Next','Arial Narrow',Arial,'Heiti SC',SimHei,sans-serif;
-  overflow-wrap: normal;
-  hyphens: auto;
-  color: #6B6D70;
-}"
-`;
-
-exports[`getComponentCss() should return correct css for isDisabled: false, isSelected: false, hasIcon: true, state: none, hasSlottedContent: true, compact: false and theme: light 1`] = `
-=======
-}"
-`;
-
-exports[`getComponentCss() should return correct css for isDisabled: false, isSelected: false, hasIcon: true, hasSlottedContent: true, compact: false and theme: light 1`] = `
->>>>>>> 8501cd4f
-":host {
-  display: block;
-  outline: 0 !important;
-}
-:host([hidden]) {
-  display: none !important;
-}
-:not(:defined,[data-ssr]) {
-  visibility: hidden;
-}
-button {
-  position: relative;
-  display: block;
-  height: 100%;
-  min-height: calc(max(calc(6px + 2.125ex), var(--p-internal-segmented-control-scaling, 1) * (calc(6px + 2.125ex) + 10px)) + (max(2px, 8px * var(--p-internal-segmented-control-scaling, 1)) + 2px) * 2);
-  width: 100%;
-<<<<<<< HEAD
-  padding: calc(13px * var(--p-internal-segmented-control-scaling, 1)) max(4px, calc(17px * var(--p-internal-segmented-control-scaling, 1)));
-=======
-  padding: max(2px, 8px * var(--p-internal-segmented-control-scaling, 1)) calc(max(2px, 8px * var(--p-internal-segmented-control-scaling, 1)) + 4px);
->>>>>>> 8501cd4f
-  margin: 0;
-  border: 2px solid #010205;
-  border-radius: 4px;
-  background: transparent;
-  color: #010205;
-  font: normal normal 400 1rem/calc(6px + 2.125ex) 'Porsche Next','Arial Narrow',Arial,'Heiti SC',SimHei,sans-serif;
-  overflow-wrap: break-word;
-  hyphens: auto;
-  cursor: pointer;
-}
-button::-moz-focus-inner {
-  border: 0;
-}
-button:focus {
-  outline: 0;
-}
-button:focus-visible {
-  outline: 2px solid #1A44EA;
-  outline-offset: 2px;
-}
-span {
-  display: block;
-  font: normal normal 400 clamp(0.81rem, 0.23vw + 0.77rem, 0.88rem)/calc(6px + 2.125ex) 'Porsche Next','Arial Narrow',Arial,'Heiti SC',SimHei,sans-serif;
-  overflow-wrap: normal;
-  hyphens: auto;
-  color: #6B6D70;
-}
-.icon {
-  height: 1.5rem;
-  width: 1.5rem;
-}"
-`;
-
-<<<<<<< HEAD
-exports[`getComponentCss() should return correct css for isDisabled: false, isSelected: false, hasIcon: true, state: none, hasSlottedContent: true, compact: true and theme: light 1`] = `
-=======
 exports[`getComponentCss() should return correct css for isDisabled: false, isSelected: false, hasIcon: true, hasSlottedContent: true, compact: true and theme: light 1`] = `
->>>>>>> 8501cd4f
-":host {
-  display: block;
-  outline: 0 !important;
-}
-:host([hidden]) {
-  display: none !important;
-}
-:not(:defined,[data-ssr]) {
-  visibility: hidden;
-}
-button {
-  position: relative;
-  display: block;
-  height: 100%;
-  min-height: calc(max(calc(6px + 2.125ex), var(--p-internal-segmented-control-scaling, 1) * (calc(6px + 2.125ex) + 10px)) + (max(2px, 8px * var(--p-internal-segmented-control-scaling, 1)) + 2px) * 2);
-  width: 100%;
-<<<<<<< HEAD
-  padding: calc(13px * var(--p-internal-segmented-control-scaling, 1)) max(4px, calc(17px * var(--p-internal-segmented-control-scaling, 1))) calc(13px * var(--p-internal-segmented-control-scaling, 1)) calc(13px * var(--p-internal-segmented-control-scaling, 1));
-=======
+":host {
+  display: block;
+  outline: 0 !important;
+}
+:host([hidden]) {
+  display: none !important;
+}
+:not(:defined,[data-ssr]) {
+  visibility: hidden;
+}
+button {
+  position: relative;
+  display: block;
+  height: 100%;
+  min-height: calc(max(calc(6px + 2.125ex), var(--p-internal-segmented-control-scaling, 1) * (calc(6px + 2.125ex) + 10px)) + (max(2px, 8px * var(--p-internal-segmented-control-scaling, 1)) + 2px) * 2);
+  width: 100%;
   padding: max(2px, 8px * var(--p-internal-segmented-control-scaling, 1)) calc(max(2px, 8px * var(--p-internal-segmented-control-scaling, 1)) + 4px) max(2px, 8px * var(--p-internal-segmented-control-scaling, 1)) max(2px, 8px * var(--p-internal-segmented-control-scaling, 1));
->>>>>>> 8501cd4f
   margin: 0;
   border: 2px solid #010205;
   border-radius: 4px;
@@ -560,32 +443,23 @@
 }"
 `;
 
-<<<<<<< HEAD
-exports[`getComponentCss() should return correct css for isDisabled: false, isSelected: false, hasIcon: true, state: success, hasSlottedContent: true, compact: false and theme: light 1`] = `
-=======
 exports[`getComponentCss() should return correct css for isDisabled: false, isSelected: true, hasIcon: true, hasSlottedContent: false, compact: false and theme: light 1`] = `
->>>>>>> 8501cd4f
-":host {
-  display: block;
-  outline: 0 !important;
-}
-:host([hidden]) {
-  display: none !important;
-}
-:not(:defined,[data-ssr]) {
-  visibility: hidden;
-}
-button {
-  position: relative;
-  display: block;
-  height: 100%;
-  min-height: calc(max(calc(6px + 2.125ex), var(--p-internal-segmented-control-scaling, 1) * (calc(6px + 2.125ex) + 10px)) + (max(2px, 8px * var(--p-internal-segmented-control-scaling, 1)) + 2px) * 2);
-  width: 100%;
-<<<<<<< HEAD
-  padding: calc(13px * var(--p-internal-segmented-control-scaling, 1)) max(4px, calc(17px * var(--p-internal-segmented-control-scaling, 1)));
-  margin: 0;
-  border: 2px solid #197E10;
-=======
+":host {
+  display: block;
+  outline: 0 !important;
+}
+:host([hidden]) {
+  display: none !important;
+}
+:not(:defined,[data-ssr]) {
+  visibility: hidden;
+}
+button {
+  position: relative;
+  display: block;
+  height: 100%;
+  min-height: calc(max(calc(6px + 2.125ex), var(--p-internal-segmented-control-scaling, 1) * (calc(6px + 2.125ex) + 10px)) + (max(2px, 8px * var(--p-internal-segmented-control-scaling, 1)) + 2px) * 2);
+  width: 100%;
   padding: max(2px, 8px * var(--p-internal-segmented-control-scaling, 1)) calc(max(2px, 8px * var(--p-internal-segmented-control-scaling, 1)) + 4px);
   margin: 0;
   border: 2px solid #949598;
@@ -636,31 +510,30 @@
   padding: max(2px, 8px * var(--p-internal-segmented-control-scaling, 1)) calc(max(2px, 8px * var(--p-internal-segmented-control-scaling, 1)) + 4px);
   margin: 0;
   border: 2px solid #949598;
->>>>>>> 8501cd4f
-  border-radius: 4px;
-  background: transparent;
-  color: #010205;
-  font: normal normal 400 1rem/calc(6px + 2.125ex) 'Porsche Next','Arial Narrow',Arial,'Heiti SC',SimHei,sans-serif;
-  overflow-wrap: break-word;
-  hyphens: auto;
-  cursor: pointer;
-}
-button::-moz-focus-inner {
-  border: 0;
-}
-button:focus {
-  outline: 0;
-}
-button:focus-visible {
-  outline: 2px solid #1A44EA;
-  outline-offset: 2px;
-}
-span {
-  display: block;
-  font: normal normal 400 clamp(0.81rem, 0.23vw + 0.77rem, 0.88rem)/calc(6px + 2.125ex) 'Porsche Next','Arial Narrow',Arial,'Heiti SC',SimHei,sans-serif;
-  overflow-wrap: normal;
-  hyphens: auto;
-  color: #6B6D70;
+  border-radius: 4px;
+  background: transparent;
+  color: #949598;
+  font: normal normal 400 1rem/calc(6px + 2.125ex) 'Porsche Next','Arial Narrow',Arial,'Heiti SC',SimHei,sans-serif;
+  overflow-wrap: break-word;
+  hyphens: auto;
+  cursor: not-allowed;
+}
+button::-moz-focus-inner {
+  border: 0;
+}
+button:focus {
+  outline: 0;
+}
+button:focus-visible {
+  outline: 2px solid #1A44EA;
+  outline-offset: 2px;
+}
+span {
+  display: block;
+  font: normal normal 400 clamp(0.81rem, 0.23vw + 0.77rem, 0.88rem)/calc(6px + 2.125ex) 'Porsche Next','Arial Narrow',Arial,'Heiti SC',SimHei,sans-serif;
+  overflow-wrap: normal;
+  hyphens: auto;
+  color: #949598;
 }
 .icon {
   height: 1.5rem;
@@ -668,11 +541,7 @@
 }"
 `;
 
-<<<<<<< HEAD
-exports[`getComponentCss() should return correct css for isDisabled: false, isSelected: true, hasIcon: true, state: none, hasSlottedContent: false, compact: false and theme: light 1`] = `
-=======
 exports[`getComponentCss() should return correct css for isDisabled: true, isSelected: false, hasIcon: true, hasSlottedContent: false, compact: false and theme: light 1`] = `
->>>>>>> 8501cd4f
 ":host {
   display: block;
   outline: 0 !important;
@@ -689,15 +558,9 @@
   height: 100%;
   min-height: calc(max(calc(6px + 2.125ex), var(--p-internal-segmented-control-scaling, 0.5) * (calc(6px + 2.125ex) + 10px)) + (max(2px, 8px * var(--p-internal-segmented-control-scaling, 0.5)) + 2px) * 2);
   width: 100%;
-<<<<<<< HEAD
-  padding: calc(13px * var(--p-internal-segmented-control-scaling, 1)) max(4px, calc(17px * var(--p-internal-segmented-control-scaling, 1)));
-  margin: 0;
-  border: 2px solid #949598;
-=======
   padding: max(2px, 8px * var(--p-internal-segmented-control-scaling, 0.5)) calc(max(2px, 8px * var(--p-internal-segmented-control-scaling, 0.5)) + 4px);
   margin: 0;
   border: 2px solid #010205;
->>>>>>> 8501cd4f
   border-radius: 4px;
   background: transparent;
   color: #010205;
@@ -721,13 +584,6 @@
   font: normal normal 400 clamp(0.81rem, 0.23vw + 0.77rem, 0.88rem)/calc(6px + 2.125ex) 'Porsche Next','Arial Narrow',Arial,'Heiti SC',SimHei,sans-serif;
   overflow-wrap: normal;
   hyphens: auto;
-<<<<<<< HEAD
-  color: #949598;
-}"
-`;
-
-exports[`getComponentCss() should return correct css for isDisabled: false, isSelected: true, hasIcon: true, state: none, hasSlottedContent: true, compact: false and theme: light 1`] = `
-=======
   color: #6B6D70;
 }"
 `;
@@ -784,7 +640,6 @@
 `;
 
 exports[`getComponentCss() should return correct css for isDisabled: true, isSelected: true, hasIcon: true, hasSlottedContent: false, compact: false and theme: light 1`] = `
->>>>>>> 8501cd4f
 ":host {
   display: block;
   outline: 0 !important;
@@ -801,11 +656,7 @@
   height: 100%;
   min-height: calc(max(calc(6px + 2.125ex), var(--p-internal-segmented-control-scaling, 0.5) * (calc(6px + 2.125ex) + 10px)) + (max(2px, 8px * var(--p-internal-segmented-control-scaling, 0.5)) + 2px) * 2);
   width: 100%;
-<<<<<<< HEAD
-  padding: calc(13px * var(--p-internal-segmented-control-scaling, 1)) max(4px, calc(17px * var(--p-internal-segmented-control-scaling, 1)));
-=======
   padding: max(2px, 8px * var(--p-internal-segmented-control-scaling, 0.5)) calc(max(2px, 8px * var(--p-internal-segmented-control-scaling, 0.5)) + 4px);
->>>>>>> 8501cd4f
   margin: 0;
   border: 2px solid #949598;
   border-radius: 4px;
@@ -835,203 +686,53 @@
 }"
 `;
 
-<<<<<<< HEAD
-exports[`getComponentCss() should return correct css for isDisabled: true, isSelected: false, hasIcon: true, state: none, hasSlottedContent: false, compact: false and theme: light 1`] = `
-":host {
-  display: block;
-  outline: 0 !important;
-}
-:host([hidden]) {
-  display: none !important;
-}
-:not(:defined,[data-ssr]) {
-  visibility: hidden;
-}
-button {
-  position: relative;
-  display: block;
-  height: 100%;
-  width: 100%;
-  padding: calc(13px * var(--p-internal-segmented-control-scaling, 0.5)) max(4px, calc(17px * var(--p-internal-segmented-control-scaling, 0.5)));
-  margin: 0;
-  border: 2px solid #010205;
-  border-radius: 4px;
-  background: transparent;
-  color: #010205;
-  font: normal normal 400 1rem/calc(6px + 2.125ex) 'Porsche Next','Arial Narrow',Arial,'Heiti SC',SimHei,sans-serif;
-  overflow-wrap: break-word;
-  hyphens: auto;
-  cursor: pointer;
-}
-button::-moz-focus-inner {
-  border: 0;
-}
-button:focus {
-  outline: 0;
-}
-button:focus-visible {
-  outline: 2px solid #1A44EA;
-  outline-offset: 2px;
-}
-span {
-  display: block;
-  font: normal normal 400 clamp(0.81rem, 0.23vw + 0.77rem, 0.88rem)/calc(6px + 2.125ex) 'Porsche Next','Arial Narrow',Arial,'Heiti SC',SimHei,sans-serif;
-  overflow-wrap: normal;
-  hyphens: auto;
-  color: #6B6D70;
-}"
-`;
-
-exports[`getComponentCss() should return correct css for isDisabled: true, isSelected: false, hasIcon: true, state: none, hasSlottedContent: true, compact: false and theme: light 1`] = `
-":host {
-  display: block;
-  outline: 0 !important;
-}
-:host([hidden]) {
-  display: none !important;
-}
-:not(:defined,[data-ssr]) {
-  visibility: hidden;
-}
-button {
-  position: relative;
-  display: block;
-  height: 100%;
-  width: 100%;
-  padding: calc(13px * var(--p-internal-segmented-control-scaling, 0.5)) max(4px, calc(17px * var(--p-internal-segmented-control-scaling, 0.5)));
-  margin: 0;
-  border: 2px solid #010205;
-  border-radius: 4px;
-  background: transparent;
-  color: #010205;
-  font: normal normal 400 1rem/calc(6px + 2.125ex) 'Porsche Next','Arial Narrow',Arial,'Heiti SC',SimHei,sans-serif;
-  overflow-wrap: break-word;
-  hyphens: auto;
-  cursor: pointer;
-}
-button::-moz-focus-inner {
-  border: 0;
-}
-button:focus {
-  outline: 0;
-}
-button:focus-visible {
-  outline: 2px solid #1A44EA;
-  outline-offset: 2px;
-}
-span {
-  display: block;
-  font: normal normal 400 clamp(0.81rem, 0.23vw + 0.77rem, 0.88rem)/calc(6px + 2.125ex) 'Porsche Next','Arial Narrow',Arial,'Heiti SC',SimHei,sans-serif;
-  overflow-wrap: normal;
-  hyphens: auto;
-  color: #6B6D70;
+exports[`getComponentCss() should return correct css for isDisabled: true, isSelected: true, hasIcon: true, hasSlottedContent: true, compact: false and theme: light 1`] = `
+":host {
+  display: block;
+  outline: 0 !important;
+}
+:host([hidden]) {
+  display: none !important;
+}
+:not(:defined,[data-ssr]) {
+  visibility: hidden;
+}
+button {
+  position: relative;
+  display: block;
+  height: 100%;
+  min-height: calc(max(calc(6px + 2.125ex), var(--p-internal-segmented-control-scaling, 0.5) * (calc(6px + 2.125ex) + 10px)) + (max(2px, 8px * var(--p-internal-segmented-control-scaling, 0.5)) + 2px) * 2);
+  width: 100%;
+  padding: max(2px, 8px * var(--p-internal-segmented-control-scaling, 0.5)) calc(max(2px, 8px * var(--p-internal-segmented-control-scaling, 0.5)) + 4px);
+  margin: 0;
+  border: 2px solid #949598;
+  border-radius: 4px;
+  background: transparent;
+  color: #949598;
+  font: normal normal 400 1rem/calc(6px + 2.125ex) 'Porsche Next','Arial Narrow',Arial,'Heiti SC',SimHei,sans-serif;
+  overflow-wrap: break-word;
+  hyphens: auto;
+  cursor: not-allowed;
+}
+button::-moz-focus-inner {
+  border: 0;
+}
+button:focus {
+  outline: 0;
+}
+button:focus-visible {
+  outline: 2px solid #1A44EA;
+  outline-offset: 2px;
+}
+span {
+  display: block;
+  font: normal normal 400 clamp(0.81rem, 0.23vw + 0.77rem, 0.88rem)/calc(6px + 2.125ex) 'Porsche Next','Arial Narrow',Arial,'Heiti SC',SimHei,sans-serif;
+  overflow-wrap: normal;
+  hyphens: auto;
+  color: #949598;
 }
 .icon {
   height: 1.5rem;
   width: 1.5rem;
 }"
-`;
-
-exports[`getComponentCss() should return correct css for isDisabled: true, isSelected: true, hasIcon: true, state: none, hasSlottedContent: false, compact: false and theme: light 1`] = `
-=======
-exports[`getComponentCss() should return correct css for isDisabled: true, isSelected: true, hasIcon: true, hasSlottedContent: true, compact: false and theme: light 1`] = `
->>>>>>> 8501cd4f
-":host {
-  display: block;
-  outline: 0 !important;
-}
-:host([hidden]) {
-  display: none !important;
-}
-:not(:defined,[data-ssr]) {
-  visibility: hidden;
-}
-button {
-  position: relative;
-  display: block;
-  height: 100%;
-  min-height: calc(max(calc(6px + 2.125ex), var(--p-internal-segmented-control-scaling, 0.5) * (calc(6px + 2.125ex) + 10px)) + (max(2px, 8px * var(--p-internal-segmented-control-scaling, 0.5)) + 2px) * 2);
-  width: 100%;
-<<<<<<< HEAD
-  padding: calc(13px * var(--p-internal-segmented-control-scaling, 0.5)) max(4px, calc(17px * var(--p-internal-segmented-control-scaling, 0.5)));
-  margin: 0;
-  border: 2px solid #949598;
-  border-radius: 4px;
-  background: transparent;
-  color: #949598;
-  font: normal normal 400 1rem/calc(6px + 2.125ex) 'Porsche Next','Arial Narrow',Arial,'Heiti SC',SimHei,sans-serif;
-  overflow-wrap: break-word;
-  hyphens: auto;
-  cursor: not-allowed;
-}
-button::-moz-focus-inner {
-  border: 0;
-}
-button:focus {
-  outline: 0;
-}
-button:focus-visible {
-  outline: 2px solid #1A44EA;
-  outline-offset: 2px;
-}
-span {
-  display: block;
-  font: normal normal 400 clamp(0.81rem, 0.23vw + 0.77rem, 0.88rem)/calc(6px + 2.125ex) 'Porsche Next','Arial Narrow',Arial,'Heiti SC',SimHei,sans-serif;
-  overflow-wrap: normal;
-  hyphens: auto;
-  color: #949598;
-}"
-`;
-
-exports[`getComponentCss() should return correct css for isDisabled: true, isSelected: true, hasIcon: true, state: none, hasSlottedContent: true, compact: false and theme: light 1`] = `
-":host {
-  display: block;
-  outline: 0 !important;
-}
-:host([hidden]) {
-  display: none !important;
-}
-:not(:defined,[data-ssr]) {
-  visibility: hidden;
-}
-button {
-  position: relative;
-  display: block;
-  height: 100%;
-  width: 100%;
-  padding: calc(13px * var(--p-internal-segmented-control-scaling, 0.5)) max(4px, calc(17px * var(--p-internal-segmented-control-scaling, 0.5)));
-=======
-  padding: max(2px, 8px * var(--p-internal-segmented-control-scaling, 0.5)) calc(max(2px, 8px * var(--p-internal-segmented-control-scaling, 0.5)) + 4px);
->>>>>>> 8501cd4f
-  margin: 0;
-  border: 2px solid #949598;
-  border-radius: 4px;
-  background: transparent;
-  color: #949598;
-  font: normal normal 400 1rem/calc(6px + 2.125ex) 'Porsche Next','Arial Narrow',Arial,'Heiti SC',SimHei,sans-serif;
-  overflow-wrap: break-word;
-  hyphens: auto;
-  cursor: not-allowed;
-}
-button::-moz-focus-inner {
-  border: 0;
-}
-button:focus {
-  outline: 0;
-}
-button:focus-visible {
-  outline: 2px solid #1A44EA;
-  outline-offset: 2px;
-}
-span {
-  display: block;
-  font: normal normal 400 clamp(0.81rem, 0.23vw + 0.77rem, 0.88rem)/calc(6px + 2.125ex) 'Porsche Next','Arial Narrow',Arial,'Heiti SC',SimHei,sans-serif;
-  overflow-wrap: normal;
-  hyphens: auto;
-  color: #949598;
-}
-.icon {
-  height: 1.5rem;
-  width: 1.5rem;
-}"
 `;