--- conflicted
+++ resolved
@@ -97,8 +97,7 @@
 
     const PrefixedTagNames = getPrefixedTagNames(this.host);
     return (
-<<<<<<< HEAD
-      <Host onClick={!isDisabled && this.onClick}>
+      <Host onClick={!isDisabled && this.onClick} onBlur={this.onBlur}>
         <button
           type="button"
           {...getSegmentedControlItemAriaAttributes(
@@ -109,10 +108,6 @@
             this.aria
           )}
         >
-=======
-      <Host onClick={!isDisabled && this.onClick} onBlur={this.onBlur}>
-        <button type="button" {...getSegmentedControlItemAriaAttributes(this.host.selected, this.disabled, this.aria)}>
->>>>>>> 8501cd4f
           {this.label && <span>{this.label}</span>}
           {hasIcon && (
             <PrefixedTagNames.pIcon
