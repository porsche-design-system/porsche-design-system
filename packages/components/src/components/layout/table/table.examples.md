--- conflicted
+++ resolved
@@ -8,13 +8,8 @@
 
 ## Basic Table
 
-<<<<<<< HEAD
 <Playground :frameworks="basic">
-  <p-table ref="tableBasic">
-=======
-<PlaygroundStatic :frameworks="basic">
   <p-table caption="Some caption" ref="tableBasic">
->>>>>>> 4248c7f3
     <p-table-head>
       <p-table-head-row>
         <p-table-head-cell v-for="(item, index) in headBasic" :key="index">{{ item }}</p-table-head-cell>
@@ -72,13 +67,8 @@
 
 Upon clicking a sortable `p-table-head-cell` element, the `p-table` emits a `sortingChange` event that you should subscribe to.
 
-<<<<<<< HEAD
 <Playground :frameworks="sorting">
-  <p-table ref="tableSorting">
-=======
-<PlaygroundStatic :frameworks="sorting">
   <p-table caption="Some caption" ref="tableSorting">
->>>>>>> 4248c7f3
     <p-table-head>
       <p-table-head-row>
         <p-table-head-cell v-for="(item, index) in headSorting" :key="index" ref="headCellsSorting">{{ item.name }}</p-table-head-cell>
