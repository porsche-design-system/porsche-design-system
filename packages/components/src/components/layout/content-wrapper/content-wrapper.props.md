--- conflicted
+++ resolved
@@ -7,14 +7,8 @@
 
 ## Properties
 
-<<<<<<< HEAD
-| Property | Attribute | Description                                                                                                                                        | Type                               | Default   |
-| -------- | --------- | -------------------------------------------------------------------------------------------------------------------------------------------------- | ---------------------------------- | --------- |
-| `width`  | `width`   | Defines the outer spacings between the content area and the left and right screen sides, as well as centering its content and setting a max-width. | `"basic" | "extended" | "fluid"` | `'basic'` |
-=======
 | Property          | Attribute          | Description                                                                                                                                        | Type                               | Default         |
 | ----------------- | ------------------ | -------------------------------------------------------------------------------------------------------------------------------------------------- | ---------------------------------- | --------------- |
-| `backgroundColor` | `background-color` | Defines the background color.                                                                                                                      | `"default" \| "transparent"`       | `'transparent'` |
-| `theme`           | `theme`            | Adapts the color when used on dark background.                                                                                                     | `"dark" \| "light"`                | `'light'`       |
-| `width`           | `width`            | Defines the outer spacings between the content area and the left and right screen sides, as well as centering its content and setting a max-width. | `"basic" \| "extended" \| "fluid"` | `'basic'`       |
->>>>>>> bc34848e
+| `backgroundColor` | `background-color` | Defines the background color.                                                                                                                      | `"default" | "transparent"`       | `'transparent'` |
+| `theme`           | `theme`            | Adapts the color when used on dark background.                                                                                                     | `"dark" | "light"`                | `'light'`       |
+| `width`           | `width`            | Defines the outer spacings between the content area and the left and right screen sides, as well as centering its content and setting a max-width. | `"basic" | "extended" | "fluid"` | `'basic'`       |