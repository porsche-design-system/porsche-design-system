<<<<<<< HEAD
import { JSX, Component, Prop, h, Element, Watch, forceUpdate } from '@stencil/core';
import type { GridDirection, GridGutter, GridWrap } from './grid-styles';
import { addComponentCss } from './grid-styles';
=======
import { JSX, Component, Prop, h, Element, Watch } from '@stencil/core';
import type { GridDirection, GridGutter, GridWrap } from './grid-utils';
import { addCss } from './grid-utils';
import { updateChildren } from '../../../../utils';
>>>>>>> aff1df68

@Component({
  tag: 'p-grid',
  shadow: true,
})
export class Grid {
  @Element() public host!: HTMLElement;

  /** Defines the direction of the main and cross axis. The default "row" defines the main axis as horizontal left to right. Also defines the direction for specific breakpoints, like {base: "column", l: "row"}. You always need to provide a base value when doing this. */
  @Prop() public direction?: GridDirection = 'row';

  /** Handles wrapping behaviour of elements. */
  @Prop() public wrap?: GridWrap = 'wrap';

  /** Defines the gutter size for specific breakpoints. You always need to provide a base value when doing this. */
  @Prop() public gutter?: GridGutter = { base: 16, s: 24, m: 36 };

  @Watch('gutter')
  public handleGutterChange(): void {
    updateChildren(this.host);
  }

  public componentWillRender(): void {
    addComponentCss(this.host, this.direction, this.wrap, this.gutter);
  }

  public render(): JSX.Element {
    return <slot />;
  }
}<|MERGE_RESOLUTION|>--- conflicted
+++ resolved
@@ -1,13 +1,7 @@
-<<<<<<< HEAD
-import { JSX, Component, Prop, h, Element, Watch, forceUpdate } from '@stencil/core';
+import { JSX, Component, Prop, h, Element, Watch } from '@stencil/core';
 import type { GridDirection, GridGutter, GridWrap } from './grid-styles';
 import { addComponentCss } from './grid-styles';
-=======
-import { JSX, Component, Prop, h, Element, Watch } from '@stencil/core';
-import type { GridDirection, GridGutter, GridWrap } from './grid-utils';
-import { addCss } from './grid-utils';
 import { updateChildren } from '../../../../utils';
->>>>>>> aff1df68
 
 @Component({
   tag: 'p-grid',
