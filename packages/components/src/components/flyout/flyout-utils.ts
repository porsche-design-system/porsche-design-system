--- conflicted
+++ resolved
@@ -1,11 +1,5 @@
-<<<<<<< HEAD
-=======
-// 'left' is deprecated and will be mapped to 'start'
-// 'right' is deprecated and will be mapped to 'end'
-
+import { getHasConstructableStylesheetSupport } from '../../utils';
 import type { Backdrop } from '../../styles/dialog-styles';
->>>>>>> 89053a47
-import { getHasConstructableStylesheetSupport } from '../../utils';
 
 export const FLYOUT_POSITIONS = ['start', 'end'] as const;
 export type FlyoutPosition = (typeof FLYOUT_POSITIONS)[number];
