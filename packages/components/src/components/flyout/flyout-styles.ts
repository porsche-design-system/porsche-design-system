--- conflicted
+++ resolved
@@ -17,11 +17,7 @@
   getScrollerJssStyle,
 } from '../../styles/dialog-styles';
 import { getCss, type Theme } from '../../utils';
-<<<<<<< HEAD
-import type { FlyoutFooterBehavior, FlyoutPosition } from './flyout-utils';
-=======
 import type { FlyoutBackdrop, FlyoutFooterBehavior, FlyoutPosition } from './flyout-utils';
->>>>>>> 89053a47
 
 /**
  * @css-variable {"name": "--p-flyout-width", "description": "Width of the flyout.", "defaultValue": "auto"}
