// Jest Snapshot v1, https://goo.gl/fbAQLP

exports[`getComponentCss() should return correct css for aspectRatio: "1:1", weight: "regular", linkDirection: "column" and hasDescription: false 1`] = `
":host {
  display: block;
<<<<<<< HEAD
  hyphens: auto;
=======
  color-scheme: light dark !important;
>>>>>>> a3da926b
}
:host([hidden]) {
  display: none !important;
}
::slotted(picture) {
  position: absolute !important;
  top: 0 !important;
  left: 0 !important;
  right: 0 !important;
  bottom: 0 !important;
}
::slotted(img) {
  height: 100% !important;
  width: 100% !important;
  object-fit: cover !important;
}
h2,h3,h4,h5,h6 {
  margin: 0 !important;
}
.root {
  position: relative;
  overflow: hidden;
  transform: translate3d(0,0,0);
  border-radius: 12px;
  color: #FBFCFF;
  padding-top: 100%;
}
.image-container {
  position: absolute;
  transition: transform var(--p-transition-duration, .24s) ease;
  top: 0;
  left: 0;
  right: 0;
  bottom: 0;
}
.content {
  position: absolute;
  left: 0;
  right: 0;
  display: flex;
  justify-items: start;
  gap: 16px;
  border-radius: 12px;
  flex-direction: column;
  bottom: 0;
  padding: clamp(32px, 2.75vw + 23px, 76px) clamp(16px, 1.25vw + 12px, 36px) clamp(16px, 1.25vw + 12px, 36px);
  background: linear-gradient(to top, rgba(31,31,31,0.9) 0%,rgba(31,31,31,0.9) 20%,rgba(31,31,31,0.852589) 26.67%,rgba(32,32,32,0.768225) 33.33%,rgba(33,33,33,0.668116) 40%,rgba(34,34,34,0.557309) 46.67%,rgba(35,35,35,0.442691) 53.33%,rgba(36,36,36,0.331884) 60%,rgba(37,37,37,0.231775) 66.67%,rgba(38,38,38,0.147411) 73.33%,rgba(39,39,39,0.0816599) 80%,rgba(39,39,39,0.03551) 86.67%,rgba(39,39,39,0.0086472) 93.33%,rgba(39,39,39,0) 100%);;
}
.model {
  position: absolute;
  top: clamp(16px, 1.25vw + 12px, 36px);
  left: clamp(16px, 1.25vw + 12px, 36px);
}
.heading {
  margin: 0;
  font: normal normal 400 clamp(1.27rem, 0.51vw + 1.16rem, 1.78rem)/calc(6px + 2.125ex) 'Porsche Next','Arial Narrow',Arial,'Heiti SC',SimHei,sans-serif;
  overflow-wrap: break-word;
  hyphens: inherit;
  font-weight: 400;
}
.link-group {
  display: flex;
  width: 100%;
  gap: clamp(8px, 0.5vw + 6px, 16px);
  flex-flow: column nowrap;
  align-items: stretch;
}
.link-overlay {
  position: fixed;
  top: 0;
  left: 0;
  right: 0;
  bottom: 0;
}
@media (forced-colors: active) {
  .content {
    background: rgba(0,0,0,0.7);
  }
}

@media(hover:hover) {
  .root:hover .image-container {
    transform: scale3d(1.05,1.05,1.05);
  }
}
"
`;

exports[`getComponentCss() should return correct css for aspectRatio: "3:4", weight: "semi-bold", linkDirection: "row" and hasDescription: true 1`] = `
":host {
  display: block;
<<<<<<< HEAD
  hyphens: auto;
=======
  color-scheme: light dark !important;
>>>>>>> a3da926b
}
:host([hidden]) {
  display: none !important;
}
::slotted(picture) {
  position: absolute !important;
  top: 0 !important;
  left: 0 !important;
  right: 0 !important;
  bottom: 0 !important;
}
::slotted(img) {
  height: 100% !important;
  width: 100% !important;
  object-fit: cover !important;
}
h2,h3,h4,h5,h6 {
  margin: 0 !important;
}
.root {
  position: relative;
  overflow: hidden;
  transform: translate3d(0,0,0);
  border-radius: 12px;
  color: #FBFCFF;
  padding-top: 133.33%;
}
.image-container {
  position: absolute;
  transition: transform var(--p-transition-duration, .24s) ease;
  top: 0;
  left: 0;
  right: 0;
  bottom: 0;
}
.content {
  position: absolute;
  left: 0;
  right: 0;
  display: flex;
  justify-items: start;
  gap: 16px;
  border-radius: 12px;
  flex-direction: column;
  bottom: 0;
  padding: clamp(32px, 2.75vw + 23px, 76px) clamp(16px, 1.25vw + 12px, 36px) clamp(16px, 1.25vw + 12px, 36px);
  background: linear-gradient(to top, rgba(31,31,31,0.9) 0%,rgba(31,31,31,0.9) 20%,rgba(31,31,31,0.852589) 26.67%,rgba(32,32,32,0.768225) 33.33%,rgba(33,33,33,0.668116) 40%,rgba(34,34,34,0.557309) 46.67%,rgba(35,35,35,0.442691) 53.33%,rgba(36,36,36,0.331884) 60%,rgba(37,37,37,0.231775) 66.67%,rgba(38,38,38,0.147411) 73.33%,rgba(39,39,39,0.0816599) 80%,rgba(39,39,39,0.03551) 86.67%,rgba(39,39,39,0.0086472) 93.33%,rgba(39,39,39,0) 100%);;
}
.model {
  position: absolute;
  top: clamp(16px, 1.25vw + 12px, 36px);
  left: clamp(16px, 1.25vw + 12px, 36px);
}
.heading {
  margin: 0;
  font: normal normal 400 clamp(1.27rem, 0.51vw + 1.16rem, 1.78rem)/calc(6px + 2.125ex) 'Porsche Next','Arial Narrow',Arial,'Heiti SC',SimHei,sans-serif;
  overflow-wrap: break-word;
  hyphens: inherit;
  font-weight: 600;
}
.description {
  margin: -12px 0 0 ;
  font: normal normal 400 1rem/calc(6px + 2.125ex) 'Porsche Next','Arial Narrow',Arial,'Heiti SC',SimHei,sans-serif;
  overflow-wrap: break-word;
  hyphens: inherit;
}
.link-group {
  display: flex;
  width: 100%;
  gap: clamp(8px, 0.5vw + 6px, 16px);
  flex-flow: row wrap;
  align-items: center;
}
.link-overlay {
  position: fixed;
  top: 0;
  left: 0;
  right: 0;
  bottom: 0;
}
@media (forced-colors: active) {
  .content {
    background: rgba(0,0,0,0.7);
  }
}

@media(hover:hover) {
  .root:hover .image-container {
    transform: scale3d(1.05,1.05,1.05);
  }
}
"
`;

exports[`getComponentCss() should return correct css for aspectRatio: "4:3", weight: "semi-bold", linkDirection: "row" and hasDescription: true 1`] = `
":host {
  display: block;
<<<<<<< HEAD
  hyphens: auto;
=======
  color-scheme: light dark !important;
>>>>>>> a3da926b
}
:host([hidden]) {
  display: none !important;
}
::slotted(picture) {
  position: absolute !important;
  top: 0 !important;
  left: 0 !important;
  right: 0 !important;
  bottom: 0 !important;
}
::slotted(img) {
  height: 100% !important;
  width: 100% !important;
  object-fit: cover !important;
}
h2,h3,h4,h5,h6 {
  margin: 0 !important;
}
.root {
  position: relative;
  overflow: hidden;
  transform: translate3d(0,0,0);
  border-radius: 12px;
  color: #FBFCFF;
  padding-top: 75%;
}
.image-container {
  position: absolute;
  transition: transform var(--p-transition-duration, .24s) ease;
  top: 0;
  left: 0;
  right: 0;
  bottom: 0;
}
.content {
  position: absolute;
  left: 0;
  right: 0;
  display: flex;
  justify-items: start;
  gap: 16px;
  border-radius: 12px;
  flex-direction: column;
  bottom: 0;
  padding: clamp(32px, 2.75vw + 23px, 76px) clamp(16px, 1.25vw + 12px, 36px) clamp(16px, 1.25vw + 12px, 36px);
  background: linear-gradient(to top, rgba(31,31,31,0.9) 0%,rgba(31,31,31,0.9) 20%,rgba(31,31,31,0.852589) 26.67%,rgba(32,32,32,0.768225) 33.33%,rgba(33,33,33,0.668116) 40%,rgba(34,34,34,0.557309) 46.67%,rgba(35,35,35,0.442691) 53.33%,rgba(36,36,36,0.331884) 60%,rgba(37,37,37,0.231775) 66.67%,rgba(38,38,38,0.147411) 73.33%,rgba(39,39,39,0.0816599) 80%,rgba(39,39,39,0.03551) 86.67%,rgba(39,39,39,0.0086472) 93.33%,rgba(39,39,39,0) 100%);;
}
.model {
  position: absolute;
  top: clamp(16px, 1.25vw + 12px, 36px);
  left: clamp(16px, 1.25vw + 12px, 36px);
}
.heading {
  margin: 0;
  font: normal normal 400 clamp(1.27rem, 0.51vw + 1.16rem, 1.78rem)/calc(6px + 2.125ex) 'Porsche Next','Arial Narrow',Arial,'Heiti SC',SimHei,sans-serif;
  overflow-wrap: break-word;
  hyphens: inherit;
  font-weight: 600;
}
.description {
  margin: -12px 0 0 ;
  font: normal normal 400 1rem/calc(6px + 2.125ex) 'Porsche Next','Arial Narrow',Arial,'Heiti SC',SimHei,sans-serif;
  overflow-wrap: break-word;
  hyphens: inherit;
}
.link-group {
  display: flex;
  width: 100%;
  gap: clamp(8px, 0.5vw + 6px, 16px);
  flex-flow: row wrap;
  align-items: center;
}
.link-overlay {
  position: fixed;
  top: 0;
  left: 0;
  right: 0;
  bottom: 0;
}
@media (forced-colors: active) {
  .content {
    background: rgba(0,0,0,0.7);
  }
}

@media(hover:hover) {
  .root:hover .image-container {
    transform: scale3d(1.05,1.05,1.05);
  }
}
"
`;

exports[`getComponentCss() should return correct css for aspectRatio: "9:16", weight: "semi-bold", linkDirection: "row" and hasDescription: false 1`] = `
":host {
  display: block;
<<<<<<< HEAD
  hyphens: auto;
=======
  color-scheme: light dark !important;
>>>>>>> a3da926b
}
:host([hidden]) {
  display: none !important;
}
::slotted(picture) {
  position: absolute !important;
  top: 0 !important;
  left: 0 !important;
  right: 0 !important;
  bottom: 0 !important;
}
::slotted(img) {
  height: 100% !important;
  width: 100% !important;
  object-fit: cover !important;
}
h2,h3,h4,h5,h6 {
  margin: 0 !important;
}
.root {
  position: relative;
  overflow: hidden;
  transform: translate3d(0,0,0);
  border-radius: 12px;
  color: #FBFCFF;
  padding-top: 177.75%;
}
.image-container {
  position: absolute;
  transition: transform var(--p-transition-duration, .24s) ease;
  top: 0;
  left: 0;
  right: 0;
  bottom: 0;
}
.content {
  position: absolute;
  left: 0;
  right: 0;
  display: flex;
  justify-items: start;
  gap: 16px;
  border-radius: 12px;
  flex-direction: column;
  bottom: 0;
  padding: clamp(32px, 2.75vw + 23px, 76px) clamp(16px, 1.25vw + 12px, 36px) clamp(16px, 1.25vw + 12px, 36px);
  background: linear-gradient(to top, rgba(31,31,31,0.9) 0%,rgba(31,31,31,0.9) 20%,rgba(31,31,31,0.852589) 26.67%,rgba(32,32,32,0.768225) 33.33%,rgba(33,33,33,0.668116) 40%,rgba(34,34,34,0.557309) 46.67%,rgba(35,35,35,0.442691) 53.33%,rgba(36,36,36,0.331884) 60%,rgba(37,37,37,0.231775) 66.67%,rgba(38,38,38,0.147411) 73.33%,rgba(39,39,39,0.0816599) 80%,rgba(39,39,39,0.03551) 86.67%,rgba(39,39,39,0.0086472) 93.33%,rgba(39,39,39,0) 100%);;
}
.model {
  position: absolute;
  top: clamp(16px, 1.25vw + 12px, 36px);
  left: clamp(16px, 1.25vw + 12px, 36px);
}
.heading {
  margin: 0;
  font: normal normal 400 clamp(1.27rem, 0.51vw + 1.16rem, 1.78rem)/calc(6px + 2.125ex) 'Porsche Next','Arial Narrow',Arial,'Heiti SC',SimHei,sans-serif;
  overflow-wrap: break-word;
  hyphens: inherit;
  font-weight: 600;
}
.link-group {
  display: flex;
  width: 100%;
  gap: clamp(8px, 0.5vw + 6px, 16px);
  flex-flow: row wrap;
  align-items: center;
}
.link-overlay {
  position: fixed;
  top: 0;
  left: 0;
  right: 0;
  bottom: 0;
}
@media (forced-colors: active) {
  .content {
    background: rgba(0,0,0,0.7);
  }
}

@media(hover:hover) {
  .root:hover .image-container {
    transform: scale3d(1.05,1.05,1.05);
  }
}
"
`;

exports[`getComponentCss() should return correct css for aspectRatio: "16:9", weight: "regular", linkDirection: "column" and hasDescription: true 1`] = `
":host {
  display: block;
<<<<<<< HEAD
  hyphens: auto;
=======
  color-scheme: light dark !important;
>>>>>>> a3da926b
}
:host([hidden]) {
  display: none !important;
}
::slotted(picture) {
  position: absolute !important;
  top: 0 !important;
  left: 0 !important;
  right: 0 !important;
  bottom: 0 !important;
}
::slotted(img) {
  height: 100% !important;
  width: 100% !important;
  object-fit: cover !important;
}
h2,h3,h4,h5,h6 {
  margin: 0 !important;
}
.root {
  position: relative;
  overflow: hidden;
  transform: translate3d(0,0,0);
  border-radius: 12px;
  color: #FBFCFF;
  padding-top: 56.25%;
}
.image-container {
  position: absolute;
  transition: transform var(--p-transition-duration, .24s) ease;
  top: 0;
  left: 0;
  right: 0;
  bottom: 0;
}
.content {
  position: absolute;
  left: 0;
  right: 0;
  display: flex;
  justify-items: start;
  gap: 16px;
  border-radius: 12px;
  flex-direction: column;
  bottom: 0;
  padding: clamp(32px, 2.75vw + 23px, 76px) clamp(16px, 1.25vw + 12px, 36px) clamp(16px, 1.25vw + 12px, 36px);
  background: linear-gradient(to top, rgba(31,31,31,0.9) 0%,rgba(31,31,31,0.9) 20%,rgba(31,31,31,0.852589) 26.67%,rgba(32,32,32,0.768225) 33.33%,rgba(33,33,33,0.668116) 40%,rgba(34,34,34,0.557309) 46.67%,rgba(35,35,35,0.442691) 53.33%,rgba(36,36,36,0.331884) 60%,rgba(37,37,37,0.231775) 66.67%,rgba(38,38,38,0.147411) 73.33%,rgba(39,39,39,0.0816599) 80%,rgba(39,39,39,0.03551) 86.67%,rgba(39,39,39,0.0086472) 93.33%,rgba(39,39,39,0) 100%);;
}
.model {
  position: absolute;
  top: clamp(16px, 1.25vw + 12px, 36px);
  left: clamp(16px, 1.25vw + 12px, 36px);
}
.heading {
  margin: 0;
  font: normal normal 400 clamp(1.27rem, 0.51vw + 1.16rem, 1.78rem)/calc(6px + 2.125ex) 'Porsche Next','Arial Narrow',Arial,'Heiti SC',SimHei,sans-serif;
  overflow-wrap: break-word;
  hyphens: inherit;
  font-weight: 400;
}
.description {
  margin: -12px 0 0 ;
  font: normal normal 400 1rem/calc(6px + 2.125ex) 'Porsche Next','Arial Narrow',Arial,'Heiti SC',SimHei,sans-serif;
  overflow-wrap: break-word;
  hyphens: inherit;
}
.link-group {
  display: flex;
  width: 100%;
  gap: clamp(8px, 0.5vw + 6px, 16px);
  flex-flow: column nowrap;
  align-items: stretch;
}
.link-overlay {
  position: fixed;
  top: 0;
  left: 0;
  right: 0;
  bottom: 0;
}
@media (forced-colors: active) {
  .content {
    background: rgba(0,0,0,0.7);
  }
}

@media(hover:hover) {
  .root:hover .image-container {
    transform: scale3d(1.05,1.05,1.05);
  }
}
"
`;

exports[`getComponentCss() should return correct css for aspectRatio: {"base":"1:1","xs":"4:3","s":"3:4","m":"16:9","l":"9:16","xl":"1:1"}, weight: {"base":"semi-bold","xs":"regular","s":"semi-bold","m":"regular","l":"semi-bold","xl":"regular"}, linkDirection: {"base":"column","xs":"row","s":"column","m":"row","l":"column","xl":"row"} and hasDescription: true 1`] = `
":host {
  display: block;
<<<<<<< HEAD
  hyphens: auto;
=======
  color-scheme: light dark !important;
>>>>>>> a3da926b
}
:host([hidden]) {
  display: none !important;
}
::slotted(picture) {
  position: absolute !important;
  top: 0 !important;
  left: 0 !important;
  right: 0 !important;
  bottom: 0 !important;
}
::slotted(img) {
  height: 100% !important;
  width: 100% !important;
  object-fit: cover !important;
}
h2,h3,h4,h5,h6 {
  margin: 0 !important;
}
.root {
  position: relative;
  overflow: hidden;
  transform: translate3d(0,0,0);
  border-radius: 12px;
  color: #FBFCFF;
  padding-top: 100%;
}
.image-container {
  position: absolute;
  transition: transform var(--p-transition-duration, .24s) ease;
  top: 0;
  left: 0;
  right: 0;
  bottom: 0;
}
.content {
  position: absolute;
  left: 0;
  right: 0;
  display: flex;
  justify-items: start;
  gap: 16px;
  border-radius: 12px;
  flex-direction: column;
  bottom: 0;
  padding: clamp(32px, 2.75vw + 23px, 76px) clamp(16px, 1.25vw + 12px, 36px) clamp(16px, 1.25vw + 12px, 36px);
  background: linear-gradient(to top, rgba(31,31,31,0.9) 0%,rgba(31,31,31,0.9) 20%,rgba(31,31,31,0.852589) 26.67%,rgba(32,32,32,0.768225) 33.33%,rgba(33,33,33,0.668116) 40%,rgba(34,34,34,0.557309) 46.67%,rgba(35,35,35,0.442691) 53.33%,rgba(36,36,36,0.331884) 60%,rgba(37,37,37,0.231775) 66.67%,rgba(38,38,38,0.147411) 73.33%,rgba(39,39,39,0.0816599) 80%,rgba(39,39,39,0.03551) 86.67%,rgba(39,39,39,0.0086472) 93.33%,rgba(39,39,39,0) 100%);;
}
.model {
  position: absolute;
  top: clamp(16px, 1.25vw + 12px, 36px);
  left: clamp(16px, 1.25vw + 12px, 36px);
}
.heading {
  margin: 0;
  font: normal normal 400 clamp(1.27rem, 0.51vw + 1.16rem, 1.78rem)/calc(6px + 2.125ex) 'Porsche Next','Arial Narrow',Arial,'Heiti SC',SimHei,sans-serif;
  overflow-wrap: break-word;
  hyphens: inherit;
  font-weight: 600;
}
.description {
  margin: -12px 0 0 ;
  font: normal normal 400 1rem/calc(6px + 2.125ex) 'Porsche Next','Arial Narrow',Arial,'Heiti SC',SimHei,sans-serif;
  overflow-wrap: break-word;
  hyphens: inherit;
}
.link-group {
  display: flex;
  width: 100%;
  gap: clamp(8px, 0.5vw + 6px, 16px);
  flex-flow: column nowrap;
  align-items: stretch;
}
.link-overlay {
  position: fixed;
  top: 0;
  left: 0;
  right: 0;
  bottom: 0;
}
@media(min-width:480px) {
  .root {
    padding-top: 75%;
  }
  .heading {
    font-weight: 400;
  }
  .link-group {
    flex-flow: row wrap;
    align-items: center;
  }
}

@media(min-width:760px) {
  .root {
    padding-top: 133.33%;
  }
  .heading {
    font-weight: 600;
  }
  .link-group {
    flex-flow: column nowrap;
    align-items: stretch;
  }
}

@media(min-width:1000px) {
  .root {
    padding-top: 56.25%;
  }
  .heading {
    font-weight: 400;
  }
  .link-group {
    flex-flow: row wrap;
    align-items: center;
  }
}

@media(min-width:1300px) {
  .root {
    padding-top: 177.75%;
  }
  .heading {
    font-weight: 600;
  }
  .link-group {
    flex-flow: column nowrap;
    align-items: stretch;
  }
}

@media(min-width:1760px) {
  .root {
    padding-top: 100%;
  }
  .heading {
    font-weight: 400;
  }
  .link-group {
    flex-flow: row wrap;
    align-items: center;
  }
}

@media (forced-colors: active) {
  .content {
    background: rgba(0,0,0,0.7);
  }
}

@media(hover:hover) {
  .root:hover .image-container {
    transform: scale3d(1.05,1.05,1.05);
  }
}
"
`;<|MERGE_RESOLUTION|>--- conflicted
+++ resolved
@@ -3,11 +3,7 @@
 exports[`getComponentCss() should return correct css for aspectRatio: "1:1", weight: "regular", linkDirection: "column" and hasDescription: false 1`] = `
 ":host {
   display: block;
-<<<<<<< HEAD
-  hyphens: auto;
-=======
   color-scheme: light dark !important;
->>>>>>> a3da926b
 }
 :host([hidden]) {
   display: none !important;
@@ -65,7 +61,7 @@
   margin: 0;
   font: normal normal 400 clamp(1.27rem, 0.51vw + 1.16rem, 1.78rem)/calc(6px + 2.125ex) 'Porsche Next','Arial Narrow',Arial,'Heiti SC',SimHei,sans-serif;
   overflow-wrap: break-word;
-  hyphens: inherit;
+  hyphens: auto;
   font-weight: 400;
 }
 .link-group {
@@ -99,11 +95,7 @@
 exports[`getComponentCss() should return correct css for aspectRatio: "3:4", weight: "semi-bold", linkDirection: "row" and hasDescription: true 1`] = `
 ":host {
   display: block;
-<<<<<<< HEAD
-  hyphens: auto;
-=======
   color-scheme: light dark !important;
->>>>>>> a3da926b
 }
 :host([hidden]) {
   display: none !important;
@@ -161,14 +153,14 @@
   margin: 0;
   font: normal normal 400 clamp(1.27rem, 0.51vw + 1.16rem, 1.78rem)/calc(6px + 2.125ex) 'Porsche Next','Arial Narrow',Arial,'Heiti SC',SimHei,sans-serif;
   overflow-wrap: break-word;
-  hyphens: inherit;
+  hyphens: auto;
   font-weight: 600;
 }
 .description {
   margin: -12px 0 0 ;
   font: normal normal 400 1rem/calc(6px + 2.125ex) 'Porsche Next','Arial Narrow',Arial,'Heiti SC',SimHei,sans-serif;
   overflow-wrap: break-word;
-  hyphens: inherit;
+  hyphens: auto;
 }
 .link-group {
   display: flex;
@@ -201,11 +193,7 @@
 exports[`getComponentCss() should return correct css for aspectRatio: "4:3", weight: "semi-bold", linkDirection: "row" and hasDescription: true 1`] = `
 ":host {
   display: block;
-<<<<<<< HEAD
-  hyphens: auto;
-=======
   color-scheme: light dark !important;
->>>>>>> a3da926b
 }
 :host([hidden]) {
   display: none !important;
@@ -263,14 +251,14 @@
   margin: 0;
   font: normal normal 400 clamp(1.27rem, 0.51vw + 1.16rem, 1.78rem)/calc(6px + 2.125ex) 'Porsche Next','Arial Narrow',Arial,'Heiti SC',SimHei,sans-serif;
   overflow-wrap: break-word;
-  hyphens: inherit;
+  hyphens: auto;
   font-weight: 600;
 }
 .description {
   margin: -12px 0 0 ;
   font: normal normal 400 1rem/calc(6px + 2.125ex) 'Porsche Next','Arial Narrow',Arial,'Heiti SC',SimHei,sans-serif;
   overflow-wrap: break-word;
-  hyphens: inherit;
+  hyphens: auto;
 }
 .link-group {
   display: flex;
@@ -303,11 +291,7 @@
 exports[`getComponentCss() should return correct css for aspectRatio: "9:16", weight: "semi-bold", linkDirection: "row" and hasDescription: false 1`] = `
 ":host {
   display: block;
-<<<<<<< HEAD
-  hyphens: auto;
-=======
   color-scheme: light dark !important;
->>>>>>> a3da926b
 }
 :host([hidden]) {
   display: none !important;
@@ -365,7 +349,7 @@
   margin: 0;
   font: normal normal 400 clamp(1.27rem, 0.51vw + 1.16rem, 1.78rem)/calc(6px + 2.125ex) 'Porsche Next','Arial Narrow',Arial,'Heiti SC',SimHei,sans-serif;
   overflow-wrap: break-word;
-  hyphens: inherit;
+  hyphens: auto;
   font-weight: 600;
 }
 .link-group {
@@ -399,11 +383,7 @@
 exports[`getComponentCss() should return correct css for aspectRatio: "16:9", weight: "regular", linkDirection: "column" and hasDescription: true 1`] = `
 ":host {
   display: block;
-<<<<<<< HEAD
-  hyphens: auto;
-=======
   color-scheme: light dark !important;
->>>>>>> a3da926b
 }
 :host([hidden]) {
   display: none !important;
@@ -461,14 +441,14 @@
   margin: 0;
   font: normal normal 400 clamp(1.27rem, 0.51vw + 1.16rem, 1.78rem)/calc(6px + 2.125ex) 'Porsche Next','Arial Narrow',Arial,'Heiti SC',SimHei,sans-serif;
   overflow-wrap: break-word;
-  hyphens: inherit;
+  hyphens: auto;
   font-weight: 400;
 }
 .description {
   margin: -12px 0 0 ;
   font: normal normal 400 1rem/calc(6px + 2.125ex) 'Porsche Next','Arial Narrow',Arial,'Heiti SC',SimHei,sans-serif;
   overflow-wrap: break-word;
-  hyphens: inherit;
+  hyphens: auto;
 }
 .link-group {
   display: flex;
@@ -501,11 +481,7 @@
 exports[`getComponentCss() should return correct css for aspectRatio: {"base":"1:1","xs":"4:3","s":"3:4","m":"16:9","l":"9:16","xl":"1:1"}, weight: {"base":"semi-bold","xs":"regular","s":"semi-bold","m":"regular","l":"semi-bold","xl":"regular"}, linkDirection: {"base":"column","xs":"row","s":"column","m":"row","l":"column","xl":"row"} and hasDescription: true 1`] = `
 ":host {
   display: block;
-<<<<<<< HEAD
-  hyphens: auto;
-=======
   color-scheme: light dark !important;
->>>>>>> a3da926b
 }
 :host([hidden]) {
   display: none !important;
@@ -563,14 +539,14 @@
   margin: 0;
   font: normal normal 400 clamp(1.27rem, 0.51vw + 1.16rem, 1.78rem)/calc(6px + 2.125ex) 'Porsche Next','Arial Narrow',Arial,'Heiti SC',SimHei,sans-serif;
   overflow-wrap: break-word;
-  hyphens: inherit;
+  hyphens: auto;
   font-weight: 600;
 }
 .description {
   margin: -12px 0 0 ;
   font: normal normal 400 1rem/calc(6px + 2.125ex) 'Porsche Next','Arial Narrow',Arial,'Heiti SC',SimHei,sans-serif;
   overflow-wrap: break-word;
-  hyphens: inherit;
+  hyphens: auto;
 }
 .link-group {
   display: flex;
