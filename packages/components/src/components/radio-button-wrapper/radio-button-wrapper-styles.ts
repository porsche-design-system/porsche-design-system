import type { BreakpointCustomizable, Theme } from '../../types';
import { addImportantToEachRule, getThemedColors } from '../../styles';
import { getCheckboxRadioJssStyle } from '../../styles/checkbox-radio-styles';
import { getCss, mergeDeep } from '../../utils';
import type { FormState } from '../../utils/form/form-state';
import { getInlineSVGBackgroundImage } from '../../utils/svg/getInlineSVGBackgroundImage';

export const getComponentCss = (
  hideLabel: BreakpointCustomizable<boolean>,
  state: FormState,
  isDisabled: boolean,
  theme: Theme
): string => {
  const checkedIconColor = getThemedColors(theme === 'light' ? 'dark' : 'light').primaryColor.replace(/#/g, '%23');

  return getCss(
    mergeDeep(getCheckboxRadioJssStyle(hideLabel, state, isDisabled, theme), {
      '@global': {
        '::slotted': addImportantToEachRule({
          '&(input)': {
            borderRadius: '50%',
          },
          '&(input:checked)': {
            backgroundImage: getInlineSVGBackgroundImage(`<circle fill="${checkedIconColor}" cx="12" cy="12" r="6"/>`),
          },
          ...(!isDisabled && {
            '&(input:focus)::before': {
              borderRadius: '50%',
            },
          }),
        }),
      },
<<<<<<< HEAD
    },
    label: getCheckboxRadioLabelJssStyle(isDisabled, hideLabel, theme),
    ...getFunctionalComponentRequiredStyles(),
    ...getFunctionalComponentStateMessageStyles(theme, state),
  });
};

export const getSlottedCss = (host: HTMLElement): string => {
  return getCss(buildSlottedStyles(host, getBaseSlottedStyles()));
=======
    })
  );
>>>>>>> 796c2aca
};<|MERGE_RESOLUTION|>--- conflicted
+++ resolved
@@ -30,18 +30,6 @@
           }),
         }),
       },
-<<<<<<< HEAD
-    },
-    label: getCheckboxRadioLabelJssStyle(isDisabled, hideLabel, theme),
-    ...getFunctionalComponentRequiredStyles(),
-    ...getFunctionalComponentStateMessageStyles(theme, state),
-  });
-};
-
-export const getSlottedCss = (host: HTMLElement): string => {
-  return getCss(buildSlottedStyles(host, getBaseSlottedStyles()));
-=======
     })
   );
->>>>>>> 796c2aca
 };