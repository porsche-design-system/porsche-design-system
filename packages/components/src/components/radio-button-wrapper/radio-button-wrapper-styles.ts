--- conflicted
+++ resolved
@@ -1,9 +1,5 @@
 import type { BreakpointCustomizable, Theme } from '../../types';
-<<<<<<< HEAD
-import { addImportantToEachRule, getInvertedThemedColors } from '../../styles';
-=======
-import { addImportantToEachRule, getHighContrastColors, getThemedColors } from '../../styles';
->>>>>>> 755a6f7b
+import { addImportantToEachRule, getHighContrastColors, getInvertedThemedColors } from '../../styles';
 import { getCheckboxRadioJssStyle } from '../../styles/checkbox-radio-styles';
 import { getCss, isHighContrastMode, mergeDeep } from '../../utils';
 import type { FormState } from '../../utils/form/form-state';
@@ -15,12 +11,9 @@
   isDisabled: boolean,
   theme: Theme
 ): string => {
-<<<<<<< HEAD
-  const checkedIconColor = getInvertedThemedColors(theme).primaryColor.replace(/#/g, '%23');
-=======
-  const checkedIconColor = getThemedColors(theme === 'light' ? 'dark' : 'light').primaryColor.replace(/#/g, '%23');
-  const { canvasColor } = getHighContrastColors();
->>>>>>> 755a6f7b
+  const checkedIconColor = isHighContrastMode
+    ? getHighContrastColors().canvasColor
+    : getInvertedThemedColors(theme).primaryColor.replace(/#/g, '%23');
 
   return getCss(
     mergeDeep(getCheckboxRadioJssStyle(hideLabel, state, isDisabled, false, theme), {
@@ -30,9 +23,7 @@
             borderRadius: '50%',
           },
           '&(input:checked)': {
-            backgroundImage: getInlineSVGBackgroundImage(
-              `<circle fill="${isHighContrastMode ? canvasColor : checkedIconColor}" cx="12" cy="12" r="6"/>`
-            ),
+            backgroundImage: getInlineSVGBackgroundImage(`<circle fill="${checkedIconColor}" cx="12" cy="12" r="6"/>`),
           },
           ...(!isDisabled && {
             '&(input:focus)::before': {
