# Radio Button

<TableOfContents></TableOfContents>

## When to use

- Use a Radio Button to enable a user to select one value from a predefined list.
- Use a Radio Button as soon as two options are mutually exclusive.
- Use a Radio Button when the user should see all available options.

---

## Behavior

### Label

The label text (always in copytext) gives the user an information about the option that can be selected. Try to keep the
label short and descriptive (one word or two).

### Validation and error

For a group of Radio Buttons the validation message is set at the end of the list. This means that the validation for a
Radio Button behaves differently from the other form elements where the validation is set for each individual component.
Please find more information in the [Form pattern guideline](patterns/forms).

### Items

We recommend using a Radio Button for a selection of 3-6 items. For a larger number of items (≥ 7) it is recommended to
use a Select component instead. "If possible, use radio buttons rather than Selects. Radio buttons have lower cognitive
load because they make all options permanently visible so that users can easily compare (…)." (Jakob Nielsen, 2004)

### Group

In a group of Radio Buttons one option should be selected by default, except for cases where a pre-selection can lead to
wrong assumptions, i.e. "Male" or "Female". In this case no option should be selected by default.

<<<<<<< HEAD
<div style="background:#F2F2F2; width:100%; margin-top: 64px; padding-top: 32px; padding-left: 42px; padding-bottom: 42px;">
    <p-heading variant="heading-3" tag="h3" style="margin-bottom: 24px;">Examples</p-heading>
=======
<div style="background:#EEEFF2; width:100%; margin-top: 64px; padding-top: 32px; padding-left: 42px; padding-bottom: 42px;">
    <p-headline variant="headline-3" tag="h3" style="margin-bottom: 24px;">Examples</p-headline>
>>>>>>> 50b987e8
    <img src="./assets/radio-button-examples.png" alt="Examples for radio button usage" />
</div>

## Do's & Don'ts

### Alignment

Always align Radio Buttons with more than 2 items vertically left-aligned, as a horizontal alignment is more difficult
to scan for the user and more difficult to see which label belongs to which radio.

![Example for alignment](./assets/radio-button-dont-alignment.png)

### Single choice

Never use a Radio Button alone. In this case you should you the Checkbox instead.

![Example for single choice](./assets/radio-button-dont-single-choice.png)

---

## Related Components

- [Checkbox](components/checkbox)
- [Select](components/select)<|MERGE_RESOLUTION|>--- conflicted
+++ resolved
@@ -34,13 +34,8 @@
 In a group of Radio Buttons one option should be selected by default, except for cases where a pre-selection can lead to
 wrong assumptions, i.e. "Male" or "Female". In this case no option should be selected by default.
 
-<<<<<<< HEAD
-<div style="background:#F2F2F2; width:100%; margin-top: 64px; padding-top: 32px; padding-left: 42px; padding-bottom: 42px;">
+<div style="background:#EEEFF2; width:100%; margin-top: 64px; padding-top: 32px; padding-left: 42px; padding-bottom: 42px;">
     <p-heading variant="heading-3" tag="h3" style="margin-bottom: 24px;">Examples</p-heading>
-=======
-<div style="background:#EEEFF2; width:100%; margin-top: 64px; padding-top: 32px; padding-left: 42px; padding-bottom: 42px;">
-    <p-headline variant="headline-3" tag="h3" style="margin-bottom: 24px;">Examples</p-headline>
->>>>>>> 50b987e8
     <img src="./assets/radio-button-examples.png" alt="Examples for radio button usage" />
 </div>
 
