import { Component, Element, forceUpdate, h, Host, JSX, Prop } from '@stencil/core';
import {
  AllowedTypes,
  attachComponentCss,
  FORM_STATES,
  getClosestHTMLElement,
  getOnlyChildOfKindHTMLElementOrThrow,
  hasLabel,
  hasMessage,
  isRequiredAndParentNotRequired,
  observeAttributes,
  setAriaAttributes,
  THEMES,
  unobserveAttributes,
  validateProps,
} from '../../utils';
<<<<<<< HEAD
import type { BreakpointCustomizable, PropTypes, Theme } from '../../types';
import { getComponentCss } from './radio-button-wrapper-styles';
import { StateMessage } from '../common/state-message/state-message';
import { Required } from '../common/required/required';
import { addChangeListener } from './radio-button-wrapper-utils';
import type { RadioButtonWrapperState } from './radio-button-wrapper-utils';
=======
import type { BreakpointCustomizable, PropTypes } from '../../types';
import { Theme } from '../../types';
import { getComponentCss } from './radio-button-wrapper-styles';
import { StateMessage } from '../common/state-message/state-message';
import { Required } from '../common/required/required';
import type { FormState } from '../../utils/form/form-state';
import { addChangeListener } from './radio-button-wrapper-utils';
>>>>>>> 46c6e084

const propTypes: PropTypes<typeof RadioButtonWrapper> = {
  label: AllowedTypes.string,
  state: AllowedTypes.oneOf<RadioButtonWrapperState>(FORM_STATES),
  message: AllowedTypes.string,
  hideLabel: AllowedTypes.breakpoint('boolean'),
  theme: AllowedTypes.oneOf<Theme>(THEMES),
};

@Component({
  tag: 'p-radio-button-wrapper',
  shadow: true,
})
export class RadioButtonWrapper {
  @Element() public host!: HTMLElement;

  /** The label text. */
  @Prop() public label?: string = '';

  /** The validation state. */
  @Prop() public state?: RadioButtonWrapperState = 'none';

  /** The message styled depending on validation state. */
  @Prop() public message?: string = '';

  /** Show or hide label. For better accessibility it's recommended to show the label. */
  @Prop() public hideLabel?: BreakpointCustomizable<boolean> = false;

  /** Adapts the color depending on the theme. */
  @Prop() public theme?: Theme = 'light';

  private input: HTMLInputElement;

  public connectedCallback(): void {
    this.observeAttributes(); // on every reconnect
  }

  public componentWillLoad(): void {
    this.input = getOnlyChildOfKindHTMLElementOrThrow(this.host, 'input[type=radio]');
    addChangeListener(this.input);
    this.observeAttributes(); // once initially
  }

  public componentDidRender(): void {
    /*
     * This is a workaround to improve accessibility because the input and the label/description/message text are placed in different DOM.
     * Referencing ID's from outside the component is impossible because the web component’s DOM is separate.
     * We have to wait for full support of the Accessibility Object Model (AOM) to provide the relationship between shadow DOM and slots
     */
    setAriaAttributes(this.input, {
      label: this.label,
      message: this.message,
      state: this.state,
    });
  }

  public disconnectedCallback(): void {
    unobserveAttributes(this.input);
  }

  public render(): JSX.Element {
    validateProps(this, propTypes);
    attachComponentCss(this.host, getComponentCss, this.hideLabel, this.state, this.input.disabled, this.theme);

    return (
      <Host>
        <label>
          {hasLabel(this.host, this.label) && (
            <span class="text" onClick={this.onLabelClick}>
              {this.label || <slot name="label" />}
              {isRequiredAndParentNotRequired(this.host, this.input) && <Required />}
            </span>
          )}
          <slot />
        </label>
        {hasMessage(this.host, this.message, this.state) && (
          <StateMessage state={this.state} message={this.message} theme={this.theme} host={this.host} />
        )}
      </Host>
    );
  }

  private onLabelClick = (event: MouseEvent): void => {
    /**
     * we only want to simulate the input click by label click
     * also we don't want to click to the input, if a link is clicked.
     */
    if (getClosestHTMLElement(event.target as HTMLElement, 'a') === null) {
      this.input.click();
    }
  };

  private observeAttributes = (): void => {
    observeAttributes(this.input, ['disabled', 'required'], () => forceUpdate(this.host));
  };
}<|MERGE_RESOLUTION|>--- conflicted
+++ resolved
@@ -14,22 +14,12 @@
   unobserveAttributes,
   validateProps,
 } from '../../utils';
-<<<<<<< HEAD
 import type { BreakpointCustomizable, PropTypes, Theme } from '../../types';
 import { getComponentCss } from './radio-button-wrapper-styles';
 import { StateMessage } from '../common/state-message/state-message';
 import { Required } from '../common/required/required';
 import { addChangeListener } from './radio-button-wrapper-utils';
 import type { RadioButtonWrapperState } from './radio-button-wrapper-utils';
-=======
-import type { BreakpointCustomizable, PropTypes } from '../../types';
-import { Theme } from '../../types';
-import { getComponentCss } from './radio-button-wrapper-styles';
-import { StateMessage } from '../common/state-message/state-message';
-import { Required } from '../common/required/required';
-import type { FormState } from '../../utils/form/form-state';
-import { addChangeListener } from './radio-button-wrapper-utils';
->>>>>>> 46c6e084
 
 const propTypes: PropTypes<typeof RadioButtonWrapper> = {
   label: AllowedTypes.string,
