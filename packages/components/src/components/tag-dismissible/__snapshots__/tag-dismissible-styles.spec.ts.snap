--- conflicted
+++ resolved
@@ -49,13 +49,8 @@
 
 .icon {
   padding: 4px;
-<<<<<<< HEAD
-  margin-right: 10px;
-  transition: background-color var(--p-transition-duration, 0.25s) cubic-bezier(0.25,0.1,0.25,1);
-=======
-  margin-inline-end: -2px;
-  transition: background-color var(--p-transition-duration, .24s) ease;
->>>>>>> 174cac26
+  margin-inline-end: -2px;
+  transition: background-color var(--p-transition-duration, .24s) ease;
   border-radius: 4px;
 }
 .sr-only {
@@ -119,13 +114,8 @@
 
 .icon {
   padding: 4px;
-<<<<<<< HEAD
-  margin-right: 10px;
-  transition: background-color var(--p-transition-duration, 0.25s) cubic-bezier(0.25,0.1,0.25,1);
-=======
-  margin-inline-end: -2px;
-  transition: background-color var(--p-transition-duration, .24s) ease;
->>>>>>> 174cac26
+  margin-inline-end: -2px;
+  transition: background-color var(--p-transition-duration, .24s) ease;
   border-radius: 4px;
 }
 .sr-only {
@@ -195,13 +185,8 @@
 }
 .icon {
   padding: 4px;
-<<<<<<< HEAD
-  margin-right: 10px;
-  transition: background-color var(--p-transition-duration, 0.25s) cubic-bezier(0.25,0.1,0.25,1);
-=======
-  margin-inline-end: -2px;
-  transition: background-color var(--p-transition-duration, .24s) ease;
->>>>>>> 174cac26
+  margin-inline-end: -2px;
+  transition: background-color var(--p-transition-duration, .24s) ease;
   border-radius: 4px;
 }
 .sr-only {
@@ -271,13 +256,8 @@
 }
 .icon {
   padding: 4px;
-<<<<<<< HEAD
-  margin-right: 10px;
-  transition: background-color var(--p-transition-duration, 0.25s) cubic-bezier(0.25,0.1,0.25,1);
-=======
-  margin-inline-end: -2px;
-  transition: background-color var(--p-transition-duration, .24s) ease;
->>>>>>> 174cac26
+  margin-inline-end: -2px;
+  transition: background-color var(--p-transition-duration, .24s) ease;
   border-radius: 4px;
 }
 .sr-only {
@@ -347,13 +327,8 @@
 }
 .icon {
   padding: 4px;
-<<<<<<< HEAD
-  margin-right: 10px;
-  transition: background-color var(--p-transition-duration, 0.25s) cubic-bezier(0.25,0.1,0.25,1);
-=======
-  margin-inline-end: -2px;
-  transition: background-color var(--p-transition-duration, .24s) ease;
->>>>>>> 174cac26
+  margin-inline-end: -2px;
+  transition: background-color var(--p-transition-duration, .24s) ease;
   border-radius: 4px;
 }
 .sr-only {
@@ -423,13 +398,8 @@
 }
 .icon {
   padding: 4px;
-<<<<<<< HEAD
-  margin-right: 10px;
-  transition: background-color var(--p-transition-duration, 0.25s) cubic-bezier(0.25,0.1,0.25,1);
-=======
-  margin-inline-end: -2px;
-  transition: background-color var(--p-transition-duration, .24s) ease;
->>>>>>> 174cac26
+  margin-inline-end: -2px;
+  transition: background-color var(--p-transition-duration, .24s) ease;
   border-radius: 4px;
 }
 .sr-only {
