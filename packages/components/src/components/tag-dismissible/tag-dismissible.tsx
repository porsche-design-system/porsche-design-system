import { Component, Element, h, type JSX, Prop } from '@stencil/core';
import type { PropTypes, SelectedAriaAttributes } from '../../types';
import {
  AllowedTypes,
  attachComponentCss,
  getPrefixedTagNames,
  hasPropValueChanged,
  parseAndGetAriaAttributes,
  validateProps,
} from '../../utils';
import { getComponentCss } from './tag-dismissible-styles';
import {
  TAG_DISMISSIBLE_ARIA_ATTRIBUTES,
  TAG_DISMISSIBLE_COLORS,
  type TagDismissibleAriaAttribute,
  type TagDismissibleColor,
} from './tag-dismissible-utils';

const propTypes: PropTypes<typeof TagDismissible> = {
  color: AllowedTypes.oneOf<TagDismissibleColor>(TAG_DISMISSIBLE_COLORS),
  label: AllowedTypes.string,
  compact: AllowedTypes.boolean,
  aria: AllowedTypes.aria<TagDismissibleAriaAttribute>(TAG_DISMISSIBLE_ARIA_ATTRIBUTES),
};

/**
 * @slot {"name": "", "description": "Default slot for the tag content." }
 */
@Component({
  tag: 'p-tag-dismissible',
  shadow: { delegatesFocus: true },
})
export class TagDismissible {
  @Element() public host!: HTMLElement;

  /** Background color variations */
  @Prop() public color?: TagDismissibleColor = 'background-surface';

  /** The label text. */
  @Prop() public label?: string;

  /** Add ARIA attributes. */
  @Prop() public aria?: SelectedAriaAttributes<TagDismissibleAriaAttribute>;

  /** A boolean value that, if present, renders the tag dismissible as a compact version. */
  @Prop() public compact?: boolean = false;

  public componentShouldUpdate(newVal: unknown, oldVal: unknown): boolean {
    return hasPropValueChanged(newVal, oldVal);
  }

  public render(): JSX.Element {
    validateProps(this, propTypes);
<<<<<<< HEAD
    attachComponentCss(this.host, getComponentCss, !!this.label);
=======
    const deprecationMap: DeprecationMapType = {
      'background-default': 'background-base',
    };
    warnIfDeprecatedPropValueIsUsed<typeof TagDismissible, TagDismissibleColorDeprecated, TagDismissibleColor>(
      this,
      'color',
      deprecationMap
    );
    attachComponentCss(
      this.host,
      getComponentCss,
      (deprecationMap[this.color as keyof DeprecationMapType] || this.color) as Exclude<
        TagDismissibleColor,
        TagDismissibleColorDeprecated
      >,
      !!this.label,
      this.compact,
      this.theme
    );
>>>>>>> bc3f18f6

    const PrefixedTagNames = getPrefixedTagNames(this.host);
    return (
      <button type="button" {...parseAndGetAriaAttributes(this.aria)}>
        <span class="sr-only">Remove:</span>
        <span>
          {this.label && <span class="label">{this.label}</span>}
          <slot />
        </span>
        <span class="icon">
          <PrefixedTagNames.pIcon name="close" aria-hidden="true" />
        </span>
      </button>
    );
  }
}<|MERGE_RESOLUTION|>--- conflicted
+++ resolved
@@ -51,29 +51,7 @@
 
   public render(): JSX.Element {
     validateProps(this, propTypes);
-<<<<<<< HEAD
-    attachComponentCss(this.host, getComponentCss, !!this.label);
-=======
-    const deprecationMap: DeprecationMapType = {
-      'background-default': 'background-base',
-    };
-    warnIfDeprecatedPropValueIsUsed<typeof TagDismissible, TagDismissibleColorDeprecated, TagDismissibleColor>(
-      this,
-      'color',
-      deprecationMap
-    );
-    attachComponentCss(
-      this.host,
-      getComponentCss,
-      (deprecationMap[this.color as keyof DeprecationMapType] || this.color) as Exclude<
-        TagDismissibleColor,
-        TagDismissibleColorDeprecated
-      >,
-      !!this.label,
-      this.compact,
-      this.theme
-    );
->>>>>>> bc3f18f6
+    attachComponentCss(this.host, getComponentCss, !!this.label, this.compact);
 
     const PrefixedTagNames = getPrefixedTagNames(this.host);
     return (
