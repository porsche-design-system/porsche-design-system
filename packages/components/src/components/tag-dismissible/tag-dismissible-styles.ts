import {
  addImportantToEachRule,
  colorSchemeStyles,
  getHiddenTextJssStyle,
  getThemedColors,
  getTransition,
  hostHiddenStyles,
  hoverMediaQuery,
  prefersColorSchemeDarkMediaQuery,
} from '../../styles';
import { getCss, isHighContrastMode } from '../../utils';
import type { TagDismissibleColor, TagDismissibleColorDeprecated } from './tag-dismissible-utils';
import { borderRadiusSmall, fontSizeTextXSmall, textSmallStyle } from '@porsche-design-system/utilities-v2';
import { getTagFocusJssStyle, getThemedBackgroundColor } from '../tag/tag-shared-utils';
import type { Theme } from '../../types';

export const getComponentCss = (
  color: Exclude<TagDismissibleColor, TagDismissibleColorDeprecated>,
  hasLabel: boolean,
  theme: Theme
): string => {
  const themedColors = getThemedColors(theme);
  const themedColorsDark = getThemedColors('dark');
  const { primaryColor, hoverColor, contrastHighColor } = themedColors;
  const {
    primaryColor: primaryColorDark,
    hoverColor: hoverColorDark,
    contrastHighColor: contrastHighColorDark,
  } = themedColorsDark;
  const backgroundColor = getThemedBackgroundColor(color, themedColors);
  const backgroundColorDark = getThemedBackgroundColor(color, themedColorsDark);

  return getCss({
    '@global': {
      ':host': {
        display: 'inline-block',
        verticalAlign: 'top',
        ...addImportantToEachRule({
          outline: 0,
          ...colorSchemeStyles,
          ...hostHiddenStyles,
        }),
      },
      button: {
        display: 'flex',
        position: 'relative',
        alignItems: 'center',
        gap: '12px',
        minHeight: '54px',
        padding: '4px 12px',
        borderRadius: borderRadiusSmall,
        border: 0,
        cursor: 'pointer',
        background: backgroundColor,
        color: primaryColor,
        textAlign: 'start',
        ...textSmallStyle,
        outline: isHighContrastMode ? '1px solid transparent' : 0,
        ...prefersColorSchemeDarkMediaQuery(theme, {
          background: backgroundColorDark,
          color: primaryColorDark,
        }),
        ...hoverMediaQuery({
          '&:hover > .icon': {
            backgroundColor: hoverColor,
            ...prefersColorSchemeDarkMediaQuery(theme, {
              backgroundColor: hoverColorDark,
            }),
          },
        }),
        ...getTagFocusJssStyle(themedColors),
      },
    },
    ...(hasLabel && {
      label: {
        display: 'block',
        marginBottom: '-4px',
        color: contrastHighColor,
        fontSize: fontSizeTextXSmall,
        ...prefersColorSchemeDarkMediaQuery(theme, {
          color: contrastHighColorDark,
        }),
      },
    }),
    icon: {
      padding: '4px',
<<<<<<< HEAD
      marginRight: '10px',
      transition: getTransition('background-color', 'short', 'base'),
=======
      marginInlineEnd: '-2px', // compensate white space of svg icon and optimize visual alignment
      transition: getTransition('background-color'),
>>>>>>> 174cac26
      borderRadius: borderRadiusSmall,
    },
    'sr-only': getHiddenTextJssStyle(),
  });
};<|MERGE_RESOLUTION|>--- conflicted
+++ resolved
@@ -84,13 +84,8 @@
     }),
     icon: {
       padding: '4px',
-<<<<<<< HEAD
-      marginRight: '10px',
+      marginInlineEnd: '-2px', // compensate white space of svg icon and optimize visual alignment
       transition: getTransition('background-color', 'short', 'base'),
-=======
-      marginInlineEnd: '-2px', // compensate white space of svg icon and optimize visual alignment
-      transition: getTransition('background-color'),
->>>>>>> 174cac26
       borderRadius: borderRadiusSmall,
     },
     'sr-only': getHiddenTextJssStyle(),
