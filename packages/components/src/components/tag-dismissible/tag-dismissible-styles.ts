--- conflicted
+++ resolved
@@ -1,5 +1,4 @@
 import { borderRadiusSmall, fontSizeTextXSmall, textSmallStyle } from '@porsche-design-system/styles';
-import { spacingStaticXs } from '@porsche-design-system/tokens';
 import {
   addImportantToEachRule,
   colorSchemeStyles,
@@ -24,14 +23,8 @@
 /**
  * @css-variable {"name": "--p-hyphens", "description": "Sets the CSS `hyphens` property for text elements, controlling whether words can break and hyphenate automatically.", "defaultValue": "auto"}
  */
-<<<<<<< HEAD
-=======
-export const getComponentCss = (
-  color: Exclude<TagDismissibleColor, TagDismissibleColorDeprecated>,
-  hasLabel: boolean,
-  compact: boolean,
-  theme: Theme
-): string => {
+
+export const getComponentCss = (hasLabel: boolean, compact: boolean): string => {
   const scalingVar = getScalingVar(compact);
 
   const iconPadding = '4px';
@@ -39,19 +32,6 @@
   const paddingInline = `max(calc(${scalingVar} * 0.8125 * ${SCALING_BASE_VALUE} - 1px), 4px)`;
   const gap = `max(calc(${scalingVar} * 0.75 * ${SCALING_BASE_VALUE}), 2px)`; // 0.5 * SCALING_BASE_VALUE corresponds to 12px
 
-  const themedColors = getThemedColors(theme);
-  const themedColorsDark = getThemedColors('dark');
-  const { primaryColor, hoverColor, contrastHighColor } = themedColors;
-  const {
-    primaryColor: primaryColorDark,
-    hoverColor: hoverColorDark,
-    contrastHighColor: contrastHighColorDark,
-  } = themedColorsDark;
-  const backgroundColor = getThemedBackgroundColor(color, themedColors);
-  const backgroundColorDark = getThemedBackgroundColor(color, themedColorsDark);
->>>>>>> bc3f18f6
-
-export const getComponentCss = (hasLabel: boolean): string => {
   return getCss({
     '@global': {
       ':host': {
@@ -68,15 +48,8 @@
         display: 'flex',
         position: 'relative',
         alignItems: 'center',
-<<<<<<< HEAD
-        gap: '12px',
-        minHeight: '54px',
-        padding: '4px 12px',
-=======
         gap,
         padding: `${hasLabel ? `calc(${paddingBlock} - 6px)` : paddingBlock} ${paddingInline}`,
-        margin: 0, // Removes default button margin on safari 15
->>>>>>> bc3f18f6
         borderRadius: borderRadiusSmall,
         cursor: 'pointer',
         background: frostedColor,
@@ -100,11 +73,7 @@
       },
     }),
     icon: {
-<<<<<<< HEAD
-      padding: spacingStaticXs,
-=======
       padding: iconPadding,
->>>>>>> bc3f18f6
       marginInlineEnd: '-2px', // compensate white space of svg icon and optimize visual alignment
       transition: getTransition('background-color'),
       borderRadius: borderRadiusSmall,
