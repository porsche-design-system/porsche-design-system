// Jest Snapshot v1, https://goo.gl/fbAQLP

exports[`getComponentCss() should return correct css for {"icon":"arrow-head-right","active":false,"stretch":{"base":true,"xs":false,"s":true,"m":false,"l":true,"xl":false},"size":{"base":"x-small","xs":"small","s":"medium","m":"large","l":"x-large","xl":"inherit"},"weight":"semibold","hideLabel":{"base":true,"xs":false,"s":true,"m":false,"l":true,"xl":false},"alignLabel":{"base":"left","xs":"right","s":"left","m":"right","l":"left","xl":"right"},"hasSubline":false,"hasSlottedAnchor":false,"theme":"light"} 1`] = `
":host {
  position: relative;
  outline: 0 !important;
  display: block !important;
}
span {
  font-family: 'Porsche Next','Arial Narrow',Arial,'Heiti SC',SimHei,sans-serif;
  font-style: normal;
  font-variant: normal;
  font-weight: 600;
  font-size: inherit;
  text-size-adjust: none;
  -webkit-text-size-adjust: none;
  overflow-wrap: break-word;
  hyphens: auto;
}
div, ::slotted([slot=subline]) {
  font-family: 'Porsche Next','Arial Narrow',Arial,'Heiti SC',SimHei,sans-serif;
  font-style: normal;
  font-variant: normal;
  font-weight: 400;
  margin: 0;
  text-size-adjust: none;
  -webkit-text-size-adjust: none;
  overflow-wrap: break-word;
  hyphens: auto;
}
::slotted(p) {
  margin: 0;
}
::slotted(a) {
  color: #000;
}
::slotted(a:hover) {
  color: #d5001c;
}
@media(min-width:480px) {
  :host {
    display: inline-block !important;
    vertical-align: top;
  }
}

@media(min-width:760px) {
  :host {
    display: block !important;
  }
}

@media(min-width:1000px) {
  :host {
    display: inline-block !important;
    vertical-align: top;
  }
}

@media(min-width:1300px) {
  :host {
    display: block !important;
  }
}

@media(min-width:1760px) {
  :host {
    display: inline-block !important;
    vertical-align: top;
  }
}

.root {
  display: flex;
  align-items: flex-start;
  width: 100%;
  margin: 0;
  padding: 0;
  box-sizing: border-box;
  outline: 0;
  appearance: none;
  cursor: pointer;
  text-decoration: none;
  text-align: left;
  border: none;
  background: transparent;
  color: #000;
  transition: color var(--p-transition-duration, .24s) ease, font-size 1ms linear;
  justify-content: space-between;
  font-size: 0.75rem;
  line-height: 1.6666666667;
}
.root::-moz-focus-inner {
  border: 0;
}
.root::before {
  content: "";
  position: absolute;
  top: 0;
  left: 0;
  right: 0;
  bottom: 0;
  outline: 1px solid transparent;
  outline-offset: 1px;
}
.root:focus::before {
  outline-color: currentColor;
}
.root:focus:not(:focus-visible)::before {
  outline-color: transparent;
}
.root:active {
  color: #d5001c;
}
.root .icon {
  width: 1.6666666667em;
  height: 1.6666666667em;
}
.root ~ .subline {
  font-size: 0.75rem;
  line-height: 1.6666666667;
}
.root ~ .subline::before {
  font-size: 0.75rem;
  margin-left: 1.6666666667em;
}
.icon {
  flex-shrink: 0;
  width: 1.5em;
  height: 1.5em;
}
.label {
  position: absolute;
  height: 1px;
  width: 1px;
  border: 0;
  margin: -1px;
  overflow: hidden;
  clip: rect(1px,1px,1px,1px);
  clip-path: inset(50%);
  white-space: nowrap;
  padding: 0 0.25rem 0 0;
  order: -1;
}
@media(min-width:480px) {
  .root {
    justify-content: flex-start;
    font-size: 1rem;
    line-height: 1.5;
  }
  .root .icon {
    width: 1.5em;
    height: 1.5em;
  }
  .root ~ .subline {
    font-size: 1rem;
    line-height: 1.5;
  }
  .root ~ .subline::before {
    font-size: 1rem;
    margin-left: 1.5em;
  }
  .label {
    position: static;
    width: auto;
    height: auto;
    border: medium none color;
    margin: 0;
    white-space: inherit;
    overflow: visible;
    clip: auto;
    clip-path: none;
    padding: 0 0 0 0.25rem;
    order: 0;
  }
}

@media(min-width:760px) {
  .root {
    justify-content: space-between;
    font-size: 1.5rem;
    line-height: 1.5;
  }
  .root .icon {
    width: 1.5em;
    height: 1.5em;
  }
  .root ~ .subline {
    font-size: 1.25rem;
    line-height: 1.4;
  }
  .root ~ .subline::before {
    font-size: 1.5rem;
    margin-left: 1.5em;
  }
  .label {
    position: absolute;
    height: 1px;
    width: 1px;
    border: 0;
    margin: -1px;
    overflow: hidden;
    clip: rect(1px,1px,1px,1px);
    clip-path: inset(50%);
    white-space: nowrap;
    padding: 0 0.25rem 0 0;
    order: -1;
  }
}

@media(min-width:1000px) {
  .root {
    justify-content: flex-start;
    font-size: 2.25rem;
    line-height: 1.3333333333;
  }
  .root .icon {
    width: 1.3333333333em;
    height: 1.3333333333em;
  }
  .root ~ .subline {
    font-size: 1.875rem;
    line-height: 1.3333333333;
  }
  .root ~ .subline::before {
    font-size: 2.25rem;
    margin-left: 1.3333333333em;
  }
  .label {
    position: static;
    width: auto;
    height: auto;
    border: medium none color;
    margin: 0;
    white-space: inherit;
    overflow: visible;
    clip: auto;
    clip-path: none;
    padding: 0 0 0 0.25rem;
    order: 0;
  }
}

@media(min-width:1300px) {
  .root {
    justify-content: space-between;
    font-size: 3.25rem;
    line-height: 1.2307692308;
  }
  .root .icon {
    width: 1.2307692308em;
    height: 1.2307692308em;
  }
  .root ~ .subline {
    font-size: 2.25rem;
    line-height: 1.3333333333;
  }
  .root ~ .subline::before {
    font-size: 3.25rem;
    margin-left: 1.2307692308em;
  }
  .label {
    position: absolute;
    height: 1px;
    width: 1px;
    border: 0;
    margin: -1px;
    overflow: hidden;
    clip: rect(1px,1px,1px,1px);
    clip-path: inset(50%);
    white-space: nowrap;
    padding: 0 0.25rem 0 0;
    order: -1;
  }
}

@media(min-width:1760px) {
  .root {
    justify-content: flex-start;
    font-size: inherit;
    line-height: inherit;
  }
  .root .icon {
    width: 1.5em;
    height: 1.5em;
  }
  .label {
    position: static;
    width: auto;
    height: auto;
    border: medium none color;
    margin: 0;
    white-space: inherit;
    overflow: visible;
    clip: auto;
    clip-path: none;
    padding: 0 0 0 0.25rem;
    order: 0;
  }
}

@media(hover:hover) {
  .root:hover {
    color: #d5001c;
  }
}
"
`;

exports[`getComponentCss() should return correct css for {"icon":"arrow-head-right","active":false,"stretch":false,"size":"small","weight":"regular","hideLabel":false,"alignLabel":"right","hasSubline":false,"hasSlottedAnchor":false,"theme":"dark"} 1`] = `
":host {
  position: relative;
  outline: 0 !important;
  display: inline-block !important;
  vertical-align: top;
}
span {
  font-family: 'Porsche Next','Arial Narrow',Arial,'Heiti SC',SimHei,sans-serif;
  font-style: normal;
  font-variant: normal;
  font-weight: 400;
  font-size: inherit;
  text-size-adjust: none;
  -webkit-text-size-adjust: none;
  overflow-wrap: break-word;
  hyphens: auto;
}
div, ::slotted([slot=subline]) {
  font-family: 'Porsche Next','Arial Narrow',Arial,'Heiti SC',SimHei,sans-serif;
  font-style: normal;
  font-variant: normal;
  font-weight: 400;
  margin: 0;
  text-size-adjust: none;
  -webkit-text-size-adjust: none;
  overflow-wrap: break-word;
  hyphens: auto;
}
::slotted(p) {
  margin: 0;
}
::slotted(a) {
  color: #fff;
}
::slotted(a:hover) {
  color: #ff0223;
}
.root {
  display: flex;
  align-items: flex-start;
  width: 100%;
  margin: 0;
  padding: 0;
  box-sizing: border-box;
  outline: 0;
  appearance: none;
  cursor: pointer;
  text-decoration: none;
  text-align: left;
  border: none;
  background: transparent;
  color: #fff;
  transition: color var(--p-transition-duration, .24s) ease, font-size 1ms linear;
  justify-content: flex-start;
  font-size: 1rem;
  line-height: 1.5;
}
.root::-moz-focus-inner {
  border: 0;
}
.root::before {
  content: "";
  position: absolute;
  top: 0;
  left: 0;
  right: 0;
  bottom: 0;
  outline: 1px solid transparent;
  outline-offset: 1px;
}
.root:focus::before {
  outline-color: currentColor;
}
.root:focus:not(:focus-visible)::before {
  outline-color: transparent;
}
.root:active {
  color: #ff0223;
}
.root .icon {
  width: 1.5em;
  height: 1.5em;
}
.root ~ .subline {
  font-size: 1rem;
  line-height: 1.5;
}
.root ~ .subline::before {
  font-size: 1rem;
  margin-left: 1.5em;
}
.icon {
  flex-shrink: 0;
  width: 1.5em;
  height: 1.5em;
}
.label {
  position: static;
  width: auto;
  height: auto;
  border: medium none color;
  margin: 0;
  white-space: inherit;
  overflow: visible;
  clip: auto;
  clip-path: none;
  padding: 0 0 0 0.25rem;
  order: 0;
}
@media(hover:hover) {
  .root:hover {
    color: #ff0223;
  }
}
"
`;

exports[`getComponentCss() should return correct css for {"icon":"arrow-head-right","active":false,"stretch":false,"size":"small","weight":"regular","hideLabel":true,"alignLabel":"right","hasSubline":false,"hasSlottedAnchor":true,"theme":"light"} 1`] = `
":host {
  position: relative;
  outline: 0 !important;
  display: inline-block !important;
  vertical-align: top;
}
span {
  font-family: 'Porsche Next','Arial Narrow',Arial,'Heiti SC',SimHei,sans-serif;
  font-style: normal;
  font-variant: normal;
  font-weight: 400;
  font-size: inherit;
  text-size-adjust: none;
  -webkit-text-size-adjust: none;
  overflow-wrap: break-word;
  hyphens: auto;
}
div, ::slotted([slot=subline]) {
  font-family: 'Porsche Next','Arial Narrow',Arial,'Heiti SC',SimHei,sans-serif;
  font-style: normal;
  font-variant: normal;
  font-weight: 400;
  margin: 0;
  text-size-adjust: none;
  -webkit-text-size-adjust: none;
  overflow-wrap: break-word;
  hyphens: auto;
}
::slotted(p) {
  margin: 0;
}
::slotted(a) {
  color: #000;
}
::slotted(a:hover) {
  color: #d5001c;
}
.root {
  display: flex;
  align-items: flex-start;
  width: 100%;
  margin: 0;
  padding: 0;
  box-sizing: border-box;
  outline: transparent none;
  appearance: none;
  cursor: pointer;
  text-decoration: none;
  text-align: left;
  border: none;
  background: transparent;
  color: #000;
  transition: color var(--p-transition-duration, .24s) ease, font-size 1ms linear;
  justify-content: flex-start;
  font-size: 1rem;
  line-height: 1.5;
}
<<<<<<< HEAD
=======
.root::-moz-focus-inner {
  border: 0;
}
.root::before {
  content: "";
  position: absolute;
  top: 0;
  left: 0;
  right: 0;
  bottom: 0;
  outline: 1px solid transparent;
  outline-offset: 1px;
}
.root:focus::before {
  outline-color: currentColor;
}
.root:focus:not(:focus-visible)::before {
  outline-color: transparent;
}
>>>>>>> fffba26b
.root:active {
  color: #d5001c;
}
.root .icon {
  width: 1.5em;
  height: 1.5em;
}
.root ~ .subline {
  font-size: 1rem;
  line-height: 1.5;
}
.root ~ .subline::before {
  font-size: 1rem;
  margin-left: 1.5em;
}
.icon {
  flex-shrink: 0;
  width: 1.5em;
  height: 1.5em;
}
.label {
  position: absolute;
  top: 0;
  left: 0;
  right: 0;
  bottom: 0;
  white-space: nowrap;
  text-indent: -999999px;
  padding: 0 0 0 0.25rem;
  order: 0;
}
@media(hover:hover) {
  .root:hover {
    color: #d5001c;
  }
}
"
`;

exports[`getComponentCss() should return correct css for {"icon":"arrow-head-right","active":false,"stretch":false,"size":"small","weight":"regular","hideLabel":true,"alignLabel":"right","hasSubline":true,"hasSlottedAnchor":false,"theme":"light"} 1`] = `
":host {
  position: relative;
  outline: 0 !important;
  display: inline-block !important;
  vertical-align: top;
}
span {
  font-family: 'Porsche Next','Arial Narrow',Arial,'Heiti SC',SimHei,sans-serif;
  font-style: normal;
  font-variant: normal;
  font-weight: 400;
  font-size: inherit;
  text-size-adjust: none;
  -webkit-text-size-adjust: none;
  overflow-wrap: break-word;
  hyphens: auto;
}
div, ::slotted([slot=subline]) {
  font-family: 'Porsche Next','Arial Narrow',Arial,'Heiti SC',SimHei,sans-serif;
  font-style: normal;
  font-variant: normal;
  font-weight: 400;
  margin: 0;
  text-size-adjust: none;
  -webkit-text-size-adjust: none;
  overflow-wrap: break-word;
  hyphens: auto;
}
::slotted(p) {
  margin: 0;
}
::slotted(a) {
  color: #000;
}
::slotted(a:hover) {
  color: #d5001c;
}
.root {
  display: flex;
  align-items: flex-start;
  width: 100%;
  margin: 0;
  padding: 0;
  box-sizing: border-box;
  outline: 0;
  appearance: none;
  cursor: pointer;
  text-decoration: none;
  text-align: left;
  border: none;
  background: transparent;
  color: #000;
  transition: color var(--p-transition-duration, .24s) ease, font-size 1ms linear;
  font-size: 1rem;
  line-height: 1.5;
}
.root::-moz-focus-inner {
  border: 0;
}
.root::before {
  content: "";
  position: absolute;
  top: 0;
  left: 0;
  right: 0;
  bottom: 0;
  outline: 1px solid transparent;
  outline-offset: 1px;
}
.root:focus::before {
  outline-color: currentColor;
}
.root:focus:not(:focus-visible)::before {
  outline-color: transparent;
}
.root:active {
  color: #d5001c;
}
.root .icon {
  width: 1.5em;
  height: 1.5em;
}
.root ~ .subline {
  font-size: 1rem;
  line-height: 1.5;
}
.root ~ .subline::before {
  font-size: 1rem;
  margin-left: 1.5em;
}
.root:active + .subline {
  color: #d5001c;
}
.icon {
  flex-shrink: 0;
  width: 1.5em;
  height: 1.5em;
}
.label {
  position: absolute;
  height: 1px;
  width: 1px;
  border: 0;
  margin: -1px;
  overflow: hidden;
  clip: rect(1px,1px,1px,1px);
  clip-path: inset(50%);
  white-space: nowrap;
  padding-left: 0.25rem;
}
.subline {
  display: flex;
  transition: color var(--p-transition-duration, .24s) ease;
  margin-top: 4px !important;
  color: #000;
  position: absolute;
  height: 1px;
  width: 1px;
  border: 0;
  margin: -1px;
  overflow: hidden;
  clip: rect(1px,1px,1px,1px);
  clip-path: inset(50%);
  white-space: nowrap;
  padding-left: 0.25rem;
}
.subline::before {
  content: \\"\\";
}
@media(hover:hover) {
  .root:hover {
    color: #d5001c;
  }
  .root:hover + .subline {
    color: #d5001c;
  }
}
"
`;

exports[`getComponentCss() should return correct css for {"icon":"arrow-head-right","active":false,"stretch":false,"size":"small","weight":"semibold","hideLabel":{"base":true,"xs":false,"s":true,"m":false,"l":true,"xl":false},"alignLabel":"right","hasSubline":false,"hasSlottedAnchor":false,"theme":"light"} 1`] = `
":host {
  position: relative;
  outline: 0 !important;
  display: inline-block !important;
  vertical-align: top;
}
span {
  font-family: 'Porsche Next','Arial Narrow',Arial,'Heiti SC',SimHei,sans-serif;
  font-style: normal;
  font-variant: normal;
  font-weight: 600;
  font-size: inherit;
  text-size-adjust: none;
  -webkit-text-size-adjust: none;
  overflow-wrap: break-word;
  hyphens: auto;
}
div, ::slotted([slot=subline]) {
  font-family: 'Porsche Next','Arial Narrow',Arial,'Heiti SC',SimHei,sans-serif;
  font-style: normal;
  font-variant: normal;
  font-weight: 400;
  margin: 0;
  text-size-adjust: none;
  -webkit-text-size-adjust: none;
  overflow-wrap: break-word;
  hyphens: auto;
}
::slotted(p) {
  margin: 0;
}
::slotted(a) {
  color: #000;
}
::slotted(a:hover) {
  color: #d5001c;
}
.root {
  display: flex;
  align-items: flex-start;
  width: 100%;
  margin: 0;
  padding: 0;
  box-sizing: border-box;
  outline: 0;
  appearance: none;
  cursor: pointer;
  text-decoration: none;
  text-align: left;
  border: none;
  background: transparent;
  color: #000;
  transition: color var(--p-transition-duration, .24s) ease, font-size 1ms linear;
  justify-content: flex-start;
  font-size: 1rem;
  line-height: 1.5;
}
.root::-moz-focus-inner {
  border: 0;
}
.root::before {
  content: \\"\\";
  position: absolute;
  top: 0;
  left: 0;
  right: 0;
  bottom: 0;
  outline: 1px solid transparent;
  outline-offset: 1px;
}
.root:focus::before {
  outline-color: currentColor;
}
.root:focus:not(:focus-visible)::before {
  outline-color: transparent;
}
.root:active {
  color: #d5001c;
}
.root .icon {
  width: 1.5em;
  height: 1.5em;
}
.root ~ .subline {
  font-size: 1rem;
  line-height: 1.5;
}
.root ~ .subline::before {
  font-size: 1rem;
  margin-left: 1.5em;
}
.icon {
  flex-shrink: 0;
  width: 1.5em;
  height: 1.5em;
}
.label {
  position: absolute;
  height: 1px;
  width: 1px;
  border: 0;
  margin: -1px;
  overflow: hidden;
  clip: rect(1px,1px,1px,1px);
  clip-path: inset(50%);
  white-space: nowrap;
  padding: 0 0 0 0.25rem;
  order: 0;
}
@media(min-width:480px) {
  .label {
    position: static;
    width: auto;
    height: auto;
    border: medium none color;
    margin: 0;
    white-space: inherit;
    overflow: visible;
    clip: auto;
    clip-path: none;
  }
}

@media(min-width:760px) {
  .label {
    position: absolute;
    height: 1px;
    width: 1px;
    border: 0;
    margin: -1px;
    overflow: hidden;
    clip: rect(1px,1px,1px,1px);
    clip-path: inset(50%);
    white-space: nowrap;
  }
}

@media(min-width:1000px) {
  .label {
    position: static;
    width: auto;
    height: auto;
    border: medium none color;
    margin: 0;
    white-space: inherit;
    overflow: visible;
    clip: auto;
    clip-path: none;
  }
}

@media(min-width:1300px) {
  .label {
    position: absolute;
    height: 1px;
    width: 1px;
    border: 0;
    margin: -1px;
    overflow: hidden;
    clip: rect(1px,1px,1px,1px);
    clip-path: inset(50%);
    white-space: nowrap;
  }
}

@media(min-width:1760px) {
  .label {
    position: static;
    width: auto;
    height: auto;
    border: medium none color;
    margin: 0;
    white-space: inherit;
    overflow: visible;
    clip: auto;
    clip-path: none;
  }
}

@media(hover:hover) {
  .root:hover {
    color: #d5001c;
  }
}
"
`;

exports[`getComponentCss() should return correct css for {"icon":"arrow-head-right","active":false,"stretch":false,"size":"small","weight":"thin","hideLabel":false,"alignLabel":"right","hasSubline":false,"hasSlottedAnchor":false,"theme":"light"} 1`] = `
":host {
  position: relative;
  outline: 0 !important;
  display: inline-block !important;
  vertical-align: top;
}
span {
  font-family: 'Porsche Next','Arial Narrow',Arial,'Heiti SC',SimHei,sans-serif;
  font-style: normal;
  font-variant: normal;
  font-weight: 100;
  font-size: inherit;
  text-size-adjust: none;
  -webkit-text-size-adjust: none;
  overflow-wrap: break-word;
  hyphens: auto;
}
div, ::slotted([slot=subline]) {
  font-family: 'Porsche Next','Arial Narrow',Arial,'Heiti SC',SimHei,sans-serif;
  font-style: normal;
  font-variant: normal;
  font-weight: 400;
  margin: 0;
  text-size-adjust: none;
  -webkit-text-size-adjust: none;
  overflow-wrap: break-word;
  hyphens: auto;
}
::slotted(p) {
  margin: 0;
}
::slotted(a) {
  color: #000;
}
::slotted(a:hover) {
  color: #d5001c;
}
.root {
  display: flex;
  align-items: flex-start;
  width: 100%;
  margin: 0;
  padding: 0;
  box-sizing: border-box;
  outline: 0;
  appearance: none;
  cursor: pointer;
  text-decoration: none;
  text-align: left;
  border: none;
  background: transparent;
  color: #000;
  transition: color var(--p-transition-duration, .24s) ease, font-size 1ms linear;
  justify-content: flex-start;
  font-size: 1rem;
  line-height: 1.5;
}
.root::-moz-focus-inner {
  border: 0;
}
.root::before {
  content: "";
  position: absolute;
  top: 0;
  left: 0;
  right: 0;
  bottom: 0;
  outline: 1px solid transparent;
  outline-offset: 1px;
}
.root:focus::before {
  outline-color: currentColor;
}
.root:focus:not(:focus-visible)::before {
  outline-color: transparent;
}
.root:active {
  color: #d5001c;
}
.root .icon {
  width: 1.5em;
  height: 1.5em;
}
.root ~ .subline {
  font-size: 1rem;
  line-height: 1.5;
}
.root ~ .subline::before {
  font-size: 1rem;
  margin-left: 1.5em;
}
.icon {
  flex-shrink: 0;
  width: 1.5em;
  height: 1.5em;
}
.label {
  position: static;
  width: auto;
  height: auto;
  border: medium none color;
  margin: 0;
  white-space: inherit;
  overflow: visible;
  clip: auto;
  clip-path: none;
  padding: 0 0 0 0.25rem;
  order: 0;
}
@media(hover:hover) {
  .root:hover {
    color: #d5001c;
  }
}
"
`;

exports[`getComponentCss() should return correct css for {"icon":"arrow-head-right","active":false,"stretch":false,"size":"small","weight":"thin","hideLabel":false,"alignLabel":"right","hasSubline":false,"hasSlottedAnchor":true,"theme":"light"} 1`] = `
":host {
  position: relative;
  outline: 0 !important;
  display: inline-block !important;
  vertical-align: top;
}
span {
  font-family: 'Porsche Next','Arial Narrow',Arial,'Heiti SC',SimHei,sans-serif;
  font-style: normal;
  font-variant: normal;
  font-weight: 100;
  font-size: inherit;
  text-size-adjust: none;
  -webkit-text-size-adjust: none;
  overflow-wrap: break-word;
  hyphens: auto;
}
div, ::slotted([slot=subline]) {
  font-family: 'Porsche Next','Arial Narrow',Arial,'Heiti SC',SimHei,sans-serif;
  font-style: normal;
  font-variant: normal;
  font-weight: 400;
  margin: 0;
  text-size-adjust: none;
  -webkit-text-size-adjust: none;
  overflow-wrap: break-word;
  hyphens: auto;
}
::slotted(p) {
  margin: 0;
}
::slotted(a) {
  color: #000;
}
::slotted(a:hover) {
  color: #d5001c;
}
.root {
  display: flex;
  align-items: flex-start;
  width: 100%;
  margin: 0;
  padding: 0;
  box-sizing: border-box;
  outline: transparent none;
  appearance: none;
  cursor: pointer;
  text-decoration: none;
  text-align: left;
  border: none;
  background: transparent;
  color: #000;
  transition: color var(--p-transition-duration, .24s) ease, font-size 1ms linear;
  justify-content: flex-start;
  font-size: 1rem;
  line-height: 1.5;
}
.root:active {
  color: #d5001c;
}
.root .icon {
  width: 1.5em;
  height: 1.5em;
}
.root ~ .subline {
  font-size: 1rem;
  line-height: 1.5;
}
.root ~ .subline::before {
  font-size: 1rem;
  margin-left: 1.5em;
}
.icon {
  flex-shrink: 0;
  width: 1.5em;
  height: 1.5em;
}
.label {
  position: static;
  top: auto;
  left: auto;
  right: auto;
  bottom: auto;
  white-space: inherit;
  text-indent: 0;
  padding: 0 0 0 0.25rem;
  order: 0;
}
@media(hover:hover) {
  .root:hover {
    color: #d5001c;
  }
}
"
`;

exports[`getComponentCss() should return correct css for {"icon":"arrow-head-right","active":false,"stretch":false,"size":"small","weight":"thin","hideLabel":true,"alignLabel":"right","hasSubline":false,"hasSlottedAnchor":false,"theme":"light"} 1`] = `
":host {
  position: relative;
  outline: 0 !important;
  display: inline-block !important;
  vertical-align: top;
}
span {
  font-family: 'Porsche Next','Arial Narrow',Arial,'Heiti SC',SimHei,sans-serif;
  font-style: normal;
  font-variant: normal;
  font-weight: 100;
  font-size: inherit;
  text-size-adjust: none;
  -webkit-text-size-adjust: none;
  overflow-wrap: break-word;
  hyphens: auto;
}
div, ::slotted([slot=subline]) {
  font-family: 'Porsche Next','Arial Narrow',Arial,'Heiti SC',SimHei,sans-serif;
  font-style: normal;
  font-variant: normal;
  font-weight: 400;
  margin: 0;
  text-size-adjust: none;
  -webkit-text-size-adjust: none;
  overflow-wrap: break-word;
  hyphens: auto;
}
::slotted(p) {
  margin: 0;
}
::slotted(a) {
  color: #000;
}
::slotted(a:hover) {
  color: #d5001c;
}
.root {
  display: flex;
  align-items: flex-start;
  width: 100%;
  margin: 0;
  padding: 0;
  box-sizing: border-box;
  outline: 0;
  appearance: none;
  cursor: pointer;
  text-decoration: none;
  text-align: left;
  border: none;
  background: transparent;
  color: #000;
  transition: color var(--p-transition-duration, .24s) ease, font-size 1ms linear;
  justify-content: flex-start;
  font-size: 1rem;
  line-height: 1.5;
}
.root::-moz-focus-inner {
  border: 0;
}
.root::before {
  content: "";
  position: absolute;
  top: 0;
  left: 0;
  right: 0;
  bottom: 0;
  outline: 1px solid transparent;
  outline-offset: 1px;
}
.root:focus::before {
  outline-color: currentColor;
}
.root:focus:not(:focus-visible)::before {
  outline-color: transparent;
}
.root:active {
  color: #d5001c;
}
.root .icon {
  width: 1.5em;
  height: 1.5em;
}
.root ~ .subline {
  font-size: 1rem;
  line-height: 1.5;
}
.root ~ .subline::before {
  font-size: 1rem;
  margin-left: 1.5em;
}
.icon {
  flex-shrink: 0;
  width: 1.5em;
  height: 1.5em;
}
.label {
  position: absolute;
  height: 1px;
  width: 1px;
  border: 0;
  margin: -1px;
  overflow: hidden;
  clip: rect(1px,1px,1px,1px);
  clip-path: inset(50%);
  white-space: nowrap;
<<<<<<< HEAD
  padding: 0 0 0 0.25rem;
  order: 0;
=======
  padding-left: 0.25rem;
}
.subline {
  display: flex;
  transition: color var(--p-transition-duration, .24s) ease;
  margin-top: 4px !important;
  color: #000;
  position: absolute;
  height: 1px;
  width: 1px;
  border: 0;
  margin: -1px;
  overflow: hidden;
  clip: rect(1px,1px,1px,1px);
  clip-path: inset(50%);
  white-space: nowrap;
  padding-left: 0.25rem;
}
.subline::before {
  content: "";
>>>>>>> fffba26b
}
@media(hover:hover) {
  .root:hover {
    color: #d5001c;
  }
}
"
`;

exports[`getComponentCss() should return correct css for {"icon":"arrow-head-right","active":true,"stretch":true,"size":"x-large","weight":"bold","hideLabel":false,"alignLabel":"left","hasSubline":false,"hasSlottedAnchor":false,"theme":"dark"} 1`] = `
":host {
  position: relative;
  outline: 0 !important;
  display: block !important;
}
span {
  font-family: 'Porsche Next','Arial Narrow',Arial,'Heiti SC',SimHei,sans-serif;
  font-style: normal;
  font-variant: normal;
  font-weight: 700;
  font-size: inherit;
  text-size-adjust: none;
  -webkit-text-size-adjust: none;
  overflow-wrap: break-word;
  hyphens: auto;
}
div, ::slotted([slot=subline]) {
  font-family: 'Porsche Next','Arial Narrow',Arial,'Heiti SC',SimHei,sans-serif;
  font-style: normal;
  font-variant: normal;
  font-weight: 400;
  margin: 0;
  text-size-adjust: none;
  -webkit-text-size-adjust: none;
  overflow-wrap: break-word;
  hyphens: auto;
}
::slotted(p) {
  margin: 0;
}
::slotted(a) {
  color: #ff0223;
}
::slotted(a:hover) {
  color: #ff0223;
}
.root {
  display: flex;
  align-items: flex-start;
  width: 100%;
  margin: 0;
  padding: 0;
  box-sizing: border-box;
  outline: 0;
  appearance: none;
  cursor: pointer;
  text-decoration: none;
  text-align: left;
  border: none;
  background: transparent;
  color: #ff0223;
  transition: color var(--p-transition-duration, .24s) ease, font-size 1ms linear;
  justify-content: space-between;
  font-size: 3.25rem;
  line-height: 1.2307692308;
}
.root::-moz-focus-inner {
  border: 0;
}
.root::before {
  content: "";
  position: absolute;
  top: 0;
  left: 0;
  right: 0;
  bottom: 0;
  outline: 1px solid transparent;
  outline-offset: 1px;
}
.root:focus::before {
  outline-color: currentColor;
}
.root:focus:not(:focus-visible)::before {
  outline-color: transparent;
}
.root:active {
  color: #ff0223;
}
.root .icon {
  width: 1.2307692308em;
  height: 1.2307692308em;
}
.root ~ .subline {
  font-size: 2.25rem;
  line-height: 1.3333333333;
}
.root ~ .subline::before {
  font-size: 3.25rem;
  margin-left: 1.2307692308em;
}
.icon {
  flex-shrink: 0;
  width: 1.5em;
  height: 1.5em;
}
.label {
  position: static;
  width: auto;
  height: auto;
  border: medium none color;
  margin: 0;
  white-space: inherit;
  overflow: visible;
  clip: auto;
  clip-path: none;
  padding: 0 0.25rem 0 0;
  order: -1;
}
@media(hover:hover) {
  .root:hover {
    color: #ff0223;
  }
}
"
`;

exports[`getComponentCss() should return correct css for {"icon":"arrow-head-right","active":true,"stretch":true,"size":"x-large","weight":"semibold","hideLabel":false,"alignLabel":"left","hasSubline":false,"hasSlottedAnchor":false,"theme":"light"} 1`] = `
":host {
  position: relative;
  outline: 0 !important;
  display: block !important;
}
span {
  font-family: 'Porsche Next','Arial Narrow',Arial,'Heiti SC',SimHei,sans-serif;
  font-style: normal;
  font-variant: normal;
  font-weight: 600;
  font-size: inherit;
  text-size-adjust: none;
  -webkit-text-size-adjust: none;
  overflow-wrap: break-word;
  hyphens: auto;
}
div, ::slotted([slot=subline]) {
  font-family: 'Porsche Next','Arial Narrow',Arial,'Heiti SC',SimHei,sans-serif;
  font-style: normal;
  font-variant: normal;
  font-weight: 400;
  margin: 0;
  text-size-adjust: none;
  -webkit-text-size-adjust: none;
  overflow-wrap: break-word;
  hyphens: auto;
}
::slotted(p) {
  margin: 0;
}
::slotted(a) {
  color: #d5001c;
}
::slotted(a:hover) {
  color: #d5001c;
}
.root {
  display: flex;
  align-items: flex-start;
  width: 100%;
  margin: 0;
  padding: 0;
  box-sizing: border-box;
  outline: 0;
  appearance: none;
  cursor: pointer;
  text-decoration: none;
  text-align: left;
  border: none;
  background: transparent;
  color: #d5001c;
  transition: color var(--p-transition-duration, .24s) ease, font-size 1ms linear;
  justify-content: space-between;
  font-size: 3.25rem;
  line-height: 1.2307692308;
}
.root::-moz-focus-inner {
  border: 0;
}
.root::before {
  content: "";
  position: absolute;
  top: 0;
  left: 0;
  right: 0;
  bottom: 0;
  outline: 1px solid transparent;
  outline-offset: 1px;
}
.root:focus::before {
  outline-color: currentColor;
}
.root:focus:not(:focus-visible)::before {
  outline-color: transparent;
}
.root:active {
  color: #d5001c;
}
.root .icon {
  width: 1.2307692308em;
  height: 1.2307692308em;
}
.root ~ .subline {
  font-size: 2.25rem;
  line-height: 1.3333333333;
}
.root ~ .subline::before {
  font-size: 3.25rem;
  margin-left: 1.2307692308em;
}
.icon {
  flex-shrink: 0;
  width: 1.5em;
  height: 1.5em;
}
.label {
  position: static;
  width: auto;
  height: auto;
  border: medium none color;
  margin: 0;
  white-space: inherit;
  overflow: visible;
  clip: auto;
  clip-path: none;
  padding: 0 0.25rem 0 0;
  order: -1;
}
@media(hover:hover) {
  .root:hover {
    color: #d5001c;
  }
}
"
`;

exports[`getComponentCss() should return correct css for {"icon":"none","active":false,"stretch":false,"size":"small","weight":"bold","hideLabel":false,"alignLabel":"right","hasSubline":false,"hasSlottedAnchor":false,"theme":"light"} 1`] = `
":host {
  position: relative;
  outline: 0 !important;
  display: inline-block !important;
  vertical-align: top;
}
span {
  font-family: 'Porsche Next','Arial Narrow',Arial,'Heiti SC',SimHei,sans-serif;
  font-style: normal;
  font-variant: normal;
  font-weight: 700;
  font-size: inherit;
  text-size-adjust: none;
  -webkit-text-size-adjust: none;
  overflow-wrap: break-word;
  hyphens: auto;
}
div, ::slotted([slot=subline]) {
  font-family: 'Porsche Next','Arial Narrow',Arial,'Heiti SC',SimHei,sans-serif;
  font-style: normal;
  font-variant: normal;
  font-weight: 400;
  margin: 0;
  text-size-adjust: none;
  -webkit-text-size-adjust: none;
  overflow-wrap: break-word;
  hyphens: auto;
}
::slotted(p) {
  margin: 0;
}
::slotted(a) {
  color: #000;
}
::slotted(a:hover) {
  color: #d5001c;
}
.root {
  display: flex;
  align-items: flex-start;
  width: 100%;
  margin: 0;
  padding: 0;
  box-sizing: border-box;
  outline: 0;
  appearance: none;
  cursor: pointer;
  text-decoration: none;
  text-align: left;
  border: none;
  background: transparent;
  color: #000;
  transition: color var(--p-transition-duration, .24s) ease, font-size 1ms linear;
  justify-content: flex-start;
  font-size: 1rem;
  line-height: 1.5;
}
.root::-moz-focus-inner {
  border: 0;
}
.root::before {
  content: "";
  position: absolute;
  top: 0;
  left: 0;
  right: 0;
  bottom: 0;
  outline: 1px solid transparent;
  outline-offset: 1px;
}
.root:focus::before {
  outline-color: currentColor;
}
.root:focus:not(:focus-visible)::before {
  outline-color: transparent;
}
.root:active {
  color: #d5001c;
}
.root .icon {
  width: 1.5em;
  height: 1.5em;
}
.root ~ .subline {
  font-size: 1rem;
  line-height: 1.5;
}
.root ~ .subline::before {
  font-size: 1rem;
  margin-left: 1.5em;
}
@media(hover:hover) {
  .root:hover {
    color: #d5001c;
  }
}
"
`;

exports[`getSlottedCss() should return correct css 1`] = `
"p-link-pure a {
  display: block !important;
  position: static !important;
  text-decoration: none !important;
  font: inherit !important;
  transition: color var(--p-transition-duration, .24s) ease !important;
  outline: 0 !important;
}
p-link-pure a::-moz-focus-inner {
  border: 0 !important;
}
p-link-pure a::before {
  content: "" !important;
  position: absolute !important;
  top: 0 !important;
  left: 0 !important;
  right: 0 !important;
  bottom: 0 !important;
  outline: 1px solid transparent !important;
  outline-offset: 1px !important;
}
p-link-pure a:focus::before {
  outline-color: currentColor !important;
}
p-link-pure a:focus:not(:focus-visible)::before {
  outline-color: transparent !important;
}"
`;

exports[`getSlottedCss() should return correct css with prefix 1`] = `
"prefixed-p-link-pure a {
  display: block !important;
  position: static !important;
  text-decoration: none !important;
  font: inherit !important;
  transition: color var(--p-transition-duration, .24s) ease !important;
  outline: 0 !important;
}
prefixed-p-link-pure a::-moz-focus-inner {
  border: 0 !important;
}
prefixed-p-link-pure a::before {
  content: "" !important;
  position: absolute !important;
  top: 0 !important;
  left: 0 !important;
  right: 0 !important;
  bottom: 0 !important;
  outline: 1px solid transparent !important;
  outline-offset: 1px !important;
}
prefixed-p-link-pure a:focus::before {
  outline-color: currentColor !important;
}
prefixed-p-link-pure a:focus:not(:focus-visible)::before {
  outline-color: transparent !important;
}"
`;<|MERGE_RESOLUTION|>--- conflicted
+++ resolved
@@ -1,32 +1,10 @@
 // Jest Snapshot v1, https://goo.gl/fbAQLP
 
-exports[`getComponentCss() should return correct css for {"icon":"arrow-head-right","active":false,"stretch":{"base":true,"xs":false,"s":true,"m":false,"l":true,"xl":false},"size":{"base":"x-small","xs":"small","s":"medium","m":"large","l":"x-large","xl":"inherit"},"weight":"semibold","hideLabel":{"base":true,"xs":false,"s":true,"m":false,"l":true,"xl":false},"alignLabel":{"base":"left","xs":"right","s":"left","m":"right","l":"left","xl":"right"},"hasSubline":false,"hasSlottedAnchor":false,"theme":"light"} 1`] = `
+exports[`getComponentCss() should return correct css for {"icon":"arrow-head-right","active":false,"stretch":{"base":true,"xs":false,"s":true,"m":false,"l":true,"xl":false},"size":{"base":"x-small","xs":"small","s":"medium","m":"large","l":"x-large","xl":"inherit"},"hideLabel":{"base":true,"xs":false,"s":true,"m":false,"l":true,"xl":false},"alignLabel":{"base":"left","xs":"right","s":"left","m":"right","l":"left","xl":"right"},"hasSubline":false,"hasSlottedAnchor":false,"theme":"light"} 1`] = `
 ":host {
   position: relative;
   outline: 0 !important;
   display: block !important;
-}
-span {
-  font-family: 'Porsche Next','Arial Narrow',Arial,'Heiti SC',SimHei,sans-serif;
-  font-style: normal;
-  font-variant: normal;
-  font-weight: 600;
-  font-size: inherit;
-  text-size-adjust: none;
-  -webkit-text-size-adjust: none;
-  overflow-wrap: break-word;
-  hyphens: auto;
-}
-div, ::slotted([slot=subline]) {
-  font-family: 'Porsche Next','Arial Narrow',Arial,'Heiti SC',SimHei,sans-serif;
-  font-style: normal;
-  font-variant: normal;
-  font-weight: 400;
-  margin: 0;
-  text-size-adjust: none;
-  -webkit-text-size-adjust: none;
-  overflow-wrap: break-word;
-  hyphens: auto;
 }
 ::slotted(p) {
   margin: 0;
@@ -307,34 +285,178 @@
 "
 `;
 
-exports[`getComponentCss() should return correct css for {"icon":"arrow-head-right","active":false,"stretch":false,"size":"small","weight":"regular","hideLabel":false,"alignLabel":"right","hasSubline":false,"hasSlottedAnchor":false,"theme":"dark"} 1`] = `
+exports[`getComponentCss() should return correct css for {"icon":"arrow-head-right","active":false,"stretch":false,"size":"small","hideLabel":{"base":true,"xs":false,"s":true,"m":false,"l":true,"xl":false},"alignLabel":"right","hasSubline":false,"hasSlottedAnchor":false,"theme":"light"} 1`] = `
 ":host {
   position: relative;
   outline: 0 !important;
   display: inline-block !important;
   vertical-align: top;
 }
-span {
-  font-family: 'Porsche Next','Arial Narrow',Arial,'Heiti SC',SimHei,sans-serif;
-  font-style: normal;
-  font-variant: normal;
-  font-weight: 400;
-  font-size: inherit;
-  text-size-adjust: none;
-  -webkit-text-size-adjust: none;
-  overflow-wrap: break-word;
-  hyphens: auto;
-}
-div, ::slotted([slot=subline]) {
-  font-family: 'Porsche Next','Arial Narrow',Arial,'Heiti SC',SimHei,sans-serif;
-  font-style: normal;
-  font-variant: normal;
-  font-weight: 400;
-  margin: 0;
-  text-size-adjust: none;
-  -webkit-text-size-adjust: none;
-  overflow-wrap: break-word;
-  hyphens: auto;
+::slotted(p) {
+  margin: 0;
+}
+::slotted(a) {
+  color: #000;
+}
+::slotted(a:hover) {
+  color: #d5001c;
+}
+.root {
+  display: flex;
+  align-items: flex-start;
+  width: 100%;
+  margin: 0;
+  padding: 0;
+  box-sizing: border-box;
+  outline: 0;
+  appearance: none;
+  cursor: pointer;
+  text-decoration: none;
+  text-align: left;
+  border: none;
+  background: transparent;
+  color: #000;
+  transition: color var(--p-transition-duration, .24s) ease, font-size 1ms linear;
+  justify-content: flex-start;
+  font-size: 1rem;
+  line-height: 1.5;
+}
+.root::-moz-focus-inner {
+  border: 0;
+}
+.root::before {
+  content: "";
+  position: absolute;
+  top: 0;
+  left: 0;
+  right: 0;
+  bottom: 0;
+  outline: 1px solid transparent;
+  outline-offset: 1px;
+}
+.root:focus::before {
+  outline-color: currentColor;
+}
+.root:focus:not(:focus-visible)::before {
+  outline-color: transparent;
+}
+.root:active {
+  color: #d5001c;
+}
+.root .icon {
+  width: 1.5em;
+  height: 1.5em;
+}
+.root ~ .subline {
+  font-size: 1rem;
+  line-height: 1.5;
+}
+.root ~ .subline::before {
+  font-size: 1rem;
+  margin-left: 1.5em;
+}
+.icon {
+  flex-shrink: 0;
+  width: 1.5em;
+  height: 1.5em;
+}
+.label {
+  position: absolute;
+  height: 1px;
+  width: 1px;
+  border: 0;
+  margin: -1px;
+  overflow: hidden;
+  clip: rect(1px,1px,1px,1px);
+  clip-path: inset(50%);
+  white-space: nowrap;
+  padding: 0 0 0 0.25rem;
+  order: 0;
+}
+@media(min-width:480px) {
+  .label {
+    position: static;
+    width: auto;
+    height: auto;
+    border: medium none color;
+    margin: 0;
+    white-space: inherit;
+    overflow: visible;
+    clip: auto;
+    clip-path: none;
+  }
+}
+
+@media(min-width:760px) {
+  .label {
+    position: absolute;
+    height: 1px;
+    width: 1px;
+    border: 0;
+    margin: -1px;
+    overflow: hidden;
+    clip: rect(1px,1px,1px,1px);
+    clip-path: inset(50%);
+    white-space: nowrap;
+  }
+}
+
+@media(min-width:1000px) {
+  .label {
+    position: static;
+    width: auto;
+    height: auto;
+    border: medium none color;
+    margin: 0;
+    white-space: inherit;
+    overflow: visible;
+    clip: auto;
+    clip-path: none;
+  }
+}
+
+@media(min-width:1300px) {
+  .label {
+    position: absolute;
+    height: 1px;
+    width: 1px;
+    border: 0;
+    margin: -1px;
+    overflow: hidden;
+    clip: rect(1px,1px,1px,1px);
+    clip-path: inset(50%);
+    white-space: nowrap;
+  }
+}
+
+@media(min-width:1760px) {
+  .label {
+    position: static;
+    width: auto;
+    height: auto;
+    border: medium none color;
+    margin: 0;
+    white-space: inherit;
+    overflow: visible;
+    clip: auto;
+    clip-path: none;
+  }
+}
+
+@media(hover:hover) {
+  .root:hover {
+    color: #d5001c;
+  }
+}
+"
+`;
+
+exports[`getComponentCss() should return correct css for {"icon":"arrow-head-right","active":false,"stretch":false,"size":"small","hideLabel":false,"alignLabel":"right","hasSubline":false,"hasSlottedAnchor":false,"theme":"dark"} 1`] = `
+":host {
+  position: relative;
+  outline: 0 !important;
+  display: inline-block !important;
+  vertical-align: top;
 }
 ::slotted(p) {
   margin: 0;
@@ -425,34 +547,108 @@
 "
 `;
 
-exports[`getComponentCss() should return correct css for {"icon":"arrow-head-right","active":false,"stretch":false,"size":"small","weight":"regular","hideLabel":true,"alignLabel":"right","hasSubline":false,"hasSlottedAnchor":true,"theme":"light"} 1`] = `
+exports[`getComponentCss() should return correct css for {"icon":"arrow-head-right","active":false,"stretch":false,"size":"small","hideLabel":false,"alignLabel":"right","hasSubline":false,"hasSlottedAnchor":false,"theme":"light"} 1`] = `
 ":host {
   position: relative;
   outline: 0 !important;
   display: inline-block !important;
   vertical-align: top;
 }
-span {
-  font-family: 'Porsche Next','Arial Narrow',Arial,'Heiti SC',SimHei,sans-serif;
-  font-style: normal;
-  font-variant: normal;
-  font-weight: 400;
-  font-size: inherit;
-  text-size-adjust: none;
-  -webkit-text-size-adjust: none;
-  overflow-wrap: break-word;
-  hyphens: auto;
-}
-div, ::slotted([slot=subline]) {
-  font-family: 'Porsche Next','Arial Narrow',Arial,'Heiti SC',SimHei,sans-serif;
-  font-style: normal;
-  font-variant: normal;
-  font-weight: 400;
-  margin: 0;
-  text-size-adjust: none;
-  -webkit-text-size-adjust: none;
-  overflow-wrap: break-word;
-  hyphens: auto;
+::slotted(p) {
+  margin: 0;
+}
+::slotted(a) {
+  color: #000;
+}
+::slotted(a:hover) {
+  color: #d5001c;
+}
+.root {
+  display: flex;
+  align-items: flex-start;
+  width: 100%;
+  margin: 0;
+  padding: 0;
+  box-sizing: border-box;
+  outline: 0;
+  appearance: none;
+  cursor: pointer;
+  text-decoration: none;
+  text-align: left;
+  border: none;
+  background: transparent;
+  color: #000;
+  transition: color var(--p-transition-duration, .24s) ease, font-size 1ms linear;
+  justify-content: flex-start;
+  font-size: 1rem;
+  line-height: 1.5;
+}
+.root::-moz-focus-inner {
+  border: 0;
+}
+.root::before {
+  content: "";
+  position: absolute;
+  top: 0;
+  left: 0;
+  right: 0;
+  bottom: 0;
+  outline: 1px solid transparent;
+  outline-offset: 1px;
+}
+.root:focus::before {
+  outline-color: currentColor;
+}
+.root:focus:not(:focus-visible)::before {
+  outline-color: transparent;
+}
+.root:active {
+  color: #d5001c;
+}
+.root .icon {
+  width: 1.5em;
+  height: 1.5em;
+}
+.root ~ .subline {
+  font-size: 1rem;
+  line-height: 1.5;
+}
+.root ~ .subline::before {
+  font-size: 1rem;
+  margin-left: 1.5em;
+}
+.icon {
+  flex-shrink: 0;
+  width: 1.5em;
+  height: 1.5em;
+}
+.label {
+  position: static;
+  width: auto;
+  height: auto;
+  border: medium none color;
+  margin: 0;
+  white-space: inherit;
+  overflow: visible;
+  clip: auto;
+  clip-path: none;
+  padding: 0 0 0 0.25rem;
+  order: 0;
+}
+@media(hover:hover) {
+  .root:hover {
+    color: #d5001c;
+  }
+}
+"
+`;
+
+exports[`getComponentCss() should return correct css for {"icon":"arrow-head-right","active":false,"stretch":false,"size":"small","hideLabel":false,"alignLabel":"right","hasSubline":false,"hasSlottedAnchor":true,"theme":"light"} 1`] = `
+":host {
+  position: relative;
+  outline: 0 !important;
+  display: inline-block !important;
+  vertical-align: top;
 }
 ::slotted(p) {
   margin: 0;
@@ -483,28 +679,6 @@
   font-size: 1rem;
   line-height: 1.5;
 }
-<<<<<<< HEAD
-=======
-.root::-moz-focus-inner {
-  border: 0;
-}
-.root::before {
-  content: "";
-  position: absolute;
-  top: 0;
-  left: 0;
-  right: 0;
-  bottom: 0;
-  outline: 1px solid transparent;
-  outline-offset: 1px;
-}
-.root:focus::before {
-  outline-color: currentColor;
-}
-.root:focus:not(:focus-visible)::before {
-  outline-color: transparent;
-}
->>>>>>> fffba26b
 .root:active {
   color: #d5001c;
 }
@@ -526,13 +700,13 @@
   height: 1.5em;
 }
 .label {
-  position: absolute;
-  top: 0;
-  left: 0;
-  right: 0;
-  bottom: 0;
-  white-space: nowrap;
-  text-indent: -999999px;
+  position: static;
+  top: auto;
+  left: auto;
+  right: auto;
+  bottom: auto;
+  white-space: inherit;
+  text-indent: 0;
   padding: 0 0 0 0.25rem;
   order: 0;
 }
@@ -544,34 +718,12 @@
 "
 `;
 
-exports[`getComponentCss() should return correct css for {"icon":"arrow-head-right","active":false,"stretch":false,"size":"small","weight":"regular","hideLabel":true,"alignLabel":"right","hasSubline":true,"hasSlottedAnchor":false,"theme":"light"} 1`] = `
+exports[`getComponentCss() should return correct css for {"icon":"arrow-head-right","active":false,"stretch":false,"size":"small","hideLabel":true,"alignLabel":"right","hasSubline":false,"hasSlottedAnchor":false,"theme":"light"} 1`] = `
 ":host {
   position: relative;
   outline: 0 !important;
   display: inline-block !important;
   vertical-align: top;
-}
-span {
-  font-family: 'Porsche Next','Arial Narrow',Arial,'Heiti SC',SimHei,sans-serif;
-  font-style: normal;
-  font-variant: normal;
-  font-weight: 400;
-  font-size: inherit;
-  text-size-adjust: none;
-  -webkit-text-size-adjust: none;
-  overflow-wrap: break-word;
-  hyphens: auto;
-}
-div, ::slotted([slot=subline]) {
-  font-family: 'Porsche Next','Arial Narrow',Arial,'Heiti SC',SimHei,sans-serif;
-  font-style: normal;
-  font-variant: normal;
-  font-weight: 400;
-  margin: 0;
-  text-size-adjust: none;
-  -webkit-text-size-adjust: none;
-  overflow-wrap: break-word;
-  hyphens: auto;
 }
 ::slotted(p) {
   margin: 0;
@@ -598,6 +750,7 @@
   background: transparent;
   color: #000;
   transition: color var(--p-transition-duration, .24s) ease, font-size 1ms linear;
+  justify-content: flex-start;
   font-size: 1rem;
   line-height: 1.5;
 }
@@ -606,148 +759,6 @@
 }
 .root::before {
   content: "";
-  position: absolute;
-  top: 0;
-  left: 0;
-  right: 0;
-  bottom: 0;
-  outline: 1px solid transparent;
-  outline-offset: 1px;
-}
-.root:focus::before {
-  outline-color: currentColor;
-}
-.root:focus:not(:focus-visible)::before {
-  outline-color: transparent;
-}
-.root:active {
-  color: #d5001c;
-}
-.root .icon {
-  width: 1.5em;
-  height: 1.5em;
-}
-.root ~ .subline {
-  font-size: 1rem;
-  line-height: 1.5;
-}
-.root ~ .subline::before {
-  font-size: 1rem;
-  margin-left: 1.5em;
-}
-.root:active + .subline {
-  color: #d5001c;
-}
-.icon {
-  flex-shrink: 0;
-  width: 1.5em;
-  height: 1.5em;
-}
-.label {
-  position: absolute;
-  height: 1px;
-  width: 1px;
-  border: 0;
-  margin: -1px;
-  overflow: hidden;
-  clip: rect(1px,1px,1px,1px);
-  clip-path: inset(50%);
-  white-space: nowrap;
-  padding-left: 0.25rem;
-}
-.subline {
-  display: flex;
-  transition: color var(--p-transition-duration, .24s) ease;
-  margin-top: 4px !important;
-  color: #000;
-  position: absolute;
-  height: 1px;
-  width: 1px;
-  border: 0;
-  margin: -1px;
-  overflow: hidden;
-  clip: rect(1px,1px,1px,1px);
-  clip-path: inset(50%);
-  white-space: nowrap;
-  padding-left: 0.25rem;
-}
-.subline::before {
-  content: \\"\\";
-}
-@media(hover:hover) {
-  .root:hover {
-    color: #d5001c;
-  }
-  .root:hover + .subline {
-    color: #d5001c;
-  }
-}
-"
-`;
-
-exports[`getComponentCss() should return correct css for {"icon":"arrow-head-right","active":false,"stretch":false,"size":"small","weight":"semibold","hideLabel":{"base":true,"xs":false,"s":true,"m":false,"l":true,"xl":false},"alignLabel":"right","hasSubline":false,"hasSlottedAnchor":false,"theme":"light"} 1`] = `
-":host {
-  position: relative;
-  outline: 0 !important;
-  display: inline-block !important;
-  vertical-align: top;
-}
-span {
-  font-family: 'Porsche Next','Arial Narrow',Arial,'Heiti SC',SimHei,sans-serif;
-  font-style: normal;
-  font-variant: normal;
-  font-weight: 600;
-  font-size: inherit;
-  text-size-adjust: none;
-  -webkit-text-size-adjust: none;
-  overflow-wrap: break-word;
-  hyphens: auto;
-}
-div, ::slotted([slot=subline]) {
-  font-family: 'Porsche Next','Arial Narrow',Arial,'Heiti SC',SimHei,sans-serif;
-  font-style: normal;
-  font-variant: normal;
-  font-weight: 400;
-  margin: 0;
-  text-size-adjust: none;
-  -webkit-text-size-adjust: none;
-  overflow-wrap: break-word;
-  hyphens: auto;
-}
-::slotted(p) {
-  margin: 0;
-}
-::slotted(a) {
-  color: #000;
-}
-::slotted(a:hover) {
-  color: #d5001c;
-}
-.root {
-  display: flex;
-  align-items: flex-start;
-  width: 100%;
-  margin: 0;
-  padding: 0;
-  box-sizing: border-box;
-  outline: 0;
-  appearance: none;
-  cursor: pointer;
-  text-decoration: none;
-  text-align: left;
-  border: none;
-  background: transparent;
-  color: #000;
-  transition: color var(--p-transition-duration, .24s) ease, font-size 1ms linear;
-  justify-content: flex-start;
-  font-size: 1rem;
-  line-height: 1.5;
-}
-.root::-moz-focus-inner {
-  border: 0;
-}
-.root::before {
-  content: \\"\\";
   position: absolute;
   top: 0;
   left: 0;
@@ -795,76 +806,6 @@
   padding: 0 0 0 0.25rem;
   order: 0;
 }
-@media(min-width:480px) {
-  .label {
-    position: static;
-    width: auto;
-    height: auto;
-    border: medium none color;
-    margin: 0;
-    white-space: inherit;
-    overflow: visible;
-    clip: auto;
-    clip-path: none;
-  }
-}
-
-@media(min-width:760px) {
-  .label {
-    position: absolute;
-    height: 1px;
-    width: 1px;
-    border: 0;
-    margin: -1px;
-    overflow: hidden;
-    clip: rect(1px,1px,1px,1px);
-    clip-path: inset(50%);
-    white-space: nowrap;
-  }
-}
-
-@media(min-width:1000px) {
-  .label {
-    position: static;
-    width: auto;
-    height: auto;
-    border: medium none color;
-    margin: 0;
-    white-space: inherit;
-    overflow: visible;
-    clip: auto;
-    clip-path: none;
-  }
-}
-
-@media(min-width:1300px) {
-  .label {
-    position: absolute;
-    height: 1px;
-    width: 1px;
-    border: 0;
-    margin: -1px;
-    overflow: hidden;
-    clip: rect(1px,1px,1px,1px);
-    clip-path: inset(50%);
-    white-space: nowrap;
-  }
-}
-
-@media(min-width:1760px) {
-  .label {
-    position: static;
-    width: auto;
-    height: auto;
-    border: medium none color;
-    margin: 0;
-    white-space: inherit;
-    overflow: visible;
-    clip: auto;
-    clip-path: none;
-  }
-}
-
 @media(hover:hover) {
   .root:hover {
     color: #d5001c;
@@ -873,34 +814,87 @@
 "
 `;
 
-exports[`getComponentCss() should return correct css for {"icon":"arrow-head-right","active":false,"stretch":false,"size":"small","weight":"thin","hideLabel":false,"alignLabel":"right","hasSubline":false,"hasSlottedAnchor":false,"theme":"light"} 1`] = `
+exports[`getComponentCss() should return correct css for {"icon":"arrow-head-right","active":false,"stretch":false,"size":"small","hideLabel":true,"alignLabel":"right","hasSubline":false,"hasSlottedAnchor":true,"theme":"light"} 1`] = `
 ":host {
   position: relative;
   outline: 0 !important;
   display: inline-block !important;
   vertical-align: top;
 }
-span {
-  font-family: 'Porsche Next','Arial Narrow',Arial,'Heiti SC',SimHei,sans-serif;
-  font-style: normal;
-  font-variant: normal;
-  font-weight: 100;
-  font-size: inherit;
-  text-size-adjust: none;
-  -webkit-text-size-adjust: none;
-  overflow-wrap: break-word;
-  hyphens: auto;
-}
-div, ::slotted([slot=subline]) {
-  font-family: 'Porsche Next','Arial Narrow',Arial,'Heiti SC',SimHei,sans-serif;
-  font-style: normal;
-  font-variant: normal;
-  font-weight: 400;
-  margin: 0;
-  text-size-adjust: none;
-  -webkit-text-size-adjust: none;
-  overflow-wrap: break-word;
-  hyphens: auto;
+::slotted(p) {
+  margin: 0;
+}
+::slotted(a) {
+  color: #000;
+}
+::slotted(a:hover) {
+  color: #d5001c;
+}
+.root {
+  display: flex;
+  align-items: flex-start;
+  width: 100%;
+  margin: 0;
+  padding: 0;
+  box-sizing: border-box;
+  outline: transparent none;
+  appearance: none;
+  cursor: pointer;
+  text-decoration: none;
+  text-align: left;
+  border: none;
+  background: transparent;
+  color: #000;
+  transition: color var(--p-transition-duration, .24s) ease, font-size 1ms linear;
+  justify-content: flex-start;
+  font-size: 1rem;
+  line-height: 1.5;
+}
+.root:active {
+  color: #d5001c;
+}
+.root .icon {
+  width: 1.5em;
+  height: 1.5em;
+}
+.root ~ .subline {
+  font-size: 1rem;
+  line-height: 1.5;
+}
+.root ~ .subline::before {
+  font-size: 1rem;
+  margin-left: 1.5em;
+}
+.icon {
+  flex-shrink: 0;
+  width: 1.5em;
+  height: 1.5em;
+}
+.label {
+  position: absolute;
+  top: 0;
+  left: 0;
+  right: 0;
+  bottom: 0;
+  white-space: nowrap;
+  text-indent: -999999px;
+  padding: 0 0 0 0.25rem;
+  order: 0;
+}
+@media(hover:hover) {
+  .root:hover {
+    color: #d5001c;
+  }
+}
+"
+`;
+
+exports[`getComponentCss() should return correct css for {"icon":"arrow-head-right","active":false,"stretch":false,"size":"small","hideLabel":true,"alignLabel":"right","hasSubline":true,"hasSlottedAnchor":false,"theme":"light"} 1`] = `
+":host {
+  position: relative;
+  outline: 0 !important;
+  display: inline-block !important;
+  vertical-align: top;
 }
 ::slotted(p) {
   margin: 0;
@@ -927,7 +921,6 @@
   background: transparent;
   color: #000;
   transition: color var(--p-transition-duration, .24s) ease, font-size 1ms linear;
-  justify-content: flex-start;
   font-size: 1rem;
   line-height: 1.5;
 }
@@ -965,247 +958,15 @@
   font-size: 1rem;
   margin-left: 1.5em;
 }
+.root:active + .subline {
+  color: #d5001c;
+}
 .icon {
   flex-shrink: 0;
   width: 1.5em;
   height: 1.5em;
 }
 .label {
-  position: static;
-  width: auto;
-  height: auto;
-  border: medium none color;
-  margin: 0;
-  white-space: inherit;
-  overflow: visible;
-  clip: auto;
-  clip-path: none;
-  padding: 0 0 0 0.25rem;
-  order: 0;
-}
-@media(hover:hover) {
-  .root:hover {
-    color: #d5001c;
-  }
-}
-"
-`;
-
-exports[`getComponentCss() should return correct css for {"icon":"arrow-head-right","active":false,"stretch":false,"size":"small","weight":"thin","hideLabel":false,"alignLabel":"right","hasSubline":false,"hasSlottedAnchor":true,"theme":"light"} 1`] = `
-":host {
-  position: relative;
-  outline: 0 !important;
-  display: inline-block !important;
-  vertical-align: top;
-}
-span {
-  font-family: 'Porsche Next','Arial Narrow',Arial,'Heiti SC',SimHei,sans-serif;
-  font-style: normal;
-  font-variant: normal;
-  font-weight: 100;
-  font-size: inherit;
-  text-size-adjust: none;
-  -webkit-text-size-adjust: none;
-  overflow-wrap: break-word;
-  hyphens: auto;
-}
-div, ::slotted([slot=subline]) {
-  font-family: 'Porsche Next','Arial Narrow',Arial,'Heiti SC',SimHei,sans-serif;
-  font-style: normal;
-  font-variant: normal;
-  font-weight: 400;
-  margin: 0;
-  text-size-adjust: none;
-  -webkit-text-size-adjust: none;
-  overflow-wrap: break-word;
-  hyphens: auto;
-}
-::slotted(p) {
-  margin: 0;
-}
-::slotted(a) {
-  color: #000;
-}
-::slotted(a:hover) {
-  color: #d5001c;
-}
-.root {
-  display: flex;
-  align-items: flex-start;
-  width: 100%;
-  margin: 0;
-  padding: 0;
-  box-sizing: border-box;
-  outline: transparent none;
-  appearance: none;
-  cursor: pointer;
-  text-decoration: none;
-  text-align: left;
-  border: none;
-  background: transparent;
-  color: #000;
-  transition: color var(--p-transition-duration, .24s) ease, font-size 1ms linear;
-  justify-content: flex-start;
-  font-size: 1rem;
-  line-height: 1.5;
-}
-.root:active {
-  color: #d5001c;
-}
-.root .icon {
-  width: 1.5em;
-  height: 1.5em;
-}
-.root ~ .subline {
-  font-size: 1rem;
-  line-height: 1.5;
-}
-.root ~ .subline::before {
-  font-size: 1rem;
-  margin-left: 1.5em;
-}
-.icon {
-  flex-shrink: 0;
-  width: 1.5em;
-  height: 1.5em;
-}
-.label {
-  position: static;
-  top: auto;
-  left: auto;
-  right: auto;
-  bottom: auto;
-  white-space: inherit;
-  text-indent: 0;
-  padding: 0 0 0 0.25rem;
-  order: 0;
-}
-@media(hover:hover) {
-  .root:hover {
-    color: #d5001c;
-  }
-}
-"
-`;
-
-exports[`getComponentCss() should return correct css for {"icon":"arrow-head-right","active":false,"stretch":false,"size":"small","weight":"thin","hideLabel":true,"alignLabel":"right","hasSubline":false,"hasSlottedAnchor":false,"theme":"light"} 1`] = `
-":host {
-  position: relative;
-  outline: 0 !important;
-  display: inline-block !important;
-  vertical-align: top;
-}
-span {
-  font-family: 'Porsche Next','Arial Narrow',Arial,'Heiti SC',SimHei,sans-serif;
-  font-style: normal;
-  font-variant: normal;
-  font-weight: 100;
-  font-size: inherit;
-  text-size-adjust: none;
-  -webkit-text-size-adjust: none;
-  overflow-wrap: break-word;
-  hyphens: auto;
-}
-div, ::slotted([slot=subline]) {
-  font-family: 'Porsche Next','Arial Narrow',Arial,'Heiti SC',SimHei,sans-serif;
-  font-style: normal;
-  font-variant: normal;
-  font-weight: 400;
-  margin: 0;
-  text-size-adjust: none;
-  -webkit-text-size-adjust: none;
-  overflow-wrap: break-word;
-  hyphens: auto;
-}
-::slotted(p) {
-  margin: 0;
-}
-::slotted(a) {
-  color: #000;
-}
-::slotted(a:hover) {
-  color: #d5001c;
-}
-.root {
-  display: flex;
-  align-items: flex-start;
-  width: 100%;
-  margin: 0;
-  padding: 0;
-  box-sizing: border-box;
-  outline: 0;
-  appearance: none;
-  cursor: pointer;
-  text-decoration: none;
-  text-align: left;
-  border: none;
-  background: transparent;
-  color: #000;
-  transition: color var(--p-transition-duration, .24s) ease, font-size 1ms linear;
-  justify-content: flex-start;
-  font-size: 1rem;
-  line-height: 1.5;
-}
-.root::-moz-focus-inner {
-  border: 0;
-}
-.root::before {
-  content: "";
-  position: absolute;
-  top: 0;
-  left: 0;
-  right: 0;
-  bottom: 0;
-  outline: 1px solid transparent;
-  outline-offset: 1px;
-}
-.root:focus::before {
-  outline-color: currentColor;
-}
-.root:focus:not(:focus-visible)::before {
-  outline-color: transparent;
-}
-.root:active {
-  color: #d5001c;
-}
-.root .icon {
-  width: 1.5em;
-  height: 1.5em;
-}
-.root ~ .subline {
-  font-size: 1rem;
-  line-height: 1.5;
-}
-.root ~ .subline::before {
-  font-size: 1rem;
-  margin-left: 1.5em;
-}
-.icon {
-  flex-shrink: 0;
-  width: 1.5em;
-  height: 1.5em;
-}
-.label {
-  position: absolute;
-  height: 1px;
-  width: 1px;
-  border: 0;
-  margin: -1px;
-  overflow: hidden;
-  clip: rect(1px,1px,1px,1px);
-  clip-path: inset(50%);
-  white-space: nowrap;
-<<<<<<< HEAD
-  padding: 0 0 0 0.25rem;
-  order: 0;
-=======
-  padding-left: 0.25rem;
-}
-.subline {
-  display: flex;
-  transition: color var(--p-transition-duration, .24s) ease;
-  margin-top: 4px !important;
-  color: #000;
   position: absolute;
   height: 1px;
   width: 1px;
@@ -1217,45 +978,41 @@
   white-space: nowrap;
   padding-left: 0.25rem;
 }
+.subline {
+  display: flex;
+  transition: color var(--p-transition-duration, .24s) ease;
+  margin-top: 4px !important;
+  color: #000;
+  position: absolute;
+  height: 1px;
+  width: 1px;
+  border: 0;
+  margin: -1px;
+  overflow: hidden;
+  clip: rect(1px,1px,1px,1px);
+  clip-path: inset(50%);
+  white-space: nowrap;
+  padding-left: 0.25rem;
+}
 .subline::before {
   content: "";
->>>>>>> fffba26b
 }
 @media(hover:hover) {
   .root:hover {
     color: #d5001c;
   }
+  .root:hover + .subline {
+    color: #d5001c;
+  }
 }
 "
 `;
 
-exports[`getComponentCss() should return correct css for {"icon":"arrow-head-right","active":true,"stretch":true,"size":"x-large","weight":"bold","hideLabel":false,"alignLabel":"left","hasSubline":false,"hasSlottedAnchor":false,"theme":"dark"} 1`] = `
+exports[`getComponentCss() should return correct css for {"icon":"arrow-head-right","active":true,"stretch":true,"size":"x-large","hideLabel":false,"alignLabel":"left","hasSubline":false,"hasSlottedAnchor":false,"theme":"dark"} 1`] = `
 ":host {
   position: relative;
   outline: 0 !important;
   display: block !important;
-}
-span {
-  font-family: 'Porsche Next','Arial Narrow',Arial,'Heiti SC',SimHei,sans-serif;
-  font-style: normal;
-  font-variant: normal;
-  font-weight: 700;
-  font-size: inherit;
-  text-size-adjust: none;
-  -webkit-text-size-adjust: none;
-  overflow-wrap: break-word;
-  hyphens: auto;
-}
-div, ::slotted([slot=subline]) {
-  font-family: 'Porsche Next','Arial Narrow',Arial,'Heiti SC',SimHei,sans-serif;
-  font-style: normal;
-  font-variant: normal;
-  font-weight: 400;
-  margin: 0;
-  text-size-adjust: none;
-  -webkit-text-size-adjust: none;
-  overflow-wrap: break-word;
-  hyphens: auto;
 }
 ::slotted(p) {
   margin: 0;
@@ -1346,33 +1103,11 @@
 "
 `;
 
-exports[`getComponentCss() should return correct css for {"icon":"arrow-head-right","active":true,"stretch":true,"size":"x-large","weight":"semibold","hideLabel":false,"alignLabel":"left","hasSubline":false,"hasSlottedAnchor":false,"theme":"light"} 1`] = `
+exports[`getComponentCss() should return correct css for {"icon":"arrow-head-right","active":true,"stretch":true,"size":"x-large","hideLabel":false,"alignLabel":"left","hasSubline":false,"hasSlottedAnchor":false,"theme":"light"} 1`] = `
 ":host {
   position: relative;
   outline: 0 !important;
   display: block !important;
-}
-span {
-  font-family: 'Porsche Next','Arial Narrow',Arial,'Heiti SC',SimHei,sans-serif;
-  font-style: normal;
-  font-variant: normal;
-  font-weight: 600;
-  font-size: inherit;
-  text-size-adjust: none;
-  -webkit-text-size-adjust: none;
-  overflow-wrap: break-word;
-  hyphens: auto;
-}
-div, ::slotted([slot=subline]) {
-  font-family: 'Porsche Next','Arial Narrow',Arial,'Heiti SC',SimHei,sans-serif;
-  font-style: normal;
-  font-variant: normal;
-  font-weight: 400;
-  margin: 0;
-  text-size-adjust: none;
-  -webkit-text-size-adjust: none;
-  overflow-wrap: break-word;
-  hyphens: auto;
 }
 ::slotted(p) {
   margin: 0;
@@ -1463,34 +1198,12 @@
 "
 `;
 
-exports[`getComponentCss() should return correct css for {"icon":"none","active":false,"stretch":false,"size":"small","weight":"bold","hideLabel":false,"alignLabel":"right","hasSubline":false,"hasSlottedAnchor":false,"theme":"light"} 1`] = `
+exports[`getComponentCss() should return correct css for {"icon":"none","active":false,"stretch":false,"size":"small","hideLabel":false,"alignLabel":"right","hasSubline":false,"hasSlottedAnchor":false,"theme":"light"} 1`] = `
 ":host {
   position: relative;
   outline: 0 !important;
   display: inline-block !important;
   vertical-align: top;
-}
-span {
-  font-family: 'Porsche Next','Arial Narrow',Arial,'Heiti SC',SimHei,sans-serif;
-  font-style: normal;
-  font-variant: normal;
-  font-weight: 700;
-  font-size: inherit;
-  text-size-adjust: none;
-  -webkit-text-size-adjust: none;
-  overflow-wrap: break-word;
-  hyphens: auto;
-}
-div, ::slotted([slot=subline]) {
-  font-family: 'Porsche Next','Arial Narrow',Arial,'Heiti SC',SimHei,sans-serif;
-  font-style: normal;
-  font-variant: normal;
-  font-weight: 400;
-  margin: 0;
-  text-size-adjust: none;
-  -webkit-text-size-adjust: none;
-  overflow-wrap: break-word;
-  hyphens: auto;
 }
 ::slotted(p) {
   margin: 0;
