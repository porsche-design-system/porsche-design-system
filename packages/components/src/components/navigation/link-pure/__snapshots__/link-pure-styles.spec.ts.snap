--- conflicted
+++ resolved
@@ -9,17 +9,13 @@
 ::slotted(p) {
   margin: 0;
 }
-<<<<<<< HEAD
+::slotted(a) {
+  color: #000;
+}
+::slotted(a:hover) {
+  color: #d5001c;
+}
 @media(min-width:480px) {
-=======
-::slotted(a) {
-  color: #000;
-}
-::slotted(a:hover) {
-  color: #d5001c;
-}
-@media (min-width: 480px) {
->>>>>>> 54b88cc4
   :host {
     display: inline-block !important;
     vertical-align: top;
