import type { BreakpointCustomizable } from '../../../utils';
import type { AlignLabel, LinkButtonPureIconName, TextSize, ThemeExtendedElectricDark } from '../../../types';
import { buildSlottedStyles, getCss, mergeDeep } from '../../../utils';
import { getInsetJssStyle, getThemedColors, getTransition } from '../../../styles';
import { getLinkButtonPureStyles } from '../../../styles/link-button-pure-styles';

<<<<<<< HEAD
export type GetFocusSlottedPseudoStylesOptions = {
  color?: string;
  offset?: number;
};

/**
 * this hack is only needed for Safari which does not support pseudo elements in slotted context (https://bugs.webkit.org/show_bug.cgi?id=178237) :-(
 */
export const getFocusSlottedPseudoStyles = (opts?: GetFocusSlottedPseudoStylesOptions): Styles<'& a'> => {
  const { offset: outlineOffset, color: outlineColor }: GetFocusSlottedPseudoStylesOptions = {
    color: 'currentColor',
    offset: 2,
    ...opts,
  };

  return {
    '& a': {
      display: 'block',
      position: 'static',
      textDecoration: 'none',
      font: 'inherit',
      // color: 'inherit', // TODO: chrome hover bug. Use when fixed.
      transition: getTransition('color'), // TODO: chrome hover bug. Remove when fixed.
      outline: 'transparent none',
      '&::before': {
        content: '""',
        display: 'block',
        position: 'absolute',
        ...getInsetJssStyle(),
        outline: '1px solid transparent',
        outlineOffset: `${outlineOffset}px`,
      },
      '&:focus::before': {
        outlineColor,
      },
      '&:focus:not(:focus-visible)::before': {
        outlineColor: 'transparent',
      },
    },
  };
};

=======
>>>>>>> 3c9533b9
export const getComponentCss = (
  icon: LinkButtonPureIconName,
  active: boolean,
  stretch: BreakpointCustomizable<boolean>,
  size: BreakpointCustomizable<TextSize>,
  hideLabel: BreakpointCustomizable<boolean>,
  alignLabel: AlignLabel,
  hasSubline: boolean,
  hasSlottedAnchor: boolean,
  theme: ThemeExtendedElectricDark
): string => {
  const { baseColor, hoverColor, activeColor } = getThemedColors(theme);

  return getCss(
    mergeDeep(
      getLinkButtonPureStyles(
        icon,
        active,
        false,
        stretch,
        size,
        hideLabel,
        alignLabel,
        hasSubline,
        hasSlottedAnchor,
        theme
      ),
      // TODO:V3 should be removed, we shouldn't support this although some CMS are rendering an <a> with a wrapped <p>. Instead CMS output shall be post processed because it's necessary to use the PDS component anyway.
      {
        '@global': {
          '::slotted': {
            '&(p)': {
              margin: 0,
            },
            '&(a)': {
              color: active ? activeColor : baseColor, // TODO: chrome hover bug. Remove when fixed.
            },
            '&(a:hover)': {
              color: hoverColor, // TODO: chrome hover bug. Remove when fixed.
            },
          },
        },
      }
    )
  );
};

// TODO:V3 ::slotted(a) should be used instead
export const getSlottedCss = (host: HTMLElement): string => {
  return getCss(
    buildSlottedStyles(host, {
      /**
       * this hack is only needed for Safari which does not support pseudo elements in slotted context (https://bugs.webkit.org/show_bug.cgi?id=178237) :-(
       */
      '& a': {
        display: 'block',
        position: 'static',
        textDecoration: 'none',
        font: 'inherit',
        // color: 'inherit', // TODO: chrome hover bug. Use when fixed.
        transition: getTransition('color'), // TODO: chrome hover bug. Remove when fixed.
        outline: 'transparent none',
        '&::before': {
          content: '""',
          display: 'block',
          position: 'absolute',
          ...getInset(),
          outline: '1px solid transparent',
          outlineOffset: '1px',
        },
        '&:focus::before': {
          outlineColor: 'currentColor',
        },
        '&:focus:not(:focus-visible)::before': {
          outlineColor: 'transparent',
        },
      },
    })
  );
};<|MERGE_RESOLUTION|>--- conflicted
+++ resolved
@@ -4,51 +4,6 @@
 import { getInsetJssStyle, getThemedColors, getTransition } from '../../../styles';
 import { getLinkButtonPureStyles } from '../../../styles/link-button-pure-styles';
 
-<<<<<<< HEAD
-export type GetFocusSlottedPseudoStylesOptions = {
-  color?: string;
-  offset?: number;
-};
-
-/**
- * this hack is only needed for Safari which does not support pseudo elements in slotted context (https://bugs.webkit.org/show_bug.cgi?id=178237) :-(
- */
-export const getFocusSlottedPseudoStyles = (opts?: GetFocusSlottedPseudoStylesOptions): Styles<'& a'> => {
-  const { offset: outlineOffset, color: outlineColor }: GetFocusSlottedPseudoStylesOptions = {
-    color: 'currentColor',
-    offset: 2,
-    ...opts,
-  };
-
-  return {
-    '& a': {
-      display: 'block',
-      position: 'static',
-      textDecoration: 'none',
-      font: 'inherit',
-      // color: 'inherit', // TODO: chrome hover bug. Use when fixed.
-      transition: getTransition('color'), // TODO: chrome hover bug. Remove when fixed.
-      outline: 'transparent none',
-      '&::before': {
-        content: '""',
-        display: 'block',
-        position: 'absolute',
-        ...getInsetJssStyle(),
-        outline: '1px solid transparent',
-        outlineOffset: `${outlineOffset}px`,
-      },
-      '&:focus::before': {
-        outlineColor,
-      },
-      '&:focus:not(:focus-visible)::before': {
-        outlineColor: 'transparent',
-      },
-    },
-  };
-};
-
-=======
->>>>>>> 3c9533b9
 export const getComponentCss = (
   icon: LinkButtonPureIconName,
   active: boolean,
@@ -115,7 +70,7 @@
           content: '""',
           display: 'block',
           position: 'absolute',
-          ...getInset(),
+          ...getInsetJssStyle(),
           outline: '1px solid transparent',
           outlineOffset: '1px',
         },
