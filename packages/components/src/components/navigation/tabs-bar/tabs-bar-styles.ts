import type { BreakpointCustomizable } from '../../../types';
import type { TabSize, TabWeight } from './tabs-bar-utils';
import type { ThemeExtendedElectric } from '../../../types';
import { buildResponsiveStyles, getCss } from '../../../utils';
import { addImportantToEachRule, getTransition, getThemedColors, pxToRemWithUnit } from '../../../styles';
import { getFontWeight } from '../../../styles/font-weight-styles';
import { fontSize, textSmall } from '@porsche-design-system/utilities-v2';
const tabsTransitionDuration = '.4s';

const transformSelector = (selector: string): string =>
  ['a', 'button'].map((tag) => selector.replace(/\[role]/g, tag)).join(',');

export const getComponentCss = (
  size: BreakpointCustomizable<TabSize>,
  weight: TabWeight,
  theme: ThemeExtendedElectric
): string => {
  const { baseColor, hoverColor, activeColor, focusColor } = getThemedColors(theme);

  return getCss({
    '@global': {
      ':host': {
        display: 'block',
        ...addImportantToEachRule({
          position: 'relative',
          height: size === 'medium' ? pxToRemWithUnit(52) : pxToRemWithUnit(36),
        }),
      },
      ...addImportantToEachRule({
        // would be nice to use shared selector like '::slotted([role])'
        // but this doesn't work reliably when rendering in browser
        [transformSelector('::slotted([role])')]: {
          display: 'inline-block',
          margin: 0,
          padding: 0,
          verticalAlign: 'top',
          fontFamily: 'inherit',
          fontStyle: 'inherit',
          fontVariant: 'inherit',
          fontWeight: 'inherit',
          fontSize: 'inherit',
          lineHeight: 'inherit',
          whiteSpace: 'inherit',
          boxSizing: 'border-box',
          WebkitAppearance: 'none',
          appearance: 'none',
          outline: '1px solid transparent',
          outlineOffset: '1px',
          textDecoration: 'none',
          textAlign: 'left',
          border: 0,
          background: 'transparent',
          color: baseColor,
          cursor: 'pointer',
          transition: getTransition('color'),
        },
        [transformSelector('::slotted([role]:hover)')]: {
          color: hoverColor,
        },
        [transformSelector('::slotted([role]:active),::slotted([role][aria-selected="true"])')]: {
          color: activeColor,
        },
        // TODO: combine link-social-styles with link-button-styles and tabs-bar-styles
        [transformSelector('::slotted([role]:focus)')]: {
          outlineColor: focusColor,
        },
        [transformSelector('::slotted([role]:focus:not(:focus-visible))')]: {
          outlineColor: 'transparent',
        },
        [transformSelector('::slotted([role]:not(:last-child))')]: {
          marginRight: '1em',
        },
      }),
    },
<<<<<<< HEAD
    content: {
=======
    scroller: {
>>>>>>> f7c34f33
      ...textSmall,
      fontWeight: getFontWeight(weight),
      ...buildResponsiveStyles(size, (s: TabSize) => fontSize[s]),
    },
    bar: {
      display: 'block',
      position: 'absolute',
      width: 0,
      height: weight === 'semibold' ? '.125em' : '.09375em',
      left: 0,
      bottom: '-.5em',
      background: activeColor,
      '&--enable-transition': {
        willChange: 'width',
        transition: `transform ${tabsTransitionDuration},width ${tabsTransitionDuration}`,
      },
    },
  });
};<|MERGE_RESOLUTION|>--- conflicted
+++ resolved
@@ -72,11 +72,7 @@
         },
       }),
     },
-<<<<<<< HEAD
-    content: {
-=======
     scroller: {
->>>>>>> f7c34f33
       ...textSmall,
       fontWeight: getFontWeight(weight),
       ...buildResponsiveStyles(size, (s: TabSize) => fontSize[s]),
