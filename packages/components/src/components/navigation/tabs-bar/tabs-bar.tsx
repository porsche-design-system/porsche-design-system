--- conflicted
+++ resolved
@@ -114,15 +114,10 @@
         gradientColorScheme={this.gradientColorScheme}
         activeElementIndex={this.activeTabIndex}
         slottedElements={this.tabElements}
-<<<<<<< HEAD
-        onActiveElementChange={({ detail: { activeElementIndex } }) => this.onTabClick(activeElementIndex)}
-        //  ref={(el) => (this.scroller = el)}
-=======
         onActiveElementChange={({ detail: { activeElementIndex } }: CustomEvent<ActiveElementChange>) =>
           this.onTabClick(activeElementIndex)
         }
-        ref={(el) => (this.scroller = el)}
->>>>>>> 409c495a
+       // ref={(el) => (this.scroller = el)}
       >
         <slot />
         <span class="bar" />
