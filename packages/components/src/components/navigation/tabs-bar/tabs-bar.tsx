--- conflicted
+++ resolved
@@ -1,20 +1,3 @@
-<<<<<<< HEAD
-import { Component, Element, Event, EventEmitter, h, Prop, State, Watch } from '@stencil/core';
-import type { BreakpointCustomizable, ThemeExtendedElectric } from '../../../types';
-import type { TabChangeEvent, TabGradientColorTheme, TabWeight, TabSize } from './tabs-bar-utils';
-import type { Direction } from '../../common/scroll-wrapper/horizontal-scrolling-utils';
-import {
-  addEnableTransitionClass,
-  determineEnableTransitionClass,
-  hasPTabsParent,
-  getScrollActivePosition,
-  getTransformationToActive,
-  getTransformationToInactive,
-  removeEnableTransitionClass,
-  sanitizeActiveTabIndex,
-} from './tabs-bar-utils';
-import { attachComponentCss, getHTMLElement, getHTMLElements, scrollElementTo, setAttribute } from '../../../utils';
-=======
 import type { EventEmitter } from '@stencil/core';
 import { Component, Element, Event, Prop, State, Watch, h } from '@stencil/core';
 import {
@@ -35,7 +18,6 @@
   sanitizeActiveTabIndex,
   setBarStyle,
 } from './tabs-bar-utils';
->>>>>>> f7c34f33
 import { getComponentCss } from './tabs-bar-styles';
 import type { BreakpointCustomizable, ThemeExtendedElectric } from '../../../types';
 import type { Direction, ScrollToPosition } from '../../common/scroller/scroller-utils';
@@ -112,20 +94,6 @@
     // setBarStyle() is needed when intersection observer does not trigger because all tabs are visible
     // and first call in componentDidRender() is skipped because elements are not defined, yet
     this.setBarStyle();
-<<<<<<< HEAD
-    this.addEventListeners();
-    // initHorizontalScrollingIntersectionObserver(
-    //   this.host,
-    //   this.intersectionObserver,
-    //   (isIntersecting) => {
-    //     this.isPrevHidden = isIntersecting;
-    //   },
-    //   (isIntersecting) => {
-    //     this.isNextHidden = isIntersecting;
-    //   }
-    // );
-=======
->>>>>>> f7c34f33
   }
 
   public componentWillRender(): void {
@@ -144,15 +112,6 @@
   }
 
   public render(): JSX.Element {
-<<<<<<< HEAD
-    return (
-      <p-scroll-wrapper theme={this.theme} gradientColorScheme={this.gradientColorScheme}>
-        <span class="content">
-          <slot />
-          <span class="bar" />
-        </span>
-      </p-scroll-wrapper>
-=======
     const PrefixedTagNames = getPrefixedTagNames(this.host);
 
     return (
@@ -171,7 +130,6 @@
         <slot />
         <span class="bar" ref={(el) => (this.barElement = el)} />
       </PrefixedTagNames.pScroller>
->>>>>>> f7c34f33
     );
   }
 
@@ -192,15 +150,8 @@
   };
 
   private defineHTMLElements = (): void => {
-<<<<<<< HEAD
-    const { shadowRoot } = this.host;
-    this.barElement = getHTMLElement(shadowRoot, '.bar');
-    this.scrollAreaElement = getHTMLElement(shadowRoot.querySelector('p-scroll-wrapper').shadowRoot, '.scroll-area');
-    this.prevGradientElement = getHTMLElement(shadowRoot.querySelector('p-scroll-wrapper').shadowRoot, '.gradient');
-=======
     this.scrollAreaElement = getShadowRootHTMLElement(this.scrollerElement, '.scroll-area');
     this.prevGradientElement = getShadowRootHTMLElement(this.scrollerElement, '.gradient');
->>>>>>> f7c34f33
   };
 
   private setTabElements = (): void => {
@@ -208,65 +159,15 @@
   };
 
   private addEventListeners = (): void => {
-<<<<<<< HEAD
-    this.scrollAreaElement?.addEventListener('click', (e) => {
-=======
     this.scrollerElement.addEventListener('click', (e) => {
->>>>>>> f7c34f33
       const newTabIndex = this.tabElements.indexOf(e.target as HTMLElement);
 
       if (newTabIndex >= 0) {
         this.onTabClick(newTabIndex);
       }
     });
-<<<<<<< HEAD
-    this.scrollAreaElement?.addEventListener('keydown', this.onKeydown);
-  };
-
-  private initMutationObserver = (): void => {
-    this.hostObserver = new MutationObserver((): void => {
-      this.setTabElements();
-      this.activeTabIndex = sanitizeActiveTabIndex(this.activeTabIndex, this.tabElements.length);
-      this.prevActiveTabIndex = this.activeTabIndex;
-      this.setBarStyle();
-      this.setAccessibilityAttributes();
-    });
-    this.hostObserver.observe(this.host, {
-      childList: true,
-      subtree: true,
-      characterData: true,
-    });
-  };
-
-  // private initIntersectionObserver = (): void => {
-  //   const [firstTrigger, lastTrigger] = getHTMLElements(this.host.shadowRoot, '.trigger');
-  //
-  //   this.intersectionObserver = new IntersectionObserver(
-  //     (entries) => {
-  //       for (const { target, isIntersecting } of entries) {
-  //         if (target === firstTrigger) {
-  //           this.isPrevHidden = isIntersecting;
-  //         } else if (target === lastTrigger) {
-  //           this.isNextHidden = isIntersecting;
-  //         }
-  //       }
-  //     },
-  //     {
-  //       // TODO: shouldn't root be the the scrollable div rather than the host?
-  //       root: this.host,
-  //       // Defines the percentage of how much of the target (trigger) is visible within the element specified (this.host).
-  //       // In his case 0.9px of the trigger have to be hidden to show the gradient
-  //       threshold: 0.1,
-  //     }
-  //   );
-  //
-  //   this.intersectionObserver.observe(firstTrigger);
-  //   this.intersectionObserver.observe(lastTrigger);
-  // };
-=======
     this.scrollerElement.addEventListener('keydown', this.onKeydown);
   };
->>>>>>> f7c34f33
 
   private onTabClick = (newTabIndex: number): void => {
     this.tabChange.emit({ activeTabIndex: newTabIndex });
@@ -326,29 +227,9 @@
       this.prevGradientElement.offsetWidth
     );
 
-<<<<<<< HEAD
-    if (skipAnimation) {
-      this.scrollAreaElement.scrollLeft = scrollActivePosition;
-    } else {
-      scrollElementTo(this.scrollAreaElement, scrollActivePosition);
-    }
-  };
-
-  // private scrollOnPrevNextClick = (direction: Direction): void => {
-  //   const scrollPosition = getScrollPositionAfterPrevNextClick(this.tabElements, this.scrollAreaElement, direction);
-  //   scrollElementTo(this.scrollAreaElement, scrollPosition);
-  // };
-
-  private getPrevNextTabIndex = (direction: Direction): number => {
-    const tabsLength = this.tabElements.length;
-    const newTabIndex = this.focusedTabIndex + (direction === 'next' ? 1 : -1);
-
-    return (newTabIndex + tabsLength) % tabsLength;
-=======
     this.scroll = { scrollPosition: scrollActivePosition, isSmooth };
   };
   private setBarStyle = (): void => {
     setBarStyle(this.tabElements, this.activeTabIndex, this.barElement, this.prevActiveTabIndex);
->>>>>>> f7c34f33
   };
 }