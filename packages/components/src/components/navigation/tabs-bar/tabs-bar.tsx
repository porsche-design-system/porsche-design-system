--- conflicted
+++ resolved
@@ -1,6 +1,5 @@
 import type { EventEmitter } from '@stencil/core';
 import { Component, Element, Event, Prop, State, Watch, h } from '@stencil/core';
-import type { PropTypes } from '../../../utils';
 import {
   AllowedTypes,
   attachComponentCss,
@@ -15,10 +14,7 @@
   validateProps,,
   observeBreakpointChange, unobserveBreakpointChange
 } from '../../../utils';
-<<<<<<< HEAD
-=======
 import type { BreakpointCustomizable, PropTypes, ThemeExtendedElectric } from '../../../types';
->>>>>>> 3328ca6d
 import { isShadowRootParentOfKind } from '../../../utils/dom'; // separate import is needed for lifecycleValidation.spec to pass
 import type { TabChangeEvent, TabGradientColorTheme, TabSize, TabWeight } from './tabs-bar-utils';
 import {
