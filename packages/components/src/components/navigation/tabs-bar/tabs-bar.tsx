import { Component, Element, Event, EventEmitter, h, Prop, State, Watch } from '@stencil/core';
import {
  getHTMLElement,
  getHTMLElements,
  getPrefixedTagNames,
  isDark,
  mapBreakpointPropToPrefixedClasses,
  prefix,
} from '../../../utils';
import type {
  BreakpointCustomizable,
  TabChangeEvent,
  TabGradientColorTheme,
  TabSize,
  TabWeight,
  Theme,
} from '../../../types';
import { pxToRem } from '@porsche-design-system/utilities';

type Direction = 'prev' | 'next';
const FOCUS_PADDING_WIDTH = 4;

@Component({
  tag: 'p-tabs-bar',
  styleUrl: 'tabs-bar.scss',
  shadow: true,
})
export class TabsBar {
  @Element() public host!: HTMLElement;

  /** The text size. */
  @Prop() public size?: BreakpointCustomizable<TabSize> = 'small';

  /** The text weight. */
  @Prop() public weight?: TabWeight = 'regular';

  /** Adapts the color when used on dark background. */
  @Prop({ reflect: true }) public theme?: Theme = 'light';

  /** Adapts the background gradient color of prev and next button. */
  @Prop() public gradientColorScheme?: TabGradientColorTheme = 'default';

  /** Defines which tab to be visualized as selected (zero-based numbering). */
  @Prop({ mutable: true }) public activeTabIndex?: number = 0;

  /** Emitted when active tab is changed. */
  @Event({ bubbles: false }) public tabChange: EventEmitter<TabChangeEvent>;

  @State() public isPrevHidden = true;
  @State() public isNextHidden = true;

  private enableTransition = false;
  private hostObserver: MutationObserver;
  private intersectionObserver: IntersectionObserver;
  private scrollInterval: NodeJS.Timeout;
  private tabElements: HTMLElement[] = [];
  private scrollAreaElement: HTMLElement;
  private statusBarElement: HTMLElement;
  private gradientElements: HTMLElement[];
  private direction: Direction = 'next';

  @Watch('activeTabIndex')
  public activeTabHandler(newValue: number, oldValue: number): void {
    this.sanitizeActiveTabIndex(newValue);
    this.direction = this.activeTabIndex > oldValue ? 'next' : 'prev';
    this.setAccessibilityAttributes();
    this.tabChange.emit({ activeTabIndex: this.activeTabIndex });
  }

  public connectedCallback(): void {
    this.tabElements = getHTMLElements(this.host, 'a,button');

<<<<<<< HEAD
=======
    this.initMutationObserver();
  }

>>>>>>> 3d26aaf5
  public componentDidLoad(): void {
    this.defineHTMLElements();
    this.sanitizeActiveTabIndex(this.activeTabIndex); // since watcher doesn't trigger on first render
    this.setAccessibilityAttributes();
    this.scrollActiveTabIntoView({ skipAnimation: true });
    // setStatusBarStyle() is needed when intersection observer does not trigger because all tabs are visible
    // and first call in componentDidRender() is skipped because elements are not defined, yet
    this.setStatusBarStyle();
    this.addEventListeners();
    this.initIntersectionObserver();
  }

  public componentDidRender(): void {
    // needs to happen after render in order to have status bar defined and proper calculation
    this.setStatusBarStyle();
  }

  public componentDidUpdate(): void {
    this.setAccessibilityAttributes();
    this.scrollActiveTabIntoView();
  }

  public disconnectedCallback(): void {
    this.hostObserver.disconnect();
    this.intersectionObserver.disconnect();
  }

  public render(): JSX.Element {
    const tabsNavClasses = {
      [prefix('tabs-bar')]: true,
      [prefix(`tabs-bar--weight-${this.weight}`)]: true,
      ...mapBreakpointPropToPrefixedClasses('tabs-bar--size', this.size),
    };

    const scrollAreaClasses = prefix('tabs-bar__scroll-area');
    const scrollWrapperClasses = prefix('tabs-bar__scroll-wrapper');
    const scrollWrapperTriggerClasses = prefix('tabs-bar__scroll-wrapper__trigger');

    const statusBarClasses = {
      [prefix('tabs-bar__status-bar')]: true,
      [prefix('tabs-bar__status-bar--enable-transition')]: this.enableTransition,
      [prefix('tabs-bar__status-bar--theme-dark')]: isDark(this.theme),
      [prefix(`tabs-bar__status-bar--weight-${this.weight}`)]: true,
    };

    return (
      <div class={tabsNavClasses}>
        <div class={scrollAreaClasses} role="tablist">
          <div class={scrollWrapperClasses}>
            <slot />
            <span class={statusBarClasses} />
            <div class={scrollWrapperTriggerClasses} />
            <div class={scrollWrapperTriggerClasses} />
          </div>
        </div>
        {this.renderPrevNextButton('prev')}
        {this.renderPrevNextButton('next')}
      </div>
    );
  }

  private renderPrevNextButton = (direction: Direction): JSX.Element => {
    const isDarkTheme = isDark(this.theme);
    const actionClasses = {
      [prefix('tabs-bar__action')]: true,
      [prefix('tabs-bar__action--theme-dark')]: isDarkTheme,
      [prefix(`tabs-bar__action--${direction}`)]: true,
      [prefix('tabs-bar__action--hidden')]: direction === 'prev' ? this.isPrevHidden : this.isNextHidden,
    };

    const gradientClasses = {
      [prefix('tabs-bar__gradient')]: true,
      [prefix('tabs-bar__gradient--theme-dark')]: isDarkTheme,
      [prefix(`tabs-bar__gradient--color-scheme-${this.gradientColorScheme}`)]: true,
      [prefix(`tabs-bar__gradient--${direction}`)]: true,
    };

    const PrefixedTagNames = getPrefixedTagNames(this.host, ['p-button-pure']);

    return (
      <div class={actionClasses}>
        <span class={gradientClasses} />
        <PrefixedTagNames.pButtonPure
          aria-hidden="true"
          tabbable={false}
          theme={this.theme}
          hide-label="true"
          size="inherit"
          icon={direction === 'next' ? 'arrow-head-right' : 'arrow-head-left'}
          onClick={() => this.scrollOnPrevNextClick(direction)}
        >
          {direction}
        </PrefixedTagNames.pButtonPure>
      </div>
    );
  };

  private sanitizeActiveTabIndex = (index: number): void => {
    const minIndex = 0;
    const maxIndex = this.tabElements.length - 1; // can be -1 without children

    if (maxIndex < 0 || index < minIndex) {
      this.activeTabIndex = 0;
    } else if (index > maxIndex) {
      this.activeTabIndex = maxIndex;
    } else {
      this.activeTabIndex = index;
    }
  };

  private setAccessibilityAttributes = (): void => {
    for (const [index, tab] of Object.entries(this.tabElements)) {
      const isActiveTab = this.activeTabIndex === +index;
      const attrs = {
        'role': 'tab',
        'tabindex': isActiveTab ? '0' : '-1',
        'aria-selected': isActiveTab ? 'true' : 'false',
      };
      for (const [key, value] of Object.entries(attrs)) {
        tab.setAttribute(key, value);
      }
    }
  };

  private setStatusBarStyle = (): void => {
    // statusBarElement is undefined on first render
    if (this.statusBarElement) {
      const { offsetWidth, offsetLeft } = this.tabElements[this.activeTabIndex] ?? {};
      this.enableTransition = offsetWidth > 0;
      const statusBarWidth = offsetWidth ? pxToRem(`${offsetWidth}px`) : 0;
      const statusBarPositionLeft = offsetLeft > 0 ? pxToRem(`${offsetLeft}px`) : 0;

      this.statusBarElement.setAttribute(
        'style',
        `transform: translate3d(${statusBarPositionLeft},0,0); width: ${statusBarWidth};`
      );
    }
  };

  private defineHTMLElements = (): void => {
    const { shadowRoot } = this.host;
    this.statusBarElement = getHTMLElement(shadowRoot, `.${prefix('tabs-bar__status-bar')}`);
    this.scrollAreaElement = getHTMLElement(shadowRoot, `.${prefix('tabs-bar__scroll-area')}`);
    this.gradientElements = getHTMLElements(shadowRoot, `.${prefix('tabs-bar__gradient')}`);
  };

  private addEventListeners = (): void => {
    this.scrollAreaElement.addEventListener('click', (e) => {
      const newTabIndex = this.tabElements.indexOf(e.target as HTMLElement);
      if (newTabIndex >= 0) {
        this.handleTabClick(newTabIndex);
      }
    });
    this.scrollAreaElement.addEventListener('keydown', this.handleKeydown);
  };

  private initMutationObserver = (): void => {
    this.hostObserver = new MutationObserver((mutations): void => {
      if (mutations.some(({ type }) => type === 'characterData')) {
        this.setStatusBarStyle();
      }
    });
    this.hostObserver.observe(this.host, {
      childList: true,
      subtree: true,
      characterData: true,
    });
  };

  private initIntersectionObserver = (): void => {
    const [firstTrigger, lastTrigger] = getHTMLElements(
      this.host.shadowRoot,
      `.${prefix('tabs-bar__scroll-wrapper__trigger')}`
    );

    this.intersectionObserver = new IntersectionObserver(
      (entries) => {
        for (const { target, isIntersecting } of entries) {
          if (target === firstTrigger) {
            this.isPrevHidden = isIntersecting;
          } else if (target === lastTrigger) {
            this.isNextHidden = isIntersecting;
          }
        }
      },
      {
        root: this.host,
        threshold: 0.7,
      }
    );

    this.intersectionObserver.observe(firstTrigger);
    this.intersectionObserver.observe(lastTrigger);
  };

  private handleTabClick = (newTabIndex: number): void => {
    this.activeTabIndex = newTabIndex;
    this.scrollActiveTabIntoView();
  };

  private handleKeydown = (e: KeyboardEvent): void => {
    let upcomingFocusedTabIndex: number;
    switch (e.key) {
      case 'ArrowLeft':
      case 'Left':
        upcomingFocusedTabIndex = this.getPrevNextTabIndex('prev');
        break;

      case 'ArrowRight':
      case 'Right':
        upcomingFocusedTabIndex = this.getPrevNextTabIndex('next');
        break;

      case 'Home':
        upcomingFocusedTabIndex = 0;
        break;

      case 'End':
        upcomingFocusedTabIndex = this.tabElements.length - 1;
        break;

      case 'Enter':
        this.handleTabClick(this.focusedTabIndex);
        return;

      default:
        return;
    }

    if (this.hasPTabsParent) {
      this.handleTabClick(upcomingFocusedTabIndex);
      this.tabElements[this.activeTabIndex].focus();
    } else {
      this.tabElements[upcomingFocusedTabIndex].focus();
    }

    e.preventDefault();
  };

  private scrollActiveTabIntoView = (opts?: { skipAnimation: boolean }): void => {
    const [prevGradientWidth, nextGradientWidth] = this.gradientElements.map((item) => item.offsetWidth);
    const { offsetLeft, offsetWidth } = this.tabElements[this.activeTabIndex] ?? {};

    let scrollPosition: number;
    if (this.direction === 'next') {
      if (this.activeTabIndex === this.tabElements.length - 1) {
        // go to last tab
        scrollPosition = offsetLeft - FOCUS_PADDING_WIDTH;
      } else if (this.activeTabIndex === 0) {
        // special case on first render where direction is 'next'  and activeTabIndex is 0
        return;
      } else {
        // go to next tab
        scrollPosition = offsetLeft - prevGradientWidth + FOCUS_PADDING_WIDTH * 2;
      }
    } else {
      if (this.activeTabIndex === 0) {
        // go to first tab
        scrollPosition = 0;
      } else {
        // go to prev tab
        scrollPosition = offsetLeft + offsetWidth + nextGradientWidth - this.scrollAreaElement.offsetWidth;
      }
    }

    if (opts?.skipAnimation) {
      this.scrollAreaElement.scrollLeft = scrollPosition;
    } else {
      this.scrollTo(scrollPosition);
    }
  };

  private scrollOnPrevNextClick = (direction: Direction): void => {
    const { offsetLeft: lastTabOffsetLeft, offsetWidth: lastTabOffsetWidth } = this.tabElements[
      this.tabElements.length - 1
    ];
    const { offsetWidth: scrollAreaWidth, scrollLeft: currentScrollPosition } = this.scrollAreaElement;
    const scrollToStep = Math.round(scrollAreaWidth * 0.2);
    const scrollToMin = 0;
    const scrollToMax = lastTabOffsetLeft + lastTabOffsetWidth - scrollAreaWidth + FOCUS_PADDING_WIDTH * 2;

    let scrollPosition: number;

    if (direction === 'next') {
      // Go to end of scroll-area when close to edge
      if (currentScrollPosition + scrollToStep * 2 > scrollToMax) {
        scrollPosition = scrollToMax;
      } else {
        scrollPosition = currentScrollPosition + scrollToStep;
      }
    } else {
      // Go to start of scroll-area when close to edge
      if (currentScrollPosition - scrollToStep * 2 < scrollToMin) {
        scrollPosition = scrollToMin;
      } else {
        scrollPosition = currentScrollPosition - scrollToStep;
      }
    }
    this.scrollTo(scrollPosition);
  };

  private scrollTo = (scrollPosition: number): void => {
    if ('scrollBehavior' in document?.documentElement?.style) {
      this.scrollAreaElement.scrollTo({
        left: scrollPosition,
        behavior: 'smooth',
      });
    } else {
      // TODO: this fallback can be removed as soon as all browser support scrollTo option behavior smooth by default
      let i = 0;
      const steps = 20;
      const initialScrollLeft = this.scrollAreaElement.scrollLeft;
      const scrollDistance = scrollPosition - initialScrollLeft;
      const scrollStep = scrollDistance / steps;

      clearInterval(this.scrollInterval);
      this.scrollInterval = setInterval(() => {
        this.scrollAreaElement.scrollLeft = Math.round(initialScrollLeft + i * scrollStep);
        if (++i >= steps) {
          this.scrollAreaElement.scrollLeft = scrollPosition;
          clearInterval(this.scrollInterval);
        }
      }, 10);
    }
  };

  private get hasPTabsParent(): boolean {
    return this.host.parentElement.classList.contains('p-tabs');
  }

  private get focusedTabIndex(): number {
    const indexOfActiveElement = this.tabElements.indexOf(document?.activeElement as HTMLElement);
    return !this.hasPTabsParent ? (indexOfActiveElement < 0 ? 0 : indexOfActiveElement) : this.activeTabIndex;
  }

  private getPrevNextTabIndex = (direction: Direction): number => {
    const tabsLength = this.tabElements.length;
    const newTabIndex = this.focusedTabIndex + (direction === 'next' ? 1 : -1);

    return (newTabIndex + tabsLength) % tabsLength;
  };
}<|MERGE_RESOLUTION|>--- conflicted
+++ resolved
@@ -68,14 +68,11 @@
   }
 
   public connectedCallback(): void {
-    this.tabElements = getHTMLElements(this.host, 'a,button');
-
-<<<<<<< HEAD
-=======
+    this.tabElements = getHTMLElements(this.host, 'a,button')
     this.initMutationObserver();
   }
 
->>>>>>> 3d26aaf5
+
   public componentDidLoad(): void {
     this.defineHTMLElements();
     this.sanitizeActiveTabIndex(this.activeTabIndex); // since watcher doesn't trigger on first render
@@ -95,7 +92,6 @@
 
   public componentDidUpdate(): void {
     this.setAccessibilityAttributes();
-    this.scrollActiveTabIntoView();
   }
 
   public disconnectedCallback(): void {
