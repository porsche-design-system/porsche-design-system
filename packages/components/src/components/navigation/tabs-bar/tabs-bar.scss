--- conflicted
+++ resolved
@@ -26,12 +26,7 @@
   vertical-align: top !important;
   color: $p-color-default !important;
   cursor: pointer !important;
-<<<<<<< HEAD
   transition: color $p-animation-hover-duration $p-animation-hover-bezier !important;
-=======
-  transition: outline-color $p-animation-hover-duration $p-animation-hover-bezier,
-    color $p-animation-hover-duration $p-animation-hover-bezier !important;
->>>>>>> 1ccef248
 }
 
 :host([theme="dark"]) ::slotted(a),
