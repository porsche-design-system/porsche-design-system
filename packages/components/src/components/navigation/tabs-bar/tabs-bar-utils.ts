--- conflicted
+++ resolved
@@ -111,43 +111,6 @@
     transformation = getTransformationToActive(tabElements[activeTabIndex]);
   }
   setAttribute(barElement, 'style', transformation);
-<<<<<<< HEAD
-};
-=======
-};
-
-export const FOCUS_PADDING_WIDTH = 4;
-
-export const getScrollActivePosition = (
-  elements: HTMLElement[],
-  direction: Direction,
-  activeElementIndex: number,
-  scrollAreaOffsetWidth: number,
-  gradientWidth: number
-): number => {
-  const { offsetLeft: activeElementOffsetLeft, offsetWidth: activeElementOffsetWidth } =
-    elements[activeElementIndex] ?? {};
-  const elementsCount = elements.length;
-
-  let scrollPosition: number;
-  if (direction === 'next') {
-    if (activeElementIndex === elementsCount - 1) {
-      // go to last element
-      scrollPosition = activeElementOffsetLeft - FOCUS_PADDING_WIDTH;
-    } else {
-      // go to next element
-      scrollPosition = activeElementOffsetLeft - gradientWidth + FOCUS_PADDING_WIDTH * 2;
-    }
-  } else {
-    if (activeElementIndex === 0) {
-      // go to first element
-      scrollPosition = 0;
-    } else {
-      // go to prev element
-      scrollPosition = activeElementOffsetLeft + activeElementOffsetWidth + gradientWidth - scrollAreaOffsetWidth;
-    }
-  }
-  return scrollPosition;
 };
 
 // TODO: Better approach for keyboard handling?
@@ -171,5 +134,4 @@
 //
 //     return children[validIndexes[newValidIndex]];
 //   }
-// };
->>>>>>> 805ce37d
+// };