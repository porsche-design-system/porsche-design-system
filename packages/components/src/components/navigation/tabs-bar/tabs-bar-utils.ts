import type { TextWeight } from '../../../types';
import { pxToRemWithUnit } from '../../../styles';
<<<<<<< HEAD
import { Direction } from '../../common/scroll-wrapper/horizontal-scrolling-utils';
=======
import type { Direction, GradientColorTheme } from '../../common/scroller/scroller-utils';
import { setAttribute } from '../../../utils';
>>>>>>> f7c34f33

const TAB_SIZE = ['small', 'medium'] as const;
export type TabSize = typeof TAB_SIZE[number];

export type TabWeight = Extract<TextWeight, 'regular' | 'semibold'>;

export type TabChangeEvent = { activeTabIndex: number };

<<<<<<< HEAD
export const FOCUS_PADDING_WIDTH = 4;
=======
export type TabGradientColorTheme = GradientColorTheme;

>>>>>>> f7c34f33
const ENABLE_TRANSITION_CLASS = 'bar--enable-transition';

export const sanitizeActiveTabIndex = (index: number, tabElementsCount: number): number => {
  // TODO: Adjust this check when working on the validation / fallback ticket https://github.com/porscheui/porsche-design-system/issues/1235
  if (index === undefined || index === null || isNaN(index)) {
    return undefined;
  }

  const maxIndex = tabElementsCount - 1; // can be -1 without children
  let sanitizedIndex: number;

  if (maxIndex < 0 || index < 0 || index > maxIndex) {
    sanitizedIndex = undefined;
  } else {
    sanitizedIndex = index;
  }
  return sanitizedIndex;
};

export const addEnableTransitionClass = (barElement: HTMLElement): void => {
  barElement.classList.add(ENABLE_TRANSITION_CLASS);
};

export const removeEnableTransitionClass = (barElement: HTMLElement): void => {
  barElement.classList.remove(ENABLE_TRANSITION_CLASS);
};

export const getTransformationToInactive = ({ offsetWidth, offsetLeft }: HTMLElement = {} as HTMLElement): string => {
  const barWidth = offsetWidth > 0 ? offsetWidth : 0;
  const barCenter = barWidth / 2;
  const barPositionLeft = offsetLeft > 0 ? offsetLeft : 0;
  const xTranslation = barPositionLeft + barCenter;
  const xTranslate = pxToRemWithUnit(xTranslation || 0);
  return `transform: translate3d(${xTranslate},0,0); width: 0;`;
};

export const getTransformationToActive = ({ offsetWidth, offsetLeft }: HTMLElement = {} as HTMLElement): string => {
  const barWidth = pxToRemWithUnit(offsetWidth || 0);
  const barPositionLeft = pxToRemWithUnit(offsetLeft > 0 ? offsetLeft : 0);
  return `transform: translate3d(${barPositionLeft},0,0); width: ${barWidth};`;
};

export const determineEnableTransitionClass = (
  activeTabIndex: number,
  prevActiveTabIndex: number,
  barElement: HTMLElement
): void => {
  // initial active + inactive to active
  if (activeTabIndex !== undefined && prevActiveTabIndex === undefined) {
    removeEnableTransitionClass(barElement);
  } else {
    // active to active
    addEnableTransitionClass(barElement);
  }
};

export const getPrevNextTabIndex = (
  direction: Direction,
  tabElementsLength: number,
  focusedTabIndex: number
): number => {
  const newTabIndex = focusedTabIndex + (direction === 'next' ? 1 : -1);

  return (newTabIndex + tabElementsLength) % tabElementsLength;
};

export const getFocusedTabIndex = (tabElements: HTMLElement[]): number => {
  const indexOfActiveElement = tabElements.indexOf(document?.activeElement as HTMLElement);
  return indexOfActiveElement < 0 ? 0 : indexOfActiveElement;
};

export const setBarStyle = (
  tabElements: HTMLElement[],
  activeTabIndex: number,
  barElement: HTMLElement,
  prevActiveTabIndex: number
): void => {
  // statusBarElement is undefined on first render
  if (!barElement) {
    return;
  }
  let transformation: string;

  if (activeTabIndex === undefined) {
    if (prevActiveTabIndex === undefined) {
      // handle active to removed case
      removeEnableTransitionClass(barElement);
      transformation = getTransformationToInactive();
    } else {
      // handle initial inactive + active to inactive cases
      addEnableTransitionClass(barElement);
      transformation = getTransformationToInactive(tabElements[prevActiveTabIndex]);
    }
  } else {
    // handle initial active + active to active + inactive to active cases
    determineEnableTransitionClass(activeTabIndex, prevActiveTabIndex, barElement);
    transformation = getTransformationToActive(tabElements[activeTabIndex]);
  }
  setAttribute(barElement, 'style', transformation);
};

export const FOCUS_PADDING_WIDTH = 4;

export const getScrollActivePosition = (
  elements: HTMLElement[],
  direction: Direction,
  activeElementIndex: number,
  scrollAreaOffsetWidth: number,
  gradientWidth: number
): number => {
  const { offsetLeft: activeElementOffsetLeft, offsetWidth: activeElementOffsetWidth } =
    elements[activeElementIndex] ?? {};
  const elementsCount = elements.length;

  let scrollPosition: number;
  if (direction === 'next') {
    if (activeElementIndex === elementsCount - 1) {
      // go to last element
      scrollPosition = activeElementOffsetLeft - FOCUS_PADDING_WIDTH;
    } else {
      // go to next element
      scrollPosition = activeElementOffsetLeft - gradientWidth + FOCUS_PADDING_WIDTH * 2;
    }
  } else {
    if (activeElementIndex === 0) {
      // go to first element
      scrollPosition = 0;
    } else {
      // go to prev element
      scrollPosition = activeElementOffsetLeft + activeElementOffsetWidth + gradientWidth - scrollAreaOffsetWidth;
    }
  }
  return scrollPosition;
};<|MERGE_RESOLUTION|>--- conflicted
+++ resolved
@@ -1,11 +1,7 @@
 import type { TextWeight } from '../../../types';
 import { pxToRemWithUnit } from '../../../styles';
-<<<<<<< HEAD
-import { Direction } from '../../common/scroll-wrapper/horizontal-scrolling-utils';
-=======
 import type { Direction, GradientColorTheme } from '../../common/scroller/scroller-utils';
 import { setAttribute } from '../../../utils';
->>>>>>> f7c34f33
 
 const TAB_SIZE = ['small', 'medium'] as const;
 export type TabSize = typeof TAB_SIZE[number];
@@ -14,12 +10,8 @@
 
 export type TabChangeEvent = { activeTabIndex: number };
 
-<<<<<<< HEAD
-export const FOCUS_PADDING_WIDTH = 4;
-=======
 export type TabGradientColorTheme = GradientColorTheme;
 
->>>>>>> f7c34f33
 const ENABLE_TRANSITION_CLASS = 'bar--enable-transition';
 
 export const sanitizeActiveTabIndex = (index: number, tabElementsCount: number): number => {
