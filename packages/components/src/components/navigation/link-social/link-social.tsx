--- conflicted
+++ resolved
@@ -76,19 +76,10 @@
     const TagType = this.href === undefined ? 'span' : 'a';
 
     const linkClasses = {
-<<<<<<< HEAD
-      [prefix('link-social')]: true,
-      [prefix(`link-social--${this.icon}`)]: true,
-      [prefix('link-social--theme-dark')]: isDark(this.theme),
-      ...mapBreakpointPropToPrefixedClasses('link-social-', this.hideLabel, {
-        classSuffixes: ['without-label', 'with-label'],
-      }),
-=======
       ['root']: true,
       [`root--${this.icon}`]: true, // can produce link--undefined on purpose
       ['root--theme-dark']: isDark(this.theme),
       ...mapBreakpointPropToClasses('root-', this.hideLabel, ['without-label', 'with-label']),
->>>>>>> 45401d68
     };
 
     const PrefixedTagNames = getPrefixedTagNames(this.host);
