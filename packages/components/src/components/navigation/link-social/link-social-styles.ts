import {
  addImportantToEachRule,
  addImportantToRule,
  BreakpointCustomizable,
  buildResponsiveStyles,
  getCss,
  getFocusStyles,
  getThemedColorsDarken,
  getTransition,
  isDark,
  pxToRemWithUnit,
} from '../../../utils';
import { color } from '@porsche-design-system/utilities';
import type { Theme } from '../../../types';
import type { SocialIconName } from './link-social-utils';
import { getIconStyles, getLabelStyles, getRootStyles, getSlottedLinkStyles } from '../../../styles/link-button-styles';

const getColors = (
  icon: SocialIconName,
  theme: Theme
): { baseColor: string; baseColorHover: string; textColor: string; textColorHover: string } => {
  const isDarkTheme = isDark(theme);
  const { darkTheme } = color;
  const { contrastHighColorDarken, baseColorDarken } = getThemedColorsDarken(theme);
  const externalBrandColor = color.external[icon?.split('-')[1]];

  return {
    baseColor: isDarkTheme ? darkTheme.default : color.neutralContrast.high,
    baseColorHover: externalBrandColor || (isDarkTheme ? baseColorDarken : contrastHighColorDarken),
    textColor: isDarkTheme ? color.default : darkTheme.default,
    textColorHover: icon === 'logo-kakaotalk' ? color.default : externalBrandColor ? darkTheme.default : undefined,
  };
};

export const getComponentCss = (
  icon: SocialIconName,
  hideLabel: BreakpointCustomizable<boolean>,
  hasHref: boolean,
  theme: Theme
): string => {
  const { baseColor, baseColorHover, textColor, textColorHover } = getColors(icon, theme);

<<<<<<< HEAD
  return getCss({
    ':host': {
      display: 'inline-flex',
      verticalAlign: 'top',
    },
    root: {
      display: 'flex',
      width: '100%',
      minWidth: pxToRemWithUnit(48),
      minHeight: pxToRemWithUnit(48),
      position: 'relative',
      margin: 0,
      padding: 0,
      boxSizing: 'border-box',
      outline: 'transparent none',
      appearance: 'none',
      cursor: 'pointer',
      textDecoration: 'none',
      textAlign: 'left',
      border: '1px solid currentColor',
      backgroundColor: 'currentColor',
      color: baseColor,
      transition:
        getTransition('background-color') + ',' + getTransition('border-color') + ',' + getTransition('color'),
      '&:hover, &:active': {
        color: baseColorHover,
        '& $label, & $icon': {
          color: textColorHover,
        },
      },
      ...(hasHref && {
        ...buildResponsiveStyles(hideLabel, getRootStyles),
        ...getFocusStyles(),
      }),
    },
    icon: {
      position: 'absolute',
      width: pxToRemWithUnit(24),
      height: pxToRemWithUnit(24),
      color: textColor,
      pointerEvents: 'none',
      ...buildResponsiveStyles(hideLabel, getIconStyles),
    },
    label: {
      display: 'block',
      boxSizing: 'border-box',
      color: textColor,
      ...buildResponsiveStyles(hideLabel, getLabelStyles),
    },
    ...(!hasHref &&
      addImportantToEachRule({
        '::slotted(a)': {
          display: 'block',
=======
  return getCss(
    mergeDeep<Styles>(
      {
        ...buildHostStyles({
          display: 'inline-flex',
          verticalAlign: 'top',
          cursor: 'pointer',
          outline: addImportantToRule(0),
        }),
        root: {
          display: 'flex',
          width: '100%',
          minWidth: pxToRemWithUnit(48),
          minHeight: pxToRemWithUnit(48),
          position: 'relative',
          margin: 0,
          padding: 0,
          boxSizing: 'border-box',
          appearance: 'none',
>>>>>>> 17377305
          textDecoration: 'none',
          color: 'inherit',
          lineHeight: 'inherit',
          outline: 'transparent solid 1px',
          outlineOffset: '3px',
          ...buildResponsiveStyles(hideLabel, getSlottedLinkStyles),
        },
        '::slotted(a::-moz-focus-inner)': {
          border: 0,
        },
        '::slotted(a:focus)': {
          outlineColor: baseColor,
        },
        '::slotted(a:hover:focus)': {
          outlineColor: baseColorHover,
        },
        '::slotted(a:focus:not(:focus-visible))': {
          outlineColor: 'transparent',
        },
      })),
  });
};<|MERGE_RESOLUTION|>--- conflicted
+++ resolved
@@ -40,11 +40,11 @@
 ): string => {
   const { baseColor, baseColorHover, textColor, textColorHover } = getColors(icon, theme);
 
-<<<<<<< HEAD
   return getCss({
     ':host': {
       display: 'inline-flex',
       verticalAlign: 'top',
+      outline: addImportantToRule(0),
     },
     root: {
       display: 'flex',
@@ -94,27 +94,6 @@
       addImportantToEachRule({
         '::slotted(a)': {
           display: 'block',
-=======
-  return getCss(
-    mergeDeep<Styles>(
-      {
-        ...buildHostStyles({
-          display: 'inline-flex',
-          verticalAlign: 'top',
-          cursor: 'pointer',
-          outline: addImportantToRule(0),
-        }),
-        root: {
-          display: 'flex',
-          width: '100%',
-          minWidth: pxToRemWithUnit(48),
-          minHeight: pxToRemWithUnit(48),
-          position: 'relative',
-          margin: 0,
-          padding: 0,
-          boxSizing: 'border-box',
-          appearance: 'none',
->>>>>>> 17377305
           textDecoration: 'none',
           color: 'inherit',
           lineHeight: 'inherit',
