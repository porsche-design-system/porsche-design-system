import { Component, Event, Element, EventEmitter, h, JSX, Prop, State } from '@stencil/core';
<<<<<<< HEAD
import { attachComponentCss, getPrefixedTagNames, improveFocusHandlingForCustomElement } from '../../../utils';
=======
import { getPrefixedTagNames, isDark, mapBreakpointPropToClasses } from '../../../utils';
>>>>>>> 17377305
import {
  createPaginationModel,
  getCounterResetValue,
  getCurrentActivePage,
  getTotalPages,
  itemTypes,
} from './pagination-utils';
import type { NumberOfPageLinks, PageChangeEvent } from './pagination-utils';
import type { BreakpointCustomizable, Theme } from '../../../types';
import { listenResize } from '../../../utils/window-resize-listener';
import { getComponentCss } from './pagination-styles';

@Component({
  tag: 'p-pagination',
<<<<<<< HEAD
  shadow: true,
=======
  styleUrl: 'pagination.scss',
  shadow: { delegatesFocus: true },
>>>>>>> 17377305
})
export class Pagination {
  @Element() public host!: HTMLElement;

  /** The total count of items. */
  @Prop() public totalItemsCount = 1;

  /** The total count of items which should be shown per page.  */
  @Prop() public itemsPerPage = 1;

  /** Index of the currently active page. */
  @Prop({ mutable: true }) public activePage?: number = 1;

  /** The maximum number of page links rendered */
  @Prop() public maxNumberOfPageLinks?: BreakpointCustomizable<NumberOfPageLinks> = {
    base: 5,
    xs: 7,
  };

  /** Aria label what the pagination is used for. */
  @Prop() public allyLabel?: string = 'Pagination';

  /** Aria label for previous page icon. */
  @Prop() public allyLabelPrev?: string = 'Previous page';

  /** Aria label for page navigation. */
  @Prop() public allyLabelPage?: string = 'Page';

  /** Aria label for next page icon. */
  @Prop() public allyLabelNext?: string = 'Next page';

  /** Adapts the color when used on dark background. */
  @Prop() public theme?: Theme = 'light';

  /** Emitted when the page changes. */
  @Event({ bubbles: false }) public pageChange: EventEmitter<PageChangeEvent>;

  @State() public breakpointMaxNumberOfPageLinks: number;

  private navigationElement: HTMLElement;

  public componentDidLoad(): void {
    this.unlistenResize = listenResize(this.updateMaxNumberOfPageLinks);

    this.updateMaxNumberOfPageLinks(); // TODO: this causes initial rerender
  }

  public componentWillRender(): void {
    attachComponentCss(this.host, getComponentCss, this.maxNumberOfPageLinks, this.theme);
  }

  public disconnectedCallback(): void {
    this.unlistenResize();
  }

  public render(): JSX.Element {
    const pageTotal = getTotalPages(this.totalItemsCount, this.itemsPerPage);

    const paginationModel = createPaginationModel({
      activePage: getCurrentActivePage(this.activePage, pageTotal),
      pageTotal,
      pageRange: this.breakpointMaxNumberOfPageLinks === 7 ? 1 : 0,
    });

    const PrefixedTagNames = getPrefixedTagNames(this.host);

    return (
      <nav role="navigation" aria-label={this.allyLabel} ref={(el) => (this.navigationElement = el)}>
        <ul>
          {paginationModel.map((pageModel) => {
            const { type, isActive, value } = pageModel;
            const spanProps = {
              role: 'button',
              onClick: () => this.onClick(value),
              onKeyDown: (e) => this.onKeyDown(e, value),
            };

            switch (type) {
              case itemTypes.PREVIOUS_PAGE_LINK:
                return (
                  <li>
                    <span
                      {...spanProps}
                      tabIndex={isActive ? 0 : null}
                      aria-disabled={!isActive ? 'true' : null}
                      aria-label={this.allyLabelPrev}
                    >
                      <PrefixedTagNames.pIcon name="arrow-head-left" color="inherit" aria-hidden="true" />
                    </span>
                  </li>
                );

              case itemTypes.ELLIPSIS:
                return (
                  <li>
                    <span class="ellipsis" />
                  </li>
                );

              case itemTypes.PAGE:
                return (
                  <li>
                    <span
                      {...spanProps}
                      tabIndex={0}
                      aria-label={`${this.allyLabelPage} ${value}`}
                      aria-current={isActive ? 'page' : null}
                    >
                      {value}
                    </span>
                  </li>
                );

              case itemTypes.NEXT_PAGE_LINK:
                return (
                  <li>
                    <span
                      {...spanProps}
                      tabIndex={isActive ? 0 : null}
                      aria-disabled={!isActive ? 'true' : null}
                      aria-label={this.allyLabelNext}
                    >
                      <PrefixedTagNames.pIcon name="arrow-head-right" color="inherit" aria-hidden="true" />
                    </span>
                  </li>
                );
            }
          })}
        </ul>
      </nav>
    );
  }

  // eslint-disable-next-line @typescript-eslint/no-empty-function
  private unlistenResize: () => void = () => {};

  private onKeyDown(event: KeyboardEvent, page: number): void {
    /**
     * from https://developer.mozilla.org/en-US/docs/Web/Accessibility/ARIA/Roles/button_role
     */
    const { key } = event;
    if (key === ' ' || key === 'Enter' || key === 'Spacebar') {
      /**
       * Prevent the default action to stop scrolling when space is pressed
       */
      event.preventDefault();
      this.onClick(page);
    }
  }

  private onClick(page: number): void {
    if (page !== this.activePage) {
      this.pageChange.emit({ page, previousPage: this.activePage });
      this.activePage = page; // TODO: should become a controlled component
    }
  }

  private updateMaxNumberOfPageLinks = (): void => {
    this.breakpointMaxNumberOfPageLinks = getCounterResetValue(this.navigationElement);
  };
}<|MERGE_RESOLUTION|>--- conflicted
+++ resolved
@@ -1,9 +1,5 @@
 import { Component, Event, Element, EventEmitter, h, JSX, Prop, State } from '@stencil/core';
-<<<<<<< HEAD
-import { attachComponentCss, getPrefixedTagNames, improveFocusHandlingForCustomElement } from '../../../utils';
-=======
-import { getPrefixedTagNames, isDark, mapBreakpointPropToClasses } from '../../../utils';
->>>>>>> 17377305
+import { attachComponentCss, getPrefixedTagNames } from '../../../utils';
 import {
   createPaginationModel,
   getCounterResetValue,
@@ -18,12 +14,7 @@
 
 @Component({
   tag: 'p-pagination',
-<<<<<<< HEAD
-  shadow: true,
-=======
-  styleUrl: 'pagination.scss',
   shadow: { delegatesFocus: true },
->>>>>>> 17377305
 })
 export class Pagination {
   @Element() public host!: HTMLElement;
