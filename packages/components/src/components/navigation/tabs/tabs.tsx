import { Component, h, Element, Prop, Host, Watch, State } from '@stencil/core';
import { prefix } from '../../../utils';
import { TextWeight, Theme } from '../../../types';

type HTMLElementSelector = 'nav' | 'statusBar';
type HTMLElementsSelector = 'tabs';

@Component({
  tag: 'p-tabs',
  styleUrl: 'tabs.scss',
  shadow: true
})
export class Tabs {
  @Element() public host!: HTMLElement;

  /** The text size. */
  @Prop() public size?: 'small' | 'medium' = 'medium';

  /** The text weight. */
  @Prop() public weight?: Extract<TextWeight, 'regular' | 'semibold'> = 'regular';

  /** Adapts color when used on dark background. */
  @Prop() public theme?: Theme = 'light';

  // TODO: colorMode: default (volltonfarbe) | surface (volltonfarbe) | picture

  @State() public tabsItems: HTMLPTabsItemElement[] = Array.from(this.host.querySelectorAll('p-tabs-item'));
  @State() public activeTabIndex?: number = this.tabsItems.findIndex((tab) => { console.log('hello', tab.selected); return tab.selected});
  @State() public isPrevVisible = false;
  @State() public isNextVisible = false;

  private hostObserver: MutationObserver;
  private intersectionObserver: IntersectionObserver;

  @Watch('activeTabIndex')
  public activeTabHandler(activeTab: number): void {
    this.handleTabChange(activeTab);
  }

  @Watch('tabsItems')
  public handleTabsItemChange(): void {
    this.handleTabChange();
  }

  public connectedCallback(): void {
    this.observeHost();
  }

  public componentDidRender(): void {
    this.setStatusBarStyle();
  }

  public componentDidLoad(): void {
    this.observeIntersection();
  }

  public disconnectedCallback(): void {
    this.hostObserver.disconnect();
    this.intersectionObserver.disconnect();
  }

  public render(): JSX.Element {
    const tabHeaderClasses = {
      [prefix('tabs__header')]: true
    };

    const tabActionClasses = {
      [prefix('tabs__action')]: true
    };

    const tabPrevClasses = {
      ...tabActionClasses,
      [prefix('tabs__action--prev')]: true,
      [prefix(`tabs__action--theme-${this.theme}`)]: true,
      [prefix('tabs__action--visible')]: this.isPrevVisible
    };

    const tabNextClasses = {
      ...tabActionClasses,
      [prefix('tabs__action--next')]: true,
      [prefix(`tabs__action--theme-${this.theme}`)]: true,
      [prefix('tabs__action--visible')]: this.isNextVisible
    };

    const tabNavClasses = {
      [prefix('tabs__nav')]: true
    };

    const tabButtonClasses = {
      [prefix('tabs__button')]: true,
      [prefix(`tabs__button--theme-${this.theme}`)]: true,
      [prefix(`tabs__button--size-${this.size}`)]: true,
      [prefix(`tabs__button--weight-${this.weight}`)]: true
    };

    const tabButtonListClasses = {
      [prefix('tabs__button-list')]: true
    };

    const statusBarClasses = {
      [prefix('tabs__status-bar')]: true,
      [prefix(`tabs__status-bar--theme-${this.theme}`)]: true
    };

    const slotContentClasses = {
      [prefix('tabs__slot')]: true
    };

    return (
      <Host>
        <div class={tabHeaderClasses}>
          <div class={tabNavClasses}>
            <ul class={tabButtonListClasses} role="tablist">
              {this.tabsItems.map((tab, index) => {
                const extendedTabButtonClasses = {
                  ...tabButtonClasses,
                  [prefix('tabs__button--selected')]: tab.selected
                };

                const Tag = tab.href === undefined ? 'button' : 'a';
                const props = (({ href, target }) => ({ href, target }))(tab);

                return (
                  <li role="presentation">
                    <Tag
                      id={prefix(`tab-item-${index}`)}
                      class={extendedTabButtonClasses}
                      role="tab"
                      tabindex={!tab.selected ? -1 : 0}
                      aria-selected={tab.selected && 'true'}
<<<<<<< HEAD
                      onClick={() => this.handleTabClick(index)}
=======
                      aria-controls={prefix(`tab-panel-${index}`)}
                      {...props}
                      onClick={() => this.handleTabButtonClick(index)}
>>>>>>> 9278da72
                    >
                      {tab.label}
                    </Tag>
                  </li>
                );
              })}
            </ul>
            <span class={statusBarClasses} />
          </div>
          <div class={tabPrevClasses}>
            <p-button-pure
              theme={this.theme}
              hide-label="true"
              icon="arrow-head-left"
              onClick={() => this.handlePrevNextClick('prev')}
            >
              Prev
            </p-button-pure>
          </div>
          <div class={tabNextClasses}>
            <p-button-pure
              theme={this.theme}
              hide-label="true"
              icon="arrow-head-right"
              onClick={() => this.handlePrevNextClick('next')}
            >
              Next
            </p-button-pure>
          </div>
        </div>
        <div class={slotContentClasses}>
          {this.tabsItems.map((tab, index) => (
            <section
              role="tabpanel"
              hidden={!tab.selected}
              innerHTML={tab.outerHTML}
              id={prefix(`tab-panel-${index}`)}
              aria-labelledby={prefix(`tab-item-${index}`)}
            />
          ))}
        </div>
      </Host>
    );
  }

  private resetTabs = (): void => {
    for (const tab of this.tabsItems) {
      tab.selected = false;
    }
  };

  private setActiveTab = (index: number): void => {
    const tabs = this.tabsItems;
    const maxIndex = tabs.length - 1;
    this.activeTabIndex = maxIndex < index ? maxIndex : index < 0 ? 0 : index;
    tabs[this.activeTabIndex].selected = true;
  };

  private handleTabChange = (activeTabIndex?: number): void => {
    this.resetTabs();
    this.setActiveTab(activeTabIndex ?? this.activeTabIndex);
  };

  private handleTabClick = (tabIndex: number): void => {
    const activeTabOnClick = this.activeTabIndex;
    this.handleTabChange(tabIndex);

    const tabs = this.getHTMLElements('tabs');
    let nextTabIndex = 0;

    if (tabIndex > activeTabOnClick && tabIndex < this.tabsItems.length - 1) {
      nextTabIndex = this.activeTabIndex + 1;
    } else if (tabIndex < activeTabOnClick && tabIndex > 0) {
      nextTabIndex = this.activeTabIndex - 1;
    } else {
      nextTabIndex = tabIndex;
    }

    const nextTabElement = tabs[nextTabIndex];

    nextTabElement.scrollIntoView({ behavior: 'smooth', block: 'nearest', inline: 'center' });
  };

  private updateTabItems = (): void => {
    this.tabsItems = Array.from(this.host.querySelectorAll('p-tabs-item'));
  };

  private observeHost = (): void => {
    this.hostObserver = new MutationObserver((mutations): void => {
      if (mutations.filter(({ type }) => type === 'childList' || type === 'attributes')) {
        this.updateTabItems();
      }
    });
    this.hostObserver.observe(this.host, {
      childList: true,
      subtree: true,
      attributeFilter: ['label']
    });
  };

  private setStatusBarStyle = (): void => {
    const statusBar = this.getHTMLElement('statusBar');
    const tabs = this.getHTMLElements('tabs');
    const activeTab = tabs[this.activeTabIndex];
    const statusBarWidth = activeTab !== undefined ? activeTab.offsetWidth : 0;
    const statusBarPositionLeft = activeTab !== undefined ? activeTab.offsetLeft : 0;
    const statusBarStyle = `width: ${statusBarWidth}px; left: ${statusBarPositionLeft}px`;

    statusBar.setAttribute('style', statusBarStyle);
  };

  private handlePrevNextClick = (action: 'prev' | 'next'): void => {
    const nav = this.getHTMLElement('nav');
    const tabs = this.getHTMLElements('tabs');
    const lastTab = tabs[tabs.length - 1];
    const navWidth = nav.offsetWidth;
    const currentScrollPosition = nav.scrollLeft;
    const scrollToStep = navWidth * 0.2;
    const scrollToMax = lastTab.offsetLeft + lastTab.offsetWidth - navWidth;

    let scrollTo: number;

    if (action === 'next') {
      if (currentScrollPosition + scrollToStep * 2 > scrollToMax) {
        scrollTo = scrollToMax;
      } else {
        scrollTo = currentScrollPosition + scrollToStep;
      }
    } else {
      if (currentScrollPosition - scrollToStep * 2 < 0) {
        scrollTo = 0;
      } else {
        scrollTo = currentScrollPosition - scrollToStep;
      }
    }

    nav.scrollTo({
      left: scrollTo,
      behavior: 'smooth'
    });
  };

  private observeIntersection = (): void => {
    const tabs = this.getHTMLElements('tabs');
    const firstTab = tabs[0];
    const lastTab = tabs[tabs.length - 1];

    this.intersectionObserver = new IntersectionObserver(
      (entries) => {
        for (const entry of entries) {
          if (entry.target === firstTab) {
            this.isPrevVisible = !entry.isIntersecting;
          }
          if (entry.target === lastTab) {
            this.isNextVisible = !entry.isIntersecting;
          }
        }
      },
      { threshold: 0.9 }
    );

    this.intersectionObserver.observe(firstTab);
    this.intersectionObserver.observe(lastTab);
  };

  private getHTMLElement = (element: HTMLElementSelector): HTMLElement => {
    const selector = {
      nav: 'tabs__nav',
      statusBar: 'tabs__status-bar'
    };

    return this.host.shadowRoot.querySelector(`.${prefix(selector[element])}`);
  };

  private getHTMLElements = (elements: HTMLElementsSelector): HTMLElement[] => {
    const selector = {
      tabs: 'tabs__button'
    };

    return Array.from(this.host.shadowRoot.querySelectorAll(`.${prefix(selector[elements])}`));
  };
}<|MERGE_RESOLUTION|>--- conflicted
+++ resolved
@@ -128,13 +128,9 @@
                       role="tab"
                       tabindex={!tab.selected ? -1 : 0}
                       aria-selected={tab.selected && 'true'}
-<<<<<<< HEAD
-                      onClick={() => this.handleTabClick(index)}
-=======
                       aria-controls={prefix(`tab-panel-${index}`)}
                       {...props}
-                      onClick={() => this.handleTabButtonClick(index)}
->>>>>>> 9278da72
+                      onClick={() => this.handleTabClick(index)}
                     >
                       {tab.label}
                     </Tag>
