--- conflicted
+++ resolved
@@ -165,20 +165,15 @@
           </div>
         </div>
         <div class={slotContentClasses}>
-<<<<<<< HEAD
-          {this.tabsItems.map((tab, index) =>
-            <section role="tabpanel" hidden={!tab.selected} innerHTML={tab.outerHTML} id={prefix(`tab-panel-${index}`)} aria-labelledby={prefix(`tab-item-${index}`)}/>
-          )}
-=======
           {this.tabsItems.map((tab, index) => (
             <section
               role="tabpanel"
               hidden={!tab.selected}
               innerHTML={tab.outerHTML}
+              id={prefix(`tab-panel-${index}`)}
               aria-labelledby={prefix(`tab-item-${index}`)}
             />
           ))}
->>>>>>> 887109cf
         </div>
       </Host>
     );
