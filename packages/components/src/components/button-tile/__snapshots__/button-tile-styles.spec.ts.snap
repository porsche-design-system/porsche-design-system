--- conflicted
+++ resolved
@@ -67,14 +67,11 @@
   min-height: 54px;
   display: inline-block;
 }
-<<<<<<< HEAD
-=======
 @media (forced-colors: active) {
   .content {
     background: rgba(0,0,0,0.7);
   }
 }
->>>>>>> 5842e24c
 
 @media(hover:hover) {
   .root:hover .image-container {
@@ -149,9 +146,6 @@
 .link-or-button {
   min-height: 54px;
   display: inline-block;
-<<<<<<< HEAD
-}"
-=======
 }
 @media (forced-colors: active) {
   .content {
@@ -165,7 +159,6 @@
   }
 }
 "
->>>>>>> 5842e24c
 `;
 
 exports[`getComponentCss() should return correct css for isDisabledOrLoading: false, aspectRatio: "16:9", size: "inherit", weight: "regular", align: top, isCompact: true, hasGradient: false and isDisabled: true 1`] = `
@@ -235,15 +228,9 @@
   min-height: 54px;
   display: none;
 }
-<<<<<<< HEAD
-@media(hover:hover) {
-  .root:hover ::slotted(picture), .root:hover ::slotted(img) {
-    transform: scale3d(1.05, 1.05, 1.05) !important;
-=======
 @media (forced-colors: active) {
   .content {
     background: rgba(0,0,0,0.7);
->>>>>>> 5842e24c
   }
 }
 "
@@ -368,8 +355,6 @@
     display: inline-block;
   }
 }
-<<<<<<< HEAD
-=======
 
 @media(min-width:760px) {
   .root {
@@ -449,7 +434,6 @@
   }
 }
 
->>>>>>> 5842e24c
 @media(hover:hover) {
   .root:hover .image-container {
     transform: scale3d(1.05,1.05,1.05);
@@ -525,15 +509,9 @@
   min-height: 54px;
   display: inline-block;
 }
-<<<<<<< HEAD
-@media(hover:hover) {
-  .root:hover ::slotted(picture), .root:hover ::slotted(img) {
-    transform: scale3d(1.05, 1.05, 1.05) !important;
-=======
 @media (forced-colors: active) {
   .content {
     background: rgba(0,0,0,0.7);
->>>>>>> 5842e24c
   }
 }
 "
@@ -604,10 +582,6 @@
 }
 .link-or-button {
   min-height: 54px;
-<<<<<<< HEAD
-  display: none;
-}"
-=======
   display: inline-block;
 }
 @media (forced-colors: active) {
@@ -622,5 +596,4 @@
   }
 }
 "
->>>>>>> 5842e24c
 `;