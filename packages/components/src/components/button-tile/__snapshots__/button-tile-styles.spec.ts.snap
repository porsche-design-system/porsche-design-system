--- conflicted
+++ resolved
@@ -3,11 +3,7 @@
 exports[`getComponentCss() should return correct css for isDisabledOrLoading: false, aspectRatio: "4:3", size: "default", weight: "semi-bold", background: dark, align: bottom, isCompact: false, hasGradient: true and isDisabled: false 1`] = `
 ":host {
   display: block;
-<<<<<<< HEAD
-  hyphens: auto;
-=======
   color-scheme: light dark !important;
->>>>>>> a3da926b
 }
 :host([hidden]) {
   display: none !important;
@@ -29,7 +25,7 @@
   margin: 0;
   font: normal normal 400 clamp(1.27rem, 0.51vw + 1.16rem, 1.78rem)/calc(6px + 2.125ex) 'Porsche Next','Arial Narrow',Arial,'Heiti SC',SimHei,sans-serif;
   overflow-wrap: break-word;
-  hyphens: inherit;
+  hyphens: auto;
   font-size: clamp(1.13rem, 0.21vw + 1.08rem, 1.33rem);
   font-weight: 600;
   color: #FBFCFF;
@@ -89,11 +85,7 @@
 exports[`getComponentCss() should return correct css for isDisabledOrLoading: false, aspectRatio: "9:16", size: "default", weight: "semi-bold", background: dark, align: bottom, isCompact: false, hasGradient: false and isDisabled: false 1`] = `
 ":host {
   display: block;
-<<<<<<< HEAD
-  hyphens: auto;
-=======
   color-scheme: light dark !important;
->>>>>>> a3da926b
 }
 :host([hidden]) {
   display: none !important;
@@ -115,7 +107,7 @@
   margin: 0;
   font: normal normal 400 clamp(1.27rem, 0.51vw + 1.16rem, 1.78rem)/calc(6px + 2.125ex) 'Porsche Next','Arial Narrow',Arial,'Heiti SC',SimHei,sans-serif;
   overflow-wrap: break-word;
-  hyphens: inherit;
+  hyphens: auto;
   font-size: clamp(1.13rem, 0.21vw + 1.08rem, 1.33rem);
   font-weight: 600;
   color: #FBFCFF;
@@ -174,11 +166,7 @@
 exports[`getComponentCss() should return correct css for isDisabledOrLoading: false, aspectRatio: "16:9", size: "inherit", weight: "regular", background: light, align: top, isCompact: true, hasGradient: false and isDisabled: true 1`] = `
 ":host {
   display: block;
-<<<<<<< HEAD
-  hyphens: auto;
-=======
   color-scheme: light dark !important;
->>>>>>> a3da926b
 }
 :host([hidden]) {
   display: none !important;
@@ -200,7 +188,7 @@
   margin: 0;
   font: normal normal 400 clamp(1.27rem, 0.51vw + 1.16rem, 1.78rem)/calc(6px + 2.125ex) 'Porsche Next','Arial Narrow',Arial,'Heiti SC',SimHei,sans-serif;
   overflow-wrap: break-word;
-  hyphens: inherit;
+  hyphens: auto;
   font-size: inherit;
   font-weight: 400;
   color: #010205;
@@ -254,11 +242,7 @@
 exports[`getComponentCss() should return correct css for isDisabledOrLoading: false, aspectRatio: {"base":"1:1","xs":"4:3","s":"3:4","m":"16:9","l":"9:16","xl":"1:1"}, size: {"base":"inherit","xs":"default","s":"inherit","m":"default","l":"inherit","xl":"default"}, weight: {"base":"semi-bold","xs":"regular","s":"semi-bold","m":"regular","l":"semi-bold","xl":"regular"}, background: light, align: top, isCompact: {"base":true,"xs":false,"s":true,"m":false,"l":true,"xl":false}, hasGradient: true and isDisabled: false 1`] = `
 ":host {
   display: block;
-<<<<<<< HEAD
-  hyphens: auto;
-=======
   color-scheme: light dark !important;
->>>>>>> a3da926b
 }
 :host([hidden]) {
   display: none !important;
@@ -280,7 +264,7 @@
   margin: 0;
   font: normal normal 400 clamp(1.27rem, 0.51vw + 1.16rem, 1.78rem)/calc(6px + 2.125ex) 'Porsche Next','Arial Narrow',Arial,'Heiti SC',SimHei,sans-serif;
   overflow-wrap: break-word;
-  hyphens: inherit;
+  hyphens: auto;
   font-size: inherit;
   font-weight: 600;
   color: #010205;
@@ -459,11 +443,7 @@
 exports[`getComponentCss() should return correct css for isDisabledOrLoading: true, aspectRatio: "1:1", size: "inherit", weight: "regular", background: light, align: bottom, isCompact: false, hasGradient: true and isDisabled: true 1`] = `
 ":host {
   display: block;
-<<<<<<< HEAD
-  hyphens: auto;
-=======
   color-scheme: light dark !important;
->>>>>>> a3da926b
 }
 :host([hidden]) {
   display: none !important;
@@ -485,7 +465,7 @@
   margin: 0;
   font: normal normal 400 clamp(1.27rem, 0.51vw + 1.16rem, 1.78rem)/calc(6px + 2.125ex) 'Porsche Next','Arial Narrow',Arial,'Heiti SC',SimHei,sans-serif;
   overflow-wrap: break-word;
-  hyphens: inherit;
+  hyphens: auto;
   font-size: inherit;
   font-weight: 400;
   color: #010205;
@@ -538,11 +518,7 @@
 exports[`getComponentCss() should return correct css for isDisabledOrLoading: true, aspectRatio: "3:4", size: "default", weight: "semi-bold", background: dark, align: top, isCompact: false, hasGradient: true and isDisabled: false 1`] = `
 ":host {
   display: block;
-<<<<<<< HEAD
-  hyphens: auto;
-=======
   color-scheme: light dark !important;
->>>>>>> a3da926b
 }
 :host([hidden]) {
   display: none !important;
@@ -564,7 +540,7 @@
   margin: 0;
   font: normal normal 400 clamp(1.27rem, 0.51vw + 1.16rem, 1.78rem)/calc(6px + 2.125ex) 'Porsche Next','Arial Narrow',Arial,'Heiti SC',SimHei,sans-serif;
   overflow-wrap: break-word;
-  hyphens: inherit;
+  hyphens: auto;
   font-size: clamp(1.13rem, 0.21vw + 1.08rem, 1.33rem);
   font-weight: 600;
   color: #FBFCFF;
