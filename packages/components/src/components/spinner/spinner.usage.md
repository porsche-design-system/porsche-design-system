# Spinner

<TableOfContents></TableOfContents>

## When to use

- Use a Spinner when the user has to wait for more than 1 second.
- Use a Spinner either stand-alone or within components (e.g. in Buttons to indicate progress after clicking "save").

---

## Behavior

### Screen blocking

Using a spinner for only parts of a screen or within dedicated components usually means that the user is able to cancel
the operation, for example by clicking somewhere else. If the user is not supposed to start another activity, you should
block the whole screen. This can be done using a full size block overlay for the whole screen and placing the loader on
top.

- Light Theme: Blocking layer in Porsche Light, 90% opacity
- Dark Theme: Blocking layer in Porsche Dark, 90% opacity

## Usage

### Spinner position

Whenever used as an independent item within a page or module, the spinner should always be placed vertically and
horizontally centered within the referring area. Within a dedicated component, the placement of the spinner is
determined by the respective element it replaces or accompanies.

### Component blocking

If a spinner is triggered by an interaction within a component, it is recommended to disable the component while the
spinner is visible.

### With text label

Including text can be helpful to improve clarity. Keep it simple by only explaining **why** the user is waiting. Avoid
using texts such as "Don't click again" to prevent the user from clicking twice on a shopping button in order to not
create an extra order. A loading animation should always be a user-friendly helper, not a threat.

- For small sizes, you should use copytext.
- For larger Spinner sizes, you can use any additional size, depending on your needs and the available space.
- Text must always be placed beneath or on the right side of the loader.

<<<<<<< HEAD
<div style="background:#F2F2F2; width:100%; margin-top: 64px; padding-top: 32px; padding-left: 42px; padding-bottom: 42px;">
    <p-heading variant="heading-3" tag="h3" style="margin-bottom: 24px;">Examples</p-heading>
=======
<div style="background:#EEEFF2; width:100%; margin-top: 64px; padding-top: 32px; padding-left: 42px; padding-bottom: 42px;">
    <p-headline variant="headline-3" tag="h3" style="margin-bottom: 24px;">Examples</p-headline>
>>>>>>> 50b987e8
    <img src="./assets/spinner-blocking.png" alt=""/>
</div>

---

## Do's & Don'ts

### Spinner overload

Using too much spinners at the same time time or using too much of them within a page or application in general can also
create user frustration. This should be avoided by carefully considering where a loader makes sense and which loader
type is the best.

### Delays of more than 10 seconds

A spinner offers feedback about a loading state, but not on how long it will take for the loading to be finished.
Fostering the user to stare at a spinning wheel for more than 10 seconds will most likely make the users get impatient,
wandering around on your website, abandon their current task, or, worst case, close your application. So if the result
takes more than 10 seconds to appear, you should better provide a progress bar showing the estimated waiting time.<|MERGE_RESOLUTION|>--- conflicted
+++ resolved
@@ -44,13 +44,8 @@
 - For larger Spinner sizes, you can use any additional size, depending on your needs and the available space.
 - Text must always be placed beneath or on the right side of the loader.
 
-<<<<<<< HEAD
-<div style="background:#F2F2F2; width:100%; margin-top: 64px; padding-top: 32px; padding-left: 42px; padding-bottom: 42px;">
+<div style="background:#EEEFF2; width:100%; margin-top: 64px; padding-top: 32px; padding-left: 42px; padding-bottom: 42px;">
     <p-heading variant="heading-3" tag="h3" style="margin-bottom: 24px;">Examples</p-heading>
-=======
-<div style="background:#EEEFF2; width:100%; margin-top: 64px; padding-top: 32px; padding-left: 42px; padding-bottom: 42px;">
-    <p-headline variant="headline-3" tag="h3" style="margin-bottom: 24px;">Examples</p-headline>
->>>>>>> 50b987e8
     <img src="./assets/spinner-blocking.png" alt=""/>
 </div>
 
