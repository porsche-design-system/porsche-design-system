import { borderWidthThin, fontLineHeight, spacingStaticXSmall, textSmallStyle } from '@porsche-design-system/styles';
import {
  addImportantToEachRule,
  colorSchemeStyles,
  colors,
  getDisabledBaseStyles,
  getHiddenTextJssStyle,
  getTransition,
  hostHiddenStyles,
  hoverMediaQuery,
  preventFoucOfNestedElementsStyles,
} from '../../styles';
import { legacyRadiusSmall, radiusLg, radiusXl } from '../../styles/css-variables';
import { getThemedFormStateColors } from '../../styles/form-state-color-styles';
import { getUnitCounterJssStyle } from '../../styles/form-styles';
import type { BreakpointCustomizable } from '../../types';
import { getCss } from '../../utils';
import type { FormState } from '../../utils/form/form-state';
import { getFunctionalComponentLabelStyles } from '../common/label/label-styles';
import { getFunctionalComponentStateMessageStyles } from '../common/state-message/state-message-styles';
import type { TextareaResize } from './textarea-utils';

const { primaryColor, contrastMediumColor, frostedColor } = colors;

export const cssVarInternalTextareaScaling = '--p-internal-textarea-scaling';

/**
 * @css-variable {"name": "--p-hyphens", "description": "Sets the CSS `hyphens` property for text elements, controlling whether words can break and hyphenate automatically.", "defaultValue": "auto"}
 * @css-variable {"name":"--p-textarea-field-sizing","description":"Controls CSS `field-sizing` for textarea.","defaultValue":"unset"}
 * @css-variable {"name":"--p-textarea-min-width","description":"Minimum width of the textarea.","defaultValue":"52px"}
 * @css-variable {"name":"--p-textarea-max-width","description":"Maximum width of the textarea.","defaultValue":"unset"}
 * @css-variable {"name":"--p-textarea-min-height","description":"Minimum height of the textarea.","defaultValue":"unset"}
 * @css-variable {"name":"--p-textarea-max-height","description":"Maximum height of the textarea.","defaultValue":"unset"}
 */

export const getComponentCss = (
  isDisabled: boolean,
  isReadonly: boolean,
  hideLabel: BreakpointCustomizable<boolean>,
  state: FormState,
  isCompact: boolean,
  hasCounter: boolean,
  resize: TextareaResize
): string => {
  const textareaMinHeight = `calc(var(${cssVarInternalTextareaScaling}) * 3.5rem)`;
  const textareaPaddingBlock = `calc(28px * (var(${cssVarInternalTextareaScaling}) - 0.64285714) + 5px)`;
  const textareaPaddingInline = `calc(22.4px * (var(${cssVarInternalTextareaScaling}) - 0.64285714) + 8px)`;
  const textareaPaddingBottom = `calc(${fontLineHeight} + calc(22.4px * (var(${cssVarInternalTextareaScaling}) - 0.64285714) + 4px))`;
  const counterMarginBottom = `calc(11.2px * (var(${cssVarInternalTextareaScaling}) - 0.64285714) + 4px)`;

  const { formStateBorderColor, formStateBackgroundColor, formStateBorderHoverColor } = getThemedFormStateColors(state);

<<<<<<< HEAD
=======
  const counterPaddingInline = `max(${minCounterPadding}, calc((${formElementPaddingHorizontal} + ${borderWidthBase}) * ${scalingVar}))`;
  const counterPaddingBlock = `max(${minPadding}, calc(6px * ${scalingVar}))`;

  const paddingBottom = `calc(${fontLineHeight} + ${counterPaddingBlock} * 2 - 4px)`;

  // min width is needed for showing at least 1 character in very narrow containers. The "1rem" value is the minimum safe zone to show at least 1 character.
  const minWidth = `calc(1rem + ${formElementPaddingHorizontal}*2 + ${borderWidthBase}*2)`;

  const { primaryColor, contrastLowColor, contrastMediumColor, disabledColor } = getThemedColors(theme);
  const {
    primaryColor: primaryColorDark,
    contrastLowColor: contrastLowColorDark,
    contrastMediumColor: contrastMediumColorDark,
    disabledColor: disabledColorDark,
  } = getThemedColors('dark');
  const { formStateColor, formStateHoverColor } = getThemedFormStateColors(theme, state);
  const { formStateColor: formStateColorDark, formStateHoverColor: formStateHoverColorDark } = getThemedFormStateColors(
    'dark',
    state
  );
>>>>>>> 259a9860
  return getCss({
    '@global': {
      ':host': {
        display: 'block',
        [`${cssVarInternalTextareaScaling}`]: isCompact ? 0.64285714 : 1,
        ...addImportantToEachRule({
          ...colorSchemeStyles,
          ...hostHiddenStyles,
          ...(isDisabled && getDisabledBaseStyles()),
        }),
      },
      ...preventFoucOfNestedElementsStyles,
      textarea: {
<<<<<<< HEAD
        all: 'unset',
        gridArea: '1/1',
=======
        resize,
        fieldSizing: 'var(--p-textarea-field-sizing, unset)',
        minWidth: `var(--p-textarea-min-width, ${minWidth})`,
        maxWidth: 'var(--p-textarea-max-width, unset)',
        minHeight: 'var(--p-textarea-min-height, unset)',
        maxHeight: 'var(--p-textarea-max-height, unset)',
>>>>>>> 259a9860
        display: 'block',
        resize,
        border: `${borderWidthThin} solid ${formStateBorderColor}`,
        borderRadius: `var(${legacyRadiusSmall}, ${isCompact ? radiusLg : radiusXl})`,
        background: formStateBackgroundColor,
        color: primaryColor,
<<<<<<< HEAD
        // min width is needed for showing at least 1 character in very narrow containers. The "1rem" value is the minimum safe zone to show at least 1 character.
        minWidth: '2ch', // to show at least 2 characters in very narrow containers
        minHeight: textareaMinHeight,
        boxSizing: 'border-box',
        transition: `${getTransition('background-color')}, ${getTransition('border-color')}`,
        font: textSmallStyle.font,
        padding: hasCounter
          ? `${textareaPaddingBlock} ${textareaPaddingInline} ${textareaPaddingBottom}`
          : `${textareaPaddingBlock} ${textareaPaddingInline}`,
=======
        transition: `${getTransition('background-color')}, ${getTransition('border-color')}, ${getTransition('color')}`, // for smooth transitions between e.g. disabled states
        ...prefersColorSchemeDarkMediaQuery(theme, {
          borderColor: formStateColorDark || contrastMediumColorDark,
          color: primaryColorDark,
        }),
        gridArea: '1/1',
        font: textSmallStyle.font, // to override line-height
        padding: counter
          ? `${basePaddingBlock} ${basePaddingInline} ${paddingBottom}`
          : `${basePaddingBlock} ${basePaddingInline}`,
        // TODO: getFocusJssStyle() can't be re-used because focus style differs for form elements
>>>>>>> 259a9860
        '&:focus': {
          borderColor: formStateBorderHoverColor,
        },
        cursor: isDisabled ? 'not-allowed' : 'text',
        ...(isReadonly && {
          borderColor: 'transparent',
          background: frostedColor,
          color: contrastMediumColor,
        }),
        ...(!isDisabled &&
          !isReadonly &&
          hoverMediaQuery({
            '&:hover,label:hover~&': {
              borderColor: formStateBorderHoverColor,
            },
          })),
      },
    },
    root: {
      display: 'grid',
      gap: spacingStaticXSmall,
    },
    wrapper: {
      display: 'grid',
    },
    ...(hasCounter && {
      counter: {
        ...getUnitCounterJssStyle(),
        gridArea: '1/1',
        placeSelf: 'flex-end',
        marginInlineEnd: textareaPaddingInline,
        marginBottom: counterMarginBottom,
      },
      'sr-only': getHiddenTextJssStyle(),
    }),
    // .label / .required
    ...getFunctionalComponentLabelStyles(isDisabled, hideLabel),
    // .message
    ...getFunctionalComponentStateMessageStyles(state),
  });
};<|MERGE_RESOLUTION|>--- conflicted
+++ resolved
@@ -24,6 +24,7 @@
 
 export const cssVarInternalTextareaScaling = '--p-internal-textarea-scaling';
 
+// CSS Variable defined in fontHyphenationStyle
 /**
  * @css-variable {"name": "--p-hyphens", "description": "Sets the CSS `hyphens` property for text elements, controlling whether words can break and hyphenate automatically.", "defaultValue": "auto"}
  * @css-variable {"name":"--p-textarea-field-sizing","description":"Controls CSS `field-sizing` for textarea.","defaultValue":"unset"}
@@ -50,29 +51,6 @@
 
   const { formStateBorderColor, formStateBackgroundColor, formStateBorderHoverColor } = getThemedFormStateColors(state);
 
-<<<<<<< HEAD
-=======
-  const counterPaddingInline = `max(${minCounterPadding}, calc((${formElementPaddingHorizontal} + ${borderWidthBase}) * ${scalingVar}))`;
-  const counterPaddingBlock = `max(${minPadding}, calc(6px * ${scalingVar}))`;
-
-  const paddingBottom = `calc(${fontLineHeight} + ${counterPaddingBlock} * 2 - 4px)`;
-
-  // min width is needed for showing at least 1 character in very narrow containers. The "1rem" value is the minimum safe zone to show at least 1 character.
-  const minWidth = `calc(1rem + ${formElementPaddingHorizontal}*2 + ${borderWidthBase}*2)`;
-
-  const { primaryColor, contrastLowColor, contrastMediumColor, disabledColor } = getThemedColors(theme);
-  const {
-    primaryColor: primaryColorDark,
-    contrastLowColor: contrastLowColorDark,
-    contrastMediumColor: contrastMediumColorDark,
-    disabledColor: disabledColorDark,
-  } = getThemedColors('dark');
-  const { formStateColor, formStateHoverColor } = getThemedFormStateColors(theme, state);
-  const { formStateColor: formStateColorDark, formStateHoverColor: formStateHoverColorDark } = getThemedFormStateColors(
-    'dark',
-    state
-  );
->>>>>>> 259a9860
   return getCss({
     '@global': {
       ':host': {
@@ -86,24 +64,19 @@
       },
       ...preventFoucOfNestedElementsStyles,
       textarea: {
-<<<<<<< HEAD
         all: 'unset',
         gridArea: '1/1',
-=======
+        display: 'block',
         resize,
         fieldSizing: 'var(--p-textarea-field-sizing, unset)',
-        minWidth: `var(--p-textarea-min-width, ${minWidth})`,
+        minWidth: `var(--p-textarea-min-width, 2ch)`,
         maxWidth: 'var(--p-textarea-max-width, unset)',
         minHeight: 'var(--p-textarea-min-height, unset)',
         maxHeight: 'var(--p-textarea-max-height, unset)',
->>>>>>> 259a9860
-        display: 'block',
-        resize,
         border: `${borderWidthThin} solid ${formStateBorderColor}`,
         borderRadius: `var(${legacyRadiusSmall}, ${isCompact ? radiusLg : radiusXl})`,
         background: formStateBackgroundColor,
         color: primaryColor,
-<<<<<<< HEAD
         // min width is needed for showing at least 1 character in very narrow containers. The "1rem" value is the minimum safe zone to show at least 1 character.
         minWidth: '2ch', // to show at least 2 characters in very narrow containers
         minHeight: textareaMinHeight,
@@ -113,19 +86,6 @@
         padding: hasCounter
           ? `${textareaPaddingBlock} ${textareaPaddingInline} ${textareaPaddingBottom}`
           : `${textareaPaddingBlock} ${textareaPaddingInline}`,
-=======
-        transition: `${getTransition('background-color')}, ${getTransition('border-color')}, ${getTransition('color')}`, // for smooth transitions between e.g. disabled states
-        ...prefersColorSchemeDarkMediaQuery(theme, {
-          borderColor: formStateColorDark || contrastMediumColorDark,
-          color: primaryColorDark,
-        }),
-        gridArea: '1/1',
-        font: textSmallStyle.font, // to override line-height
-        padding: counter
-          ? `${basePaddingBlock} ${basePaddingInline} ${paddingBottom}`
-          : `${basePaddingBlock} ${basePaddingInline}`,
-        // TODO: getFocusJssStyle() can't be re-used because focus style differs for form elements
->>>>>>> 259a9860
         '&:focus': {
           borderColor: formStateBorderHoverColor,
         },
