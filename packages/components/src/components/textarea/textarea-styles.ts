--- conflicted
+++ resolved
@@ -1,12 +1,8 @@
 import {
   borderRadiusSmall,
   borderWidthBase,
-<<<<<<< HEAD
+  fontLineHeight,
   borderWidthThin,
-  spacingStaticLarge,
-=======
-  fontLineHeight,
->>>>>>> bc3f18f6
   spacingStaticXSmall,
   textSmallStyle,
 } from '@porsche-design-system/styles';
@@ -30,12 +26,10 @@
 import { getFunctionalComponentStateMessageStyles } from '../common/state-message/state-message-styles';
 import type { TextareaResize } from './textarea-utils';
 
-<<<<<<< HEAD
 const { primaryColor, contrastMediumColor, frostedColor } = colors;
-=======
+
 export const cssVarInternalTextareaScaling = '--p-internal-textarea-scaling';
 export const getScalingVar = (compact: boolean) => `var(${cssVarInternalTextareaScaling}, ${compact ? 0.5 : 1})`;
->>>>>>> bc3f18f6
 
 // CSS Variable defined in fontHyphenationStyle
 /**
@@ -51,10 +45,6 @@
   counter: boolean,
   resize: TextareaResize
 ): string => {
-<<<<<<< HEAD
-  const { formStateBorderColor, formStateBackgroundColor, formStateBorderHoverColor } = getThemedFormStateColors(state);
-
-=======
   const scalingVar = getScalingVar(compact);
 
   const minPadding = '2px';
@@ -68,19 +58,8 @@
 
   const paddingBottom = `calc(${fontLineHeight} + ${counterPaddingBlock} * 2 - 4px)`;
 
-  const { primaryColor, contrastLowColor, contrastMediumColor, disabledColor } = getThemedColors(theme);
-  const {
-    primaryColor: primaryColorDark,
-    contrastLowColor: contrastLowColorDark,
-    contrastMediumColor: contrastMediumColorDark,
-    disabledColor: disabledColorDark,
-  } = getThemedColors('dark');
-  const { formStateColor, formStateHoverColor } = getThemedFormStateColors(theme, state);
-  const { formStateColor: formStateColorDark, formStateHoverColor: formStateHoverColorDark } = getThemedFormStateColors(
-    'dark',
-    state
-  );
->>>>>>> bc3f18f6
+  const { formStateBorderColor, formStateBackgroundColor, formStateBorderHoverColor } = getThemedFormStateColors(state);
+
   return getCss({
     '@global': {
       ':host': {
@@ -106,14 +85,8 @@
         transition: `${getTransition('background-color')}, ${getTransition('border-color')}`,
         font: textSmallStyle.font,
         padding: counter
-<<<<<<< HEAD
-          ? `12px ${formElementPaddingHorizontal} ${spacingStaticLarge}`
-          : `12px ${formElementPaddingHorizontal}`,
-=======
           ? `${basePaddingBlock} ${basePaddingInline} ${paddingBottom}`
           : `${basePaddingBlock} ${basePaddingInline}`,
-        // TODO: getFocusJssStyle() can't be re-used because focus style differs for form elements
->>>>>>> bc3f18f6
         '&:focus': {
           borderColor: formStateBorderHoverColor,
         },
