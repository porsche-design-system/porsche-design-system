import {
  borderRadiusSmall,
  borderWidthBase,
  borderWidthThin,
  spacingStaticLarge,
  spacingStaticXSmall,
  textSmallStyle,
} from '@porsche-design-system/styles';
import {
  addImportantToEachRule,
  colorSchemeStyles,
  colors,
  getDisabledBaseStyles,
  getHiddenTextJssStyle,
  getTransition,
  hostHiddenStyles,
  hoverMediaQuery,
  preventFoucOfNestedElementsStyles,
} from '../../styles';
import { getThemedFormStateColors } from '../../styles/form-state-color-styles';
import { formElementPaddingHorizontal, getUnitCounterJssStyle } from '../../styles/form-styles';
import type { BreakpointCustomizable } from '../../types';
import { getCss } from '../../utils';
import type { FormState } from '../../utils/form/form-state';
import { getFunctionalComponentLabelStyles } from '../common/label/label-styles';
import { getFunctionalComponentStateMessageStyles } from '../common/state-message/state-message-styles';
import type { TextareaResize } from './textarea-utils';

<<<<<<< HEAD
const { primaryColor, contrastMediumColor, frostedColor } = colors;

=======
// CSS Variable defined in fontHyphenationStyle
/**
 * @css-variable {"name": "--p-hyphens", "description": "Sets the CSS `hyphens` property for text elements, controlling whether words can break and hyphenate automatically.", "defaultValue": "auto"}
 */
>>>>>>> 20f7c770
export const getComponentCss = (
  isDisabled: boolean,
  isReadonly: boolean,
  hideLabel: BreakpointCustomizable<boolean>,
  state: FormState,
  counter: boolean,
  resize: TextareaResize
): string => {
  const { formStateBorderColor, formStateBackgroundColor, formStateBorderHoverColor } = getThemedFormStateColors(state);

  return getCss({
    '@global': {
      ':host': {
        display: 'block',
        ...addImportantToEachRule({
          ...colorSchemeStyles,
          ...hostHiddenStyles,
          ...(isDisabled && getDisabledBaseStyles()),
        }),
      },
      ...preventFoucOfNestedElementsStyles,
      textarea: {
        all: 'unset',
        gridArea: '1/1',
        display: 'block',
        resize,
        border: `${borderWidthThin} solid ${formStateBorderColor}`,
        borderRadius: borderRadiusSmall,
        background: formStateBackgroundColor,
        color: primaryColor,
        // min width is needed for showing at least 1 character in very narrow containers. The "1rem" value is the minimum safe zone to show at least 1 character.
        minWidth: '2ch', // to show at least 2 characters in very narrow containers
        transition: `${getTransition('background-color')}, ${getTransition('border-color')}`,
        font: textSmallStyle.font,
        padding: counter
          ? `12px ${formElementPaddingHorizontal} ${spacingStaticLarge}`
          : `12px ${formElementPaddingHorizontal}`,
        '&:focus': {
          borderColor: formStateBorderHoverColor,
        },
        cursor: isDisabled ? 'not-allowed' : 'text',
        ...(isReadonly && {
          borderColor: 'transparent',
          background: frostedColor,
          color: contrastMediumColor,
        }),
        ...(!isDisabled &&
          !isReadonly &&
          hoverMediaQuery({
            '&:hover,label:hover~&': {
              borderColor: formStateBorderHoverColor,
            },
          })),
      },
    },
    root: {
      display: 'grid',
      gap: spacingStaticXSmall,
    },
    wrapper: {
      display: 'grid',
    },
    ...(counter && {
      counter: {
        ...getUnitCounterJssStyle(),
        gridArea: '1/1',
        placeSelf: 'flex-end',
        padding: `6px calc(${formElementPaddingHorizontal} + ${borderWidthBase})`,
      },
      'sr-only': getHiddenTextJssStyle(),
    }),
    // .label / .required
    ...getFunctionalComponentLabelStyles(isDisabled, hideLabel),
    // .message
    ...getFunctionalComponentStateMessageStyles(state),
  });
};<|MERGE_RESOLUTION|>--- conflicted
+++ resolved
@@ -26,15 +26,13 @@
 import { getFunctionalComponentStateMessageStyles } from '../common/state-message/state-message-styles';
 import type { TextareaResize } from './textarea-utils';
 
-<<<<<<< HEAD
 const { primaryColor, contrastMediumColor, frostedColor } = colors;
 
-=======
 // CSS Variable defined in fontHyphenationStyle
 /**
  * @css-variable {"name": "--p-hyphens", "description": "Sets the CSS `hyphens` property for text elements, controlling whether words can break and hyphenate automatically.", "defaultValue": "auto"}
  */
->>>>>>> 20f7c770
+
 export const getComponentCss = (
   isDisabled: boolean,
   isReadonly: boolean,
