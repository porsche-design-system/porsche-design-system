--- conflicted
+++ resolved
@@ -8,13 +8,8 @@
 import {
   addImportantToEachRule,
   colorSchemeStyles,
-  colors,
   getHiddenTextJssStyle,
   hostHiddenStyles,
-<<<<<<< HEAD
-  hoverMediaQuery,
-=======
->>>>>>> 20f7c770
   preventFoucOfNestedElementsStyles,
 } from '../../../styles';
 import type { GroupDirection } from '../../../styles/group-direction-styles';
@@ -43,15 +38,10 @@
   return groupRadioGroupDirectionJssStyles[direction];
 };
 
-<<<<<<< HEAD
-const { primaryColor } = colors;
-
-=======
 // CSS Variable defined in fontHyphenationStyle
 /**
  * @css-variable {"name": "--p-hyphens", "description": "Sets the CSS `hyphens` property for text elements, controlling whether words can break and hyphenate automatically.", "defaultValue": "auto"}
  */
->>>>>>> 20f7c770
 export const getComponentCss = (
   disabled: boolean,
   loading: boolean,
@@ -62,14 +52,6 @@
 ): string => {
   const scalingVar = `var(${cssVarInternalRadioGroupScaling}, ${compact ? 0.6668 : 1})`;
 
-<<<<<<< HEAD
-  const { formStateHoverColor } = getThemedFormStateColors(state);
-
-  const hoverStyles = {
-    borderColor: formStateHoverColor || primaryColor,
-  };
-=======
->>>>>>> 20f7c770
   const dimension = `max(${fontLineHeight}, ${scalingVar} * (${fontLineHeight} + 10px))`;
   const columnGap = `max(${spacingStaticSmall}, ${scalingVar} * ${spacingStaticMedium})`;
   const rowGap = `max(${spacingStaticXSmall}, ${scalingVar} * ${spacingStaticSmall})`;
@@ -111,21 +93,10 @@
       },
     }),
     // .label / .required
-<<<<<<< HEAD
-    ...getFunctionalComponentLabelStyles(
-      disabled,
-      hideLabel,
-      !disabled && {
-        ...hoverMediaQuery({
-          '&:hover~.wrapper': hoverStyles,
-        }),
-        cursor: 'inherit', // the label is not clickable
-=======
-    ...getFunctionalComponentLabelStyles(disabled, hideLabel, theme, {
+    ...getFunctionalComponentLabelStyles(disabled, hideLabel, {
       cursor: 'inherit',
       '&:is(legend)': {
         marginBottom: spacingStaticXSmall, // this fixes a known layout bug of the legend element (in all browsers) when the parent fieldset is a flex or grid container
->>>>>>> 20f7c770
       },
     }),
     // .message
