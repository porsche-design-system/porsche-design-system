--- conflicted
+++ resolved
@@ -101,19 +101,13 @@
 });
 
 describe('formStateRestoreCallback', () => {
-<<<<<<< HEAD
   it('should restore value', () => {
     const component = initComponent();
     component.value = 'test';
     const restoredValue = 'restored-value';
     component.formStateRestoreCallback(restoredValue);
     expect(component.value).toBe(restoredValue);
-=======
-  const component = initComponent();
-  component.value = 'test';
-  const restoredValue = 'restored-value';
-  component.formStateRestoreCallback(restoredValue);
-  expect(component.value).toBe(restoredValue);
+  });
 });
 
 describe('updateTabStops', () => {
@@ -212,6 +206,5 @@
     expect((inputs[0] as HTMLInputElement).tabIndex).toBe(-1);
     expect((inputs[1] as HTMLInputElement).tabIndex).toBe(0);
     expect((inputs[2] as HTMLInputElement).tabIndex).toBe(-1);
->>>>>>> 8501cd4f
   });
 });