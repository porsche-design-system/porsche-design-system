--- conflicted
+++ resolved
@@ -1,10 +1,6 @@
 import { forceUpdate } from '@stencil/core';
 import type { GroupDirection } from '../../../styles/group-direction-styles';
-<<<<<<< HEAD
 import { consoleWarn } from '../../../utils';
-=======
-import { consoleWarn, type Theme } from '../../../utils';
->>>>>>> d7dafb30
 import type { FormState } from '../../../utils/form/form-state';
 import type { RadioGroupOptionInternalHTMLProps } from '../radio-group-option/radio-group-option-utils';
 export type RadioGroupState = FormState;
