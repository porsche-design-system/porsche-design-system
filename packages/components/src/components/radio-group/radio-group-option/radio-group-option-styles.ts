import {
  borderWidthBase,
  fontFamily,
  fontLineHeight,
  fontSizeTextSmall,
  spacingStaticSmall,
  spacingStaticXSmall,
  textSmallStyle,
} from '@porsche-design-system/styles';
import {
  addImportantToEachRule,
  colorSchemeStyles,
  colors,
  getSchemedHighContrastMediaQuery,
  getTransition,
  hostHiddenStyles,
  hoverMediaQuery,
  preventFoucOfNestedElementsStyles,
  SCALING_BASE_VALUE,
} from '../../../styles';
import { getThemedFormStateColors } from '../../../styles/form-state-color-styles';
import { getCss, isDisabledOrLoading, isHighContrastMode, supportsChromiumMediaQuery } from '../../../utils';
import { escapeHashCharacter } from '../../../utils/svg/escapeHashCharacter';
import { getInlineSVGBackgroundImage } from '../../../utils/svg/getInlineSVGBackgroundImage';
import { getFunctionalComponentLabelStyles } from '../../common/label/label-styles';
import { getFunctionalComponentLoadingMessageStyles } from '../../common/loading-message/loading-message-styles';
import type { RadioGroupState } from '../radio-group/radio-group-utils';

export const cssVarInternalRadioGroupOptionScaling = '--p-internal-radio-group-option-scaling';

const getCheckedSVGBackgroundImage = (fill: string): string => {
  return getInlineSVGBackgroundImage(`<circle fill="${fill}" cx="12" cy="12" r="6"/>`);
};
const { primaryColor, canvasColor, contrastMediumColor, contrastHighColor, disabledColor, focusColor } = colors;

<<<<<<< HEAD
export const getComponentCss = (disabled: boolean, loading: boolean, state: RadioGroupState): string => {
  const { formStateColor, formStateHoverColor } = getThemedFormStateColors(state);
=======
// CSS Variable defined in fontHyphenationStyle
/**
 * @css-variable {"name": "--p-hyphens", "description": "Sets the CSS `hyphens` property for text elements, controlling whether words can break and hyphenate automatically.", "defaultValue": "auto"}
 */
export const getComponentCss = (disabled: boolean, loading: boolean, state: RadioGroupState, theme: Theme): string => {
  const { primaryColor, contrastMediumColor, contrastHighColor, disabledColor, focusColor } = getThemedColors(theme);
  const {
    primaryColor: primaryColorDark,
    contrastMediumColor: contrastMediumColorDark,
    contrastHighColor: contrastHighColorDark,
    disabledColor: disabledColorDark,
    focusColor: focusColorDark,
  } = getThemedColors('dark');
  const { formStateColor, formStateHoverColor } = getThemedFormStateColors(theme, state);
  const { formStateColor: formStateColorDark, formStateHoverColor: formStateHoverColorDark } = getThemedFormStateColors(
    'dark',
    state
  );
  const { canvasTextColor } = getHighContrastColors();
>>>>>>> 20f7c770
  const disabledOrLoading = isDisabledOrLoading(disabled, loading);

  // TODO: needs to be extracted into a color function
  const uncheckedColor = disabledOrLoading ? disabledColor : formStateColor || contrastMediumColor;
  const uncheckedHoverColor = formStateHoverColor || primaryColor;
  const checkedColor = disabledOrLoading ? disabledColor : formStateColor || primaryColor;
  const checkedHoverColor = formStateHoverColor || contrastHighColor;

  const minDimension = `calc(${SCALING_BASE_VALUE} * 0.75)`;
  const scalingVar = `var(${cssVarInternalRadioGroupOptionScaling}, 1)`;
  const dimension = `max(${minDimension}, ${scalingVar} * (${fontLineHeight}))`;
  const dimensionFull = `calc(${dimension} + ${borderWidthBase} * 2)`; // Calculates the total size of the checkbox including its borders.

  const minimumTouchTargetSize = '24px'; // Minimum touch target size to comply with accessibility guidelines.
  const touchTargetSizeDiff = `calc(${minimumTouchTargetSize} - ${dimensionFull})`; // Difference between the minimum touch target size and the radio button full size.
  const inset = `calc(-${borderWidthBase} - max(0px, ${touchTargetSizeDiff} / 2))`; // Positions the radio button '::before' pseudo-element with a negative offset to align it with the touch target.
  const paddingInlineStart = `calc(${spacingStaticSmall} - (max(0px, ${touchTargetSizeDiff})))`;

  const checkedIconColor = escapeHashCharacter(canvasColor);

  const paddingTop = `calc((${dimensionFull} - ${fontLineHeight}) / 2)`; // Vertically centers the radio button label relative to the radio button size.
  const height = `calc(max(${fontLineHeight}, ${dimensionFull}))`; // Ensures the wrapper height matches either the font's line height or the full size of the radio-group, whichever is larger.

  return getCss({
    '@global': {
      ':host': {
        ...addImportantToEachRule({
          ...colorSchemeStyles,
          ...hostHiddenStyles,
        }),
        display: 'block',
      },
      input: {
        gridArea: '1/1',
        borderRadius: '50%',
        position: 'relative',
        width: dimension,
        height: dimension,
        font: `${fontSizeTextSmall} ${fontFamily}`, // needed for correct width and height definition based on ex-unit
        display: 'block',
        margin: 0,
        padding: 0,
        WebkitAppearance: 'none', // iOS safari
        appearance: 'none',
        boxSizing: 'content-box',
        background: `transparent 0% 0% / ${fontLineHeight}`,
        transition: `${getTransition('background-color')}, ${getTransition('border-color')}`,
        border: `${borderWidthBase} solid ${uncheckedColor}`,
        outline: 0, // TODO: only relevant for VRT testing with forced states - prevents :focus style (in case getFocusJssStyle() condition is not matching)
        ...(disabledOrLoading
          ? {
              pointerEvents: 'none', // to prevent form element becomes clickable/toggleable
            }
          : {
              cursor: 'pointer',
            }),
        '&::before': {
          // Ensures the touch target is at least '24px', even if the radio button is smaller than the minimum touch target size.
          // This pseudo-element expands the clickable area without affecting the visual size of the radio button itself.
          content: '""',
          position: 'absolute',
          inset,
        },
      },
      'input:checked': {
        borderColor: checkedColor,
        backgroundColor: checkedColor,
        backgroundSize: dimension,
        backgroundImage: getCheckedSVGBackgroundImage(checkedIconColor),
        // This is a workaround for Blink-based browsers, which do not reflect the high semantic system colors (e.g.: "Canvas" and "CanvasText") when added to background SVG's.
        ...(isHighContrastMode &&
          getSchemedHighContrastMediaQuery(
            {
              backgroundImage: getCheckedSVGBackgroundImage('white'),
            },
            {
              backgroundImage: getCheckedSVGBackgroundImage('black'),
            }
          )),
      },
      ...(!disabledOrLoading &&
        !isHighContrastMode &&
        hoverMediaQuery({
          'input:hover,label:hover~.wrapper input': {
            borderColor: uncheckedHoverColor,
          },
          'input:checked:hover,label:hover~.wrapper input:checked': {
            borderColor: checkedHoverColor,
            backgroundColor: checkedHoverColor,
          },
          'label:hover~.wrapper input': supportsChromiumMediaQuery({
            transition: 'unset', // Fixes a chrome bug where transition properties are stuck on hover
          }),
        })),
      ...(!disabled && {
        'input::-moz-focus-inner': {
          border: 0, // reset ua-style (for FF)
        },
        'input:focus': {
          outline: 0, // reset ua-style (for older browsers)
        },
        'input:focus-visible': {
          outline: `${borderWidthBase} solid ${focusColor}`,
          outlineOffset: '2px',
        },
      }),
      ...preventFoucOfNestedElementsStyles,
    },
    root: {
      display: 'grid',
      gridTemplateColumns: 'auto minmax(0, 1fr)',
      rowGap: spacingStaticXSmall,
    },
    wrapper: {
      ...textSmallStyle,
      display: 'grid',
      gridArea: '1/1',
      minWidth: minimumTouchTargetSize,
      minHeight: minimumTouchTargetSize,
      justifyContent: 'center',
      alignItems: 'center',
      alignSelf: 'flex-start', // in case label becomes multiline
      ...(isDisabledOrLoading(disabled, loading) && {
        cursor: 'not-allowed',
      }),
      height,
    },
    ...(loading && {
      spinner: {
        position: 'relative', // ensure correct stacking, can be removed as soon as focus for input is handled with outline
        gridArea: '1/1',
        placeSelf: 'center',
        width: dimension,
        height: dimension,
        font: `${fontSizeTextSmall} ${fontFamily}`, // needed for correct width and height definition based on ex-unit
        pointerEvents: 'none',
      },
    }),
    // .label / .required
    ...getFunctionalComponentLabelStyles(
      disabled || loading,
      false,
      {
        gridArea: '1/2',
      },
      {
        paddingTop,
        paddingInlineStart,
      }
    ),
    // .loading
    ...getFunctionalComponentLoadingMessageStyles(),
  });
};<|MERGE_RESOLUTION|>--- conflicted
+++ resolved
@@ -33,30 +33,13 @@
 };
 const { primaryColor, canvasColor, contrastMediumColor, contrastHighColor, disabledColor, focusColor } = colors;
 
-<<<<<<< HEAD
-export const getComponentCss = (disabled: boolean, loading: boolean, state: RadioGroupState): string => {
-  const { formStateColor, formStateHoverColor } = getThemedFormStateColors(state);
-=======
 // CSS Variable defined in fontHyphenationStyle
 /**
  * @css-variable {"name": "--p-hyphens", "description": "Sets the CSS `hyphens` property for text elements, controlling whether words can break and hyphenate automatically.", "defaultValue": "auto"}
  */
-export const getComponentCss = (disabled: boolean, loading: boolean, state: RadioGroupState, theme: Theme): string => {
-  const { primaryColor, contrastMediumColor, contrastHighColor, disabledColor, focusColor } = getThemedColors(theme);
-  const {
-    primaryColor: primaryColorDark,
-    contrastMediumColor: contrastMediumColorDark,
-    contrastHighColor: contrastHighColorDark,
-    disabledColor: disabledColorDark,
-    focusColor: focusColorDark,
-  } = getThemedColors('dark');
-  const { formStateColor, formStateHoverColor } = getThemedFormStateColors(theme, state);
-  const { formStateColor: formStateColorDark, formStateHoverColor: formStateHoverColorDark } = getThemedFormStateColors(
-    'dark',
-    state
-  );
-  const { canvasTextColor } = getHighContrastColors();
->>>>>>> 20f7c770
+
+export const getComponentCss = (disabled: boolean, loading: boolean, state: RadioGroupState): string => {
+  const { formStateColor, formStateHoverColor } = getThemedFormStateColors(state);
   const disabledOrLoading = isDisabledOrLoading(disabled, loading);
 
   // TODO: needs to be extracted into a color function
