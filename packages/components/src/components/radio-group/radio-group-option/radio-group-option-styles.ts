import {
  borderWidthThin,
  fontFamily,
  fontLineHeight,
  fontSizeTextSmall,
  spacingStaticXSmall,
} from '@porsche-design-system/styles';
import {
  addImportantToEachRule,
  colorSchemeStyles,
  colors,
  getDisabledBaseStyles,
  getFocusBaseStyles,
  getTransition,
  hostHiddenStyles,
  hoverMediaQuery,
  preventFoucOfNestedElementsStyles,
} from '../../../styles';
import { getThemedFormStateColors } from '../../../styles/form-state-color-styles';
import { getCss, isDisabledOrLoading } from '../../../utils';
import { getInlineSVGBackgroundImage } from '../../../utils/svg/getInlineSVGBackgroundImage';
import { getFunctionalComponentLabelStyles } from '../../common/label/label-styles';
import { getFunctionalComponentLoadingMessageStyles } from '../../common/loading-message/loading-message-styles';
import type { RadioGroupState } from '../radio-group/radio-group-utils';

export const cssVarInternalRadioGroupOptionScaling = '--p-internal-radio-group-option-scaling';

const checkedIcon = getInlineSVGBackgroundImage(`<circle cx="12" cy="12" r="6"/>`);

const { primaryColor } = colors;

// CSS Variable defined in fontHyphenationStyle
/**
 * @css-variable {"name": "--p-hyphens", "description": "Sets the CSS `hyphens` property for text elements, controlling whether words can break and hyphenate automatically.", "defaultValue": "auto"}
 */

export const getComponentCss = (disabled: boolean, loading: boolean, state: RadioGroupState): string => {
  const { formStateBackgroundColor, formStateBorderColor, formStateBorderHoverColor } = getThemedFormStateColors(state);
  const disabledOrLoading = isDisabledOrLoading(disabled, loading);

  const radioBorderWidth = borderWidthThin;
  const radioDimension = `calc(var(${cssVarInternalRadioGroupOptionScaling}) * 1.75rem)`;
  const radioMarginBlock = `max(0px, calc((${fontLineHeight} - ${radioDimension}) / 2))`;
  const radioTouchInset = `calc(-${radioBorderWidth} - max(0px, calc(24px - ${radioDimension}) / 2))`;
  const labelPaddingTop = `max(0px, calc((${radioDimension} - ${fontLineHeight}) / 2))`;
  const labelPaddingInlineStart = `calc(11.2px * (var(${cssVarInternalRadioGroupOptionScaling}) - 0.64285714) + 4px)`;

  return getCss({
    '@global': {
      ':host': {
        display: 'block',
        ...addImportantToEachRule({
          ...colorSchemeStyles,
          ...hostHiddenStyles,
          ...(disabled && getDisabledBaseStyles()),
        }),
      },
      'slot[name="label-start"], slot[name="label-end"]': {
        display: 'inline-block',
        verticalAlign: 'top',
        cursor: disabledOrLoading ? 'not-allowed' : 'initial',
      },
      ...preventFoucOfNestedElementsStyles,
      input: {
        all: 'unset',
        display: 'grid', // ensures the pseudo-element can be positioned correctly
        width: radioDimension,
        height: radioDimension,
        marginBlock: radioMarginBlock,
        boxSizing: 'border-box',
        font: `${fontSizeTextSmall} ${fontFamily}`, // needed for correct width and height definition based on ex-unit
        background: formStateBackgroundColor,
        transition: `${getTransition('background-color')}, ${getTransition('border-color')}`,
        border: `${radioBorderWidth} solid ${formStateBorderColor}`,
        borderRadius: '50%',
        ...(disabledOrLoading && {
          pointerEvents: 'none', // to prevent form element becomes clickable/toggleable
        }),
        '&:focus-visible': getFocusBaseStyles(),
        ...(!disabledOrLoading &&
          hoverMediaQuery({
            '&:hover,label:hover~.wrapper>&': {
              borderColor: formStateBorderHoverColor,
            },
          })),
        '&::before': {
          // This pseudo-element is used to render the checked icon.
          content: '""',
          gridArea: '1/1',
        },
        '&:checked::before': {
          WebkitMask: `${checkedIcon} center/contain no-repeat`, // necessary for Sogou browser support :-)
          mask: `${checkedIcon} center/contain no-repeat`,
          backgroundColor: primaryColor,
        },
        '&::after': {
          // Ensures the touch target is at least 24px, even if the checkbox is smaller than the minimum touch target size.
          // This pseudo-element expands the clickable area without affecting the visual size of the checkbox itself.
          content: '""',
          margin: radioTouchInset,
          gridArea: '1/1',
        },
      },
    },
    root: {
      display: 'grid',
      gridTemplateColumns: 'auto minmax(0, 1fr)',
      rowGap: spacingStaticXSmall,
    },
    wrapper: {
      position: 'relative',
      display: 'flex',
      alignItems: 'center',
      alignSelf: 'flex-start',
      minHeight: fontLineHeight, // necessary for compact mode
      cursor: disabledOrLoading ? 'not-allowed' : 'pointer',
    },
    ...(loading && {
      spinner: {
        position: 'absolute',
        top: '50%',
        left: '50%',
        transform: 'translate(-50%,-50%)',
        width: radioDimension,
        height: radioDimension,
        font: `${fontSizeTextSmall} ${fontFamily}`, // needed for correct width and height definition based on ex-unit
      },
    }),
    'label-wrapper': {
      paddingTop,
      paddingInlineStart,
    },
    // .label / .required
<<<<<<< HEAD
    ...getFunctionalComponentLabelStyles(disabled || loading,false, {
        display: 'inline',
      }),
=======
    ...getFunctionalComponentLabelStyles(
      disabled || loading,
      false,
      {
        gridArea: '1/2',
      },
      {
        paddingTop: labelPaddingTop,
        paddingInlineStart: labelPaddingInlineStart,
      }
    ),
>>>>>>> d9dd15dd
    // .loading
    ...getFunctionalComponentLoadingMessageStyles(),
  });
};<|MERGE_RESOLUTION|>--- conflicted
+++ resolved
@@ -127,27 +127,13 @@
       },
     }),
     'label-wrapper': {
-      paddingTop,
-      paddingInlineStart,
+      paddingTop: labelPaddingTop,
+      paddingInlineStart: labelPaddingInlineStart,
     },
     // .label / .required
-<<<<<<< HEAD
     ...getFunctionalComponentLabelStyles(disabled || loading,false, {
         display: 'inline',
       }),
-=======
-    ...getFunctionalComponentLabelStyles(
-      disabled || loading,
-      false,
-      {
-        gridArea: '1/2',
-      },
-      {
-        paddingTop: labelPaddingTop,
-        paddingInlineStart: labelPaddingInlineStart,
-      }
-    ),
->>>>>>> d9dd15dd
     // .loading
     ...getFunctionalComponentLoadingMessageStyles(),
   });
