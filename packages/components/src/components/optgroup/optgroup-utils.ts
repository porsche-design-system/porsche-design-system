--- conflicted
+++ resolved
@@ -8,16 +8,10 @@
   theme?: Theme;
 };
 
-type Child = HTMLPMultiSelectOptionElement | HTMLPSelectOptionElement;
+// type Child = HTMLPMultiSelectOptionElement | HTMLPSelectOptionElement;
 export const updateOptionsDisabled = (host: HTMLElement, disabled: boolean): void => {
-<<<<<<< HEAD
   Array.from(host.children).forEach((child: SelectOption | MultiSelectOption) => {
     child.disabledParent = disabled;
     forceUpdate(child);
   });
-=======
-  for (const child of Array.from(host.children)) {
-    (child as Child).disabled = disabled ? true : (child as Child).disabled;
-  }
->>>>>>> 8a158224
 };