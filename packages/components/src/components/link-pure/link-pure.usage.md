--- conflicted
+++ resolved
@@ -60,12 +60,7 @@
 Multiple Links Pure can be combined to one Link Pure group that must be stacked left-aligned in order to guarantee
 scannability and legibility. It is recommended to not group more than 6 Links Pure in a row.
 
-<<<<<<< HEAD
-<div style="background:#F2F2F2; width:100%; margin-top: 64px; padding-top: 32px; padding-left: 42px; padding-bottom: 42px;">
+<div style="background:#EEEFF2; width:100%; margin-top: 64px; padding-top: 32px; padding-left: 42px; padding-bottom: 42px;">
     <p-heading variant="heading-3" tag="h3" style="margin-bottom: 24px;">Examples</p-heading>
-=======
-<div style="background:#EEEFF2; width:100%; margin-top: 64px; padding-top: 32px; padding-left: 42px; padding-bottom: 42px;">
-    <p-headline variant="headline-3" tag="h3" style="margin-bottom: 24px;">Examples</p-headline>
->>>>>>> 50b987e8
     <img src="./assets/link-pure.png" alt="Example"/>
 </div>