--- conflicted
+++ resolved
@@ -1,9 +1,5 @@
 import type { AlignLabel, BreakpointCustomizable, LinkButtonIconName, TextSize, Theme } from '../../types';
-<<<<<<< HEAD
-import { buildResponsiveStyles, getCss, mergeDeep } from '../../utils';
-=======
 import { buildResponsiveStyles, getCss, hasVisibleIcon, mergeDeep } from '../../utils';
->>>>>>> 427f4007
 import { addImportantToEachRule, getThemedColors } from '../../styles';
 import { getLinkButtonPureStyles, offsetHorizontal, offsetVertical } from '../../styles/link-button-pure-styles';
 import { borderRadiusSmall, borderWidthBase } from '@porsche-design-system/utilities-v2';
@@ -58,11 +54,7 @@
                 borderRadius: borderRadiusSmall,
                 ...buildResponsiveStyles(hideLabel, (hideLabelValue: boolean) => ({
                   right: hideLabelValue ? offsetVertical : offsetHorizontal,
-<<<<<<< HEAD
-                  left: hideLabelValue ? offsetVertical : offsetHorizontal,
-=======
                   left: hideLabelValue || hasIcon ? offsetVertical : offsetHorizontal,
->>>>>>> 427f4007
                 })),
               },
               '&(a:focus)::before': {
