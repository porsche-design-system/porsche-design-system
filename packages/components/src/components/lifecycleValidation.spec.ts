import { getComponentMeta, TAG_NAMES } from '@porsche-design-system/shared';
import type { TagName } from '@porsche-design-system/shared';
import * as getHTMLElementAndThrowIfUndefinedUtils from '../utils/dom/getHTMLElementAndThrowIfUndefined';
import * as jssUtils from '../utils/jss';
import * as slottedStylesUtils from '../utils/slotted-styles';
import * as getDirectChildHTMLElementUtils from '../utils/dom/getDirectChildHTMLElement';
<<<<<<< HEAD

/* Auto Generated Start */
import { Button } from './action/button/button';
import { ButtonPure } from './action/button-pure/button-pure';
import { Switch } from './action/switch/switch';
import { Tag } from './action/tag/tag';
import { TagDismissible } from './action/tag-dismissible/tag-dismissible';
import { Marque } from './basic/marque/marque';
import { Scroller } from './common/scroller/scroller';
import { Accordion } from './content/accordion/accordion';
import { Modal } from './content/modal/modal';
import { Banner } from './feedback/banner/banner';
import { InlineNotification } from './feedback/inline-notification/inline-notification';
import { Popover } from './feedback/popover/popover';
import { Spinner } from './feedback/spinner/spinner';
import { CheckboxWrapper } from './form/checkbox-wrapper/checkbox-wrapper';
import { FieldsetWrapper } from './form/fieldset-wrapper/fieldset-wrapper';
import { RadioButtonWrapper } from './form/radio-button-wrapper/radio-button-wrapper';
import { TextFieldWrapper } from './form/text-field-wrapper/text-field-wrapper';
import { TextareaWrapper } from './form/textarea-wrapper/textarea-wrapper';
import { Icon } from './icon/icon/icon';
import { ButtonGroup } from './layout/button-group/button-group';
import { ContentWrapper } from './layout/content-wrapper/content-wrapper';
import { Divider } from './layout/divider/divider';
import { Link } from './navigation/link/link';
import { LinkPure } from './navigation/link-pure/link-pure';
import { LinkSocial } from './navigation/link-social/link-social';
import { Pagination } from './navigation/pagination/pagination';
import { TabsBar } from './navigation/tabs-bar/tabs-bar';
import { SegmentedControl } from './segmented-control/segmented-control/segmented-control';
import { SegmentedControlItem } from './segmented-control/segmented-control-item/segmented-control-item';
import { Headline } from './basic/typography/headline/headline';
import { Text } from './basic/typography/text/text';
import { Table } from './content/table/table/table';
import { TableBody } from './content/table/table-body/table-body';
import { TableCell } from './content/table/table-cell/table-cell';
import { TableHead } from './content/table/table-head/table-head';
import { TableHeadCell } from './content/table/table-head-cell/table-head-cell';
import { TableHeadRow } from './content/table/table-head-row/table-head-row';
import { TableRow } from './content/table/table-row/table-row';
import { Tabs } from './content/tabs/tabs/tabs';
import { TabsItem } from './content/tabs/tabs-item/tabs-item';
import { TextList } from './content/text-list/text-list/text-list';
import { TextListItem } from './content/text-list/text-list-item/text-list-item';
import { Toast } from './feedback/toast/toast/toast';
import { ToastItem } from './feedback/toast/toast-item/toast-item';
import { SelectWrapper } from './form/select-wrapper/select-wrapper/select-wrapper';
import { SelectWrapperDropdown } from './form/select-wrapper/select-wrapper-dropdown/select-wrapper-dropdown';
import { Flex } from './layout/flex/flex/flex';
import { FlexItem } from './layout/flex/flex-item/flex-item';
import { Grid } from './layout/grid/grid/grid';
import { GridItem } from './layout/grid/grid-item/grid-item';

type ClassType = {
  host: HTMLElement;
  connectedCallback?: () => void;
  componentWillLoad?: () => void;
  componentWillRender?: () => void;
  render: () => void;
};

export const TAG_NAMES_CONSTRUCTOR_MAP: { [key in TagName]: new () => ClassType } = {
  'p-button': Button,
  'p-button-pure': ButtonPure,
  'p-switch': Switch,
  'p-tag': Tag,
  'p-tag-dismissible': TagDismissible,
  'p-marque': Marque,
  'p-scroller': Scroller,
  'p-accordion': Accordion,
  'p-modal': Modal,
  'p-banner': Banner,
  'p-inline-notification': InlineNotification,
  'p-popover': Popover,
  'p-spinner': Spinner,
  'p-checkbox-wrapper': CheckboxWrapper,
  'p-fieldset-wrapper': FieldsetWrapper,
  'p-radio-button-wrapper': RadioButtonWrapper,
  'p-text-field-wrapper': TextFieldWrapper,
  'p-textarea-wrapper': TextareaWrapper,
  'p-icon': Icon,
  'p-button-group': ButtonGroup,
  'p-content-wrapper': ContentWrapper,
  'p-divider': Divider,
  'p-link': Link,
  'p-link-pure': LinkPure,
  'p-link-social': LinkSocial,
  'p-pagination': Pagination,
  'p-tabs-bar': TabsBar,
  'p-segmented-control': SegmentedControl,
  'p-segmented-control-item': SegmentedControlItem,
  'p-headline': Headline,
  'p-text': Text,
  'p-table': Table,
  'p-table-body': TableBody,
  'p-table-cell': TableCell,
  'p-table-head': TableHead,
  'p-table-head-cell': TableHeadCell,
  'p-table-head-row': TableHeadRow,
  'p-table-row': TableRow,
  'p-tabs': Tabs,
  'p-tabs-item': TabsItem,
  'p-text-list': TextList,
  'p-text-list-item': TextListItem,
  'p-toast': Toast,
  'p-toast-item': ToastItem,
  'p-select-wrapper': SelectWrapper,
  'p-select-wrapper-dropdown': SelectWrapperDropdown,
  'p-flex': Flex,
  'p-flex-item': FlexItem,
  'p-grid': Grid,
  'p-grid-item': GridItem,
};
/* Auto Generated End */
=======
import { TAG_NAMES_CONSTRUCTOR_MAP } from '../test-utils/tag-names-constructor-map';
import { addParentAndSetRequiredProps } from '../test-utils/addParentAndSetRequiredProps';
>>>>>>> 33475bfb

const tagNamesWithRequiredChild = TAG_NAMES.filter((tagName) => getComponentMeta(tagName).requiredChild);
const tagNamesWithJss = TAG_NAMES.filter((tagName) => getComponentMeta(tagName).styling === 'jss');
const tagNamesWithSlottedCss = TAG_NAMES.filter((tagName) => getComponentMeta(tagName).hasSlottedCss);

it('should have same amount of elements in TAG_NAMES_CONSTRUCTOR_MAP as in TAG_NAMES', () => {
  expect(Object.keys(TAG_NAMES_CONSTRUCTOR_MAP).length).toBe(TAG_NAMES.length);
});

it.each<TagName>(tagNamesWithRequiredChild)(
  'should call getHTMLElementAndThrowIfUndefined() via componentWillLoad for %s',
  (tagName) => {
    const spy = jest.spyOn(getHTMLElementAndThrowIfUndefinedUtils, 'getHTMLElementAndThrowIfUndefined');
    const component = new TAG_NAMES_CONSTRUCTOR_MAP[tagName]();

    try {
      component.componentWillLoad();
    } catch (e) {}

    expect(spy).toBeCalledTimes(1);
  }
);

it.each<TagName>(tagNamesWithJss)('should call attachComponentCss() in correct lifecycle for %s', (tagName) => {
  const spy = jest.spyOn(jssUtils, 'attachComponentCss');
  let spyCalls = 0;

  // jsdom is missing pseudo-class selector ':scope>*' which leads to DOMException
  jest
    .spyOn(getDirectChildHTMLElementUtils, 'getDirectChildHTMLElement')
    .mockReturnValue(document.createElement('div'));

  const component = new TAG_NAMES_CONSTRUCTOR_MAP[tagName]();
  component.host = document.createElement(tagName);
  component.host.attachShadow({ mode: 'open' });

  if (component.connectedCallback) {
    try {
      component.connectedCallback();
    } catch (e) {}

    if (spy.mock.calls.length) {
      expect(spy).toBeCalledWith(component.host, expect.any(Function)); // 2 parameters within connectedCallback
      spyCalls++;
    }
  }

  if (component.componentWillRender) {
    spy.mockClear(); // might contain something from previous call already

<<<<<<< HEAD
    // some components like grid-item and text-list-item require a parent to apply styles
    const parent = document.createElement('div');
    parent.append(component.host);

    if (['p-checkbox-wrapper', 'p-radio-button-wrapper', 'p-text-field-wrapper'].includes(tagName)) {
      component['input'] = document.createElement('input');
    } else if (tagName === 'p-textarea-wrapper') {
      component['textarea'] = document.createElement('textarea');
    } else if (tagName === 'p-select-wrapper') {
      component['select'] = document.createElement('select');
    } else if (tagName === 'p-modal') {
      component['aria'] = { 'aria-label': 'Some Heading' };
    } else if (tagName === 'p-segmented-control-item') {
      component['value'] = 'some value';
    }
=======
    // some components like require a parent and certain props in order to work
    addParentAndSetRequiredProps(tagName, component);
>>>>>>> 33475bfb

    try {
      component.componentWillRender();
    } catch (e) {}

    if (spy.mock.calls.length) {
      expect(spy.mock.calls[0].length).toBeGreaterThan(2); // more than 2 parameters within componentWillRender
      spyCalls++;
    }
  }

  expect(spyCalls).toBe(1); // via connectedCallback or componentWillRender
});

it.each<TagName>(tagNamesWithSlottedCss)('should call attachSlottedCss() in correct lifecycle for %s', (tagName) => {
  const spy = jest.spyOn(slottedStylesUtils, 'attachSlottedCss');

  const component = new TAG_NAMES_CONSTRUCTOR_MAP[tagName]();
  component.host = document.createElement(tagName);
  component.host.attachShadow({ mode: 'open' });

  try {
    component.connectedCallback();
  } catch (e) {}

  expect(spy).toBeCalledWith(component.host, expect.any(Function)); // 2 parameters within connectedCallback
});<|MERGE_RESOLUTION|>--- conflicted
+++ resolved
@@ -4,125 +4,8 @@
 import * as jssUtils from '../utils/jss';
 import * as slottedStylesUtils from '../utils/slotted-styles';
 import * as getDirectChildHTMLElementUtils from '../utils/dom/getDirectChildHTMLElement';
-<<<<<<< HEAD
-
-/* Auto Generated Start */
-import { Button } from './action/button/button';
-import { ButtonPure } from './action/button-pure/button-pure';
-import { Switch } from './action/switch/switch';
-import { Tag } from './action/tag/tag';
-import { TagDismissible } from './action/tag-dismissible/tag-dismissible';
-import { Marque } from './basic/marque/marque';
-import { Scroller } from './common/scroller/scroller';
-import { Accordion } from './content/accordion/accordion';
-import { Modal } from './content/modal/modal';
-import { Banner } from './feedback/banner/banner';
-import { InlineNotification } from './feedback/inline-notification/inline-notification';
-import { Popover } from './feedback/popover/popover';
-import { Spinner } from './feedback/spinner/spinner';
-import { CheckboxWrapper } from './form/checkbox-wrapper/checkbox-wrapper';
-import { FieldsetWrapper } from './form/fieldset-wrapper/fieldset-wrapper';
-import { RadioButtonWrapper } from './form/radio-button-wrapper/radio-button-wrapper';
-import { TextFieldWrapper } from './form/text-field-wrapper/text-field-wrapper';
-import { TextareaWrapper } from './form/textarea-wrapper/textarea-wrapper';
-import { Icon } from './icon/icon/icon';
-import { ButtonGroup } from './layout/button-group/button-group';
-import { ContentWrapper } from './layout/content-wrapper/content-wrapper';
-import { Divider } from './layout/divider/divider';
-import { Link } from './navigation/link/link';
-import { LinkPure } from './navigation/link-pure/link-pure';
-import { LinkSocial } from './navigation/link-social/link-social';
-import { Pagination } from './navigation/pagination/pagination';
-import { TabsBar } from './navigation/tabs-bar/tabs-bar';
-import { SegmentedControl } from './segmented-control/segmented-control/segmented-control';
-import { SegmentedControlItem } from './segmented-control/segmented-control-item/segmented-control-item';
-import { Headline } from './basic/typography/headline/headline';
-import { Text } from './basic/typography/text/text';
-import { Table } from './content/table/table/table';
-import { TableBody } from './content/table/table-body/table-body';
-import { TableCell } from './content/table/table-cell/table-cell';
-import { TableHead } from './content/table/table-head/table-head';
-import { TableHeadCell } from './content/table/table-head-cell/table-head-cell';
-import { TableHeadRow } from './content/table/table-head-row/table-head-row';
-import { TableRow } from './content/table/table-row/table-row';
-import { Tabs } from './content/tabs/tabs/tabs';
-import { TabsItem } from './content/tabs/tabs-item/tabs-item';
-import { TextList } from './content/text-list/text-list/text-list';
-import { TextListItem } from './content/text-list/text-list-item/text-list-item';
-import { Toast } from './feedback/toast/toast/toast';
-import { ToastItem } from './feedback/toast/toast-item/toast-item';
-import { SelectWrapper } from './form/select-wrapper/select-wrapper/select-wrapper';
-import { SelectWrapperDropdown } from './form/select-wrapper/select-wrapper-dropdown/select-wrapper-dropdown';
-import { Flex } from './layout/flex/flex/flex';
-import { FlexItem } from './layout/flex/flex-item/flex-item';
-import { Grid } from './layout/grid/grid/grid';
-import { GridItem } from './layout/grid/grid-item/grid-item';
-
-type ClassType = {
-  host: HTMLElement;
-  connectedCallback?: () => void;
-  componentWillLoad?: () => void;
-  componentWillRender?: () => void;
-  render: () => void;
-};
-
-export const TAG_NAMES_CONSTRUCTOR_MAP: { [key in TagName]: new () => ClassType } = {
-  'p-button': Button,
-  'p-button-pure': ButtonPure,
-  'p-switch': Switch,
-  'p-tag': Tag,
-  'p-tag-dismissible': TagDismissible,
-  'p-marque': Marque,
-  'p-scroller': Scroller,
-  'p-accordion': Accordion,
-  'p-modal': Modal,
-  'p-banner': Banner,
-  'p-inline-notification': InlineNotification,
-  'p-popover': Popover,
-  'p-spinner': Spinner,
-  'p-checkbox-wrapper': CheckboxWrapper,
-  'p-fieldset-wrapper': FieldsetWrapper,
-  'p-radio-button-wrapper': RadioButtonWrapper,
-  'p-text-field-wrapper': TextFieldWrapper,
-  'p-textarea-wrapper': TextareaWrapper,
-  'p-icon': Icon,
-  'p-button-group': ButtonGroup,
-  'p-content-wrapper': ContentWrapper,
-  'p-divider': Divider,
-  'p-link': Link,
-  'p-link-pure': LinkPure,
-  'p-link-social': LinkSocial,
-  'p-pagination': Pagination,
-  'p-tabs-bar': TabsBar,
-  'p-segmented-control': SegmentedControl,
-  'p-segmented-control-item': SegmentedControlItem,
-  'p-headline': Headline,
-  'p-text': Text,
-  'p-table': Table,
-  'p-table-body': TableBody,
-  'p-table-cell': TableCell,
-  'p-table-head': TableHead,
-  'p-table-head-cell': TableHeadCell,
-  'p-table-head-row': TableHeadRow,
-  'p-table-row': TableRow,
-  'p-tabs': Tabs,
-  'p-tabs-item': TabsItem,
-  'p-text-list': TextList,
-  'p-text-list-item': TextListItem,
-  'p-toast': Toast,
-  'p-toast-item': ToastItem,
-  'p-select-wrapper': SelectWrapper,
-  'p-select-wrapper-dropdown': SelectWrapperDropdown,
-  'p-flex': Flex,
-  'p-flex-item': FlexItem,
-  'p-grid': Grid,
-  'p-grid-item': GridItem,
-};
-/* Auto Generated End */
-=======
 import { TAG_NAMES_CONSTRUCTOR_MAP } from '../test-utils/tag-names-constructor-map';
 import { addParentAndSetRequiredProps } from '../test-utils/addParentAndSetRequiredProps';
->>>>>>> 33475bfb
 
 const tagNamesWithRequiredChild = TAG_NAMES.filter((tagName) => getComponentMeta(tagName).requiredChild);
 const tagNamesWithJss = TAG_NAMES.filter((tagName) => getComponentMeta(tagName).styling === 'jss');
@@ -173,26 +56,8 @@
   if (component.componentWillRender) {
     spy.mockClear(); // might contain something from previous call already
 
-<<<<<<< HEAD
-    // some components like grid-item and text-list-item require a parent to apply styles
-    const parent = document.createElement('div');
-    parent.append(component.host);
-
-    if (['p-checkbox-wrapper', 'p-radio-button-wrapper', 'p-text-field-wrapper'].includes(tagName)) {
-      component['input'] = document.createElement('input');
-    } else if (tagName === 'p-textarea-wrapper') {
-      component['textarea'] = document.createElement('textarea');
-    } else if (tagName === 'p-select-wrapper') {
-      component['select'] = document.createElement('select');
-    } else if (tagName === 'p-modal') {
-      component['aria'] = { 'aria-label': 'Some Heading' };
-    } else if (tagName === 'p-segmented-control-item') {
-      component['value'] = 'some value';
-    }
-=======
     // some components like require a parent and certain props in order to work
     addParentAndSetRequiredProps(tagName, component);
->>>>>>> 33475bfb
 
     try {
       component.componentWillRender();
