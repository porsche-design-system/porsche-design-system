import { type FunctionalComponent, h } from '@stencil/core';

export const Required: FunctionalComponent = () => {
<<<<<<< HEAD
  return <span class="required" aria-hidden="true"> *</span>;
=======
  return (
    <span class="required" aria-hidden="true">
      {' '}
      *
    </span>
  );
>>>>>>> 86f7b420
};<|MERGE_RESOLUTION|>--- conflicted
+++ resolved
@@ -1,14 +1,10 @@
 import { type FunctionalComponent, h } from '@stencil/core';
 
 export const Required: FunctionalComponent = () => {
-<<<<<<< HEAD
-  return <span class="required" aria-hidden="true"> *</span>;
-=======
   return (
     <span class="required" aria-hidden="true">
       {' '}
       *
     </span>
   );
->>>>>>> 86f7b420
 };