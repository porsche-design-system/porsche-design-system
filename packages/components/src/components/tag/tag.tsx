<<<<<<< HEAD
import { Component, Element, h, Host, JSX, Prop } from '@stencil/core';
import type { TagColor } from './tag-utils';
=======
import { Component, Element, h, JSX, Prop } from '@stencil/core';
import type { TagColor, TagColorDeprecated } from './tag-utils';
>>>>>>> 1ea59eaf
import { getThemeForIcon, TAG_COLORS } from './tag-utils';
import {
  AllowedTypes,
  attachComponentCss,
  getDataThemeDarkAttribute,
  getDirectChildHTMLElement,
  getPrefixedTagNames,
  THEMES,
  validateProps,
  warnIfDeprecatedPropValueIsUsed,
} from '../../utils';
import { getComponentCss } from './tag-styles';
import type { IconName, PropTypes, Theme } from '../../types';

const propTypes: PropTypes<typeof Tag> = {
  theme: AllowedTypes.oneOf<Theme>(THEMES),
  color: AllowedTypes.oneOf<TagColor>(TAG_COLORS),
  icon: AllowedTypes.string, // TODO: we could use AllowedTypes.oneOf<IconName>(Object.keys(ICONS_MANIFEST) as IconName[]) but then main chunk will increase
  iconSource: AllowedTypes.string,
};

@Component({
  tag: 'p-tag',
  shadow: true,
})
export class Tag {
  @Element() public host!: HTMLElement;

  /** Adapts the tag color depending on the theme. */
  @Prop() public theme?: Theme = 'light';

  /** Background color variations depending on theme property. */
  @Prop() public color?: TagColor = 'background-surface';

  /** The icon shown. */
  @Prop() public icon?: IconName; // TODO: shouldn't the default be 'none' to be in sync with e.g. button, link, button-pure and link-pure?

  /** A URL path to a custom icon. */
  @Prop() public iconSource?: string;

  public render(): JSX.Element {
    validateProps(this, propTypes);
    warnIfDeprecatedPropValueIsUsed<typeof Tag, TagColorDeprecated, TagColor>(this, 'color', {
      'notification-neutral': 'notification-info',
      'neutral-contrast-high': 'primary',
      'background-default': 'background-base',
    });
    attachComponentCss(
      this.host,
      getComponentCss,
      this.color,
      !!getDirectChildHTMLElement(this.host, 'a,button'),
      this.theme
    );

    const PrefixedTagNames = getPrefixedTagNames(this.host);
    return (
      <Host {...getDataThemeDarkAttribute(this.theme)}>
        <span>
          {(this.icon || this.iconSource) && (
            <PrefixedTagNames.pIcon
              class="icon"
              name={this.icon}
              source={this.iconSource}
              color="primary"
              size="x-small"
              theme={getThemeForIcon(this.color, this.theme)}
              aria-hidden="true"
            />
          )}
          {/* to trick leading inline-block / inline-flex space character */}
          <div class="label">
            <slot />
          </div>
        </span>
      </Host>
    );
  }
}<|MERGE_RESOLUTION|>--- conflicted
+++ resolved
@@ -1,10 +1,5 @@
-<<<<<<< HEAD
 import { Component, Element, h, Host, JSX, Prop } from '@stencil/core';
-import type { TagColor } from './tag-utils';
-=======
-import { Component, Element, h, JSX, Prop } from '@stencil/core';
-import type { TagColor, TagColorDeprecated } from './tag-utils';
->>>>>>> 1ea59eaf
+import type { TagColor, TagColorDeprecated  } from './tag-utils';
 import { getThemeForIcon, TAG_COLORS } from './tag-utils';
 import {
   AllowedTypes,
