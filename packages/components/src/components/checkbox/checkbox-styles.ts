--- conflicted
+++ resolved
@@ -93,16 +93,11 @@
       rowGap: spacingStaticXSmall,
     },
     wrapper: {
-<<<<<<< HEAD
-      display: 'grid',
-      gridTemplateColumns: 'auto minmax(0, 1fr)',
-=======
       position: 'relative',
       display: 'flex',
       alignItems: 'center',
       alignSelf: 'flex-start',
       minHeight: fontLineHeight, // necessary for compact mode
->>>>>>> 960a269e
       cursor: disabledOrLoading ? 'not-allowed' : 'pointer',
     },
     'input-wrapper': {
