import {
  AttachInternals,
  Component,
  Element,
  Event,
  type EventEmitter,
  h,
  type JSX,
  Listen,
  Prop,
  Watch,
} from '@stencil/core';
import {
  AllowedTypes,
  applyConstructableStylesheetStyles,
  attachComponentCss,
  FORM_STATES,
  getPrefixedTagNames,
  hasPropValueChanged,
  isDisabledOrLoading,
  THEMES,
  validateProps,
} from '../../utils';
import { type BreakpointCustomizable, type PropTypes, type Theme } from '../../types';
import { getComponentCss } from './checkbox-styles';
import type { CheckboxState, CheckboxUpdateEventDetail, CheckboxBlurEventDetail } from './checkbox-utils';
import { messageId, StateMessage } from '../common/state-message/state-message';
import { descriptionId, Label } from '../common/label/label';
import { LoadingMessage } from '../common/loading-message/loading-message';
import { ControllerHost, InitialLoadingController } from '../../controllers';
import { getSlottedAnchorStyles } from '../../styles';

const propTypes: PropTypes<typeof Checkbox> = {
  label: AllowedTypes.string,
  name: AllowedTypes.string,
  value: AllowedTypes.string,
  required: AllowedTypes.boolean,
  disabled: AllowedTypes.boolean,
  indeterminate: AllowedTypes.boolean,
  checked: AllowedTypes.boolean,
  form: AllowedTypes.string,
  state: AllowedTypes.oneOf<CheckboxState>(FORM_STATES),
  message: AllowedTypes.string,
  hideLabel: AllowedTypes.breakpoint('boolean'),
  loading: AllowedTypes.boolean,
  compact: AllowedTypes.boolean,
  theme: AllowedTypes.oneOf<Theme>(THEMES),
};

/**
 * @slot {"name": "label", "description": "Shows a label. Only [phrasing content](https://developer.mozilla.org/en-US/docs/Web/Guide/HTML/Content_categories#Phrasing_content) is allowed." }
 * @slot {"name": "message", "description": "Shows a state message. Only [phrasing content](https://developer.mozilla.org/en-US/docs/Web/Guide/HTML/Content_categories#Phrasing_content) is allowed." }
 */
@Component({
  tag: 'p-checkbox',
  shadow: { delegatesFocus: true },
  formAssociated: true,
})
export class Checkbox {
  @Element() public host!: HTMLElement;

  /** The name of the checkbox. */
  @Prop({ reflect: true }) public name?: string = '';
  // The "name" property is reflected as an attribute to ensure compatibility with native form submission.
  // In the React wrapper, all props are synced as properties on the element ref, so reflecting "name" as an attribute ensures it is properly handled in the form submission process.

  /** Marks the checkbox as required. */
  @Prop() public required?: boolean = false;

  /** Marks the checkbox as disabled. */
  @Prop() public disabled?: boolean = false;

  /** Marks the checkbox as indeterminate. */
  @Prop() public indeterminate?: boolean = false;

<<<<<<< HEAD
  /** Marks the checkbox as pre-selected (checked) on initial load. */
=======
  /** Reflects the checkbox current checked state and allows setting the initial checked state. */
>>>>>>> 776f6e76
  @Prop({ mutable: true }) public checked?: boolean = false;

  /** The id of a form element the checkbox should be associated with. */
  @Prop() public form?: string;

  /**
   * The checkbox value.
   * When a form is submitted, only a checkbox which is currently checked is included in the submission.
   */
  @Prop() public value?: string = 'on';

  /** The label text. */
  @Prop() public label?: string = '';

  /** The validation state. */
  @Prop() public state?: CheckboxState = 'none';

  /** The message styled depending on validation state. */
  @Prop() public message?: string = '';

  /** Show or hide label. For better accessibility it's recommended to show the label. */
  @Prop() public hideLabel?: BreakpointCustomizable<boolean> = false;

  /** @experimental Disables the checkbox and shows a loading indicator. */
  @Prop() public loading?: boolean = false;

  /** Displays as compact version. */
  @Prop() public compact?: boolean = false;

  /** Adapts the color depending on the theme. */
  @Prop() public theme?: Theme = 'light';

  /** Emitted when checkbox checked property is changed. */
  @Event({ bubbles: false }) public update: EventEmitter<CheckboxUpdateEventDetail>;

  /** Emitted when the checkbox has lost focus. */
  @Event({ bubbles: false }) public blur: EventEmitter<CheckboxBlurEventDetail>;

  @AttachInternals() private internals: ElementInternals;

  private controllerHost = new ControllerHost(this);
  private loadingCtrl = new InitialLoadingController(this.controllerHost);
  private checkboxInputElement: HTMLInputElement;

  @Listen('keydown')
  public onKeydown(e: KeyboardEvent): void {
    const { key } = e;
    if ((key === ' ' || key === 'Spacebar') && isDisabledOrLoading(this.disabled, this.loading)) {
      e.preventDefault();
    }
  }

  @Watch('value')
  public onValueChange(newValue: string): void {
    this.internals.setFormValue(this.checkboxInputElement && this.checkboxInputElement.checked ? newValue : undefined);
  }

  @Watch('indeterminate')
  public onIndeterminateChange(newValue: boolean): void {
    if (this.checkboxInputElement) {
      this.checkboxInputElement.indeterminate = newValue;
    }
  }

  @Watch('checked')
  public onCheckedChange(newValue: boolean): void {
    this.internals.setFormValue(newValue ? this.value : undefined);
  }

  public connectedCallback(): void {
    applyConstructableStylesheetStyles(this.host, getSlottedAnchorStyles);
  }

  public componentShouldUpdate(newVal: unknown, oldVal: unknown): boolean {
    return hasPropValueChanged(newVal, oldVal);
  }

  public componentDidLoad(): void {
    this.checkboxInputElement.indeterminate = this.indeterminate;
    if (this.checkboxInputElement.checked) {
      this.internals.setFormValue(this.value);
    }
  }

  public formResetCallback(): void {
    this.internals.setValidity({});
    this.internals.setFormValue(undefined);
    this.checked = false;
  }

  public render(): JSX.Element {
    validateProps(this, propTypes);

    attachComponentCss(
      this.host,
      getComponentCss,
      this.hideLabel,
      this.state,
      this.disabled,
      this.loading,
      this.compact,
      this.theme
    );

    const PrefixedTagNames = getPrefixedTagNames(this.host);

    const id = 'checkbox';
    return (
      <div class="root">
        <Label
          host={this.host}
          htmlFor={id}
          label={this.label}
          isLoading={this.loading}
          isDisabled={this.disabled}
          isRequired={this.required}
        />
        <div class="wrapper" onClick={this.onClick}>
          <input
            type="checkbox"
            id={id}
            aria-describedby={`${descriptionId} ${messageId}`}
            aria-invalid={this.state === 'error' ? 'true' : null}
            aria-disabled={this.loading || this.disabled ? 'true' : null}
            checked={this.checked}
            form={this.form}
            value={this.value}
            name={this.name}
<<<<<<< HEAD
=======
            onChange={this.onChange}
            onBlur={this.onBlur}
>>>>>>> 776f6e76
            required={this.required}
            disabled={this.disabled}
            ref={(el: HTMLInputElement) => (this.checkboxInputElement = el)}
          />
          {this.loading && (
            <PrefixedTagNames.pSpinner class="spinner" size="inherit" theme={this.theme} aria-hidden="true" />
          )}
        </div>
        <StateMessage state={this.state} message={this.message} theme={this.theme} host={this.host} />
        <LoadingMessage loading={this.loading} initialLoading={this.loadingCtrl.initialLoading} />
      </div>
    );
  }

<<<<<<< HEAD
  private onClick = (): void => {
    if (this.disabled || this.loading) {
      return;
    }
    const checkedToggle = !this.checked;
    this.checked = checkedToggle;
    this.internals.setFormValue(checkedToggle ? this.value : undefined);
=======
  private onBlur = (e: Event): void => {
    e.stopPropagation();
    e.stopImmediatePropagation();
    this.blur.emit(e);
  };

  private onChange = (e: Event): void => {
    const checked = (e.target as HTMLInputElement).checked;
    this.checked = checked;
    this.internals.setFormValue(checked ? this.value : undefined);
>>>>>>> 776f6e76
    this.update.emit({
      value: this.value,
      name: this.name,
      checked: checkedToggle,
    });
  };
}<|MERGE_RESOLUTION|>--- conflicted
+++ resolved
@@ -73,11 +73,7 @@
   /** Marks the checkbox as indeterminate. */
   @Prop() public indeterminate?: boolean = false;
 
-<<<<<<< HEAD
-  /** Marks the checkbox as pre-selected (checked) on initial load. */
-=======
   /** Reflects the checkbox current checked state and allows setting the initial checked state. */
->>>>>>> 776f6e76
   @Prop({ mutable: true }) public checked?: boolean = false;
 
   /** The id of a form element the checkbox should be associated with. */
@@ -206,11 +202,8 @@
             form={this.form}
             value={this.value}
             name={this.name}
-<<<<<<< HEAD
-=======
             onChange={this.onChange}
             onBlur={this.onBlur}
->>>>>>> 776f6e76
             required={this.required}
             disabled={this.disabled}
             ref={(el: HTMLInputElement) => (this.checkboxInputElement = el)}
@@ -225,30 +218,35 @@
     );
   }
 
-<<<<<<< HEAD
-  private onClick = (): void => {
-    if (this.disabled || this.loading) {
-      return;
-    }
-    const checkedToggle = !this.checked;
-    this.checked = checkedToggle;
-    this.internals.setFormValue(checkedToggle ? this.value : undefined);
-=======
   private onBlur = (e: Event): void => {
     e.stopPropagation();
     e.stopImmediatePropagation();
     this.blur.emit(e);
   };
 
-  private onChange = (e: Event): void => {
-    const checked = (e.target as HTMLInputElement).checked;
-    this.checked = checked;
-    this.internals.setFormValue(checked ? this.value : undefined);
->>>>>>> 776f6e76
+  private onClick = (): void => {
+    if (this.disabled || this.loading) {
+      return;
+    }
+    const checkedToggle = !this.checked;
+    this.checked = checkedToggle;
+    this.internals.setFormValue(checkedToggle ? this.value : undefined);
     this.update.emit({
       value: this.value,
       name: this.name,
       checked: checkedToggle,
     });
   };
+
+
+  private onChange = (e: Event): void => {
+    const checked = (e.target as HTMLInputElement).checked;
+    this.checked = checked;
+    this.internals.setFormValue(checked ? this.value : undefined);
+    this.update.emit({
+      value: this.value,
+      name: this.name,
+      checked,
+    });
+  };
 }