import { getComponentCss } from './switch-styles';
import type { AlignLabel, BreakpointCustomizable, Theme } from '../../types';

<<<<<<< HEAD
xdescribe('getComponentCss()', () => {
  const breakpointCustomizableAlignLabel: AlignLabel = {
=======
describe('getComponentCss()', () => {
  const breakpointCustomizableAlignLabel: BreakpointCustomizable<AlignLabel> = {
>>>>>>> fdd661b7
    base: 'left',
    xs: 'right',
    s: 'left',
    m: 'right',
    l: 'left',
    xl: 'right',
  };
  const breakpointCustomizableStretch: BreakpointCustomizable<boolean> = {
    base: false,
    xs: true,
    s: false,
    m: true,
    l: false,
    xl: true,
  };
  const breakpointCustomizableHideLabel: BreakpointCustomizable<boolean> = {
    base: true,
    xs: false,
    s: true,
    m: false,
    l: true,
    xl: false,
  };

  it.each<{
    alignLabel: BreakpointCustomizable<AlignLabel>;
    hideLabel: BreakpointCustomizable<boolean>;
    stretch: BreakpointCustomizable<boolean>;
    checked: boolean;
    loading: boolean;
    isDisabledOrLoading: boolean;
    theme: Theme;
  }>([
    {
      alignLabel: 'right',
      hideLabel: false,
      stretch: false,
      checked: false,
      loading: false,
      isDisabledOrLoading: false,
      theme: 'light',
    },
    {
      alignLabel: 'left',
      hideLabel: true,
      stretch: false,
      checked: false,
      loading: false,
      isDisabledOrLoading: false,
      theme: 'light',
    },
    {
      alignLabel: breakpointCustomizableAlignLabel,
      hideLabel: breakpointCustomizableHideLabel,
      stretch: breakpointCustomizableStretch,
      checked: false,
      loading: false,
      isDisabledOrLoading: false,
      theme: 'light',
    },
    {
      alignLabel: 'right',
      hideLabel: false,
      stretch: true,
      checked: false,
      loading: false,
      isDisabledOrLoading: false,
      theme: 'light',
    },
    {
      alignLabel: 'right',
      hideLabel: false,
      stretch: true,
      checked: true,
      loading: false,
      isDisabledOrLoading: false,
      theme: 'light',
    },
    {
      alignLabel: 'right',
      hideLabel: false,
      stretch: true,
      checked: false,
      loading: true,
      isDisabledOrLoading: false,
      theme: 'light',
    },
    {
      alignLabel: 'right',
      hideLabel: false,
      stretch: true,
      checked: false,
      loading: false,
      isDisabledOrLoading: true,
      theme: 'light',
    },
    {
      alignLabel: 'right',
      hideLabel: false,
      stretch: true,
      checked: false,
      loading: false,
      isDisabledOrLoading: true,
      theme: 'dark',
    },
  ])(
    'should return correct css for %j',
    ({ alignLabel, hideLabel, stretch, checked, loading, isDisabledOrLoading, theme }) => {
      expect(
        getComponentCss(alignLabel, hideLabel, stretch, checked, loading, isDisabledOrLoading, theme)
      ).toMatchSnapshot();
    }
  );
});<|MERGE_RESOLUTION|>--- conflicted
+++ resolved
@@ -1,13 +1,8 @@
 import { getComponentCss } from './switch-styles';
 import type { AlignLabel, BreakpointCustomizable, Theme } from '../../types';
 
-<<<<<<< HEAD
 xdescribe('getComponentCss()', () => {
-  const breakpointCustomizableAlignLabel: AlignLabel = {
-=======
-describe('getComponentCss()', () => {
   const breakpointCustomizableAlignLabel: BreakpointCustomizable<AlignLabel> = {
->>>>>>> fdd661b7
     base: 'left',
     xs: 'right',
     s: 'left',
