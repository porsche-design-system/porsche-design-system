--- conflicted
+++ resolved
@@ -189,30 +189,7 @@
         height: '28px',
       },
     }),
-<<<<<<< HEAD
-=======
-    label: {
-      ...textSmallStyle,
-      minWidth: 0, // prevents flex child to overflow max available parent size
-      minHeight: 0, // prevents flex child to overflow max available parent size
-      color: textColor,
-      ...prefersColorSchemeDarkMediaQuery(theme, {
-        color: textColorDark,
-      }),
-      ...mergeDeep(
-        buildResponsiveStyles(alignLabel, (alignLabelValue: AlignLabel) => ({
-          // TODO: we should remove 'left' here and map the value in the component class already to 'start' but might be difficult due to breakpoint customizable prop value
-          order: alignLabelValue === 'left' || alignLabelValue === 'start' ? -1 : 0,
-        })),
-        buildResponsiveStyles(hideLabel, (isHidden: boolean) =>
-          getHiddenTextJssStyle(isHidden, {
-            paddingTop: '2px', // currently, line-height of textSmall doesn't match height of switch
-          })
-        )
-      ),
-    },
     // .loading
     ...getFunctionalComponentLoadingMessageStyles(),
->>>>>>> e8b58e77
   });
 };