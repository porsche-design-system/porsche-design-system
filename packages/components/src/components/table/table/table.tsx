import { Component, Element, Event, EventEmitter, h, Host, JSX, Prop } from '@stencil/core';
import {
  AllowedTypes,
  attachComponentCss,
  getPrefixedTagNames,
  hasNamedSlot,
  THEMES,
  validateProps,
} from '../../../utils';
import type { PropTypes, Theme } from '../../../types';
import { getComponentCss } from './table-styles';
import type { TableChangeEvent } from './table-utils';
import { SORT_EVENT_NAME, warnIfCaptionIsUndefined } from './table-utils';

const propTypes: PropTypes<typeof Table> = {
  caption: AllowedTypes.string,
  theme: AllowedTypes.oneOf<Theme>(THEMES),
};

@Component({
  tag: 'p-table',
  shadow: true,
})
export class Table {
  @Element() public host!: HTMLElement;

  /** A caption describing the contents of the table for accessibility only. This won't be visible in the browser.
   * Use an element with an attribute of `slot="caption"` for a visible caption. */
  @Prop() public caption?: string;

<<<<<<< HEAD
  /** Adapts the color when used on dark background. */
  @Prop() public theme?: Theme = 'light';
=======
  /**
   * @deprecated since v3.0.0, will be removed with next major release, use `change` event instead.
   * Emitted when sorting is changed. */
  @Event({ bubbles: false }) public sortingChange: EventEmitter<TableChangeEvent>;
>>>>>>> 24bbb8db

  /** Emitted when sorting is changed. */
  @Event({ bubbles: false }) public change: EventEmitter<TableChangeEvent>;

  public componentWillLoad(): void {
    warnIfCaptionIsUndefined(this.host, this.caption);
    this.host.shadowRoot.addEventListener(SORT_EVENT_NAME, (e: CustomEvent<TableChangeEvent>) => {
      e.stopPropagation();
      this.change.emit(e.detail);
      this.sortingChange.emit(e.detail);
    });
  }

  public render(): JSX.Element {
    validateProps(this, propTypes);
    attachComponentCss(this.host, getComponentCss, this.theme);

    const PrefixedTagNames = getPrefixedTagNames(this.host);
    const hasSlottedCaption = hasNamedSlot(this.host, 'caption');
    const captionId = 'caption';
    const tableAttr = this.caption
      ? { 'aria-label': this.caption }
      : hasSlottedCaption && { 'aria-labelledby': captionId };

    return (
      <Host>
        {hasSlottedCaption && (
          <div id={captionId} class="caption">
            <slot name="caption" />
          </div>
        )}

        <PrefixedTagNames.pScroller hasScrollbar={true} theme={this.theme}>
          <div class="table" role="table" {...tableAttr}>
            <slot />
          </div>
        </PrefixedTagNames.pScroller>
      </Host>
    );
  }
}<|MERGE_RESOLUTION|>--- conflicted
+++ resolved
@@ -28,15 +28,13 @@
    * Use an element with an attribute of `slot="caption"` for a visible caption. */
   @Prop() public caption?: string;
 
-<<<<<<< HEAD
   /** Adapts the color when used on dark background. */
   @Prop() public theme?: Theme = 'light';
-=======
+
   /**
    * @deprecated since v3.0.0, will be removed with next major release, use `change` event instead.
    * Emitted when sorting is changed. */
   @Event({ bubbles: false }) public sortingChange: EventEmitter<TableChangeEvent>;
->>>>>>> 24bbb8db
 
   /** Emitted when sorting is changed. */
   @Event({ bubbles: false }) public change: EventEmitter<TableChangeEvent>;
