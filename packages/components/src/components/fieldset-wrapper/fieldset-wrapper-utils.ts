<<<<<<< HEAD
import { FieldsetLabelSize } from '../fieldset/fieldset-utils';

export type FieldsetWrapperLabelSize = FieldsetLabelSize;
=======
import type { FormState } from '../../utils/form/form-state';

export const FIELDSET_WRAPPER_LABEL_SIZES = ['small', 'medium'] as const;
export type FieldsetWrapperLabelSize = typeof FIELDSET_WRAPPER_LABEL_SIZES[number];

export type FieldsetWrapperState = FormState;
>>>>>>> 80eaae41
<|MERGE_RESOLUTION|>--- conflicted
+++ resolved
@@ -1,12 +1,5 @@
-<<<<<<< HEAD
-import { FieldsetLabelSize } from '../fieldset/fieldset-utils';
+import { FieldsetLabelSize, FieldsetState } from '../fieldset/fieldset-utils';
 
 export type FieldsetWrapperLabelSize = FieldsetLabelSize;
-=======
-import type { FormState } from '../../utils/form/form-state';
 
-export const FIELDSET_WRAPPER_LABEL_SIZES = ['small', 'medium'] as const;
-export type FieldsetWrapperLabelSize = typeof FIELDSET_WRAPPER_LABEL_SIZES[number];
-
-export type FieldsetWrapperState = FormState;
->>>>>>> 80eaae41
+export type FieldsetWrapperState = FieldsetState;