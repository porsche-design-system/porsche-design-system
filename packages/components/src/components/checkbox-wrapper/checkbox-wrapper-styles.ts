--- conflicted
+++ resolved
@@ -102,13 +102,8 @@
         alignItems: 'flex-start',
       },
     },
-<<<<<<< HEAD
     label: getCheckboxRadioLabelJssStyle(isDisabled, hideLabel, theme),
     ...getFunctionalComponentRequiredStyles(),
-=======
-    text: getCheckboxRadioLabelJssStyle(isDisabled, hideLabel, theme),
-    ...getFunctionalComponentRequiredStyles(theme),
->>>>>>> 5623f75d
     ...getFunctionalComponentStateMessageStyles(theme, state),
   });
 };