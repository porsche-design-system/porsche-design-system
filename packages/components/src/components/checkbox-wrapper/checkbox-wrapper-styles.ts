import type { BreakpointCustomizable, Theme } from '../../types';
import { getCheckboxRadioJssStyle } from '../../styles/checkbox-radio-styles';
import type { FormState } from '../../utils/form/form-state';
import { getCss, isHighContrastMode, mergeDeep } from '../../utils';
import { getInlineSVGBackgroundImage } from '../../utils/svg/getInlineSVGBackgroundImage';
<<<<<<< HEAD
import { addImportantToEachRule, getInvertedThemedColors, getThemedColors } from '../../styles';
import { borderRadiusMedium, borderRadiusSmall, fontFamily, fontLineHeight } from '@porsche-design-system/utilities-v2';
=======
import { addImportantToEachRule, getHighContrastColors, getThemedColors } from '../../styles';
import { borderRadiusMedium, borderRadiusSmall } from '@porsche-design-system/utilities-v2';
>>>>>>> 755a6f7b

export const getComponentCss = (
  hideLabel: BreakpointCustomizable<boolean>,
  state: FormState,
  isDisabled: boolean,
  isLoading: boolean,
  theme: Theme
): string => {
  const checkedIconColor = getInvertedThemedColors(theme).primaryColor.replace(/#/g, '%23');
  const indeterminateIconColor = getThemedColors(theme).primaryColor.replace(/#/g, '%23');
  const { canvasColor } = getHighContrastColors();

  return getCss(
    mergeDeep(getCheckboxRadioJssStyle(hideLabel, state, isDisabled, isLoading, theme), {
      '@global': {
        '::slotted': addImportantToEachRule({
          '&(input)': {
            borderRadius: borderRadiusSmall,
          },
<<<<<<< HEAD
          ...(!isLoading && {
            '&(input:checked)': {
              backgroundImage: getInlineSVGBackgroundImage(
                `<path fill="${checkedIconColor}" d="m20.22,7.47l-1.47-1.42-9.26,9.02-4.24-4.15-1.47,1.42,5.71,5.6,10.73-10.47Z"/>`
              ),
            },
          }),
=======
          '&(input:checked)': {
            backgroundImage: getInlineSVGBackgroundImage(
              `<path fill="${
                isHighContrastMode ? canvasColor : checkedIconColor
              }" d="m20.22,7.47l-1.47-1.42-9.26,9.02-4.24-4.15-1.47,1.42,5.71,5.6,10.73-10.47Z"/>`
            ),
          },
>>>>>>> 755a6f7b
          '&(input:indeterminate)': {
            backgroundImage: getInlineSVGBackgroundImage(
              `<path fill="${isHighContrastMode ? canvasColor : indeterminateIconColor}" d="m20,11v2H4v-2h16Z"/>`
            ),
          },
          ...(!isDisabled && {
            '&(input:focus)::before': {
              borderRadius: borderRadiusMedium,
            },
          }),
        }),
      },
      ...(isLoading && {
        spinner: {
          position: 'absolute',
          top: `calc(${fontLineHeight}/2 + 2px)`,
          left: `calc(${fontLineHeight}/2 + 2px)`,
          transform: 'translate(-50%, -50%)',
          height: fontLineHeight,
          width: fontLineHeight,
          fontFamily, // needed for correct width and height definition and for correct positioning
          fontSize: '1rem', // needed for correct width and height definition and for correct positioning
          cursor: 'not-allowed',
        },
      }),
    })
  );
};<|MERGE_RESOLUTION|>--- conflicted
+++ resolved
@@ -3,13 +3,8 @@
 import type { FormState } from '../../utils/form/form-state';
 import { getCss, isHighContrastMode, mergeDeep } from '../../utils';
 import { getInlineSVGBackgroundImage } from '../../utils/svg/getInlineSVGBackgroundImage';
-<<<<<<< HEAD
-import { addImportantToEachRule, getInvertedThemedColors, getThemedColors } from '../../styles';
+import { addImportantToEachRule, getHighContrastColors, getInvertedThemedColors, getThemedColors } from '../../styles';
 import { borderRadiusMedium, borderRadiusSmall, fontFamily, fontLineHeight } from '@porsche-design-system/utilities-v2';
-=======
-import { addImportantToEachRule, getHighContrastColors, getThemedColors } from '../../styles';
-import { borderRadiusMedium, borderRadiusSmall } from '@porsche-design-system/utilities-v2';
->>>>>>> 755a6f7b
 
 export const getComponentCss = (
   hideLabel: BreakpointCustomizable<boolean>,
@@ -18,9 +13,13 @@
   isLoading: boolean,
   theme: Theme
 ): string => {
-  const checkedIconColor = getInvertedThemedColors(theme).primaryColor.replace(/#/g, '%23');
-  const indeterminateIconColor = getThemedColors(theme).primaryColor.replace(/#/g, '%23');
   const { canvasColor } = getHighContrastColors();
+  const checkedIconColor = isHighContrastMode
+    ? canvasColor
+    : getInvertedThemedColors(theme).primaryColor.replace(/#/g, '%23');
+  const indeterminateIconColor = isHighContrastMode
+    ? canvasColor
+    : getThemedColors(theme).primaryColor.replace(/#/g, '%23');
 
   return getCss(
     mergeDeep(getCheckboxRadioJssStyle(hideLabel, state, isDisabled, isLoading, theme), {
@@ -29,7 +28,6 @@
           '&(input)': {
             borderRadius: borderRadiusSmall,
           },
-<<<<<<< HEAD
           ...(!isLoading && {
             '&(input:checked)': {
               backgroundImage: getInlineSVGBackgroundImage(
@@ -37,18 +35,9 @@
               ),
             },
           }),
-=======
-          '&(input:checked)': {
-            backgroundImage: getInlineSVGBackgroundImage(
-              `<path fill="${
-                isHighContrastMode ? canvasColor : checkedIconColor
-              }" d="m20.22,7.47l-1.47-1.42-9.26,9.02-4.24-4.15-1.47,1.42,5.71,5.6,10.73-10.47Z"/>`
-            ),
-          },
->>>>>>> 755a6f7b
           '&(input:indeterminate)': {
             backgroundImage: getInlineSVGBackgroundImage(
-              `<path fill="${isHighContrastMode ? canvasColor : indeterminateIconColor}" d="m20,11v2H4v-2h16Z"/>`
+              `<path fill="${indeterminateIconColor}" d="m20,11v2H4v-2h16Z"/>`
             ),
           },
           ...(!isDisabled && {
