--- conflicted
+++ resolved
@@ -3,13 +3,8 @@
 import { getComponentCss } from './grid-styles';
 import type { BreakpointCustomizable } from '../../../types';
 
-<<<<<<< HEAD
 xdescribe('getComponentCss()', () => {
-  const dataDirections: GridDirection[] = [
-=======
-describe('getComponentCss()', () => {
   const dataDirections: BreakpointCustomizable<GridDirection>[] = [
->>>>>>> fdd661b7
     ...GRID_DIRECTIONS,
     { base: 'column', xs: 'row', s: 'column', m: 'row', l: 'column', xl: 'row' },
   ];
