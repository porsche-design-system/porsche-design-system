// Jest Snapshot v1, https://goo.gl/fbAQLP

exports[`getComponentCss() should return correct css for hideLabel: { base: true, xs: false, s: true, m: false, l: true, xl: false }, state: success, isDisabled: false, isLoading: false, isWithinForm: false, length: 4 and theme: light 1`] = `
":host {
  display: block;
  color-scheme: light dark !important;
}
:host([hidden]) {
  display: none !important;
}
input {
  display: block;
  width: calc(calc(6px + 2.125ex) + 10px + 2px * 2 + 8px * 2);
  height: calc(calc(6px + 2.125ex) + 10px + 2px * 2 + 8px * 2);
  margin: 0;
  outline: 0;
  -webkit-appearance: none;
  appearance: none;
  box-sizing: border-box;
  border: 2px solid #197E10;
  border-radius: 4px;
  background: transparent;
  font: normal normal 400 1rem/calc(6px + 2.125ex + 6px) 'Porsche Next','Arial Narrow',Arial,'Heiti SC',SimHei,sans-serif;
  text-indent: 0;
  color: #010205;
<<<<<<< HEAD
  transition: color var(--p-transition-duration, .24s) ease,border-color var(--p-transition-duration, .24s) ease,background-color var(--p-transition-duration, .24s) ease;
  padding: 8px 4px;
=======
  transition: background-color var(--p-transition-duration, 0.25s) cubic-bezier(0.25,0.1,0.25,1), border-color var(--p-transition-duration, 0.25s) cubic-bezier(0.25,0.1,0.25,1), color var(--p-transition-duration, 0.25s) cubic-bezier(0.25,0.1,0.25,1);
>>>>>>> f201235e
  text-align: center;
}
input:nth-of-type(1) {
  grid-area: 1/1;
}
input:nth-of-type(2) {
  grid-area: 1/2;
}
input:nth-of-type(3) {
  grid-area: 1/3;
}
input:nth-of-type(4) {
  grid-area: 1/4;
}
input:focus {
  border-color: #010205;
}
input:disabled {
  cursor: not-allowed;
  color: #949598;
  border-color: #949598;
  -webkit-text-fill-color: #949598;
}
@media(hover:hover) {
  input:not(:disabled):not(:focus):not([readonly]):hover,label:hover~.wrapper input:not(:disabled):not(:focus):not([readonly]) {
    border-color: #0E4809;
  }
}

.root {
  display: grid;
  gap: 4px;
}
.wrapper {
  display: grid;
  justify-self: flex-start;
  gap: 8px;
}
.label {
  font: normal normal 400 1rem/calc(6px + 2.125ex) 'Porsche Next','Arial Narrow',Arial,'Heiti SC',SimHei,sans-serif;
  overflow-wrap: break-word;
  hyphens: auto;
  cursor: pointer;
  justify-self: flex-start;
  color: #010205;
  transition: color var(--p-transition-duration, .24s) ease;
  position: absolute;
  width: 1px;
  height: 1px;
  padding: 0;
  margin: -1px;
  overflow: hidden;
  clip: rect(0,0,0,0);
  white-space: nowrap;
<<<<<<< HEAD
=======
  font: normal normal 400 1rem/calc(6px + 2.125ex) 'Porsche Next','Arial Narrow',Arial,'Heiti SC',SimHei,sans-serif;
  overflow-wrap: break-word;
  hyphens: auto;
  color: #010205;
  transition: color var(--p-transition-duration, 0.25s) cubic-bezier(0.25,0.1,0.25,1);
>>>>>>> f201235e
}
.label:empty {
  display: none;
}
.label+.label {
  cursor: unset;
  margin-top: -4px;
  font-size: clamp(0.81rem, 0.23vw + 0.77rem, 0.88rem);
  color: #535457;
}
.required {
  user-select: none;
}
.message {
  display: flex;
  gap: 4px;
  font: normal normal 400 1rem/calc(6px + 2.125ex) 'Porsche Next','Arial Narrow',Arial,'Heiti SC',SimHei,sans-serif;
  overflow-wrap: break-word;
  hyphens: auto;
  color: #197E10;
  transition: color var(--p-transition-duration, 0.25s) cubic-bezier(0.25,0.1,0.25,1);
}
@media(min-width:480px) {
  .label {
    position: static;
    width: auto;
    height: auto;
    padding: 0;
    margin: 0;
    overflow: visible;
    clip: auto;
    white-space: normal;
  }
}

@media(min-width:760px) {
  .label {
    position: absolute;
    width: 1px;
    height: 1px;
    padding: 0;
    margin: -1px;
    overflow: hidden;
    clip: rect(0,0,0,0);
    white-space: nowrap;
  }
}

@media(min-width:1000px) {
  .label {
    position: static;
    width: auto;
    height: auto;
    padding: 0;
    margin: 0;
    overflow: visible;
    clip: auto;
    white-space: normal;
  }
}

@media(min-width:1300px) {
  .label {
    position: absolute;
    width: 1px;
    height: 1px;
    padding: 0;
    margin: -1px;
    overflow: hidden;
    clip: rect(0,0,0,0);
    white-space: nowrap;
  }
}

@media(min-width:1760px) {
  .label {
    position: static;
    width: auto;
    height: auto;
    padding: 0;
    margin: 0;
    overflow: visible;
    clip: auto;
    white-space: normal;
  }
}
"
`;

exports[`getComponentCss() should return correct css for hideLabel: false, state: none, isDisabled: false, isLoading: false, isWithinForm: false, length: 1 and theme: light 1`] = `
":host {
  display: block;
  color-scheme: light dark !important;
}
:host([hidden]) {
  display: none !important;
}
input {
  display: block;
  width: calc(calc(6px + 2.125ex) + 10px + 2px * 2 + 8px * 2);
  height: calc(calc(6px + 2.125ex) + 10px + 2px * 2 + 8px * 2);
  margin: 0;
  outline: 0;
  -webkit-appearance: none;
  appearance: none;
  box-sizing: border-box;
  border: 2px solid #6B6D70;
  border-radius: 4px;
  background: transparent;
  font: normal normal 400 1rem/calc(6px + 2.125ex + 6px) 'Porsche Next','Arial Narrow',Arial,'Heiti SC',SimHei,sans-serif;
  text-indent: 0;
  color: #010205;
<<<<<<< HEAD
  transition: color var(--p-transition-duration, .24s) ease,border-color var(--p-transition-duration, .24s) ease,background-color var(--p-transition-duration, .24s) ease;
  padding: 8px 4px;
=======
  transition: background-color var(--p-transition-duration, 0.25s) cubic-bezier(0.25,0.1,0.25,1), border-color var(--p-transition-duration, 0.25s) cubic-bezier(0.25,0.1,0.25,1), color var(--p-transition-duration, 0.25s) cubic-bezier(0.25,0.1,0.25,1);
>>>>>>> f201235e
  text-align: center;
}
input:nth-of-type(1) {
  grid-area: 1/1;
}
input:focus {
  border-color: #010205;
}
input:disabled {
  cursor: not-allowed;
  color: #949598;
  border-color: #949598;
  -webkit-text-fill-color: #949598;
}
@media(hover:hover) {
  input:not(:disabled):not(:focus):not([readonly]):hover,label:hover~.wrapper input:not(:disabled):not(:focus):not([readonly]) {
    border-color: #010205;
  }
}

.root {
  display: grid;
  gap: 4px;
}
.wrapper {
  display: grid;
  justify-self: flex-start;
  gap: 8px;
}
.label {
  font: normal normal 400 1rem/calc(6px + 2.125ex) 'Porsche Next','Arial Narrow',Arial,'Heiti SC',SimHei,sans-serif;
  overflow-wrap: break-word;
  hyphens: auto;
  cursor: pointer;
  justify-self: flex-start;
  color: #010205;
  transition: color var(--p-transition-duration, .24s) ease;
  position: static;
  width: auto;
  height: auto;
  padding: 0;
  margin: 0;
  overflow: visible;
  clip: auto;
  white-space: normal;
<<<<<<< HEAD
=======
  margin-bottom: 4px;
  font: normal normal 400 1rem/calc(6px + 2.125ex) 'Porsche Next','Arial Narrow',Arial,'Heiti SC',SimHei,sans-serif;
  overflow-wrap: break-word;
  hyphens: auto;
  color: #010205;
  transition: color var(--p-transition-duration, 0.25s) cubic-bezier(0.25,0.1,0.25,1);
>>>>>>> f201235e
}
.label:empty {
  display: none;
}
.label+.label {
  cursor: unset;
  margin-top: -4px;
  font-size: clamp(0.81rem, 0.23vw + 0.77rem, 0.88rem);
  color: #535457;
}
.required {
  user-select: none;
}
.message {
  display: flex;
  gap: 4px;
  font: normal normal 400 1rem/calc(6px + 2.125ex) 'Porsche Next','Arial Narrow',Arial,'Heiti SC',SimHei,sans-serif;
  overflow-wrap: break-word;
  hyphens: auto;
  transition: color var(--p-transition-duration, 0.25s) cubic-bezier(0.25,0.1,0.25,1);
}"
`;

exports[`getComponentCss() should return correct css for hideLabel: false, state: none, isDisabled: false, isLoading: false, isWithinForm: false, length: 2 and theme: light 1`] = `
":host {
  display: block;
  color-scheme: light dark !important;
}
:host([hidden]) {
  display: none !important;
}
input {
  display: block;
  width: calc(calc(6px + 2.125ex) + 10px + 2px * 2 + 8px * 2);
  height: calc(calc(6px + 2.125ex) + 10px + 2px * 2 + 8px * 2);
  margin: 0;
  outline: 0;
  -webkit-appearance: none;
  appearance: none;
  box-sizing: border-box;
  border: 2px solid #6B6D70;
  border-radius: 4px;
  background: transparent;
  font: normal normal 400 1rem/calc(6px + 2.125ex + 6px) 'Porsche Next','Arial Narrow',Arial,'Heiti SC',SimHei,sans-serif;
  text-indent: 0;
  color: #010205;
<<<<<<< HEAD
  transition: color var(--p-transition-duration, .24s) ease,border-color var(--p-transition-duration, .24s) ease,background-color var(--p-transition-duration, .24s) ease;
  padding: 8px 4px;
=======
  transition: background-color var(--p-transition-duration, 0.25s) cubic-bezier(0.25,0.1,0.25,1), border-color var(--p-transition-duration, 0.25s) cubic-bezier(0.25,0.1,0.25,1), color var(--p-transition-duration, 0.25s) cubic-bezier(0.25,0.1,0.25,1);
>>>>>>> f201235e
  text-align: center;
}
input:nth-of-type(1) {
  grid-area: 1/1;
}
input:nth-of-type(2) {
  grid-area: 1/2;
}
input:focus {
  border-color: #010205;
}
input:disabled {
  cursor: not-allowed;
  color: #949598;
  border-color: #949598;
  -webkit-text-fill-color: #949598;
}
@media(hover:hover) {
  input:not(:disabled):not(:focus):not([readonly]):hover,label:hover~.wrapper input:not(:disabled):not(:focus):not([readonly]) {
    border-color: #010205;
  }
}

.root {
  display: grid;
  gap: 4px;
}
.wrapper {
  display: grid;
  justify-self: flex-start;
  gap: 8px;
}
.label {
  font: normal normal 400 1rem/calc(6px + 2.125ex) 'Porsche Next','Arial Narrow',Arial,'Heiti SC',SimHei,sans-serif;
  overflow-wrap: break-word;
  hyphens: auto;
  cursor: pointer;
  justify-self: flex-start;
  color: #010205;
  transition: color var(--p-transition-duration, .24s) ease;
  position: static;
  width: auto;
  height: auto;
  padding: 0;
  margin: 0;
  overflow: visible;
  clip: auto;
  white-space: normal;
<<<<<<< HEAD
=======
  margin-bottom: 4px;
  font: normal normal 400 1rem/calc(6px + 2.125ex) 'Porsche Next','Arial Narrow',Arial,'Heiti SC',SimHei,sans-serif;
  overflow-wrap: break-word;
  hyphens: auto;
  color: #010205;
  transition: color var(--p-transition-duration, 0.25s) cubic-bezier(0.25,0.1,0.25,1);
>>>>>>> f201235e
}
.label:empty {
  display: none;
}
.label+.label {
  cursor: unset;
  margin-top: -4px;
  font-size: clamp(0.81rem, 0.23vw + 0.77rem, 0.88rem);
  color: #535457;
}
.required {
  user-select: none;
}
.message {
  display: flex;
  gap: 4px;
  font: normal normal 400 1rem/calc(6px + 2.125ex) 'Porsche Next','Arial Narrow',Arial,'Heiti SC',SimHei,sans-serif;
  overflow-wrap: break-word;
  hyphens: auto;
  transition: color var(--p-transition-duration, 0.25s) cubic-bezier(0.25,0.1,0.25,1);
}"
`;

exports[`getComponentCss() should return correct css for hideLabel: false, state: none, isDisabled: false, isLoading: false, isWithinForm: false, length: 3 and theme: light 1`] = `
":host {
  display: block;
  color-scheme: light dark !important;
}
:host([hidden]) {
  display: none !important;
}
input {
  display: block;
  width: calc(calc(6px + 2.125ex) + 10px + 2px * 2 + 8px * 2);
  height: calc(calc(6px + 2.125ex) + 10px + 2px * 2 + 8px * 2);
  margin: 0;
  outline: 0;
  -webkit-appearance: none;
  appearance: none;
  box-sizing: border-box;
  border: 2px solid #6B6D70;
  border-radius: 4px;
  background: transparent;
  font: normal normal 400 1rem/calc(6px + 2.125ex + 6px) 'Porsche Next','Arial Narrow',Arial,'Heiti SC',SimHei,sans-serif;
  text-indent: 0;
  color: #010205;
<<<<<<< HEAD
  transition: color var(--p-transition-duration, .24s) ease,border-color var(--p-transition-duration, .24s) ease,background-color var(--p-transition-duration, .24s) ease;
  padding: 8px 4px;
=======
  transition: background-color var(--p-transition-duration, 0.25s) cubic-bezier(0.25,0.1,0.25,1), border-color var(--p-transition-duration, 0.25s) cubic-bezier(0.25,0.1,0.25,1), color var(--p-transition-duration, 0.25s) cubic-bezier(0.25,0.1,0.25,1);
>>>>>>> f201235e
  text-align: center;
}
input:nth-of-type(1) {
  grid-area: 1/1;
}
input:nth-of-type(2) {
  grid-area: 1/2;
}
input:nth-of-type(3) {
  grid-area: 1/3;
}
input:focus {
  border-color: #010205;
}
input:disabled {
  cursor: not-allowed;
  color: #949598;
  border-color: #949598;
  -webkit-text-fill-color: #949598;
}
@media(hover:hover) {
  input:not(:disabled):not(:focus):not([readonly]):hover,label:hover~.wrapper input:not(:disabled):not(:focus):not([readonly]) {
    border-color: #010205;
  }
}

.root {
  display: grid;
  gap: 4px;
}
.wrapper {
  display: grid;
  justify-self: flex-start;
  gap: 8px;
}
.label {
  font: normal normal 400 1rem/calc(6px + 2.125ex) 'Porsche Next','Arial Narrow',Arial,'Heiti SC',SimHei,sans-serif;
  overflow-wrap: break-word;
  hyphens: auto;
  cursor: pointer;
  justify-self: flex-start;
  color: #010205;
  transition: color var(--p-transition-duration, .24s) ease;
  position: static;
  width: auto;
  height: auto;
  padding: 0;
  margin: 0;
  overflow: visible;
  clip: auto;
  white-space: normal;
<<<<<<< HEAD
=======
  margin-bottom: 4px;
  font: normal normal 400 1rem/calc(6px + 2.125ex) 'Porsche Next','Arial Narrow',Arial,'Heiti SC',SimHei,sans-serif;
  overflow-wrap: break-word;
  hyphens: auto;
  color: #010205;
  transition: color var(--p-transition-duration, 0.25s) cubic-bezier(0.25,0.1,0.25,1);
>>>>>>> f201235e
}
.label:empty {
  display: none;
}
.label+.label {
  cursor: unset;
  margin-top: -4px;
  font-size: clamp(0.81rem, 0.23vw + 0.77rem, 0.88rem);
  color: #535457;
}
.required {
  user-select: none;
}
.message {
  display: flex;
  gap: 4px;
  font: normal normal 400 1rem/calc(6px + 2.125ex) 'Porsche Next','Arial Narrow',Arial,'Heiti SC',SimHei,sans-serif;
  overflow-wrap: break-word;
  hyphens: auto;
  transition: color var(--p-transition-duration, 0.25s) cubic-bezier(0.25,0.1,0.25,1);
}"
`;

exports[`getComponentCss() should return correct css for hideLabel: false, state: none, isDisabled: false, isLoading: false, isWithinForm: false, length: 4 and theme: light 1`] = `
":host {
  display: block;
  color-scheme: light dark !important;
}
:host([hidden]) {
  display: none !important;
}
input {
  display: block;
  width: calc(calc(6px + 2.125ex) + 10px + 2px * 2 + 8px * 2);
  height: calc(calc(6px + 2.125ex) + 10px + 2px * 2 + 8px * 2);
  margin: 0;
  outline: 0;
  -webkit-appearance: none;
  appearance: none;
  box-sizing: border-box;
  border: 2px solid #6B6D70;
  border-radius: 4px;
  background: transparent;
  font: normal normal 400 1rem/calc(6px + 2.125ex + 6px) 'Porsche Next','Arial Narrow',Arial,'Heiti SC',SimHei,sans-serif;
  text-indent: 0;
  color: #010205;
<<<<<<< HEAD
  transition: color var(--p-transition-duration, .24s) ease,border-color var(--p-transition-duration, .24s) ease,background-color var(--p-transition-duration, .24s) ease;
  padding: 8px 4px;
=======
  transition: background-color var(--p-transition-duration, 0.25s) cubic-bezier(0.25,0.1,0.25,1), border-color var(--p-transition-duration, 0.25s) cubic-bezier(0.25,0.1,0.25,1), color var(--p-transition-duration, 0.25s) cubic-bezier(0.25,0.1,0.25,1);
>>>>>>> f201235e
  text-align: center;
}
input:nth-of-type(1) {
  grid-area: 1/1;
}
input:nth-of-type(2) {
  grid-area: 1/2;
}
input:nth-of-type(3) {
  grid-area: 1/3;
}
input:nth-of-type(4) {
  grid-area: 1/4;
}
input:focus {
  border-color: #010205;
}
input:disabled {
  cursor: not-allowed;
  color: #949598;
  border-color: #949598;
  -webkit-text-fill-color: #949598;
}
@media(hover:hover) {
  input:not(:disabled):not(:focus):not([readonly]):hover,label:hover~.wrapper input:not(:disabled):not(:focus):not([readonly]) {
    border-color: #010205;
  }
}

.root {
  display: grid;
  gap: 4px;
}
.wrapper {
  display: grid;
  justify-self: flex-start;
  gap: 8px;
}
.label {
  font: normal normal 400 1rem/calc(6px + 2.125ex) 'Porsche Next','Arial Narrow',Arial,'Heiti SC',SimHei,sans-serif;
  overflow-wrap: break-word;
  hyphens: auto;
  cursor: pointer;
  justify-self: flex-start;
  color: #010205;
  transition: color var(--p-transition-duration, .24s) ease;
  position: static;
  width: auto;
  height: auto;
  padding: 0;
  margin: 0;
  overflow: visible;
  clip: auto;
  white-space: normal;
<<<<<<< HEAD
=======
  margin-bottom: 4px;
  font: normal normal 400 1rem/calc(6px + 2.125ex) 'Porsche Next','Arial Narrow',Arial,'Heiti SC',SimHei,sans-serif;
  overflow-wrap: break-word;
  hyphens: auto;
  color: #010205;
  transition: color var(--p-transition-duration, 0.25s) cubic-bezier(0.25,0.1,0.25,1);
>>>>>>> f201235e
}
.label:empty {
  display: none;
}
.label+.label {
  cursor: unset;
  margin-top: -4px;
  font-size: clamp(0.81rem, 0.23vw + 0.77rem, 0.88rem);
  color: #535457;
}
.required {
  user-select: none;
}
.message {
  display: flex;
  gap: 4px;
  font: normal normal 400 1rem/calc(6px + 2.125ex) 'Porsche Next','Arial Narrow',Arial,'Heiti SC',SimHei,sans-serif;
  overflow-wrap: break-word;
  hyphens: auto;
  transition: color var(--p-transition-duration, 0.25s) cubic-bezier(0.25,0.1,0.25,1);
}"
`;

exports[`getComponentCss() should return correct css for hideLabel: false, state: none, isDisabled: false, isLoading: false, isWithinForm: false, length: 5 and theme: light 1`] = `
":host {
  display: block;
  color-scheme: light dark !important;
}
:host([hidden]) {
  display: none !important;
}
input {
  display: block;
  width: calc(calc(6px + 2.125ex) + 10px + 2px * 2 + 8px * 2);
  height: calc(calc(6px + 2.125ex) + 10px + 2px * 2 + 8px * 2);
  margin: 0;
  outline: 0;
  -webkit-appearance: none;
  appearance: none;
  box-sizing: border-box;
  border: 2px solid #6B6D70;
  border-radius: 4px;
  background: transparent;
  font: normal normal 400 1rem/calc(6px + 2.125ex + 6px) 'Porsche Next','Arial Narrow',Arial,'Heiti SC',SimHei,sans-serif;
  text-indent: 0;
  color: #010205;
<<<<<<< HEAD
  transition: color var(--p-transition-duration, .24s) ease,border-color var(--p-transition-duration, .24s) ease,background-color var(--p-transition-duration, .24s) ease;
  padding: 8px 4px;
=======
  transition: background-color var(--p-transition-duration, 0.25s) cubic-bezier(0.25,0.1,0.25,1), border-color var(--p-transition-duration, 0.25s) cubic-bezier(0.25,0.1,0.25,1), color var(--p-transition-duration, 0.25s) cubic-bezier(0.25,0.1,0.25,1);
>>>>>>> f201235e
  text-align: center;
}
input:nth-of-type(1) {
  grid-area: 1/1;
}
input:nth-of-type(2) {
  grid-area: 1/2;
}
input:nth-of-type(3) {
  grid-area: 1/3;
}
input:nth-of-type(4) {
  grid-area: 1/4;
}
input:nth-of-type(5) {
  grid-area: 1/5;
}
input:focus {
  border-color: #010205;
}
input:disabled {
  cursor: not-allowed;
  color: #949598;
  border-color: #949598;
  -webkit-text-fill-color: #949598;
}
@media(max-width:479px) {
  input {
    width: calc((276px - (8px * 4)) / 5);
  }
}

@media(hover:hover) {
  input:not(:disabled):not(:focus):not([readonly]):hover,label:hover~.wrapper input:not(:disabled):not(:focus):not([readonly]) {
    border-color: #010205;
  }
}

.root {
  display: grid;
  gap: 4px;
}
.wrapper {
  display: grid;
  justify-self: flex-start;
  gap: 8px;
}
.label {
  font: normal normal 400 1rem/calc(6px + 2.125ex) 'Porsche Next','Arial Narrow',Arial,'Heiti SC',SimHei,sans-serif;
  overflow-wrap: break-word;
  hyphens: auto;
  cursor: pointer;
  justify-self: flex-start;
  color: #010205;
  transition: color var(--p-transition-duration, .24s) ease;
  position: static;
  width: auto;
  height: auto;
  padding: 0;
  margin: 0;
  overflow: visible;
  clip: auto;
  white-space: normal;
<<<<<<< HEAD
=======
  margin-bottom: 4px;
  font: normal normal 400 1rem/calc(6px + 2.125ex) 'Porsche Next','Arial Narrow',Arial,'Heiti SC',SimHei,sans-serif;
  overflow-wrap: break-word;
  hyphens: auto;
  color: #010205;
  transition: color var(--p-transition-duration, 0.25s) cubic-bezier(0.25,0.1,0.25,1);
>>>>>>> f201235e
}
.label:empty {
  display: none;
}
.label+.label {
  cursor: unset;
  margin-top: -4px;
  font-size: clamp(0.81rem, 0.23vw + 0.77rem, 0.88rem);
  color: #535457;
}
.required {
  user-select: none;
}
.message {
  display: flex;
  gap: 4px;
  font: normal normal 400 1rem/calc(6px + 2.125ex) 'Porsche Next','Arial Narrow',Arial,'Heiti SC',SimHei,sans-serif;
  overflow-wrap: break-word;
  hyphens: auto;
  transition: color var(--p-transition-duration, 0.25s) cubic-bezier(0.25,0.1,0.25,1);
}"
`;

exports[`getComponentCss() should return correct css for hideLabel: false, state: none, isDisabled: false, isLoading: true, isWithinForm: true, length: 6 and theme: light 1`] = `
":host {
  display: block;
  color-scheme: light dark !important;
}
:host([hidden]) {
  display: none !important;
}
input {
  display: block;
  width: calc(calc(6px + 2.125ex) + 10px + 2px * 2 + 8px * 2);
  height: calc(calc(6px + 2.125ex) + 10px + 2px * 2 + 8px * 2);
  margin: 0;
  outline: 0;
  -webkit-appearance: none;
  appearance: none;
  box-sizing: border-box;
  border: 2px solid #6B6D70;
  border-radius: 4px;
  background: transparent;
  font: normal normal 400 1rem/calc(6px + 2.125ex + 6px) 'Porsche Next','Arial Narrow',Arial,'Heiti SC',SimHei,sans-serif;
  text-indent: 0;
  color: #010205;
<<<<<<< HEAD
  transition: color var(--p-transition-duration, .24s) ease,border-color var(--p-transition-duration, .24s) ease,background-color var(--p-transition-duration, .24s) ease;
  padding: 8px 4px;
=======
  transition: background-color var(--p-transition-duration, 0.25s) cubic-bezier(0.25,0.1,0.25,1), border-color var(--p-transition-duration, 0.25s) cubic-bezier(0.25,0.1,0.25,1), color var(--p-transition-duration, 0.25s) cubic-bezier(0.25,0.1,0.25,1);
>>>>>>> f201235e
  text-align: center;
  opacity: 0.2;
  cursor: not-allowed;
}
input:nth-of-type(1) {
  grid-area: 1/1;
}
input:nth-of-type(2) {
  grid-area: 1/2;
}
input:nth-of-type(3) {
  grid-area: 1/3;
}
input:nth-of-type(4) {
  grid-area: 1/4;
}
input:nth-of-type(5) {
  grid-area: 1/5;
}
input:nth-of-type(6) {
  grid-area: 1/6;
}
input:focus {
  border-color: #010205;
}
input:disabled {
  cursor: not-allowed;
  color: #949598;
  border-color: #949598;
  -webkit-text-fill-color: #949598;
}
::slotted([slot=hidden-input]) {
  position: absolute !important;
  height: calc(calc(6px + 2.125ex) + 10px + 2px * 2 + 8px * 2) !important;
  width: 0 !important;
  opacity: 0 !important;
}
@media(max-width:479px) {
  input {
    width: calc((276px - (8px * 5)) / 6);
  }
}

.root {
  display: grid;
  gap: 4px;
}
.wrapper {
  display: grid;
  justify-self: flex-start;
  gap: 8px;
}
.spinner {
  grid-area: 1/1/1/7;
  place-self: center;
  width: calc(calc(6px + 2.125ex) + 10px + 2px * 2 + 8px * 2);
  height: calc(calc(6px + 2.125ex) + 10px + 2px * 2 + 8px * 2);
  pointer-events: none;
}
.label {
  font: normal normal 400 1rem/calc(6px + 2.125ex) 'Porsche Next','Arial Narrow',Arial,'Heiti SC',SimHei,sans-serif;
  overflow-wrap: break-word;
  hyphens: auto;
  cursor: pointer;
  justify-self: flex-start;
  color: #010205;
  transition: color var(--p-transition-duration, .24s) ease;
  position: static;
  width: auto;
  height: auto;
  padding: 0;
  margin: 0;
  overflow: visible;
  clip: auto;
  white-space: normal;
<<<<<<< HEAD
=======
  margin-bottom: 4px;
  font: normal normal 400 1rem/calc(6px + 2.125ex) 'Porsche Next','Arial Narrow',Arial,'Heiti SC',SimHei,sans-serif;
  overflow-wrap: break-word;
  hyphens: auto;
  color: #010205;
  transition: color var(--p-transition-duration, 0.25s) cubic-bezier(0.25,0.1,0.25,1);
>>>>>>> f201235e
}
.label:empty {
  display: none;
}
.label+.label {
  cursor: unset;
  margin-top: -4px;
  font-size: clamp(0.81rem, 0.23vw + 0.77rem, 0.88rem);
  color: #535457;
}
.required {
  user-select: none;
}
.message {
  display: flex;
  gap: 4px;
  font: normal normal 400 1rem/calc(6px + 2.125ex) 'Porsche Next','Arial Narrow',Arial,'Heiti SC',SimHei,sans-serif;
  overflow-wrap: break-word;
  hyphens: auto;
  transition: color var(--p-transition-duration, 0.25s) cubic-bezier(0.25,0.1,0.25,1);
}"
`;

exports[`getComponentCss() should return correct css for hideLabel: false, state: none, isDisabled: true, isLoading: false, isWithinForm: false, length: 1 and theme: light 1`] = `
":host {
  display: block;
  color-scheme: light dark !important;
}
:host([hidden]) {
  display: none !important;
}
input {
  display: block;
  width: calc(calc(6px + 2.125ex) + 10px + 2px * 2 + 8px * 2);
  height: calc(calc(6px + 2.125ex) + 10px + 2px * 2 + 8px * 2);
  margin: 0;
  outline: 0;
  -webkit-appearance: none;
  appearance: none;
  box-sizing: border-box;
  border: 2px solid #6B6D70;
  border-radius: 4px;
  background: transparent;
  font: normal normal 400 1rem/calc(6px + 2.125ex + 6px) 'Porsche Next','Arial Narrow',Arial,'Heiti SC',SimHei,sans-serif;
  text-indent: 0;
  color: #010205;
<<<<<<< HEAD
  transition: color var(--p-transition-duration, .24s) ease,border-color var(--p-transition-duration, .24s) ease,background-color var(--p-transition-duration, .24s) ease;
  padding: 8px 4px;
=======
  transition: background-color var(--p-transition-duration, 0.25s) cubic-bezier(0.25,0.1,0.25,1), border-color var(--p-transition-duration, 0.25s) cubic-bezier(0.25,0.1,0.25,1), color var(--p-transition-duration, 0.25s) cubic-bezier(0.25,0.1,0.25,1);
>>>>>>> f201235e
  text-align: center;
}
input:nth-of-type(1) {
  grid-area: 1/1;
}
input:focus {
  border-color: #010205;
}
input:disabled {
  cursor: not-allowed;
  color: #949598;
  border-color: #949598;
  -webkit-text-fill-color: #949598;
}
@media(hover:hover) {
  input:not(:disabled):not(:focus):not([readonly]):hover,label:hover~.wrapper input:not(:disabled):not(:focus):not([readonly]) {
    border-color: #010205;
  }
}

.root {
  display: grid;
  gap: 4px;
}
.wrapper {
  display: grid;
  justify-self: flex-start;
  gap: 8px;
}
.label {
  font: normal normal 400 1rem/calc(6px + 2.125ex) 'Porsche Next','Arial Narrow',Arial,'Heiti SC',SimHei,sans-serif;
  overflow-wrap: break-word;
  hyphens: auto;
  cursor: not-allowed;
  justify-self: flex-start;
  color: #949598;
  transition: color var(--p-transition-duration, .24s) ease;
  position: static;
  width: auto;
  height: auto;
  padding: 0;
  margin: 0;
  overflow: visible;
  clip: auto;
  white-space: normal;
<<<<<<< HEAD
=======
  margin-bottom: 4px;
  font: normal normal 400 1rem/calc(6px + 2.125ex) 'Porsche Next','Arial Narrow',Arial,'Heiti SC',SimHei,sans-serif;
  overflow-wrap: break-word;
  hyphens: auto;
  color: #949598;
  transition: color var(--p-transition-duration, 0.25s) cubic-bezier(0.25,0.1,0.25,1);
>>>>>>> f201235e
}
.label:empty {
  display: none;
}
.label+.label {
  cursor: unset;
  margin-top: -4px;
  font-size: clamp(0.81rem, 0.23vw + 0.77rem, 0.88rem);
}
.required {
  user-select: none;
}
.message {
  display: flex;
  gap: 4px;
  font: normal normal 400 1rem/calc(6px + 2.125ex) 'Porsche Next','Arial Narrow',Arial,'Heiti SC',SimHei,sans-serif;
  overflow-wrap: break-word;
  hyphens: auto;
  transition: color var(--p-transition-duration, 0.25s) cubic-bezier(0.25,0.1,0.25,1);
}"
`;

exports[`getComponentCss() should return correct css for hideLabel: false, state: none, isDisabled: true, isLoading: false, isWithinForm: false, length: 2 and theme: light 1`] = `
":host {
  display: block;
  color-scheme: light dark !important;
}
:host([hidden]) {
  display: none !important;
}
input {
  display: block;
  width: calc(calc(6px + 2.125ex) + 10px + 2px * 2 + 8px * 2);
  height: calc(calc(6px + 2.125ex) + 10px + 2px * 2 + 8px * 2);
  margin: 0;
  outline: 0;
  -webkit-appearance: none;
  appearance: none;
  box-sizing: border-box;
  border: 2px solid #6B6D70;
  border-radius: 4px;
  background: transparent;
  font: normal normal 400 1rem/calc(6px + 2.125ex + 6px) 'Porsche Next','Arial Narrow',Arial,'Heiti SC',SimHei,sans-serif;
  text-indent: 0;
  color: #010205;
<<<<<<< HEAD
  transition: color var(--p-transition-duration, .24s) ease,border-color var(--p-transition-duration, .24s) ease,background-color var(--p-transition-duration, .24s) ease;
  padding: 8px 4px;
=======
  transition: background-color var(--p-transition-duration, 0.25s) cubic-bezier(0.25,0.1,0.25,1), border-color var(--p-transition-duration, 0.25s) cubic-bezier(0.25,0.1,0.25,1), color var(--p-transition-duration, 0.25s) cubic-bezier(0.25,0.1,0.25,1);
>>>>>>> f201235e
  text-align: center;
}
input:nth-of-type(1) {
  grid-area: 1/1;
}
input:nth-of-type(2) {
  grid-area: 1/2;
}
input:focus {
  border-color: #010205;
}
input:disabled {
  cursor: not-allowed;
  color: #949598;
  border-color: #949598;
  -webkit-text-fill-color: #949598;
}
@media(hover:hover) {
  input:not(:disabled):not(:focus):not([readonly]):hover,label:hover~.wrapper input:not(:disabled):not(:focus):not([readonly]) {
    border-color: #010205;
  }
}

.root {
  display: grid;
  gap: 4px;
}
.wrapper {
  display: grid;
  justify-self: flex-start;
  gap: 8px;
}
.label {
  font: normal normal 400 1rem/calc(6px + 2.125ex) 'Porsche Next','Arial Narrow',Arial,'Heiti SC',SimHei,sans-serif;
  overflow-wrap: break-word;
  hyphens: auto;
  cursor: not-allowed;
  justify-self: flex-start;
  color: #949598;
  transition: color var(--p-transition-duration, .24s) ease;
  position: static;
  width: auto;
  height: auto;
  padding: 0;
  margin: 0;
  overflow: visible;
  clip: auto;
  white-space: normal;
<<<<<<< HEAD
=======
  margin-bottom: 4px;
  font: normal normal 400 1rem/calc(6px + 2.125ex) 'Porsche Next','Arial Narrow',Arial,'Heiti SC',SimHei,sans-serif;
  overflow-wrap: break-word;
  hyphens: auto;
  color: #949598;
  transition: color var(--p-transition-duration, 0.25s) cubic-bezier(0.25,0.1,0.25,1);
>>>>>>> f201235e
}
.label:empty {
  display: none;
}
.label+.label {
  cursor: unset;
  margin-top: -4px;
  font-size: clamp(0.81rem, 0.23vw + 0.77rem, 0.88rem);
}
.required {
  user-select: none;
}
.message {
  display: flex;
  gap: 4px;
  font: normal normal 400 1rem/calc(6px + 2.125ex) 'Porsche Next','Arial Narrow',Arial,'Heiti SC',SimHei,sans-serif;
  overflow-wrap: break-word;
  hyphens: auto;
  transition: color var(--p-transition-duration, 0.25s) cubic-bezier(0.25,0.1,0.25,1);
}"
`;

exports[`getComponentCss() should return correct css for hideLabel: false, state: none, isDisabled: true, isLoading: false, isWithinForm: false, length: 3 and theme: light 1`] = `
":host {
  display: block;
  color-scheme: light dark !important;
}
:host([hidden]) {
  display: none !important;
}
input {
  display: block;
  width: calc(calc(6px + 2.125ex) + 10px + 2px * 2 + 8px * 2);
  height: calc(calc(6px + 2.125ex) + 10px + 2px * 2 + 8px * 2);
  margin: 0;
  outline: 0;
  -webkit-appearance: none;
  appearance: none;
  box-sizing: border-box;
  border: 2px solid #6B6D70;
  border-radius: 4px;
  background: transparent;
  font: normal normal 400 1rem/calc(6px + 2.125ex + 6px) 'Porsche Next','Arial Narrow',Arial,'Heiti SC',SimHei,sans-serif;
  text-indent: 0;
  color: #010205;
<<<<<<< HEAD
  transition: color var(--p-transition-duration, .24s) ease,border-color var(--p-transition-duration, .24s) ease,background-color var(--p-transition-duration, .24s) ease;
  padding: 8px 4px;
=======
  transition: background-color var(--p-transition-duration, 0.25s) cubic-bezier(0.25,0.1,0.25,1), border-color var(--p-transition-duration, 0.25s) cubic-bezier(0.25,0.1,0.25,1), color var(--p-transition-duration, 0.25s) cubic-bezier(0.25,0.1,0.25,1);
>>>>>>> f201235e
  text-align: center;
}
input:nth-of-type(1) {
  grid-area: 1/1;
}
input:nth-of-type(2) {
  grid-area: 1/2;
}
input:nth-of-type(3) {
  grid-area: 1/3;
}
input:focus {
  border-color: #010205;
}
input:disabled {
  cursor: not-allowed;
  color: #949598;
  border-color: #949598;
  -webkit-text-fill-color: #949598;
}
@media(hover:hover) {
  input:not(:disabled):not(:focus):not([readonly]):hover,label:hover~.wrapper input:not(:disabled):not(:focus):not([readonly]) {
    border-color: #010205;
  }
}

.root {
  display: grid;
  gap: 4px;
}
.wrapper {
  display: grid;
  justify-self: flex-start;
  gap: 8px;
}
.label {
  font: normal normal 400 1rem/calc(6px + 2.125ex) 'Porsche Next','Arial Narrow',Arial,'Heiti SC',SimHei,sans-serif;
  overflow-wrap: break-word;
  hyphens: auto;
  cursor: not-allowed;
  justify-self: flex-start;
  color: #949598;
  transition: color var(--p-transition-duration, .24s) ease;
  position: static;
  width: auto;
  height: auto;
  padding: 0;
  margin: 0;
  overflow: visible;
  clip: auto;
  white-space: normal;
<<<<<<< HEAD
=======
  margin-bottom: 4px;
  font: normal normal 400 1rem/calc(6px + 2.125ex) 'Porsche Next','Arial Narrow',Arial,'Heiti SC',SimHei,sans-serif;
  overflow-wrap: break-word;
  hyphens: auto;
  color: #949598;
  transition: color var(--p-transition-duration, 0.25s) cubic-bezier(0.25,0.1,0.25,1);
>>>>>>> f201235e
}
.label:empty {
  display: none;
}
.label+.label {
  cursor: unset;
  margin-top: -4px;
  font-size: clamp(0.81rem, 0.23vw + 0.77rem, 0.88rem);
}
.required {
  user-select: none;
}
.message {
  display: flex;
  gap: 4px;
  font: normal normal 400 1rem/calc(6px + 2.125ex) 'Porsche Next','Arial Narrow',Arial,'Heiti SC',SimHei,sans-serif;
  overflow-wrap: break-word;
  hyphens: auto;
  transition: color var(--p-transition-duration, 0.25s) cubic-bezier(0.25,0.1,0.25,1);
}"
`;

exports[`getComponentCss() should return correct css for hideLabel: false, state: none, isDisabled: true, isLoading: false, isWithinForm: false, length: 4 and theme: light 1`] = `
":host {
  display: block;
  color-scheme: light dark !important;
}
:host([hidden]) {
  display: none !important;
}
input {
  display: block;
  width: calc(calc(6px + 2.125ex) + 10px + 2px * 2 + 8px * 2);
  height: calc(calc(6px + 2.125ex) + 10px + 2px * 2 + 8px * 2);
  margin: 0;
  outline: 0;
  -webkit-appearance: none;
  appearance: none;
  box-sizing: border-box;
  border: 2px solid #6B6D70;
  border-radius: 4px;
  background: transparent;
  font: normal normal 400 1rem/calc(6px + 2.125ex + 6px) 'Porsche Next','Arial Narrow',Arial,'Heiti SC',SimHei,sans-serif;
  text-indent: 0;
  color: #010205;
<<<<<<< HEAD
  transition: color var(--p-transition-duration, .24s) ease,border-color var(--p-transition-duration, .24s) ease,background-color var(--p-transition-duration, .24s) ease;
  padding: 8px 4px;
=======
  transition: background-color var(--p-transition-duration, 0.25s) cubic-bezier(0.25,0.1,0.25,1), border-color var(--p-transition-duration, 0.25s) cubic-bezier(0.25,0.1,0.25,1), color var(--p-transition-duration, 0.25s) cubic-bezier(0.25,0.1,0.25,1);
>>>>>>> f201235e
  text-align: center;
}
input:nth-of-type(1) {
  grid-area: 1/1;
}
input:nth-of-type(2) {
  grid-area: 1/2;
}
input:nth-of-type(3) {
  grid-area: 1/3;
}
input:nth-of-type(4) {
  grid-area: 1/4;
}
input:focus {
  border-color: #010205;
}
input:disabled {
  cursor: not-allowed;
  color: #949598;
  border-color: #949598;
  -webkit-text-fill-color: #949598;
}
@media(hover:hover) {
  input:not(:disabled):not(:focus):not([readonly]):hover,label:hover~.wrapper input:not(:disabled):not(:focus):not([readonly]) {
    border-color: #010205;
  }
}

.root {
  display: grid;
  gap: 4px;
}
.wrapper {
  display: grid;
  justify-self: flex-start;
  gap: 8px;
}
.label {
  font: normal normal 400 1rem/calc(6px + 2.125ex) 'Porsche Next','Arial Narrow',Arial,'Heiti SC',SimHei,sans-serif;
  overflow-wrap: break-word;
  hyphens: auto;
  cursor: not-allowed;
  justify-self: flex-start;
  color: #949598;
  transition: color var(--p-transition-duration, .24s) ease;
  position: static;
  width: auto;
  height: auto;
  padding: 0;
  margin: 0;
  overflow: visible;
  clip: auto;
  white-space: normal;
<<<<<<< HEAD
=======
  margin-bottom: 4px;
  font: normal normal 400 1rem/calc(6px + 2.125ex) 'Porsche Next','Arial Narrow',Arial,'Heiti SC',SimHei,sans-serif;
  overflow-wrap: break-word;
  hyphens: auto;
  color: #949598;
  transition: color var(--p-transition-duration, 0.25s) cubic-bezier(0.25,0.1,0.25,1);
>>>>>>> f201235e
}
.label:empty {
  display: none;
}
.label+.label {
  cursor: unset;
  margin-top: -4px;
  font-size: clamp(0.81rem, 0.23vw + 0.77rem, 0.88rem);
}
.required {
  user-select: none;
}
.message {
  display: flex;
  gap: 4px;
  font: normal normal 400 1rem/calc(6px + 2.125ex) 'Porsche Next','Arial Narrow',Arial,'Heiti SC',SimHei,sans-serif;
  overflow-wrap: break-word;
  hyphens: auto;
  transition: color var(--p-transition-duration, 0.25s) cubic-bezier(0.25,0.1,0.25,1);
}"
`;

exports[`getComponentCss() should return correct css for hideLabel: false, state: none, isDisabled: true, isLoading: false, isWithinForm: false, length: 5 and theme: light 1`] = `
":host {
  display: block;
  color-scheme: light dark !important;
}
:host([hidden]) {
  display: none !important;
}
input {
  display: block;
  width: calc(calc(6px + 2.125ex) + 10px + 2px * 2 + 8px * 2);
  height: calc(calc(6px + 2.125ex) + 10px + 2px * 2 + 8px * 2);
  margin: 0;
  outline: 0;
  -webkit-appearance: none;
  appearance: none;
  box-sizing: border-box;
  border: 2px solid #6B6D70;
  border-radius: 4px;
  background: transparent;
  font: normal normal 400 1rem/calc(6px + 2.125ex + 6px) 'Porsche Next','Arial Narrow',Arial,'Heiti SC',SimHei,sans-serif;
  text-indent: 0;
  color: #010205;
<<<<<<< HEAD
  transition: color var(--p-transition-duration, .24s) ease,border-color var(--p-transition-duration, .24s) ease,background-color var(--p-transition-duration, .24s) ease;
  padding: 8px 4px;
=======
  transition: background-color var(--p-transition-duration, 0.25s) cubic-bezier(0.25,0.1,0.25,1), border-color var(--p-transition-duration, 0.25s) cubic-bezier(0.25,0.1,0.25,1), color var(--p-transition-duration, 0.25s) cubic-bezier(0.25,0.1,0.25,1);
>>>>>>> f201235e
  text-align: center;
}
input:nth-of-type(1) {
  grid-area: 1/1;
}
input:nth-of-type(2) {
  grid-area: 1/2;
}
input:nth-of-type(3) {
  grid-area: 1/3;
}
input:nth-of-type(4) {
  grid-area: 1/4;
}
input:nth-of-type(5) {
  grid-area: 1/5;
}
input:focus {
  border-color: #010205;
}
input:disabled {
  cursor: not-allowed;
  color: #949598;
  border-color: #949598;
  -webkit-text-fill-color: #949598;
}
@media(max-width:479px) {
  input {
    width: calc((276px - (8px * 4)) / 5);
  }
}

@media(hover:hover) {
  input:not(:disabled):not(:focus):not([readonly]):hover,label:hover~.wrapper input:not(:disabled):not(:focus):not([readonly]) {
    border-color: #010205;
  }
}

.root {
  display: grid;
  gap: 4px;
}
.wrapper {
  display: grid;
  justify-self: flex-start;
  gap: 8px;
}
.label {
  font: normal normal 400 1rem/calc(6px + 2.125ex) 'Porsche Next','Arial Narrow',Arial,'Heiti SC',SimHei,sans-serif;
  overflow-wrap: break-word;
  hyphens: auto;
  cursor: not-allowed;
  justify-self: flex-start;
  color: #949598;
  transition: color var(--p-transition-duration, .24s) ease;
  position: static;
  width: auto;
  height: auto;
  padding: 0;
  margin: 0;
  overflow: visible;
  clip: auto;
  white-space: normal;
<<<<<<< HEAD
=======
  margin-bottom: 4px;
  font: normal normal 400 1rem/calc(6px + 2.125ex) 'Porsche Next','Arial Narrow',Arial,'Heiti SC',SimHei,sans-serif;
  overflow-wrap: break-word;
  hyphens: auto;
  color: #949598;
  transition: color var(--p-transition-duration, 0.25s) cubic-bezier(0.25,0.1,0.25,1);
>>>>>>> f201235e
}
.label:empty {
  display: none;
}
.label+.label {
  cursor: unset;
  margin-top: -4px;
  font-size: clamp(0.81rem, 0.23vw + 0.77rem, 0.88rem);
}
.required {
  user-select: none;
}
.message {
  display: flex;
  gap: 4px;
  font: normal normal 400 1rem/calc(6px + 2.125ex) 'Porsche Next','Arial Narrow',Arial,'Heiti SC',SimHei,sans-serif;
  overflow-wrap: break-word;
  hyphens: auto;
  transition: color var(--p-transition-duration, 0.25s) cubic-bezier(0.25,0.1,0.25,1);
}"
`;

exports[`getComponentCss() should return correct css for hideLabel: true, state: error, isDisabled: false, isLoading: false, isWithinForm: true, length: 6 and theme: dark 1`] = `
":host {
  display: block;
  color-scheme: light dark !important;
}
:host([hidden]) {
  display: none !important;
}
input {
  display: block;
  width: calc(calc(6px + 2.125ex) + 10px + 2px * 2 + 8px * 2);
  height: calc(calc(6px + 2.125ex) + 10px + 2px * 2 + 8px * 2);
  margin: 0;
  outline: 0;
  -webkit-appearance: none;
  appearance: none;
  box-sizing: border-box;
  border: 2px solid #FC4040;
  border-radius: 4px;
  background: transparent;
  font: normal normal 400 1rem/calc(6px + 2.125ex + 6px) 'Porsche Next','Arial Narrow',Arial,'Heiti SC',SimHei,sans-serif;
  text-indent: 0;
  color: #FBFCFF;
<<<<<<< HEAD
  transition: color var(--p-transition-duration, .24s) ease,border-color var(--p-transition-duration, .24s) ease,background-color var(--p-transition-duration, .24s) ease;
  padding: 8px 4px;
=======
  transition: background-color var(--p-transition-duration, 0.25s) cubic-bezier(0.25,0.1,0.25,1), border-color var(--p-transition-duration, 0.25s) cubic-bezier(0.25,0.1,0.25,1), color var(--p-transition-duration, 0.25s) cubic-bezier(0.25,0.1,0.25,1);
>>>>>>> f201235e
  text-align: center;
}
input:nth-of-type(1) {
  grid-area: 1/1;
}
input:nth-of-type(2) {
  grid-area: 1/2;
}
input:nth-of-type(3) {
  grid-area: 1/3;
}
input:nth-of-type(4) {
  grid-area: 1/4;
}
input:nth-of-type(5) {
  grid-area: 1/5;
}
input:nth-of-type(6) {
  grid-area: 1/6;
}
input:focus {
  border-color: #FBFCFF;
}
input:disabled {
  cursor: not-allowed;
  color: #7E7F82;
  border-color: #7E7F82;
  -webkit-text-fill-color: #7E7F82;
}
::slotted([slot=hidden-input]) {
  position: absolute !important;
  height: calc(calc(6px + 2.125ex) + 10px + 2px * 2 + 8px * 2) !important;
  width: 0 !important;
  opacity: 0 !important;
}
@media(max-width:479px) {
  input {
    width: calc((276px - (8px * 5)) / 6);
  }
}

@media(hover:hover) {
  input:not(:disabled):not(:focus):not([readonly]):hover,label:hover~.wrapper input:not(:disabled):not(:focus):not([readonly]) {
    border-color: #FB0404;
  }
}

.root {
  display: grid;
  gap: 4px;
}
.wrapper {
  display: grid;
  justify-self: flex-start;
  gap: 8px;
}
.label {
  font: normal normal 400 1rem/calc(6px + 2.125ex) 'Porsche Next','Arial Narrow',Arial,'Heiti SC',SimHei,sans-serif;
  overflow-wrap: break-word;
  hyphens: auto;
  cursor: pointer;
  justify-self: flex-start;
  color: #FBFCFF;
  transition: color var(--p-transition-duration, .24s) ease;
  position: absolute;
  width: 1px;
  height: 1px;
  padding: 0;
  margin: -1px;
  overflow: hidden;
  clip: rect(0,0,0,0);
  white-space: nowrap;
<<<<<<< HEAD
=======
  font: normal normal 400 1rem/calc(6px + 2.125ex) 'Porsche Next','Arial Narrow',Arial,'Heiti SC',SimHei,sans-serif;
  overflow-wrap: break-word;
  hyphens: auto;
  color: #FBFCFF;
  transition: color var(--p-transition-duration, 0.25s) cubic-bezier(0.25,0.1,0.25,1);
>>>>>>> f201235e
}
.label:empty {
  display: none;
}
.label+.label {
  cursor: unset;
  margin-top: -4px;
  font-size: clamp(0.81rem, 0.23vw + 0.77rem, 0.88rem);
  color: #AFB0B3;
}
.required {
  user-select: none;
}
.message {
  display: flex;
  gap: 4px;
  font: normal normal 400 1rem/calc(6px + 2.125ex) 'Porsche Next','Arial Narrow',Arial,'Heiti SC',SimHei,sans-serif;
  overflow-wrap: break-word;
  hyphens: auto;
  color: #FC4040;
  transition: color var(--p-transition-duration, 0.25s) cubic-bezier(0.25,0.1,0.25,1);
}"
`;<|MERGE_RESOLUTION|>--- conflicted
+++ resolved
@@ -23,12 +23,8 @@
   font: normal normal 400 1rem/calc(6px + 2.125ex + 6px) 'Porsche Next','Arial Narrow',Arial,'Heiti SC',SimHei,sans-serif;
   text-indent: 0;
   color: #010205;
-<<<<<<< HEAD
-  transition: color var(--p-transition-duration, .24s) ease,border-color var(--p-transition-duration, .24s) ease,background-color var(--p-transition-duration, .24s) ease;
+  transition: background-color var(--p-transition-duration, 0.25s) cubic-bezier(0.25,0.1,0.25,1), border-color var(--p-transition-duration, 0.25s) cubic-bezier(0.25,0.1,0.25,1), color var(--p-transition-duration, 0.25s) cubic-bezier(0.25,0.1,0.25,1);
   padding: 8px 4px;
-=======
-  transition: background-color var(--p-transition-duration, 0.25s) cubic-bezier(0.25,0.1,0.25,1), border-color var(--p-transition-duration, 0.25s) cubic-bezier(0.25,0.1,0.25,1), color var(--p-transition-duration, 0.25s) cubic-bezier(0.25,0.1,0.25,1);
->>>>>>> f201235e
   text-align: center;
 }
 input:nth-of-type(1) {
@@ -74,7 +70,7 @@
   cursor: pointer;
   justify-self: flex-start;
   color: #010205;
-  transition: color var(--p-transition-duration, .24s) ease;
+  transition: color var(--p-transition-duration, 0.25s) cubic-bezier(0.25,0.1,0.25,1);
   position: absolute;
   width: 1px;
   height: 1px;
@@ -83,14 +79,6 @@
   overflow: hidden;
   clip: rect(0,0,0,0);
   white-space: nowrap;
-<<<<<<< HEAD
-=======
-  font: normal normal 400 1rem/calc(6px + 2.125ex) 'Porsche Next','Arial Narrow',Arial,'Heiti SC',SimHei,sans-serif;
-  overflow-wrap: break-word;
-  hyphens: auto;
-  color: #010205;
-  transition: color var(--p-transition-duration, 0.25s) cubic-bezier(0.25,0.1,0.25,1);
->>>>>>> f201235e
 }
 .label:empty {
   display: none;
@@ -203,12 +191,8 @@
   font: normal normal 400 1rem/calc(6px + 2.125ex + 6px) 'Porsche Next','Arial Narrow',Arial,'Heiti SC',SimHei,sans-serif;
   text-indent: 0;
   color: #010205;
-<<<<<<< HEAD
-  transition: color var(--p-transition-duration, .24s) ease,border-color var(--p-transition-duration, .24s) ease,background-color var(--p-transition-duration, .24s) ease;
+  transition: background-color var(--p-transition-duration, 0.25s) cubic-bezier(0.25,0.1,0.25,1), border-color var(--p-transition-duration, 0.25s) cubic-bezier(0.25,0.1,0.25,1), color var(--p-transition-duration, 0.25s) cubic-bezier(0.25,0.1,0.25,1);
   padding: 8px 4px;
-=======
-  transition: background-color var(--p-transition-duration, 0.25s) cubic-bezier(0.25,0.1,0.25,1), border-color var(--p-transition-duration, 0.25s) cubic-bezier(0.25,0.1,0.25,1), color var(--p-transition-duration, 0.25s) cubic-bezier(0.25,0.1,0.25,1);
->>>>>>> f201235e
   text-align: center;
 }
 input:nth-of-type(1) {
@@ -245,7 +229,7 @@
   cursor: pointer;
   justify-self: flex-start;
   color: #010205;
-  transition: color var(--p-transition-duration, .24s) ease;
+  transition: color var(--p-transition-duration, 0.25s) cubic-bezier(0.25,0.1,0.25,1);
   position: static;
   width: auto;
   height: auto;
@@ -254,15 +238,6 @@
   overflow: visible;
   clip: auto;
   white-space: normal;
-<<<<<<< HEAD
-=======
-  margin-bottom: 4px;
-  font: normal normal 400 1rem/calc(6px + 2.125ex) 'Porsche Next','Arial Narrow',Arial,'Heiti SC',SimHei,sans-serif;
-  overflow-wrap: break-word;
-  hyphens: auto;
-  color: #010205;
-  transition: color var(--p-transition-duration, 0.25s) cubic-bezier(0.25,0.1,0.25,1);
->>>>>>> f201235e
 }
 .label:empty {
   display: none;
@@ -309,12 +284,8 @@
   font: normal normal 400 1rem/calc(6px + 2.125ex + 6px) 'Porsche Next','Arial Narrow',Arial,'Heiti SC',SimHei,sans-serif;
   text-indent: 0;
   color: #010205;
-<<<<<<< HEAD
-  transition: color var(--p-transition-duration, .24s) ease,border-color var(--p-transition-duration, .24s) ease,background-color var(--p-transition-duration, .24s) ease;
+  transition: background-color var(--p-transition-duration, 0.25s) cubic-bezier(0.25,0.1,0.25,1), border-color var(--p-transition-duration, 0.25s) cubic-bezier(0.25,0.1,0.25,1), color var(--p-transition-duration, 0.25s) cubic-bezier(0.25,0.1,0.25,1);
   padding: 8px 4px;
-=======
-  transition: background-color var(--p-transition-duration, 0.25s) cubic-bezier(0.25,0.1,0.25,1), border-color var(--p-transition-duration, 0.25s) cubic-bezier(0.25,0.1,0.25,1), color var(--p-transition-duration, 0.25s) cubic-bezier(0.25,0.1,0.25,1);
->>>>>>> f201235e
   text-align: center;
 }
 input:nth-of-type(1) {
@@ -354,7 +325,7 @@
   cursor: pointer;
   justify-self: flex-start;
   color: #010205;
-  transition: color var(--p-transition-duration, .24s) ease;
+  transition: color var(--p-transition-duration, 0.25s) cubic-bezier(0.25,0.1,0.25,1);
   position: static;
   width: auto;
   height: auto;
@@ -363,15 +334,6 @@
   overflow: visible;
   clip: auto;
   white-space: normal;
-<<<<<<< HEAD
-=======
-  margin-bottom: 4px;
-  font: normal normal 400 1rem/calc(6px + 2.125ex) 'Porsche Next','Arial Narrow',Arial,'Heiti SC',SimHei,sans-serif;
-  overflow-wrap: break-word;
-  hyphens: auto;
-  color: #010205;
-  transition: color var(--p-transition-duration, 0.25s) cubic-bezier(0.25,0.1,0.25,1);
->>>>>>> f201235e
 }
 .label:empty {
   display: none;
@@ -418,12 +380,8 @@
   font: normal normal 400 1rem/calc(6px + 2.125ex + 6px) 'Porsche Next','Arial Narrow',Arial,'Heiti SC',SimHei,sans-serif;
   text-indent: 0;
   color: #010205;
-<<<<<<< HEAD
-  transition: color var(--p-transition-duration, .24s) ease,border-color var(--p-transition-duration, .24s) ease,background-color var(--p-transition-duration, .24s) ease;
+  transition: background-color var(--p-transition-duration, 0.25s) cubic-bezier(0.25,0.1,0.25,1), border-color var(--p-transition-duration, 0.25s) cubic-bezier(0.25,0.1,0.25,1), color var(--p-transition-duration, 0.25s) cubic-bezier(0.25,0.1,0.25,1);
   padding: 8px 4px;
-=======
-  transition: background-color var(--p-transition-duration, 0.25s) cubic-bezier(0.25,0.1,0.25,1), border-color var(--p-transition-duration, 0.25s) cubic-bezier(0.25,0.1,0.25,1), color var(--p-transition-duration, 0.25s) cubic-bezier(0.25,0.1,0.25,1);
->>>>>>> f201235e
   text-align: center;
 }
 input:nth-of-type(1) {
@@ -466,7 +424,7 @@
   cursor: pointer;
   justify-self: flex-start;
   color: #010205;
-  transition: color var(--p-transition-duration, .24s) ease;
+  transition: color var(--p-transition-duration, 0.25s) cubic-bezier(0.25,0.1,0.25,1);
   position: static;
   width: auto;
   height: auto;
@@ -475,15 +433,6 @@
   overflow: visible;
   clip: auto;
   white-space: normal;
-<<<<<<< HEAD
-=======
-  margin-bottom: 4px;
-  font: normal normal 400 1rem/calc(6px + 2.125ex) 'Porsche Next','Arial Narrow',Arial,'Heiti SC',SimHei,sans-serif;
-  overflow-wrap: break-word;
-  hyphens: auto;
-  color: #010205;
-  transition: color var(--p-transition-duration, 0.25s) cubic-bezier(0.25,0.1,0.25,1);
->>>>>>> f201235e
 }
 .label:empty {
   display: none;
@@ -530,12 +479,8 @@
   font: normal normal 400 1rem/calc(6px + 2.125ex + 6px) 'Porsche Next','Arial Narrow',Arial,'Heiti SC',SimHei,sans-serif;
   text-indent: 0;
   color: #010205;
-<<<<<<< HEAD
-  transition: color var(--p-transition-duration, .24s) ease,border-color var(--p-transition-duration, .24s) ease,background-color var(--p-transition-duration, .24s) ease;
+  transition: background-color var(--p-transition-duration, 0.25s) cubic-bezier(0.25,0.1,0.25,1), border-color var(--p-transition-duration, 0.25s) cubic-bezier(0.25,0.1,0.25,1), color var(--p-transition-duration, 0.25s) cubic-bezier(0.25,0.1,0.25,1);
   padding: 8px 4px;
-=======
-  transition: background-color var(--p-transition-duration, 0.25s) cubic-bezier(0.25,0.1,0.25,1), border-color var(--p-transition-duration, 0.25s) cubic-bezier(0.25,0.1,0.25,1), color var(--p-transition-duration, 0.25s) cubic-bezier(0.25,0.1,0.25,1);
->>>>>>> f201235e
   text-align: center;
 }
 input:nth-of-type(1) {
@@ -581,7 +526,7 @@
   cursor: pointer;
   justify-self: flex-start;
   color: #010205;
-  transition: color var(--p-transition-duration, .24s) ease;
+  transition: color var(--p-transition-duration, 0.25s) cubic-bezier(0.25,0.1,0.25,1);
   position: static;
   width: auto;
   height: auto;
@@ -590,15 +535,6 @@
   overflow: visible;
   clip: auto;
   white-space: normal;
-<<<<<<< HEAD
-=======
-  margin-bottom: 4px;
-  font: normal normal 400 1rem/calc(6px + 2.125ex) 'Porsche Next','Arial Narrow',Arial,'Heiti SC',SimHei,sans-serif;
-  overflow-wrap: break-word;
-  hyphens: auto;
-  color: #010205;
-  transition: color var(--p-transition-duration, 0.25s) cubic-bezier(0.25,0.1,0.25,1);
->>>>>>> f201235e
 }
 .label:empty {
   display: none;
@@ -645,12 +581,8 @@
   font: normal normal 400 1rem/calc(6px + 2.125ex + 6px) 'Porsche Next','Arial Narrow',Arial,'Heiti SC',SimHei,sans-serif;
   text-indent: 0;
   color: #010205;
-<<<<<<< HEAD
-  transition: color var(--p-transition-duration, .24s) ease,border-color var(--p-transition-duration, .24s) ease,background-color var(--p-transition-duration, .24s) ease;
+  transition: background-color var(--p-transition-duration, 0.25s) cubic-bezier(0.25,0.1,0.25,1), border-color var(--p-transition-duration, 0.25s) cubic-bezier(0.25,0.1,0.25,1), color var(--p-transition-duration, 0.25s) cubic-bezier(0.25,0.1,0.25,1);
   padding: 8px 4px;
-=======
-  transition: background-color var(--p-transition-duration, 0.25s) cubic-bezier(0.25,0.1,0.25,1), border-color var(--p-transition-duration, 0.25s) cubic-bezier(0.25,0.1,0.25,1), color var(--p-transition-duration, 0.25s) cubic-bezier(0.25,0.1,0.25,1);
->>>>>>> f201235e
   text-align: center;
 }
 input:nth-of-type(1) {
@@ -705,7 +637,7 @@
   cursor: pointer;
   justify-self: flex-start;
   color: #010205;
-  transition: color var(--p-transition-duration, .24s) ease;
+  transition: color var(--p-transition-duration, 0.25s) cubic-bezier(0.25,0.1,0.25,1);
   position: static;
   width: auto;
   height: auto;
@@ -714,15 +646,6 @@
   overflow: visible;
   clip: auto;
   white-space: normal;
-<<<<<<< HEAD
-=======
-  margin-bottom: 4px;
-  font: normal normal 400 1rem/calc(6px + 2.125ex) 'Porsche Next','Arial Narrow',Arial,'Heiti SC',SimHei,sans-serif;
-  overflow-wrap: break-word;
-  hyphens: auto;
-  color: #010205;
-  transition: color var(--p-transition-duration, 0.25s) cubic-bezier(0.25,0.1,0.25,1);
->>>>>>> f201235e
 }
 .label:empty {
   display: none;
@@ -769,12 +692,8 @@
   font: normal normal 400 1rem/calc(6px + 2.125ex + 6px) 'Porsche Next','Arial Narrow',Arial,'Heiti SC',SimHei,sans-serif;
   text-indent: 0;
   color: #010205;
-<<<<<<< HEAD
-  transition: color var(--p-transition-duration, .24s) ease,border-color var(--p-transition-duration, .24s) ease,background-color var(--p-transition-duration, .24s) ease;
+  transition: background-color var(--p-transition-duration, 0.25s) cubic-bezier(0.25,0.1,0.25,1), border-color var(--p-transition-duration, 0.25s) cubic-bezier(0.25,0.1,0.25,1), color var(--p-transition-duration, 0.25s) cubic-bezier(0.25,0.1,0.25,1);
   padding: 8px 4px;
-=======
-  transition: background-color var(--p-transition-duration, 0.25s) cubic-bezier(0.25,0.1,0.25,1), border-color var(--p-transition-duration, 0.25s) cubic-bezier(0.25,0.1,0.25,1), color var(--p-transition-duration, 0.25s) cubic-bezier(0.25,0.1,0.25,1);
->>>>>>> f201235e
   text-align: center;
   opacity: 0.2;
   cursor: not-allowed;
@@ -841,7 +760,7 @@
   cursor: pointer;
   justify-self: flex-start;
   color: #010205;
-  transition: color var(--p-transition-duration, .24s) ease;
+  transition: color var(--p-transition-duration, 0.25s) cubic-bezier(0.25,0.1,0.25,1);
   position: static;
   width: auto;
   height: auto;
@@ -850,15 +769,6 @@
   overflow: visible;
   clip: auto;
   white-space: normal;
-<<<<<<< HEAD
-=======
-  margin-bottom: 4px;
-  font: normal normal 400 1rem/calc(6px + 2.125ex) 'Porsche Next','Arial Narrow',Arial,'Heiti SC',SimHei,sans-serif;
-  overflow-wrap: break-word;
-  hyphens: auto;
-  color: #010205;
-  transition: color var(--p-transition-duration, 0.25s) cubic-bezier(0.25,0.1,0.25,1);
->>>>>>> f201235e
 }
 .label:empty {
   display: none;
@@ -905,12 +815,8 @@
   font: normal normal 400 1rem/calc(6px + 2.125ex + 6px) 'Porsche Next','Arial Narrow',Arial,'Heiti SC',SimHei,sans-serif;
   text-indent: 0;
   color: #010205;
-<<<<<<< HEAD
-  transition: color var(--p-transition-duration, .24s) ease,border-color var(--p-transition-duration, .24s) ease,background-color var(--p-transition-duration, .24s) ease;
+  transition: background-color var(--p-transition-duration, 0.25s) cubic-bezier(0.25,0.1,0.25,1), border-color var(--p-transition-duration, 0.25s) cubic-bezier(0.25,0.1,0.25,1), color var(--p-transition-duration, 0.25s) cubic-bezier(0.25,0.1,0.25,1);
   padding: 8px 4px;
-=======
-  transition: background-color var(--p-transition-duration, 0.25s) cubic-bezier(0.25,0.1,0.25,1), border-color var(--p-transition-duration, 0.25s) cubic-bezier(0.25,0.1,0.25,1), color var(--p-transition-duration, 0.25s) cubic-bezier(0.25,0.1,0.25,1);
->>>>>>> f201235e
   text-align: center;
 }
 input:nth-of-type(1) {
@@ -947,7 +853,7 @@
   cursor: not-allowed;
   justify-self: flex-start;
   color: #949598;
-  transition: color var(--p-transition-duration, .24s) ease;
+  transition: color var(--p-transition-duration, 0.25s) cubic-bezier(0.25,0.1,0.25,1);
   position: static;
   width: auto;
   height: auto;
@@ -956,15 +862,6 @@
   overflow: visible;
   clip: auto;
   white-space: normal;
-<<<<<<< HEAD
-=======
-  margin-bottom: 4px;
-  font: normal normal 400 1rem/calc(6px + 2.125ex) 'Porsche Next','Arial Narrow',Arial,'Heiti SC',SimHei,sans-serif;
-  overflow-wrap: break-word;
-  hyphens: auto;
-  color: #949598;
-  transition: color var(--p-transition-duration, 0.25s) cubic-bezier(0.25,0.1,0.25,1);
->>>>>>> f201235e
 }
 .label:empty {
   display: none;
@@ -1010,12 +907,8 @@
   font: normal normal 400 1rem/calc(6px + 2.125ex + 6px) 'Porsche Next','Arial Narrow',Arial,'Heiti SC',SimHei,sans-serif;
   text-indent: 0;
   color: #010205;
-<<<<<<< HEAD
-  transition: color var(--p-transition-duration, .24s) ease,border-color var(--p-transition-duration, .24s) ease,background-color var(--p-transition-duration, .24s) ease;
+  transition: background-color var(--p-transition-duration, 0.25s) cubic-bezier(0.25,0.1,0.25,1), border-color var(--p-transition-duration, 0.25s) cubic-bezier(0.25,0.1,0.25,1), color var(--p-transition-duration, 0.25s) cubic-bezier(0.25,0.1,0.25,1);
   padding: 8px 4px;
-=======
-  transition: background-color var(--p-transition-duration, 0.25s) cubic-bezier(0.25,0.1,0.25,1), border-color var(--p-transition-duration, 0.25s) cubic-bezier(0.25,0.1,0.25,1), color var(--p-transition-duration, 0.25s) cubic-bezier(0.25,0.1,0.25,1);
->>>>>>> f201235e
   text-align: center;
 }
 input:nth-of-type(1) {
@@ -1055,7 +948,7 @@
   cursor: not-allowed;
   justify-self: flex-start;
   color: #949598;
-  transition: color var(--p-transition-duration, .24s) ease;
+  transition: color var(--p-transition-duration, 0.25s) cubic-bezier(0.25,0.1,0.25,1);
   position: static;
   width: auto;
   height: auto;
@@ -1064,15 +957,6 @@
   overflow: visible;
   clip: auto;
   white-space: normal;
-<<<<<<< HEAD
-=======
-  margin-bottom: 4px;
-  font: normal normal 400 1rem/calc(6px + 2.125ex) 'Porsche Next','Arial Narrow',Arial,'Heiti SC',SimHei,sans-serif;
-  overflow-wrap: break-word;
-  hyphens: auto;
-  color: #949598;
-  transition: color var(--p-transition-duration, 0.25s) cubic-bezier(0.25,0.1,0.25,1);
->>>>>>> f201235e
 }
 .label:empty {
   display: none;
@@ -1118,12 +1002,8 @@
   font: normal normal 400 1rem/calc(6px + 2.125ex + 6px) 'Porsche Next','Arial Narrow',Arial,'Heiti SC',SimHei,sans-serif;
   text-indent: 0;
   color: #010205;
-<<<<<<< HEAD
-  transition: color var(--p-transition-duration, .24s) ease,border-color var(--p-transition-duration, .24s) ease,background-color var(--p-transition-duration, .24s) ease;
+  transition: background-color var(--p-transition-duration, 0.25s) cubic-bezier(0.25,0.1,0.25,1), border-color var(--p-transition-duration, 0.25s) cubic-bezier(0.25,0.1,0.25,1), color var(--p-transition-duration, 0.25s) cubic-bezier(0.25,0.1,0.25,1);
   padding: 8px 4px;
-=======
-  transition: background-color var(--p-transition-duration, 0.25s) cubic-bezier(0.25,0.1,0.25,1), border-color var(--p-transition-duration, 0.25s) cubic-bezier(0.25,0.1,0.25,1), color var(--p-transition-duration, 0.25s) cubic-bezier(0.25,0.1,0.25,1);
->>>>>>> f201235e
   text-align: center;
 }
 input:nth-of-type(1) {
@@ -1166,7 +1046,7 @@
   cursor: not-allowed;
   justify-self: flex-start;
   color: #949598;
-  transition: color var(--p-transition-duration, .24s) ease;
+  transition: color var(--p-transition-duration, 0.25s) cubic-bezier(0.25,0.1,0.25,1);
   position: static;
   width: auto;
   height: auto;
@@ -1175,15 +1055,6 @@
   overflow: visible;
   clip: auto;
   white-space: normal;
-<<<<<<< HEAD
-=======
-  margin-bottom: 4px;
-  font: normal normal 400 1rem/calc(6px + 2.125ex) 'Porsche Next','Arial Narrow',Arial,'Heiti SC',SimHei,sans-serif;
-  overflow-wrap: break-word;
-  hyphens: auto;
-  color: #949598;
-  transition: color var(--p-transition-duration, 0.25s) cubic-bezier(0.25,0.1,0.25,1);
->>>>>>> f201235e
 }
 .label:empty {
   display: none;
@@ -1229,12 +1100,8 @@
   font: normal normal 400 1rem/calc(6px + 2.125ex + 6px) 'Porsche Next','Arial Narrow',Arial,'Heiti SC',SimHei,sans-serif;
   text-indent: 0;
   color: #010205;
-<<<<<<< HEAD
-  transition: color var(--p-transition-duration, .24s) ease,border-color var(--p-transition-duration, .24s) ease,background-color var(--p-transition-duration, .24s) ease;
+  transition: background-color var(--p-transition-duration, 0.25s) cubic-bezier(0.25,0.1,0.25,1), border-color var(--p-transition-duration, 0.25s) cubic-bezier(0.25,0.1,0.25,1), color var(--p-transition-duration, 0.25s) cubic-bezier(0.25,0.1,0.25,1);
   padding: 8px 4px;
-=======
-  transition: background-color var(--p-transition-duration, 0.25s) cubic-bezier(0.25,0.1,0.25,1), border-color var(--p-transition-duration, 0.25s) cubic-bezier(0.25,0.1,0.25,1), color var(--p-transition-duration, 0.25s) cubic-bezier(0.25,0.1,0.25,1);
->>>>>>> f201235e
   text-align: center;
 }
 input:nth-of-type(1) {
@@ -1280,7 +1147,7 @@
   cursor: not-allowed;
   justify-self: flex-start;
   color: #949598;
-  transition: color var(--p-transition-duration, .24s) ease;
+  transition: color var(--p-transition-duration, 0.25s) cubic-bezier(0.25,0.1,0.25,1);
   position: static;
   width: auto;
   height: auto;
@@ -1289,15 +1156,6 @@
   overflow: visible;
   clip: auto;
   white-space: normal;
-<<<<<<< HEAD
-=======
-  margin-bottom: 4px;
-  font: normal normal 400 1rem/calc(6px + 2.125ex) 'Porsche Next','Arial Narrow',Arial,'Heiti SC',SimHei,sans-serif;
-  overflow-wrap: break-word;
-  hyphens: auto;
-  color: #949598;
-  transition: color var(--p-transition-duration, 0.25s) cubic-bezier(0.25,0.1,0.25,1);
->>>>>>> f201235e
 }
 .label:empty {
   display: none;
@@ -1343,12 +1201,8 @@
   font: normal normal 400 1rem/calc(6px + 2.125ex + 6px) 'Porsche Next','Arial Narrow',Arial,'Heiti SC',SimHei,sans-serif;
   text-indent: 0;
   color: #010205;
-<<<<<<< HEAD
-  transition: color var(--p-transition-duration, .24s) ease,border-color var(--p-transition-duration, .24s) ease,background-color var(--p-transition-duration, .24s) ease;
+  transition: background-color var(--p-transition-duration, 0.25s) cubic-bezier(0.25,0.1,0.25,1), border-color var(--p-transition-duration, 0.25s) cubic-bezier(0.25,0.1,0.25,1), color var(--p-transition-duration, 0.25s) cubic-bezier(0.25,0.1,0.25,1);
   padding: 8px 4px;
-=======
-  transition: background-color var(--p-transition-duration, 0.25s) cubic-bezier(0.25,0.1,0.25,1), border-color var(--p-transition-duration, 0.25s) cubic-bezier(0.25,0.1,0.25,1), color var(--p-transition-duration, 0.25s) cubic-bezier(0.25,0.1,0.25,1);
->>>>>>> f201235e
   text-align: center;
 }
 input:nth-of-type(1) {
@@ -1403,7 +1257,7 @@
   cursor: not-allowed;
   justify-self: flex-start;
   color: #949598;
-  transition: color var(--p-transition-duration, .24s) ease;
+  transition: color var(--p-transition-duration, 0.25s) cubic-bezier(0.25,0.1,0.25,1);
   position: static;
   width: auto;
   height: auto;
@@ -1412,15 +1266,6 @@
   overflow: visible;
   clip: auto;
   white-space: normal;
-<<<<<<< HEAD
-=======
-  margin-bottom: 4px;
-  font: normal normal 400 1rem/calc(6px + 2.125ex) 'Porsche Next','Arial Narrow',Arial,'Heiti SC',SimHei,sans-serif;
-  overflow-wrap: break-word;
-  hyphens: auto;
-  color: #949598;
-  transition: color var(--p-transition-duration, 0.25s) cubic-bezier(0.25,0.1,0.25,1);
->>>>>>> f201235e
 }
 .label:empty {
   display: none;
@@ -1466,12 +1311,8 @@
   font: normal normal 400 1rem/calc(6px + 2.125ex + 6px) 'Porsche Next','Arial Narrow',Arial,'Heiti SC',SimHei,sans-serif;
   text-indent: 0;
   color: #FBFCFF;
-<<<<<<< HEAD
-  transition: color var(--p-transition-duration, .24s) ease,border-color var(--p-transition-duration, .24s) ease,background-color var(--p-transition-duration, .24s) ease;
+  transition: background-color var(--p-transition-duration, 0.25s) cubic-bezier(0.25,0.1,0.25,1), border-color var(--p-transition-duration, 0.25s) cubic-bezier(0.25,0.1,0.25,1), color var(--p-transition-duration, 0.25s) cubic-bezier(0.25,0.1,0.25,1);
   padding: 8px 4px;
-=======
-  transition: background-color var(--p-transition-duration, 0.25s) cubic-bezier(0.25,0.1,0.25,1), border-color var(--p-transition-duration, 0.25s) cubic-bezier(0.25,0.1,0.25,1), color var(--p-transition-duration, 0.25s) cubic-bezier(0.25,0.1,0.25,1);
->>>>>>> f201235e
   text-align: center;
 }
 input:nth-of-type(1) {
@@ -1535,7 +1376,7 @@
   cursor: pointer;
   justify-self: flex-start;
   color: #FBFCFF;
-  transition: color var(--p-transition-duration, .24s) ease;
+  transition: color var(--p-transition-duration, 0.25s) cubic-bezier(0.25,0.1,0.25,1);
   position: absolute;
   width: 1px;
   height: 1px;
@@ -1544,14 +1385,6 @@
   overflow: hidden;
   clip: rect(0,0,0,0);
   white-space: nowrap;
-<<<<<<< HEAD
-=======
-  font: normal normal 400 1rem/calc(6px + 2.125ex) 'Porsche Next','Arial Narrow',Arial,'Heiti SC',SimHei,sans-serif;
-  overflow-wrap: break-word;
-  hyphens: auto;
-  color: #FBFCFF;
-  transition: color var(--p-transition-duration, 0.25s) cubic-bezier(0.25,0.1,0.25,1);
->>>>>>> f201235e
 }
 .label:empty {
   display: none;
