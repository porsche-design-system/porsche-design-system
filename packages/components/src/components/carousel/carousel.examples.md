--- conflicted
+++ resolved
@@ -20,23 +20,8 @@
 The amount of slides visible at the same time can be specified by setting the `slidesPerPage` property.  
 The value can either be a static number, or a breakpoint customizable object.
 
-<<<<<<< HEAD
-<Playground :markup="slidesPerPage" :config="config">
-  <label>
-    <select v-model="slidesPerPageModel" aria-label="Select slides per page mode">
-      <option disabled>Select slides per page mode</option>
-      <option value="1">1</option>
-      <option value="2">2</option>
-      <option value="3">3</option>
-      <option value="4">4</option>
-      <option value="5">5</option>
-      <option value="{ base: 1, s: 2, m: 3 }">{ base: 1, m: 2, l: 3 }</option>
-    </select>
-  </label>
-=======
 <Playground :markup="slidesPerPageMarkup" :config="config">
   <SelectOptions v-model="slidesPerPage" :values="slidesPerPages" name="slidesPerPage"></SelectOptions>
->>>>>>> 97674368
 </Playground>
 
 ## Heading
@@ -100,20 +85,8 @@
 
 The pagination indicators underneath the slides can be removed via `disablePagination`. Also, on a per-breakpoint basis.
 
-<<<<<<< HEAD
-<Playground :markup="disablePagination" :config="config">
-  <label>
-    <select v-model="disablePaginationModel" aria-label="Select disable pagination mode">
-      <option disabled>Select disable pagination mode</option>
-      <option value="true">true</option>
-      <option value="false">false</option>
-      <option value="{ base: true, m: false }">{ base: true, m: false }</option>
-    </select>
-  </label>
-=======
 <Playground :markup="disablePaginationMarkup" :config="config">
   <SelectOptions v-model="disablePagination" :values="disablePaginations" name="disablePagination"></SelectOptions>
->>>>>>> 97674368
 </Playground>
 
 ## Align Header
