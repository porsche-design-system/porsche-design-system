--- conflicted
+++ resolved
@@ -10,24 +10,13 @@
   grid-auto-flow: row !important;
 }
 h2,::slotted([slot=heading]) {
-  font: normal normal 600 1.25rem/calc(6.21179px + 2.1ex) 'Porsche Next','Arial Narrow',Arial,'Heiti SC',SimHei,sans-serif !important;
+  font: normal normal 600 1.25rem/1.4 'Porsche Next','Arial Narrow',Arial,'Heiti SC',SimHei,sans-serif !important;
   text-size-adjust: none !important;
   -webkit-text-size-adjust: none !important;
   margin: 0 !important;
   color: #000 !important;
   max-width: 56.25rem !important;
 }
-<<<<<<< HEAD
-p {
-  font: normal normal 400 1rem/calc(6.21179px + 2.1ex) 'Porsche Next','Arial Narrow',Arial,'Heiti SC',SimHei,sans-serif;
-  text-size-adjust: none;
-  -webkit-text-size-adjust: none;
-  overflow-wrap: break-word;
-  hyphens: auto;
-  margin: 0;
-  color: #000;
-  grid-column: 1;
-=======
 p,::slotted([slot=description]) {
   font: normal normal 400 1rem/1.5 'Porsche Next','Arial Narrow',Arial,'Heiti SC',SimHei,sans-serif !important;
   text-size-adjust: none !important;
@@ -38,23 +27,25 @@
   color: #000 !important;
   max-width: 34.375rem !important;
   grid-column: 1 !important;
->>>>>>> a92e1826
 }
 @media(min-width:760px) and (max-width:999px) {
   h2,::slotted([slot=heading]) {
     font-size: 1.5rem !important;
+    line-height: 1.5 !important;
   }
 }
 
 @media(min-width:1000px) and (max-width:1299px) {
   h2,::slotted([slot=heading]) {
     font-size: 1.75rem !important;
+    line-height: 1.4285714286 !important;
   }
 }
 
 @media(min-width:1300px) and (max-width:1759px) {
   h2,::slotted([slot=heading]) {
     font-size: 2rem !important;
+    line-height: 1.375 !important;
   }
 }
 
@@ -64,6 +55,7 @@
   }
   h2,::slotted([slot=heading]) {
     font-size: 2.25rem !important;
+    line-height: 1.3333333333 !important;
   }
 }
 
@@ -184,24 +176,13 @@
   grid-auto-flow: row !important;
 }
 h2,::slotted([slot=heading]) {
-  font: normal normal 600 1.25rem/calc(6.21179px + 2.1ex) 'Porsche Next','Arial Narrow',Arial,'Heiti SC',SimHei,sans-serif !important;
+  font: normal normal 600 1.25rem/1.4 'Porsche Next','Arial Narrow',Arial,'Heiti SC',SimHei,sans-serif !important;
   text-size-adjust: none !important;
   -webkit-text-size-adjust: none !important;
   margin: 0 !important;
   color: #fff !important;
   max-width: 56.25rem !important;
 }
-<<<<<<< HEAD
-p {
-  font: normal normal 400 1rem/calc(6.21179px + 2.1ex) 'Porsche Next','Arial Narrow',Arial,'Heiti SC',SimHei,sans-serif;
-  text-size-adjust: none;
-  -webkit-text-size-adjust: none;
-  overflow-wrap: break-word;
-  hyphens: auto;
-  margin: 0;
-  color: #fff;
-  grid-column: 1;
-=======
 p,::slotted([slot=description]) {
   font: normal normal 400 1rem/1.5 'Porsche Next','Arial Narrow',Arial,'Heiti SC',SimHei,sans-serif !important;
   text-size-adjust: none !important;
@@ -212,23 +193,25 @@
   color: #fff !important;
   max-width: 34.375rem !important;
   grid-column: 1 !important;
->>>>>>> a92e1826
 }
 @media(min-width:760px) and (max-width:999px) {
   h2,::slotted([slot=heading]) {
     font-size: 1.5rem !important;
+    line-height: 1.5 !important;
   }
 }
 
 @media(min-width:1000px) and (max-width:1299px) {
   h2,::slotted([slot=heading]) {
     font-size: 1.75rem !important;
+    line-height: 1.4285714286 !important;
   }
 }
 
 @media(min-width:1300px) and (max-width:1759px) {
   h2,::slotted([slot=heading]) {
     font-size: 2rem !important;
+    line-height: 1.375 !important;
   }
 }
 
@@ -238,6 +221,7 @@
   }
   h2,::slotted([slot=heading]) {
     font-size: 2.25rem !important;
+    line-height: 1.3333333333 !important;
   }
 }
 
@@ -334,24 +318,13 @@
   grid-auto-flow: row !important;
 }
 h2,::slotted([slot=heading]) {
-  font: normal normal 600 1.25rem/calc(6.21179px + 2.1ex) 'Porsche Next','Arial Narrow',Arial,'Heiti SC',SimHei,sans-serif !important;
+  font: normal normal 600 1.25rem/1.4 'Porsche Next','Arial Narrow',Arial,'Heiti SC',SimHei,sans-serif !important;
   text-size-adjust: none !important;
   -webkit-text-size-adjust: none !important;
   margin: 0 !important;
   color: #000 !important;
   max-width: 56.25rem !important;
 }
-<<<<<<< HEAD
-p {
-  font: normal normal 400 1rem/calc(6.21179px + 2.1ex) 'Porsche Next','Arial Narrow',Arial,'Heiti SC',SimHei,sans-serif;
-  text-size-adjust: none;
-  -webkit-text-size-adjust: none;
-  overflow-wrap: break-word;
-  hyphens: auto;
-  margin: 0;
-  color: #000;
-  grid-column: 1;
-=======
 p,::slotted([slot=description]) {
   font: normal normal 400 1rem/1.5 'Porsche Next','Arial Narrow',Arial,'Heiti SC',SimHei,sans-serif !important;
   text-size-adjust: none !important;
@@ -362,23 +335,25 @@
   color: #000 !important;
   max-width: 34.375rem !important;
   grid-column: 1 !important;
->>>>>>> a92e1826
 }
 @media(min-width:760px) and (max-width:999px) {
   h2,::slotted([slot=heading]) {
     font-size: 1.5rem !important;
+    line-height: 1.5 !important;
   }
 }
 
 @media(min-width:1000px) and (max-width:1299px) {
   h2,::slotted([slot=heading]) {
     font-size: 1.75rem !important;
+    line-height: 1.4285714286 !important;
   }
 }
 
 @media(min-width:1300px) and (max-width:1759px) {
   h2,::slotted([slot=heading]) {
     font-size: 2rem !important;
+    line-height: 1.375 !important;
   }
 }
 
@@ -388,6 +363,7 @@
   }
   h2,::slotted([slot=heading]) {
     font-size: 2.25rem !important;
+    line-height: 1.3333333333 !important;
   }
 }
 
@@ -484,24 +460,13 @@
   grid-auto-flow: row !important;
 }
 h2,::slotted([slot=heading]) {
-  font: normal normal 600 1.25rem/calc(6.21179px + 2.1ex) 'Porsche Next','Arial Narrow',Arial,'Heiti SC',SimHei,sans-serif !important;
+  font: normal normal 600 1.25rem/1.4 'Porsche Next','Arial Narrow',Arial,'Heiti SC',SimHei,sans-serif !important;
   text-size-adjust: none !important;
   -webkit-text-size-adjust: none !important;
   margin: 0 !important;
   color: #000 !important;
   max-width: 56.25rem !important;
 }
-<<<<<<< HEAD
-p {
-  font: normal normal 400 1rem/calc(6.21179px + 2.1ex) 'Porsche Next','Arial Narrow',Arial,'Heiti SC',SimHei,sans-serif;
-  text-size-adjust: none;
-  -webkit-text-size-adjust: none;
-  overflow-wrap: break-word;
-  hyphens: auto;
-  margin: 0;
-  color: #000;
-  grid-column: 1;
-=======
 p,::slotted([slot=description]) {
   font: normal normal 400 1rem/1.5 'Porsche Next','Arial Narrow',Arial,'Heiti SC',SimHei,sans-serif !important;
   text-size-adjust: none !important;
@@ -512,23 +477,25 @@
   color: #000 !important;
   max-width: 34.375rem !important;
   grid-column: 1 !important;
->>>>>>> a92e1826
 }
 @media(min-width:760px) and (max-width:999px) {
   h2,::slotted([slot=heading]) {
     font-size: 1.5rem !important;
+    line-height: 1.5 !important;
   }
 }
 
 @media(min-width:1000px) and (max-width:1299px) {
   h2,::slotted([slot=heading]) {
     font-size: 1.75rem !important;
+    line-height: 1.4285714286 !important;
   }
 }
 
 @media(min-width:1300px) and (max-width:1759px) {
   h2,::slotted([slot=heading]) {
     font-size: 2rem !important;
+    line-height: 1.375 !important;
   }
 }
 
@@ -538,6 +505,7 @@
   }
   h2,::slotted([slot=heading]) {
     font-size: 2.25rem !important;
+    line-height: 1.3333333333 !important;
   }
 }
 
@@ -619,24 +587,13 @@
   grid-auto-flow: row !important;
 }
 h2,::slotted([slot=heading]) {
-  font: normal normal 600 1.25rem/calc(6.21179px + 2.1ex) 'Porsche Next','Arial Narrow',Arial,'Heiti SC',SimHei,sans-serif !important;
+  font: normal normal 600 1.25rem/1.4 'Porsche Next','Arial Narrow',Arial,'Heiti SC',SimHei,sans-serif !important;
   text-size-adjust: none !important;
   -webkit-text-size-adjust: none !important;
   margin: 0 !important;
   color: #000 !important;
   max-width: 56.25rem !important;
 }
-<<<<<<< HEAD
-p {
-  font: normal normal 400 1rem/calc(6.21179px + 2.1ex) 'Porsche Next','Arial Narrow',Arial,'Heiti SC',SimHei,sans-serif;
-  text-size-adjust: none;
-  -webkit-text-size-adjust: none;
-  overflow-wrap: break-word;
-  hyphens: auto;
-  margin: 0;
-  color: #000;
-  grid-column: 1;
-=======
 p,::slotted([slot=description]) {
   font: normal normal 400 1rem/1.5 'Porsche Next','Arial Narrow',Arial,'Heiti SC',SimHei,sans-serif !important;
   text-size-adjust: none !important;
@@ -647,23 +604,25 @@
   color: #000 !important;
   max-width: 34.375rem !important;
   grid-column: 1 !important;
->>>>>>> a92e1826
 }
 @media(min-width:760px) and (max-width:999px) {
   h2,::slotted([slot=heading]) {
     font-size: 1.5rem !important;
+    line-height: 1.5 !important;
   }
 }
 
 @media(min-width:1000px) and (max-width:1299px) {
   h2,::slotted([slot=heading]) {
     font-size: 1.75rem !important;
+    line-height: 1.4285714286 !important;
   }
 }
 
 @media(min-width:1300px) and (max-width:1759px) {
   h2,::slotted([slot=heading]) {
     font-size: 2rem !important;
+    line-height: 1.375 !important;
   }
 }
 
@@ -673,6 +632,7 @@
   }
   h2,::slotted([slot=heading]) {
     font-size: 2.25rem !important;
+    line-height: 1.3333333333 !important;
   }
 }
 
@@ -778,24 +738,13 @@
   grid-auto-flow: row !important;
 }
 h2,::slotted([slot=heading]) {
-  font: normal normal 600 1.25rem/calc(6.21179px + 2.1ex) 'Porsche Next','Arial Narrow',Arial,'Heiti SC',SimHei,sans-serif !important;
+  font: normal normal 600 1.25rem/1.4 'Porsche Next','Arial Narrow',Arial,'Heiti SC',SimHei,sans-serif !important;
   text-size-adjust: none !important;
   -webkit-text-size-adjust: none !important;
   margin: 0 !important;
   color: #000 !important;
   max-width: 56.25rem !important;
 }
-<<<<<<< HEAD
-p {
-  font: normal normal 400 1rem/calc(6.21179px + 2.1ex) 'Porsche Next','Arial Narrow',Arial,'Heiti SC',SimHei,sans-serif;
-  text-size-adjust: none;
-  -webkit-text-size-adjust: none;
-  overflow-wrap: break-word;
-  hyphens: auto;
-  margin: 0;
-  color: #000;
-  grid-column: 1;
-=======
 p,::slotted([slot=description]) {
   font: normal normal 400 1rem/1.5 'Porsche Next','Arial Narrow',Arial,'Heiti SC',SimHei,sans-serif !important;
   text-size-adjust: none !important;
@@ -806,23 +755,25 @@
   color: #000 !important;
   max-width: 34.375rem !important;
   grid-column: 1 !important;
->>>>>>> a92e1826
 }
 @media(min-width:760px) and (max-width:999px) {
   h2,::slotted([slot=heading]) {
     font-size: 1.5rem !important;
+    line-height: 1.5 !important;
   }
 }
 
 @media(min-width:1000px) and (max-width:1299px) {
   h2,::slotted([slot=heading]) {
     font-size: 1.75rem !important;
+    line-height: 1.4285714286 !important;
   }
 }
 
 @media(min-width:1300px) and (max-width:1759px) {
   h2,::slotted([slot=heading]) {
     font-size: 2rem !important;
+    line-height: 1.375 !important;
   }
 }
 
@@ -832,6 +783,7 @@
   }
   h2,::slotted([slot=heading]) {
     font-size: 2.25rem !important;
+    line-height: 1.3333333333 !important;
   }
 }
 
