// Jest Snapshot v1, https://goo.gl/fbAQLP

exports[`getComponentCss() should return correct css for width: basic, hasPagination: false, isInfinitePagination: false, alignHeader: center and theme: light 1`] = `
":host {
  display: flex !important;
  gap: clamp(16px, 1.25vw + 12px, 36px) !important;
  flex-direction: column !important;
  box-sizing: content-box !important;
}
:host([hidden]) {
  display: none !important;
}
h2,::slotted([slot=heading]) {
  font: normal normal 600 clamp(1.42rem, 0.94vw + 1.23rem, 2.37rem)/calc(6px + 2.125ex) 'Porsche Next','Arial Narrow',Arial,'Heiti SC',SimHei,sans-serif !important;
  max-width: 56.25rem !important;
  margin: 0 !important;
}
p,::slotted([slot=description]) {
  font: normal normal 400 1rem/calc(6px + 2.125ex) 'Porsche Next','Arial Narrow',Arial,'Heiti SC',SimHei,sans-serif !important;
  overflow-wrap: break-word !important;
  hyphens: auto !important;
  max-width: 34.375rem !important;
  margin: clamp(4px, 0.25vw + 3px, 8px) 0 0 !important;
}
h2,::slotted([slot=heading]),p,::slotted([slot=description]) {
  color: #010205 !important;
}
@media(min-width:760px) {
  h2,::slotted([slot=heading]),p,::slotted([slot=description]) {
    grid-column: 2 !important;
  }
}

.header {
  display: grid;
  padding: 0 max(22px, 10.625vw - 12px);
  text-align: center;
}
.nav {
  display: none;
}
.btn {
  padding: 8px;
}
.skip-link {
  opacity: 0;
  pointer-events: none;
}
.skip-link:focus {
  opacity: 1;
  pointer-events: all;
}
.splide {
  overflow: hidden;
  padding: 4px 0;
  margin: -4px 0;
}
.splide__track {
  cursor: grab;
  padding: 0 max(22px, 10.625vw - 12px) !important;
}
.splide__list {
  display: flex;
  backface-visibility: hidden;
  -webkit-backface-visibility: hidden;
}
.splide__slide {
  position: relative;
  flex-shrink: 0;
  backface-visibility: hidden;
  -webkit-backface-visibility: hidden;
  transform: translateZ(0);
  border-radius: 12px;
  overflow: hidden;
}
.splide__sr {
  position: absolute;
  width: 0;
  height: 1px;
  text-indent: -999999px;
}
.splide__slide:focus-visible {
  outline: 2px solid #1A44EA;
  outline-offset: 2px;
}
.splide__track--draggable {
  user-select: none;
  -webkit-user-select: none;
  -webkit-touch-callout: none;
}
@media(min-width:760px) {
  .header {
    font-family: 'Porsche Next','Arial Narrow',Arial,'Heiti SC',SimHei,sans-serif;
    font-size: 1rem;
    column-gap: 16px;
    grid-template-columns: calc(calc(8px * 2 + calc(6px + 2.125ex)) * 3 + 4px + 2px) minmax(0px, 1fr) calc(calc(8px * 2 + calc(6px + 2.125ex)) * 3 + 4px + 2px);
    justify-items: center;
    padding: 0 calc(calc(5vw - 16px) + (clamp(16px, 1.25vw + 12px, 36px) + calc((100vw - calc(5vw - 16px) * 2 - clamp(16px, 1.25vw + 12px, 36px) * 15) / 16)) * 2);
  }
  .nav {
    display: flex;
    gap: 4px;
    grid-area: 1 / 3 / 3 / auto;
    align-items: end;
    justify-content: end;
    justify-self: end;
  }
  .splide__track {
    padding: 0 calc(calc(5vw - 16px) + (clamp(16px, 1.25vw + 12px, 36px) + calc((100vw - calc(5vw - 16px) * 2 - clamp(16px, 1.25vw + 12px, 36px) * 15) / 16)) * 2) !important;
  }
}

@media(min-width:1920px) {
  .header {
    padding: 0 calc(max(0px, 50vw - 2560px / 2) + min(50vw - 880px, 400px) + (clamp(16px, 1.25vw + 12px, 36px) + calc((min(100vw, 2560px) - min(50vw - 880px, 400px) * 2 - clamp(16px, 1.25vw + 12px, 36px) * 15) / 16)) * 2);
  }
  .splide__track {
    padding: 0 calc(max(0px, 50vw - 2560px / 2) + min(50vw - 880px, 400px) + (clamp(16px, 1.25vw + 12px, 36px) + calc((min(100vw, 2560px) - min(50vw - 880px, 400px) * 2 - clamp(16px, 1.25vw + 12px, 36px) * 15) / 16)) * 2) !important;
  }
}

@media(max-width:479px) {
  .splide__track {
    padding-right: calc(max(22px, 10.625vw - 12px) + clamp(16px, 1.25vw + 12px, 36px)) !important;
  }
}
"
`;

exports[`getComponentCss() should return correct css for width: basic, hasPagination: false, isInfinitePagination: true, alignHeader: left and theme: light 1`] = `
":host {
  display: flex !important;
  gap: clamp(16px, 1.25vw + 12px, 36px) !important;
  flex-direction: column !important;
  box-sizing: content-box !important;
}
:host([hidden]) {
  display: none !important;
}
h2,::slotted([slot=heading]) {
  font: normal normal 600 clamp(1.42rem, 0.94vw + 1.23rem, 2.37rem)/calc(6px + 2.125ex) 'Porsche Next','Arial Narrow',Arial,'Heiti SC',SimHei,sans-serif !important;
  max-width: 56.25rem !important;
  margin: 0 !important;
}
p,::slotted([slot=description]) {
  font: normal normal 400 1rem/calc(6px + 2.125ex) 'Porsche Next','Arial Narrow',Arial,'Heiti SC',SimHei,sans-serif !important;
  overflow-wrap: break-word !important;
  hyphens: auto !important;
  max-width: 34.375rem !important;
  margin: clamp(4px, 0.25vw + 3px, 8px) 0 0 !important;
}
h2,::slotted([slot=heading]),p,::slotted([slot=description]) {
  color: #010205 !important;
}
@media(min-width:760px) {
  h2,::slotted([slot=heading]),p,::slotted([slot=description]) {
    grid-column: 1 / 3 !important;
  }
}

.header {
  display: grid;
  padding: 0 max(22px, 10.625vw - 12px);
}
.nav {
  display: none;
}
.btn {
  padding: 8px;
}
.skip-link {
  opacity: 0;
  pointer-events: none;
}
.skip-link:focus {
  opacity: 1;
  pointer-events: all;
}
.splide {
  overflow: hidden;
  padding: 4px 0;
  margin: -4px 0;
}
.splide__track {
  cursor: grab;
  padding: 0 max(22px, 10.625vw - 12px) !important;
}
.splide__list {
  display: flex;
  backface-visibility: hidden;
  -webkit-backface-visibility: hidden;
}
.splide__slide {
  position: relative;
  flex-shrink: 0;
  backface-visibility: hidden;
  -webkit-backface-visibility: hidden;
  transform: translateZ(0);
  border-radius: 12px;
  overflow: hidden;
}
.splide__sr {
  position: absolute;
  width: 0;
  height: 1px;
  text-indent: -999999px;
}
.splide__slide:focus-visible {
  outline: 2px solid #1A44EA;
  outline-offset: 2px;
}
.splide__track--draggable {
  user-select: none;
  -webkit-user-select: none;
  -webkit-touch-callout: none;
}
@media(min-width:760px) {
  .header {
    font-family: 'Porsche Next','Arial Narrow',Arial,'Heiti SC',SimHei,sans-serif;
    font-size: 1rem;
    column-gap: 16px;
    grid-template-columns: calc(calc(8px * 2 + calc(6px + 2.125ex)) * 3 + 4px + 2px) minmax(0px, 1fr) calc(calc(8px * 2 + calc(6px + 2.125ex)) * 3 + 4px + 2px);
    padding: 0 calc(calc(5vw - 16px) + (clamp(16px, 1.25vw + 12px, 36px) + calc((100vw - calc(5vw - 16px) * 2 - clamp(16px, 1.25vw + 12px, 36px) * 15) / 16)) * 2);
  }
  .nav {
    display: flex;
    gap: 4px;
    grid-area: 1 / 3 / 3 / auto;
    align-items: end;
    justify-content: end;
    justify-self: end;
  }
  .splide__track {
    padding: 0 calc(calc(5vw - 16px) + (clamp(16px, 1.25vw + 12px, 36px) + calc((100vw - calc(5vw - 16px) * 2 - clamp(16px, 1.25vw + 12px, 36px) * 15) / 16)) * 2) !important;
  }
}

@media(min-width:1920px) {
  .header {
    padding: 0 calc(max(0px, 50vw - 2560px / 2) + min(50vw - 880px, 400px) + (clamp(16px, 1.25vw + 12px, 36px) + calc((min(100vw, 2560px) - min(50vw - 880px, 400px) * 2 - clamp(16px, 1.25vw + 12px, 36px) * 15) / 16)) * 2);
  }
  .splide__track {
    padding: 0 calc(max(0px, 50vw - 2560px / 2) + min(50vw - 880px, 400px) + (clamp(16px, 1.25vw + 12px, 36px) + calc((min(100vw, 2560px) - min(50vw - 880px, 400px) * 2 - clamp(16px, 1.25vw + 12px, 36px) * 15) / 16)) * 2) !important;
  }
}

@media(max-width:479px) {
  .splide__track {
    padding-right: calc(max(22px, 10.625vw - 12px) + clamp(16px, 1.25vw + 12px, 36px)) !important;
  }
}
"
`;

exports[`getComponentCss() should return correct css for width: basic, hasPagination: true, isInfinitePagination: false, alignHeader: center and theme: dark 1`] = `
":host {
  display: flex !important;
  gap: clamp(16px, 1.25vw + 12px, 36px) !important;
  flex-direction: column !important;
  box-sizing: content-box !important;
}
:host([hidden]) {
  display: none !important;
}
h2,::slotted([slot=heading]) {
  font: normal normal 600 clamp(1.42rem, 0.94vw + 1.23rem, 2.37rem)/calc(6px + 2.125ex) 'Porsche Next','Arial Narrow',Arial,'Heiti SC',SimHei,sans-serif !important;
  max-width: 56.25rem !important;
  margin: 0 !important;
}
p,::slotted([slot=description]) {
  font: normal normal 400 1rem/calc(6px + 2.125ex) 'Porsche Next','Arial Narrow',Arial,'Heiti SC',SimHei,sans-serif !important;
  overflow-wrap: break-word !important;
  hyphens: auto !important;
  max-width: 34.375rem !important;
  margin: clamp(4px, 0.25vw + 3px, 8px) 0 0 !important;
}
h2,::slotted([slot=heading]),p,::slotted([slot=description]) {
  color: #FBFCFF !important;
}
@media(min-width:760px) {
  h2,::slotted([slot=heading]),p,::slotted([slot=description]) {
    grid-column: 2 !important;
  }
}

.header {
  display: grid;
  padding: 0 max(22px, 10.625vw - 12px);
  text-align: center;
}
.nav {
  display: none;
}
.btn {
  padding: 8px;
}
.skip-link {
  opacity: 0;
  pointer-events: none;
}
.skip-link:focus {
  opacity: 1;
  pointer-events: all;
}
.splide {
  overflow: hidden;
  padding: 4px 0;
  margin: -4px 0;
}
.splide__track {
  cursor: grab;
  padding: 0 max(22px, 10.625vw - 12px) !important;
}
.splide__list {
  display: flex;
  backface-visibility: hidden;
  -webkit-backface-visibility: hidden;
}
.splide__slide {
  position: relative;
  flex-shrink: 0;
  backface-visibility: hidden;
  -webkit-backface-visibility: hidden;
  transform: translateZ(0);
  border-radius: 12px;
  overflow: hidden;
}
.splide__sr {
  position: absolute;
  width: 0;
  height: 1px;
  text-indent: -999999px;
}
.splide__slide:focus-visible {
  outline: 2px solid #1A44EA;
  outline-offset: 2px;
}
.splide__track--draggable {
  user-select: none;
  -webkit-user-select: none;
  -webkit-touch-callout: none;
}
.pagination-container {
  display: flex;
  position: relative;
  justify-content: center;
  width: calc(20px + 8px * 4 + 8px * 4);
  left: calc(50% - 42px);
  overflow-x: hidden;
}
.pagination {
  display: flex;
  align-items: center;
  width: fit-content;
  gap: 8px;
  transition: all 400ms;
}
.pagination > span.bullet--active {
  background: #FBFCFF;
  height: 8px;
  width: 20px !important;
}
.bullet {
  border-radius: 4px;
  background: #88898C;
  width: 8px;
  height: 8px;
  transition: background-color 400ms, width 400ms, height 400ms;
}
@media(min-width:760px) {
  .header {
    font-family: 'Porsche Next','Arial Narrow',Arial,'Heiti SC',SimHei,sans-serif;
    font-size: 1rem;
    column-gap: 16px;
    grid-template-columns: calc(calc(8px * 2 + calc(6px + 2.125ex)) * 3 + 4px + 2px) minmax(0px, 1fr) calc(calc(8px * 2 + calc(6px + 2.125ex)) * 3 + 4px + 2px);
    justify-items: center;
    padding: 0 calc(calc(5vw - 16px) + (clamp(16px, 1.25vw + 12px, 36px) + calc((100vw - calc(5vw - 16px) * 2 - clamp(16px, 1.25vw + 12px, 36px) * 15) / 16)) * 2);
  }
  .nav {
    display: flex;
    gap: 4px;
    grid-area: 1 / 3 / 3 / auto;
    align-items: end;
    justify-content: end;
    justify-self: end;
  }
  .splide__track {
    padding: 0 calc(calc(5vw - 16px) + (clamp(16px, 1.25vw + 12px, 36px) + calc((100vw - calc(5vw - 16px) * 2 - clamp(16px, 1.25vw + 12px, 36px) * 15) / 16)) * 2) !important;
  }
}

@media(min-width:1920px) {
  .header {
    padding: 0 calc(max(0px, 50vw - 2560px / 2) + min(50vw - 880px, 400px) + (clamp(16px, 1.25vw + 12px, 36px) + calc((min(100vw, 2560px) - min(50vw - 880px, 400px) * 2 - clamp(16px, 1.25vw + 12px, 36px) * 15) / 16)) * 2);
  }
  .splide__track {
    padding: 0 calc(max(0px, 50vw - 2560px / 2) + min(50vw - 880px, 400px) + (clamp(16px, 1.25vw + 12px, 36px) + calc((min(100vw, 2560px) - min(50vw - 880px, 400px) * 2 - clamp(16px, 1.25vw + 12px, 36px) * 15) / 16)) * 2) !important;
  }
}

@media(max-width:479px) {
  .splide__track {
    padding-right: calc(max(22px, 10.625vw - 12px) + clamp(16px, 1.25vw + 12px, 36px)) !important;
  }
}
"
`;

exports[`getComponentCss() should return correct css for width: basic, hasPagination: true, isInfinitePagination: false, alignHeader: left and theme: light 1`] = `
":host {
  display: flex !important;
  gap: clamp(16px, 1.25vw + 12px, 36px) !important;
  flex-direction: column !important;
  box-sizing: content-box !important;
}
:host([hidden]) {
  display: none !important;
}
h2,::slotted([slot=heading]) {
  font: normal normal 600 clamp(1.42rem, 0.94vw + 1.23rem, 2.37rem)/calc(6px + 2.125ex) 'Porsche Next','Arial Narrow',Arial,'Heiti SC',SimHei,sans-serif !important;
  max-width: 56.25rem !important;
  margin: 0 !important;
}
p,::slotted([slot=description]) {
  font: normal normal 400 1rem/calc(6px + 2.125ex) 'Porsche Next','Arial Narrow',Arial,'Heiti SC',SimHei,sans-serif !important;
  overflow-wrap: break-word !important;
  hyphens: auto !important;
  max-width: 34.375rem !important;
  margin: clamp(4px, 0.25vw + 3px, 8px) 0 0 !important;
}
h2,::slotted([slot=heading]),p,::slotted([slot=description]) {
  color: #010205 !important;
}
@media(min-width:760px) {
  h2,::slotted([slot=heading]),p,::slotted([slot=description]) {
    grid-column: 1 / 3 !important;
  }
}

.header {
  display: grid;
  padding: 0 max(22px, 10.625vw - 12px);
}
.nav {
  display: none;
}
.btn {
  padding: 8px;
}
.skip-link {
  opacity: 0;
  pointer-events: none;
}
.skip-link:focus {
  opacity: 1;
  pointer-events: all;
}
.splide {
  overflow: hidden;
  padding: 4px 0;
  margin: -4px 0;
}
.splide__track {
  cursor: grab;
  padding: 0 max(22px, 10.625vw - 12px) !important;
}
.splide__list {
  display: flex;
  backface-visibility: hidden;
  -webkit-backface-visibility: hidden;
}
.splide__slide {
  position: relative;
  flex-shrink: 0;
  backface-visibility: hidden;
  -webkit-backface-visibility: hidden;
  transform: translateZ(0);
  border-radius: 12px;
  overflow: hidden;
}
.splide__sr {
  position: absolute;
  width: 0;
  height: 1px;
  text-indent: -999999px;
}
.splide__slide:focus-visible {
  outline: 2px solid #1A44EA;
  outline-offset: 2px;
}
.splide__track--draggable {
  user-select: none;
  -webkit-user-select: none;
  -webkit-touch-callout: none;
}
.pagination-container {
  display: flex;
  position: relative;
  justify-content: center;
  width: calc(20px + 8px * 4 + 8px * 4);
  left: calc(50% - 42px);
  overflow-x: hidden;
}
.pagination {
  display: flex;
  align-items: center;
  width: fit-content;
  gap: 8px;
  transition: all 400ms;
}
.pagination > span.bullet--active {
  background: #010205;
  height: 8px;
  width: 20px !important;
}
.bullet {
  border-radius: 4px;
  background: #6B6D70;
  width: 8px;
  height: 8px;
  transition: background-color 400ms, width 400ms, height 400ms;
}
@media(min-width:760px) {
  .header {
    font-family: 'Porsche Next','Arial Narrow',Arial,'Heiti SC',SimHei,sans-serif;
    font-size: 1rem;
    column-gap: 16px;
<<<<<<< HEAD
    grid-template-columns: calc(calc(8px * 2 + calc(6px + 2.125ex)) * 2 + 4px + 2px) minmax(0px, 1fr) calc(calc(8px * 2 + calc(6px + 2.125ex)) * 2 + 4px + 2px);
=======
    grid-template-columns: calc(calc(8px * 2 + calc(6px + 2.125ex)) * 3 + 4px + 2px) minmax(0px, 1fr) calc(calc(8px * 2 + calc(6px + 2.125ex)) * 3 + 4px + 2px);
    justify-items: center;
>>>>>>> 5728ca35
    padding: 0 calc(calc(5vw - 16px) + (clamp(16px, 1.25vw + 12px, 36px) + calc((100vw - calc(5vw - 16px) * 2 - clamp(16px, 1.25vw + 12px, 36px) * 15) / 16)) * 2);
  }
  .nav {
    display: flex;
    gap: 4px;
    grid-area: 1 / 3 / 3 / auto;
    align-items: end;
    justify-content: end;
    justify-self: end;
  }
  .splide__track {
    padding: 0 calc(calc(5vw - 16px) + (clamp(16px, 1.25vw + 12px, 36px) + calc((100vw - calc(5vw - 16px) * 2 - clamp(16px, 1.25vw + 12px, 36px) * 15) / 16)) * 2) !important;
  }
}

@media(min-width:1920px) {
  .header {
    padding: 0 calc(max(0px, 50vw - 2560px / 2) + min(50vw - 880px, 400px) + (clamp(16px, 1.25vw + 12px, 36px) + calc((min(100vw, 2560px) - min(50vw - 880px, 400px) * 2 - clamp(16px, 1.25vw + 12px, 36px) * 15) / 16)) * 2);
  }
  .splide__track {
    padding: 0 calc(max(0px, 50vw - 2560px / 2) + min(50vw - 880px, 400px) + (clamp(16px, 1.25vw + 12px, 36px) + calc((min(100vw, 2560px) - min(50vw - 880px, 400px) * 2 - clamp(16px, 1.25vw + 12px, 36px) * 15) / 16)) * 2) !important;
  }
}

@media(max-width:479px) {
  .splide__track {
    padding-right: calc(max(22px, 10.625vw - 12px) + clamp(16px, 1.25vw + 12px, 36px)) !important;
  }
}
"
`;

exports[`getComponentCss() should return correct css for width: basic, hasPagination: true, isInfinitePagination: true, alignHeader: center and theme: light 1`] = `
":host {
  display: flex !important;
  gap: clamp(16px, 1.25vw + 12px, 36px) !important;
  flex-direction: column !important;
  box-sizing: content-box !important;
}
:host([hidden]) {
  display: none !important;
}
h2,::slotted([slot=heading]) {
  font: normal normal 600 clamp(1.42rem, 0.94vw + 1.23rem, 2.37rem)/calc(6px + 2.125ex) 'Porsche Next','Arial Narrow',Arial,'Heiti SC',SimHei,sans-serif !important;
  max-width: 56.25rem !important;
  margin: 0 !important;
}
p,::slotted([slot=description]) {
  font: normal normal 400 1rem/calc(6px + 2.125ex) 'Porsche Next','Arial Narrow',Arial,'Heiti SC',SimHei,sans-serif !important;
  overflow-wrap: break-word !important;
  hyphens: auto !important;
  max-width: 34.375rem !important;
  margin: clamp(4px, 0.25vw + 3px, 8px) 0 0 !important;
}
h2,::slotted([slot=heading]),p,::slotted([slot=description]) {
  color: #010205 !important;
}
@media(min-width:760px) {
  h2,::slotted([slot=heading]),p,::slotted([slot=description]) {
    grid-column: 2 !important;
  }
}

.header {
  display: grid;
  padding: 0 max(22px, 10.625vw - 12px);
  text-align: center;
}
.nav {
  display: none;
}
.btn {
  padding: 8px;
}
.skip-link {
  opacity: 0;
  pointer-events: none;
}
.skip-link:focus {
  opacity: 1;
  pointer-events: all;
}
.splide {
  overflow: hidden;
  padding: 4px 0;
  margin: -4px 0;
}
.splide__track {
  cursor: grab;
  padding: 0 max(22px, 10.625vw - 12px) !important;
}
.splide__list {
  display: flex;
  backface-visibility: hidden;
  -webkit-backface-visibility: hidden;
}
.splide__slide {
  position: relative;
  flex-shrink: 0;
  backface-visibility: hidden;
  -webkit-backface-visibility: hidden;
  transform: translateZ(0);
  border-radius: 12px;
  overflow: hidden;
}
.splide__sr {
  position: absolute;
  width: 0;
  height: 1px;
  text-indent: -999999px;
}
.splide__slide:focus-visible {
  outline: 2px solid #1A44EA;
  outline-offset: 2px;
}
.splide__track--draggable {
  user-select: none;
  -webkit-user-select: none;
  -webkit-touch-callout: none;
}
.pagination-container {
  display: flex;
  position: relative;
  justify-content: flex-start;
  width: calc(20px + 8px * 4 + 8px * 4);
  left: calc(50% - 42px);
  overflow-x: hidden;
}
.pagination {
  display: flex;
  align-items: center;
  width: fit-content;
  gap: 8px;
  transition: all 400ms;
}
.pagination > .bullet--infinite ~ span, .pagination > .bullet--active ~ span {
  width: 8px;
  height: 8px;
}
.pagination > .bullet--infinite ~ .bullet--infinite ~ span, .pagination > .bullet--active ~ .bullet--infinite ~ span {
  width: 0px;
  height: 0px;
}
.pagination > span.bullet--infinite {
  width: 4px;
  height: 4px;
}
.pagination > span.bullet--active {
  background: #010205;
  height: 8px;
  width: 20px !important;
}
.pagination--infinite > .bullet:nth-child(-n+4) {
  width: 8px;
  height: 8px;
}
.bullet {
  border-radius: 4px;
  background: #6B6D70;
  width: 0px;
  height: 0px;
  transition: background-color 400ms, width 400ms, height 400ms;
}
@media(min-width:760px) {
  .header {
    font-family: 'Porsche Next','Arial Narrow',Arial,'Heiti SC',SimHei,sans-serif;
    font-size: 1rem;
    column-gap: 16px;
<<<<<<< HEAD
    grid-template-columns: calc(calc(8px * 2 + calc(6px + 2.125ex)) * 2 + 4px + 2px) minmax(0px, 1fr) calc(calc(8px * 2 + calc(6px + 2.125ex)) * 2 + 4px + 2px);
    justify-items: center;
=======
    grid-template-columns: calc(calc(8px * 2 + calc(6px + 2.125ex)) * 3 + 4px + 2px) minmax(0px, 1fr) calc(calc(8px * 2 + calc(6px + 2.125ex)) * 3 + 4px + 2px);
>>>>>>> 5728ca35
    padding: 0 calc(calc(5vw - 16px) + (clamp(16px, 1.25vw + 12px, 36px) + calc((100vw - calc(5vw - 16px) * 2 - clamp(16px, 1.25vw + 12px, 36px) * 15) / 16)) * 2);
  }
  .nav {
    display: flex;
    gap: 4px;
    grid-area: 1 / 3 / 3 / auto;
    align-items: end;
    justify-content: end;
    justify-self: end;
  }
  .splide__track {
    padding: 0 calc(calc(5vw - 16px) + (clamp(16px, 1.25vw + 12px, 36px) + calc((100vw - calc(5vw - 16px) * 2 - clamp(16px, 1.25vw + 12px, 36px) * 15) / 16)) * 2) !important;
  }
}

@media(min-width:1920px) {
  .header {
    padding: 0 calc(max(0px, 50vw - 2560px / 2) + min(50vw - 880px, 400px) + (clamp(16px, 1.25vw + 12px, 36px) + calc((min(100vw, 2560px) - min(50vw - 880px, 400px) * 2 - clamp(16px, 1.25vw + 12px, 36px) * 15) / 16)) * 2);
  }
  .splide__track {
    padding: 0 calc(max(0px, 50vw - 2560px / 2) + min(50vw - 880px, 400px) + (clamp(16px, 1.25vw + 12px, 36px) + calc((min(100vw, 2560px) - min(50vw - 880px, 400px) * 2 - clamp(16px, 1.25vw + 12px, 36px) * 15) / 16)) * 2) !important;
  }
}

@media(max-width:479px) {
  .splide__track {
    padding-right: calc(max(22px, 10.625vw - 12px) + clamp(16px, 1.25vw + 12px, 36px)) !important;
  }
}
"
`;

exports[`getComponentCss() should return correct css for width: basic, hasPagination: true, isInfinitePagination: true, alignHeader: left and theme: dark 1`] = `
":host {
  display: flex !important;
  gap: clamp(16px, 1.25vw + 12px, 36px) !important;
  flex-direction: column !important;
  box-sizing: content-box !important;
}
:host([hidden]) {
  display: none !important;
}
h2,::slotted([slot=heading]) {
  font: normal normal 600 clamp(1.42rem, 0.94vw + 1.23rem, 2.37rem)/calc(6px + 2.125ex) 'Porsche Next','Arial Narrow',Arial,'Heiti SC',SimHei,sans-serif !important;
  max-width: 56.25rem !important;
  margin: 0 !important;
}
p,::slotted([slot=description]) {
  font: normal normal 400 1rem/calc(6px + 2.125ex) 'Porsche Next','Arial Narrow',Arial,'Heiti SC',SimHei,sans-serif !important;
  overflow-wrap: break-word !important;
  hyphens: auto !important;
  max-width: 34.375rem !important;
  margin: clamp(4px, 0.25vw + 3px, 8px) 0 0 !important;
}
h2,::slotted([slot=heading]),p,::slotted([slot=description]) {
  color: #FBFCFF !important;
}
@media(min-width:760px) {
  h2,::slotted([slot=heading]),p,::slotted([slot=description]) {
    grid-column: 1 / 3 !important;
  }
}

.header {
  display: grid;
  padding: 0 max(22px, 10.625vw - 12px);
}
.nav {
  display: none;
}
.btn {
  padding: 8px;
}
.skip-link {
  opacity: 0;
  pointer-events: none;
}
.skip-link:focus {
  opacity: 1;
  pointer-events: all;
}
.splide {
  overflow: hidden;
  padding: 4px 0;
  margin: -4px 0;
}
.splide__track {
  cursor: grab;
  padding: 0 max(22px, 10.625vw - 12px) !important;
}
.splide__list {
  display: flex;
  backface-visibility: hidden;
  -webkit-backface-visibility: hidden;
}
.splide__slide {
  position: relative;
  flex-shrink: 0;
  backface-visibility: hidden;
  -webkit-backface-visibility: hidden;
  transform: translateZ(0);
  border-radius: 12px;
  overflow: hidden;
}
.splide__sr {
  position: absolute;
  width: 0;
  height: 1px;
  text-indent: -999999px;
}
.splide__slide:focus-visible {
  outline: 2px solid #1A44EA;
  outline-offset: 2px;
}
.splide__track--draggable {
  user-select: none;
  -webkit-user-select: none;
  -webkit-touch-callout: none;
}
.pagination-container {
  display: flex;
  position: relative;
  justify-content: flex-start;
  width: calc(20px + 8px * 4 + 8px * 4);
  left: calc(50% - 42px);
  overflow-x: hidden;
}
.pagination {
  display: flex;
  align-items: center;
  width: fit-content;
  gap: 8px;
  transition: all 400ms;
}
.pagination > .bullet--infinite ~ span, .pagination > .bullet--active ~ span {
  width: 8px;
  height: 8px;
}
.pagination > .bullet--infinite ~ .bullet--infinite ~ span, .pagination > .bullet--active ~ .bullet--infinite ~ span {
  width: 0px;
  height: 0px;
}
.pagination > span.bullet--infinite {
  width: 4px;
  height: 4px;
}
.pagination > span.bullet--active {
  background: #FBFCFF;
  height: 8px;
  width: 20px !important;
}
.pagination--infinite > .bullet:nth-child(-n+4) {
  width: 8px;
  height: 8px;
}
.bullet {
  border-radius: 4px;
  background: #88898C;
  width: 0px;
  height: 0px;
  transition: background-color 400ms, width 400ms, height 400ms;
}
@media(min-width:760px) {
  .header {
    font-family: 'Porsche Next','Arial Narrow',Arial,'Heiti SC',SimHei,sans-serif;
    font-size: 1rem;
    column-gap: 16px;
    grid-template-columns: calc(calc(8px * 2 + calc(6px + 2.125ex)) * 3 + 4px + 2px) minmax(0px, 1fr) calc(calc(8px * 2 + calc(6px + 2.125ex)) * 3 + 4px + 2px);
    padding: 0 calc(calc(5vw - 16px) + (clamp(16px, 1.25vw + 12px, 36px) + calc((100vw - calc(5vw - 16px) * 2 - clamp(16px, 1.25vw + 12px, 36px) * 15) / 16)) * 2);
  }
  .nav {
    display: flex;
    gap: 4px;
    grid-area: 1 / 3 / 3 / auto;
    align-items: end;
    justify-content: end;
    justify-self: end;
  }
  .splide__track {
    padding: 0 calc(calc(5vw - 16px) + (clamp(16px, 1.25vw + 12px, 36px) + calc((100vw - calc(5vw - 16px) * 2 - clamp(16px, 1.25vw + 12px, 36px) * 15) / 16)) * 2) !important;
  }
}

@media(min-width:1920px) {
  .header {
    padding: 0 calc(max(0px, 50vw - 2560px / 2) + min(50vw - 880px, 400px) + (clamp(16px, 1.25vw + 12px, 36px) + calc((min(100vw, 2560px) - min(50vw - 880px, 400px) * 2 - clamp(16px, 1.25vw + 12px, 36px) * 15) / 16)) * 2);
  }
  .splide__track {
    padding: 0 calc(max(0px, 50vw - 2560px / 2) + min(50vw - 880px, 400px) + (clamp(16px, 1.25vw + 12px, 36px) + calc((min(100vw, 2560px) - min(50vw - 880px, 400px) * 2 - clamp(16px, 1.25vw + 12px, 36px) * 15) / 16)) * 2) !important;
  }
}

@media(max-width:479px) {
  .splide__track {
    padding-right: calc(max(22px, 10.625vw - 12px) + clamp(16px, 1.25vw + 12px, 36px)) !important;
  }
}
"
`;

exports[`getComponentCss() should return correct css for width: extended, hasPagination: {"base":false,"xs":true,"s":false,"m":true,"l":false,"xl":true}, isInfinitePagination: false, alignHeader: left and theme: light 1`] = `
":host {
  display: flex !important;
  gap: clamp(16px, 1.25vw + 12px, 36px) !important;
  flex-direction: column !important;
  box-sizing: content-box !important;
}
:host([hidden]) {
  display: none !important;
}
h2,::slotted([slot=heading]) {
  font: normal normal 600 clamp(1.42rem, 0.94vw + 1.23rem, 2.37rem)/calc(6px + 2.125ex) 'Porsche Next','Arial Narrow',Arial,'Heiti SC',SimHei,sans-serif !important;
  max-width: 56.25rem !important;
  margin: 0 !important;
}
p,::slotted([slot=description]) {
  font: normal normal 400 1rem/calc(6px + 2.125ex) 'Porsche Next','Arial Narrow',Arial,'Heiti SC',SimHei,sans-serif !important;
  overflow-wrap: break-word !important;
  hyphens: auto !important;
  max-width: 34.375rem !important;
  margin: clamp(4px, 0.25vw + 3px, 8px) 0 0 !important;
}
h2,::slotted([slot=heading]),p,::slotted([slot=description]) {
  color: #010205 !important;
}
@media(min-width:760px) {
  h2,::slotted([slot=heading]),p,::slotted([slot=description]) {
    grid-column: 1 / 3 !important;
  }
}

.header {
  display: grid;
  padding: 0 max(22px, 10.625vw - 12px);
}
.nav {
  display: none;
}
.btn {
  padding: 8px;
}
.skip-link {
  opacity: 0;
  pointer-events: none;
}
.skip-link:focus {
  opacity: 1;
  pointer-events: all;
}
.splide {
  overflow: hidden;
  padding: 4px 0;
  margin: -4px 0;
}
.splide__track {
  cursor: grab;
  padding: 0 max(22px, 10.625vw - 12px) !important;
}
.splide__list {
  display: flex;
  backface-visibility: hidden;
  -webkit-backface-visibility: hidden;
}
.splide__slide {
  position: relative;
  flex-shrink: 0;
  backface-visibility: hidden;
  -webkit-backface-visibility: hidden;
  transform: translateZ(0);
  border-radius: 12px;
  overflow: hidden;
}
.splide__sr {
  position: absolute;
  width: 0;
  height: 1px;
  text-indent: -999999px;
}
.splide__slide:focus-visible {
  outline: 2px solid #1A44EA;
  outline-offset: 2px;
}
.splide__track--draggable {
  user-select: none;
  -webkit-user-select: none;
  -webkit-touch-callout: none;
}
.pagination-container {
  display: none;
  position: relative;
  justify-content: center;
  width: calc(20px + 8px * 4 + 8px * 4);
  left: calc(50% - 42px);
  overflow-x: hidden;
}
.pagination {
  display: flex;
  align-items: center;
  width: fit-content;
  gap: 8px;
  transition: all 400ms;
}
.pagination > span.bullet--active {
  background: #010205;
  height: 8px;
  width: 20px !important;
}
.bullet {
  border-radius: 4px;
  background: #6B6D70;
  width: 8px;
  height: 8px;
  transition: background-color 400ms, width 400ms, height 400ms;
}
@media(min-width:480px) {
  .pagination-container {
    display: flex;
  }
}

@media(min-width:760px) {
  .header {
    font-family: 'Porsche Next','Arial Narrow',Arial,'Heiti SC',SimHei,sans-serif;
    font-size: 1rem;
    column-gap: 16px;
<<<<<<< HEAD
    grid-template-columns: calc(calc(8px * 2 + calc(6px + 2.125ex)) * 2 + 4px + 2px) minmax(0px, 1fr) calc(calc(8px * 2 + calc(6px + 2.125ex)) * 2 + 4px + 2px);
=======
    grid-template-columns: calc(calc(8px * 2 + calc(6px + 2.125ex)) * 3 + 4px + 2px) minmax(0px, 1fr) calc(calc(8px * 2 + calc(6px + 2.125ex)) * 3 + 4px + 2px);
    justify-items: center;
>>>>>>> 5728ca35
    padding: 0 calc(calc(5vw - 16px) + (clamp(16px, 1.25vw + 12px, 36px) + calc((100vw - calc(5vw - 16px) * 2 - clamp(16px, 1.25vw + 12px, 36px) * 15) / 16)) * 1);
  }
  .nav {
    display: flex;
    gap: 4px;
    grid-area: 1 / 3 / 3 / auto;
    align-items: end;
    justify-content: end;
    justify-self: end;
  }
  .splide__track {
    padding: 0 calc(calc(5vw - 16px) + (clamp(16px, 1.25vw + 12px, 36px) + calc((100vw - calc(5vw - 16px) * 2 - clamp(16px, 1.25vw + 12px, 36px) * 15) / 16)) * 1) !important;
  }
  .pagination-container {
    display: none;
  }
}

@media(min-width:1000px) {
  .pagination-container {
    display: flex;
  }
}

@media(min-width:1300px) {
  .pagination-container {
    display: none;
  }
}

@media(min-width:1760px) {
  .pagination-container {
    display: flex;
  }
}

@media(min-width:1920px) {
  .header {
    padding: 0 calc(max(0px, 50vw - 2560px / 2) + min(50vw - 880px, 400px) + (clamp(16px, 1.25vw + 12px, 36px) + calc((min(100vw, 2560px) - min(50vw - 880px, 400px) * 2 - clamp(16px, 1.25vw + 12px, 36px) * 15) / 16)) * 1);
  }
  .splide__track {
    padding: 0 calc(max(0px, 50vw - 2560px / 2) + min(50vw - 880px, 400px) + (clamp(16px, 1.25vw + 12px, 36px) + calc((min(100vw, 2560px) - min(50vw - 880px, 400px) * 2 - clamp(16px, 1.25vw + 12px, 36px) * 15) / 16)) * 1) !important;
  }
}

@media(max-width:479px) {
  .splide__track {
    padding-right: calc(max(22px, 10.625vw - 12px) + clamp(16px, 1.25vw + 12px, 36px)) !important;
  }
}
"
`;

exports[`getComponentCss() should return correct css for width: extended, hasPagination: {"base":false,"xs":true,"s":false,"m":true,"l":false,"xl":true}, isInfinitePagination: true, alignHeader: center and theme: light 1`] = `
":host {
  display: flex !important;
  gap: clamp(16px, 1.25vw + 12px, 36px) !important;
  flex-direction: column !important;
  box-sizing: content-box !important;
}
:host([hidden]) {
  display: none !important;
}
h2,::slotted([slot=heading]) {
  font: normal normal 600 clamp(1.42rem, 0.94vw + 1.23rem, 2.37rem)/calc(6px + 2.125ex) 'Porsche Next','Arial Narrow',Arial,'Heiti SC',SimHei,sans-serif !important;
  max-width: 56.25rem !important;
  margin: 0 !important;
}
p,::slotted([slot=description]) {
  font: normal normal 400 1rem/calc(6px + 2.125ex) 'Porsche Next','Arial Narrow',Arial,'Heiti SC',SimHei,sans-serif !important;
  overflow-wrap: break-word !important;
  hyphens: auto !important;
  max-width: 34.375rem !important;
  margin: clamp(4px, 0.25vw + 3px, 8px) 0 0 !important;
}
h2,::slotted([slot=heading]),p,::slotted([slot=description]) {
  color: #010205 !important;
}
@media(min-width:760px) {
  h2,::slotted([slot=heading]),p,::slotted([slot=description]) {
    grid-column: 2 !important;
  }
}

.header {
  display: grid;
  padding: 0 max(22px, 10.625vw - 12px);
  text-align: center;
}
.nav {
  display: none;
}
.btn {
  padding: 8px;
}
.skip-link {
  opacity: 0;
  pointer-events: none;
}
.skip-link:focus {
  opacity: 1;
  pointer-events: all;
}
.splide {
  overflow: hidden;
  padding: 4px 0;
  margin: -4px 0;
}
.splide__track {
  cursor: grab;
  padding: 0 max(22px, 10.625vw - 12px) !important;
}
.splide__list {
  display: flex;
  backface-visibility: hidden;
  -webkit-backface-visibility: hidden;
}
.splide__slide {
  position: relative;
  flex-shrink: 0;
  backface-visibility: hidden;
  -webkit-backface-visibility: hidden;
  transform: translateZ(0);
  border-radius: 12px;
  overflow: hidden;
}
.splide__sr {
  position: absolute;
  width: 0;
  height: 1px;
  text-indent: -999999px;
}
.splide__slide:focus-visible {
  outline: 2px solid #1A44EA;
  outline-offset: 2px;
}
.splide__track--draggable {
  user-select: none;
  -webkit-user-select: none;
  -webkit-touch-callout: none;
}
.pagination-container {
  display: none;
  position: relative;
  justify-content: flex-start;
  width: calc(20px + 8px * 4 + 8px * 4);
  left: calc(50% - 42px);
  overflow-x: hidden;
}
.pagination {
  display: flex;
  align-items: center;
  width: fit-content;
  gap: 8px;
  transition: all 400ms;
}
.pagination > .bullet--infinite ~ span, .pagination > .bullet--active ~ span {
  width: 8px;
  height: 8px;
}
.pagination > .bullet--infinite ~ .bullet--infinite ~ span, .pagination > .bullet--active ~ .bullet--infinite ~ span {
  width: 0px;
  height: 0px;
}
.pagination > span.bullet--infinite {
  width: 4px;
  height: 4px;
}
.pagination > span.bullet--active {
  background: #010205;
  height: 8px;
  width: 20px !important;
}
.pagination--infinite > .bullet:nth-child(-n+4) {
  width: 8px;
  height: 8px;
}
.bullet {
  border-radius: 4px;
  background: #6B6D70;
  width: 0px;
  height: 0px;
  transition: background-color 400ms, width 400ms, height 400ms;
}
@media(min-width:480px) {
  .pagination-container {
    display: flex;
  }
}

@media(min-width:760px) {
  .header {
    font-family: 'Porsche Next','Arial Narrow',Arial,'Heiti SC',SimHei,sans-serif;
    font-size: 1rem;
    column-gap: 16px;
<<<<<<< HEAD
    grid-template-columns: calc(calc(8px * 2 + calc(6px + 2.125ex)) * 2 + 4px + 2px) minmax(0px, 1fr) calc(calc(8px * 2 + calc(6px + 2.125ex)) * 2 + 4px + 2px);
    justify-items: center;
=======
    grid-template-columns: calc(calc(8px * 2 + calc(6px + 2.125ex)) * 3 + 4px + 2px) minmax(0px, 1fr) calc(calc(8px * 2 + calc(6px + 2.125ex)) * 3 + 4px + 2px);
>>>>>>> 5728ca35
    padding: 0 calc(calc(5vw - 16px) + (clamp(16px, 1.25vw + 12px, 36px) + calc((100vw - calc(5vw - 16px) * 2 - clamp(16px, 1.25vw + 12px, 36px) * 15) / 16)) * 1);
  }
  .nav {
    display: flex;
    gap: 4px;
    grid-area: 1 / 3 / 3 / auto;
    align-items: end;
    justify-content: end;
    justify-self: end;
  }
  .splide__track {
    padding: 0 calc(calc(5vw - 16px) + (clamp(16px, 1.25vw + 12px, 36px) + calc((100vw - calc(5vw - 16px) * 2 - clamp(16px, 1.25vw + 12px, 36px) * 15) / 16)) * 1) !important;
  }
  .pagination-container {
    display: none;
  }
}

@media(min-width:1000px) {
  .pagination-container {
    display: flex;
  }
}

@media(min-width:1300px) {
  .pagination-container {
    display: none;
  }
}

@media(min-width:1760px) {
  .pagination-container {
    display: flex;
  }
}

@media(min-width:1920px) {
  .header {
    padding: 0 calc(max(0px, 50vw - 2560px / 2) + min(50vw - 880px, 400px) + (clamp(16px, 1.25vw + 12px, 36px) + calc((min(100vw, 2560px) - min(50vw - 880px, 400px) * 2 - clamp(16px, 1.25vw + 12px, 36px) * 15) / 16)) * 1);
  }
  .splide__track {
    padding: 0 calc(max(0px, 50vw - 2560px / 2) + min(50vw - 880px, 400px) + (clamp(16px, 1.25vw + 12px, 36px) + calc((min(100vw, 2560px) - min(50vw - 880px, 400px) * 2 - clamp(16px, 1.25vw + 12px, 36px) * 15) / 16)) * 1) !important;
  }
}

@media(max-width:479px) {
  .splide__track {
    padding-right: calc(max(22px, 10.625vw - 12px) + clamp(16px, 1.25vw + 12px, 36px)) !important;
  }
}
"
`;

exports[`getComponentCss() should return correct css for width: extended, hasPagination: false, isInfinitePagination: false, alignHeader: center and theme: light 1`] = `
":host {
  display: flex !important;
  gap: clamp(16px, 1.25vw + 12px, 36px) !important;
  flex-direction: column !important;
  box-sizing: content-box !important;
}
:host([hidden]) {
  display: none !important;
}
h2,::slotted([slot=heading]) {
  font: normal normal 600 clamp(1.42rem, 0.94vw + 1.23rem, 2.37rem)/calc(6px + 2.125ex) 'Porsche Next','Arial Narrow',Arial,'Heiti SC',SimHei,sans-serif !important;
  max-width: 56.25rem !important;
  margin: 0 !important;
}
p,::slotted([slot=description]) {
  font: normal normal 400 1rem/calc(6px + 2.125ex) 'Porsche Next','Arial Narrow',Arial,'Heiti SC',SimHei,sans-serif !important;
  overflow-wrap: break-word !important;
  hyphens: auto !important;
  max-width: 34.375rem !important;
  margin: clamp(4px, 0.25vw + 3px, 8px) 0 0 !important;
}
h2,::slotted([slot=heading]),p,::slotted([slot=description]) {
  color: #010205 !important;
}
@media(min-width:760px) {
  h2,::slotted([slot=heading]),p,::slotted([slot=description]) {
    grid-column: 2 !important;
  }
}

.header {
  display: grid;
  padding: 0 max(22px, 10.625vw - 12px);
  text-align: center;
}
.nav {
  display: none;
}
.btn {
  padding: 8px;
}
.skip-link {
  opacity: 0;
  pointer-events: none;
}
.skip-link:focus {
  opacity: 1;
  pointer-events: all;
}
.splide {
  overflow: hidden;
  padding: 4px 0;
  margin: -4px 0;
}
.splide__track {
  cursor: grab;
  padding: 0 max(22px, 10.625vw - 12px) !important;
}
.splide__list {
  display: flex;
  backface-visibility: hidden;
  -webkit-backface-visibility: hidden;
}
.splide__slide {
  position: relative;
  flex-shrink: 0;
  backface-visibility: hidden;
  -webkit-backface-visibility: hidden;
  transform: translateZ(0);
  border-radius: 12px;
  overflow: hidden;
}
.splide__sr {
  position: absolute;
  width: 0;
  height: 1px;
  text-indent: -999999px;
}
.splide__slide:focus-visible {
  outline: 2px solid #1A44EA;
  outline-offset: 2px;
}
.splide__track--draggable {
  user-select: none;
  -webkit-user-select: none;
  -webkit-touch-callout: none;
}
@media(min-width:760px) {
  .header {
    font-family: 'Porsche Next','Arial Narrow',Arial,'Heiti SC',SimHei,sans-serif;
    font-size: 1rem;
    column-gap: 16px;
    grid-template-columns: calc(calc(8px * 2 + calc(6px + 2.125ex)) * 3 + 4px + 2px) minmax(0px, 1fr) calc(calc(8px * 2 + calc(6px + 2.125ex)) * 3 + 4px + 2px);
    justify-items: center;
    padding: 0 calc(calc(5vw - 16px) + (clamp(16px, 1.25vw + 12px, 36px) + calc((100vw - calc(5vw - 16px) * 2 - clamp(16px, 1.25vw + 12px, 36px) * 15) / 16)) * 1);
  }
  .nav {
    display: flex;
    gap: 4px;
    grid-area: 1 / 3 / 3 / auto;
    align-items: end;
    justify-content: end;
    justify-self: end;
  }
  .splide__track {
    padding: 0 calc(calc(5vw - 16px) + (clamp(16px, 1.25vw + 12px, 36px) + calc((100vw - calc(5vw - 16px) * 2 - clamp(16px, 1.25vw + 12px, 36px) * 15) / 16)) * 1) !important;
  }
}

@media(min-width:1920px) {
  .header {
    padding: 0 calc(max(0px, 50vw - 2560px / 2) + min(50vw - 880px, 400px) + (clamp(16px, 1.25vw + 12px, 36px) + calc((min(100vw, 2560px) - min(50vw - 880px, 400px) * 2 - clamp(16px, 1.25vw + 12px, 36px) * 15) / 16)) * 1);
  }
  .splide__track {
    padding: 0 calc(max(0px, 50vw - 2560px / 2) + min(50vw - 880px, 400px) + (clamp(16px, 1.25vw + 12px, 36px) + calc((min(100vw, 2560px) - min(50vw - 880px, 400px) * 2 - clamp(16px, 1.25vw + 12px, 36px) * 15) / 16)) * 1) !important;
  }
}

@media(max-width:479px) {
  .splide__track {
    padding-right: calc(max(22px, 10.625vw - 12px) + clamp(16px, 1.25vw + 12px, 36px)) !important;
  }
}
"
`;

exports[`getComponentCss() should return correct css for width: extended, hasPagination: false, isInfinitePagination: true, alignHeader: left and theme: light 1`] = `
":host {
  display: flex !important;
  gap: clamp(16px, 1.25vw + 12px, 36px) !important;
  flex-direction: column !important;
  box-sizing: content-box !important;
}
:host([hidden]) {
  display: none !important;
}
h2,::slotted([slot=heading]) {
  font: normal normal 600 clamp(1.42rem, 0.94vw + 1.23rem, 2.37rem)/calc(6px + 2.125ex) 'Porsche Next','Arial Narrow',Arial,'Heiti SC',SimHei,sans-serif !important;
  max-width: 56.25rem !important;
  margin: 0 !important;
}
p,::slotted([slot=description]) {
  font: normal normal 400 1rem/calc(6px + 2.125ex) 'Porsche Next','Arial Narrow',Arial,'Heiti SC',SimHei,sans-serif !important;
  overflow-wrap: break-word !important;
  hyphens: auto !important;
  max-width: 34.375rem !important;
  margin: clamp(4px, 0.25vw + 3px, 8px) 0 0 !important;
}
h2,::slotted([slot=heading]),p,::slotted([slot=description]) {
  color: #010205 !important;
}
@media(min-width:760px) {
  h2,::slotted([slot=heading]),p,::slotted([slot=description]) {
    grid-column: 1 / 3 !important;
  }
}

.header {
  display: grid;
  padding: 0 max(22px, 10.625vw - 12px);
}
.nav {
  display: none;
}
.btn {
  padding: 8px;
}
.skip-link {
  opacity: 0;
  pointer-events: none;
}
.skip-link:focus {
  opacity: 1;
  pointer-events: all;
}
.splide {
  overflow: hidden;
  padding: 4px 0;
  margin: -4px 0;
}
.splide__track {
  cursor: grab;
  padding: 0 max(22px, 10.625vw - 12px) !important;
}
.splide__list {
  display: flex;
  backface-visibility: hidden;
  -webkit-backface-visibility: hidden;
}
.splide__slide {
  position: relative;
  flex-shrink: 0;
  backface-visibility: hidden;
  -webkit-backface-visibility: hidden;
  transform: translateZ(0);
  border-radius: 12px;
  overflow: hidden;
}
.splide__sr {
  position: absolute;
  width: 0;
  height: 1px;
  text-indent: -999999px;
}
.splide__slide:focus-visible {
  outline: 2px solid #1A44EA;
  outline-offset: 2px;
}
.splide__track--draggable {
  user-select: none;
  -webkit-user-select: none;
  -webkit-touch-callout: none;
}
@media(min-width:760px) {
  .header {
    font-family: 'Porsche Next','Arial Narrow',Arial,'Heiti SC',SimHei,sans-serif;
    font-size: 1rem;
    column-gap: 16px;
    grid-template-columns: calc(calc(8px * 2 + calc(6px + 2.125ex)) * 3 + 4px + 2px) minmax(0px, 1fr) calc(calc(8px * 2 + calc(6px + 2.125ex)) * 3 + 4px + 2px);
    padding: 0 calc(calc(5vw - 16px) + (clamp(16px, 1.25vw + 12px, 36px) + calc((100vw - calc(5vw - 16px) * 2 - clamp(16px, 1.25vw + 12px, 36px) * 15) / 16)) * 1);
  }
  .nav {
    display: flex;
    gap: 4px;
    grid-area: 1 / 3 / 3 / auto;
    align-items: end;
    justify-content: end;
    justify-self: end;
  }
  .splide__track {
    padding: 0 calc(calc(5vw - 16px) + (clamp(16px, 1.25vw + 12px, 36px) + calc((100vw - calc(5vw - 16px) * 2 - clamp(16px, 1.25vw + 12px, 36px) * 15) / 16)) * 1) !important;
  }
}

@media(min-width:1920px) {
  .header {
    padding: 0 calc(max(0px, 50vw - 2560px / 2) + min(50vw - 880px, 400px) + (clamp(16px, 1.25vw + 12px, 36px) + calc((min(100vw, 2560px) - min(50vw - 880px, 400px) * 2 - clamp(16px, 1.25vw + 12px, 36px) * 15) / 16)) * 1);
  }
  .splide__track {
    padding: 0 calc(max(0px, 50vw - 2560px / 2) + min(50vw - 880px, 400px) + (clamp(16px, 1.25vw + 12px, 36px) + calc((min(100vw, 2560px) - min(50vw - 880px, 400px) * 2 - clamp(16px, 1.25vw + 12px, 36px) * 15) / 16)) * 1) !important;
  }
}

@media(max-width:479px) {
  .splide__track {
    padding-right: calc(max(22px, 10.625vw - 12px) + clamp(16px, 1.25vw + 12px, 36px)) !important;
  }
}
"
`;

exports[`getComponentCss() should return correct css for width: extended, hasPagination: true, isInfinitePagination: false, alignHeader: left and theme: light 1`] = `
":host {
  display: flex !important;
  gap: clamp(16px, 1.25vw + 12px, 36px) !important;
  flex-direction: column !important;
  box-sizing: content-box !important;
}
:host([hidden]) {
  display: none !important;
}
h2,::slotted([slot=heading]) {
  font: normal normal 600 clamp(1.42rem, 0.94vw + 1.23rem, 2.37rem)/calc(6px + 2.125ex) 'Porsche Next','Arial Narrow',Arial,'Heiti SC',SimHei,sans-serif !important;
  max-width: 56.25rem !important;
  margin: 0 !important;
}
p,::slotted([slot=description]) {
  font: normal normal 400 1rem/calc(6px + 2.125ex) 'Porsche Next','Arial Narrow',Arial,'Heiti SC',SimHei,sans-serif !important;
  overflow-wrap: break-word !important;
  hyphens: auto !important;
  max-width: 34.375rem !important;
  margin: clamp(4px, 0.25vw + 3px, 8px) 0 0 !important;
}
h2,::slotted([slot=heading]),p,::slotted([slot=description]) {
  color: #010205 !important;
}
@media(min-width:760px) {
  h2,::slotted([slot=heading]),p,::slotted([slot=description]) {
    grid-column: 1 / 3 !important;
  }
}

.header {
  display: grid;
  padding: 0 max(22px, 10.625vw - 12px);
}
.nav {
  display: none;
}
.btn {
  padding: 8px;
}
.skip-link {
  opacity: 0;
  pointer-events: none;
}
.skip-link:focus {
  opacity: 1;
  pointer-events: all;
}
.splide {
  overflow: hidden;
  padding: 4px 0;
  margin: -4px 0;
}
.splide__track {
  cursor: grab;
  padding: 0 max(22px, 10.625vw - 12px) !important;
}
.splide__list {
  display: flex;
  backface-visibility: hidden;
  -webkit-backface-visibility: hidden;
}
.splide__slide {
  position: relative;
  flex-shrink: 0;
  backface-visibility: hidden;
  -webkit-backface-visibility: hidden;
  transform: translateZ(0);
  border-radius: 12px;
  overflow: hidden;
}
.splide__sr {
  position: absolute;
  width: 0;
  height: 1px;
  text-indent: -999999px;
}
.splide__slide:focus-visible {
  outline: 2px solid #1A44EA;
  outline-offset: 2px;
}
.splide__track--draggable {
  user-select: none;
  -webkit-user-select: none;
  -webkit-touch-callout: none;
}
.pagination-container {
  display: flex;
  position: relative;
  justify-content: center;
  width: calc(20px + 8px * 4 + 8px * 4);
  left: calc(50% - 42px);
  overflow-x: hidden;
}
.pagination {
  display: flex;
  align-items: center;
  width: fit-content;
  gap: 8px;
  transition: all 400ms;
}
.pagination > span.bullet--active {
  background: #010205;
  height: 8px;
  width: 20px !important;
}
.bullet {
  border-radius: 4px;
  background: #6B6D70;
  width: 8px;
  height: 8px;
  transition: background-color 400ms, width 400ms, height 400ms;
}
@media(min-width:760px) {
  .header {
    font-family: 'Porsche Next','Arial Narrow',Arial,'Heiti SC',SimHei,sans-serif;
    font-size: 1rem;
    column-gap: 16px;
<<<<<<< HEAD
    grid-template-columns: calc(calc(8px * 2 + calc(6px + 2.125ex)) * 2 + 4px + 2px) minmax(0px, 1fr) calc(calc(8px * 2 + calc(6px + 2.125ex)) * 2 + 4px + 2px);
=======
    grid-template-columns: calc(calc(8px * 2 + calc(6px + 2.125ex)) * 3 + 4px + 2px) minmax(0px, 1fr) calc(calc(8px * 2 + calc(6px + 2.125ex)) * 3 + 4px + 2px);
    justify-items: center;
>>>>>>> 5728ca35
    padding: 0 calc(calc(5vw - 16px) + (clamp(16px, 1.25vw + 12px, 36px) + calc((100vw - calc(5vw - 16px) * 2 - clamp(16px, 1.25vw + 12px, 36px) * 15) / 16)) * 1);
  }
  .nav {
    display: flex;
    gap: 4px;
    grid-area: 1 / 3 / 3 / auto;
    align-items: end;
    justify-content: end;
    justify-self: end;
  }
  .splide__track {
    padding: 0 calc(calc(5vw - 16px) + (clamp(16px, 1.25vw + 12px, 36px) + calc((100vw - calc(5vw - 16px) * 2 - clamp(16px, 1.25vw + 12px, 36px) * 15) / 16)) * 1) !important;
  }
}

@media(min-width:1920px) {
  .header {
    padding: 0 calc(max(0px, 50vw - 2560px / 2) + min(50vw - 880px, 400px) + (clamp(16px, 1.25vw + 12px, 36px) + calc((min(100vw, 2560px) - min(50vw - 880px, 400px) * 2 - clamp(16px, 1.25vw + 12px, 36px) * 15) / 16)) * 1);
  }
  .splide__track {
    padding: 0 calc(max(0px, 50vw - 2560px / 2) + min(50vw - 880px, 400px) + (clamp(16px, 1.25vw + 12px, 36px) + calc((min(100vw, 2560px) - min(50vw - 880px, 400px) * 2 - clamp(16px, 1.25vw + 12px, 36px) * 15) / 16)) * 1) !important;
  }
}

@media(max-width:479px) {
  .splide__track {
    padding-right: calc(max(22px, 10.625vw - 12px) + clamp(16px, 1.25vw + 12px, 36px)) !important;
  }
}
"
`;

exports[`getComponentCss() should return correct css for width: extended, hasPagination: true, isInfinitePagination: true, alignHeader: center and theme: light 1`] = `
":host {
  display: flex !important;
  gap: clamp(16px, 1.25vw + 12px, 36px) !important;
  flex-direction: column !important;
  box-sizing: content-box !important;
}
:host([hidden]) {
  display: none !important;
}
h2,::slotted([slot=heading]) {
  font: normal normal 600 clamp(1.42rem, 0.94vw + 1.23rem, 2.37rem)/calc(6px + 2.125ex) 'Porsche Next','Arial Narrow',Arial,'Heiti SC',SimHei,sans-serif !important;
  max-width: 56.25rem !important;
  margin: 0 !important;
}
p,::slotted([slot=description]) {
  font: normal normal 400 1rem/calc(6px + 2.125ex) 'Porsche Next','Arial Narrow',Arial,'Heiti SC',SimHei,sans-serif !important;
  overflow-wrap: break-word !important;
  hyphens: auto !important;
  max-width: 34.375rem !important;
  margin: clamp(4px, 0.25vw + 3px, 8px) 0 0 !important;
}
h2,::slotted([slot=heading]),p,::slotted([slot=description]) {
  color: #010205 !important;
}
@media(min-width:760px) {
  h2,::slotted([slot=heading]),p,::slotted([slot=description]) {
    grid-column: 2 !important;
  }
}

.header {
  display: grid;
  padding: 0 max(22px, 10.625vw - 12px);
  text-align: center;
}
.nav {
  display: none;
}
.btn {
  padding: 8px;
}
.skip-link {
  opacity: 0;
  pointer-events: none;
}
.skip-link:focus {
  opacity: 1;
  pointer-events: all;
}
.splide {
  overflow: hidden;
  padding: 4px 0;
  margin: -4px 0;
}
.splide__track {
  cursor: grab;
  padding: 0 max(22px, 10.625vw - 12px) !important;
}
.splide__list {
  display: flex;
  backface-visibility: hidden;
  -webkit-backface-visibility: hidden;
}
.splide__slide {
  position: relative;
  flex-shrink: 0;
  backface-visibility: hidden;
  -webkit-backface-visibility: hidden;
  transform: translateZ(0);
  border-radius: 12px;
  overflow: hidden;
}
.splide__sr {
  position: absolute;
  width: 0;
  height: 1px;
  text-indent: -999999px;
}
.splide__slide:focus-visible {
  outline: 2px solid #1A44EA;
  outline-offset: 2px;
}
.splide__track--draggable {
  user-select: none;
  -webkit-user-select: none;
  -webkit-touch-callout: none;
}
.pagination-container {
  display: flex;
  position: relative;
  justify-content: flex-start;
  width: calc(20px + 8px * 4 + 8px * 4);
  left: calc(50% - 42px);
  overflow-x: hidden;
}
.pagination {
  display: flex;
  align-items: center;
  width: fit-content;
  gap: 8px;
  transition: all 400ms;
}
.pagination > .bullet--infinite ~ span, .pagination > .bullet--active ~ span {
  width: 8px;
  height: 8px;
}
.pagination > .bullet--infinite ~ .bullet--infinite ~ span, .pagination > .bullet--active ~ .bullet--infinite ~ span {
  width: 0px;
  height: 0px;
}
.pagination > span.bullet--infinite {
  width: 4px;
  height: 4px;
}
.pagination > span.bullet--active {
  background: #010205;
  height: 8px;
  width: 20px !important;
}
.pagination--infinite > .bullet:nth-child(-n+4) {
  width: 8px;
  height: 8px;
}
.bullet {
  border-radius: 4px;
  background: #6B6D70;
  width: 0px;
  height: 0px;
  transition: background-color 400ms, width 400ms, height 400ms;
}
@media(min-width:760px) {
  .header {
    font-family: 'Porsche Next','Arial Narrow',Arial,'Heiti SC',SimHei,sans-serif;
    font-size: 1rem;
    column-gap: 16px;
<<<<<<< HEAD
    grid-template-columns: calc(calc(8px * 2 + calc(6px + 2.125ex)) * 2 + 4px + 2px) minmax(0px, 1fr) calc(calc(8px * 2 + calc(6px + 2.125ex)) * 2 + 4px + 2px);
    justify-items: center;
=======
    grid-template-columns: calc(calc(8px * 2 + calc(6px + 2.125ex)) * 3 + 4px + 2px) minmax(0px, 1fr) calc(calc(8px * 2 + calc(6px + 2.125ex)) * 3 + 4px + 2px);
>>>>>>> 5728ca35
    padding: 0 calc(calc(5vw - 16px) + (clamp(16px, 1.25vw + 12px, 36px) + calc((100vw - calc(5vw - 16px) * 2 - clamp(16px, 1.25vw + 12px, 36px) * 15) / 16)) * 1);
  }
  .nav {
    display: flex;
    gap: 4px;
    grid-area: 1 / 3 / 3 / auto;
    align-items: end;
    justify-content: end;
    justify-self: end;
  }
  .splide__track {
    padding: 0 calc(calc(5vw - 16px) + (clamp(16px, 1.25vw + 12px, 36px) + calc((100vw - calc(5vw - 16px) * 2 - clamp(16px, 1.25vw + 12px, 36px) * 15) / 16)) * 1) !important;
  }
}

@media(min-width:1920px) {
  .header {
    padding: 0 calc(max(0px, 50vw - 2560px / 2) + min(50vw - 880px, 400px) + (clamp(16px, 1.25vw + 12px, 36px) + calc((min(100vw, 2560px) - min(50vw - 880px, 400px) * 2 - clamp(16px, 1.25vw + 12px, 36px) * 15) / 16)) * 1);
  }
  .splide__track {
    padding: 0 calc(max(0px, 50vw - 2560px / 2) + min(50vw - 880px, 400px) + (clamp(16px, 1.25vw + 12px, 36px) + calc((min(100vw, 2560px) - min(50vw - 880px, 400px) * 2 - clamp(16px, 1.25vw + 12px, 36px) * 15) / 16)) * 1) !important;
  }
}

@media(max-width:479px) {
  .splide__track {
    padding-right: calc(max(22px, 10.625vw - 12px) + clamp(16px, 1.25vw + 12px, 36px)) !important;
  }
}
"
`;<|MERGE_RESOLUTION|>--- conflicted
+++ resolved
@@ -525,12 +525,8 @@
     font-family: 'Porsche Next','Arial Narrow',Arial,'Heiti SC',SimHei,sans-serif;
     font-size: 1rem;
     column-gap: 16px;
-<<<<<<< HEAD
-    grid-template-columns: calc(calc(8px * 2 + calc(6px + 2.125ex)) * 2 + 4px + 2px) minmax(0px, 1fr) calc(calc(8px * 2 + calc(6px + 2.125ex)) * 2 + 4px + 2px);
-=======
     grid-template-columns: calc(calc(8px * 2 + calc(6px + 2.125ex)) * 3 + 4px + 2px) minmax(0px, 1fr) calc(calc(8px * 2 + calc(6px + 2.125ex)) * 3 + 4px + 2px);
     justify-items: center;
->>>>>>> 5728ca35
     padding: 0 calc(calc(5vw - 16px) + (clamp(16px, 1.25vw + 12px, 36px) + calc((100vw - calc(5vw - 16px) * 2 - clamp(16px, 1.25vw + 12px, 36px) * 15) / 16)) * 2);
   }
   .nav {
@@ -699,12 +695,7 @@
     font-family: 'Porsche Next','Arial Narrow',Arial,'Heiti SC',SimHei,sans-serif;
     font-size: 1rem;
     column-gap: 16px;
-<<<<<<< HEAD
-    grid-template-columns: calc(calc(8px * 2 + calc(6px + 2.125ex)) * 2 + 4px + 2px) minmax(0px, 1fr) calc(calc(8px * 2 + calc(6px + 2.125ex)) * 2 + 4px + 2px);
-    justify-items: center;
-=======
     grid-template-columns: calc(calc(8px * 2 + calc(6px + 2.125ex)) * 3 + 4px + 2px) minmax(0px, 1fr) calc(calc(8px * 2 + calc(6px + 2.125ex)) * 3 + 4px + 2px);
->>>>>>> 5728ca35
     padding: 0 calc(calc(5vw - 16px) + (clamp(16px, 1.25vw + 12px, 36px) + calc((100vw - calc(5vw - 16px) * 2 - clamp(16px, 1.25vw + 12px, 36px) * 15) / 16)) * 2);
   }
   .nav {
@@ -1030,12 +1021,8 @@
     font-family: 'Porsche Next','Arial Narrow',Arial,'Heiti SC',SimHei,sans-serif;
     font-size: 1rem;
     column-gap: 16px;
-<<<<<<< HEAD
-    grid-template-columns: calc(calc(8px * 2 + calc(6px + 2.125ex)) * 2 + 4px + 2px) minmax(0px, 1fr) calc(calc(8px * 2 + calc(6px + 2.125ex)) * 2 + 4px + 2px);
-=======
     grid-template-columns: calc(calc(8px * 2 + calc(6px + 2.125ex)) * 3 + 4px + 2px) minmax(0px, 1fr) calc(calc(8px * 2 + calc(6px + 2.125ex)) * 3 + 4px + 2px);
     justify-items: center;
->>>>>>> 5728ca35
     padding: 0 calc(calc(5vw - 16px) + (clamp(16px, 1.25vw + 12px, 36px) + calc((100vw - calc(5vw - 16px) * 2 - clamp(16px, 1.25vw + 12px, 36px) * 15) / 16)) * 1);
   }
   .nav {
@@ -1231,12 +1218,7 @@
     font-family: 'Porsche Next','Arial Narrow',Arial,'Heiti SC',SimHei,sans-serif;
     font-size: 1rem;
     column-gap: 16px;
-<<<<<<< HEAD
-    grid-template-columns: calc(calc(8px * 2 + calc(6px + 2.125ex)) * 2 + 4px + 2px) minmax(0px, 1fr) calc(calc(8px * 2 + calc(6px + 2.125ex)) * 2 + 4px + 2px);
-    justify-items: center;
-=======
     grid-template-columns: calc(calc(8px * 2 + calc(6px + 2.125ex)) * 3 + 4px + 2px) minmax(0px, 1fr) calc(calc(8px * 2 + calc(6px + 2.125ex)) * 3 + 4px + 2px);
->>>>>>> 5728ca35
     padding: 0 calc(calc(5vw - 16px) + (clamp(16px, 1.25vw + 12px, 36px) + calc((100vw - calc(5vw - 16px) * 2 - clamp(16px, 1.25vw + 12px, 36px) * 15) / 16)) * 1);
   }
   .nav {
@@ -1661,12 +1643,8 @@
     font-family: 'Porsche Next','Arial Narrow',Arial,'Heiti SC',SimHei,sans-serif;
     font-size: 1rem;
     column-gap: 16px;
-<<<<<<< HEAD
-    grid-template-columns: calc(calc(8px * 2 + calc(6px + 2.125ex)) * 2 + 4px + 2px) minmax(0px, 1fr) calc(calc(8px * 2 + calc(6px + 2.125ex)) * 2 + 4px + 2px);
-=======
     grid-template-columns: calc(calc(8px * 2 + calc(6px + 2.125ex)) * 3 + 4px + 2px) minmax(0px, 1fr) calc(calc(8px * 2 + calc(6px + 2.125ex)) * 3 + 4px + 2px);
     justify-items: center;
->>>>>>> 5728ca35
     padding: 0 calc(calc(5vw - 16px) + (clamp(16px, 1.25vw + 12px, 36px) + calc((100vw - calc(5vw - 16px) * 2 - clamp(16px, 1.25vw + 12px, 36px) * 15) / 16)) * 1);
   }
   .nav {
@@ -1835,12 +1813,7 @@
     font-family: 'Porsche Next','Arial Narrow',Arial,'Heiti SC',SimHei,sans-serif;
     font-size: 1rem;
     column-gap: 16px;
-<<<<<<< HEAD
-    grid-template-columns: calc(calc(8px * 2 + calc(6px + 2.125ex)) * 2 + 4px + 2px) minmax(0px, 1fr) calc(calc(8px * 2 + calc(6px + 2.125ex)) * 2 + 4px + 2px);
-    justify-items: center;
-=======
     grid-template-columns: calc(calc(8px * 2 + calc(6px + 2.125ex)) * 3 + 4px + 2px) minmax(0px, 1fr) calc(calc(8px * 2 + calc(6px + 2.125ex)) * 3 + 4px + 2px);
->>>>>>> 5728ca35
     padding: 0 calc(calc(5vw - 16px) + (clamp(16px, 1.25vw + 12px, 36px) + calc((100vw - calc(5vw - 16px) * 2 - clamp(16px, 1.25vw + 12px, 36px) * 15) / 16)) * 1);
   }
   .nav {
