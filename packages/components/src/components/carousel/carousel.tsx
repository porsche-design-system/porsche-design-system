import type { BreakpointCustomizable, PropTypes, Theme, ValidatorFunction } from '../../types';
import type { ButtonPure } from '../button-pure/button-pure';
import type {
  CarouselAlignHeader,
  CarouselUpdateEvent,
  CarouselInternationalization,
  CarouselWidth,
} from './carousel-utils';
import {
  CAROUSEL_ALIGN_HEADERS,
  CAROUSEL_WIDTHS,
  getAmountOfPages,
  getSlidesAndAddNamedSlots,
  getSplideBreakpoints,
  isInfinitePagination,
  renderPagination,
  slideNext,
  slidePrev,
  updatePagination,
  updatePrevNextButtons,
  warnIfHeadingIsMissing,
} from './carousel-utils';
import { Component, Element, Event, EventEmitter, h, Host, Prop, State, Watch } from '@stencil/core';
import { Splide } from '@splidejs/splide';
import {
  AllowedTypes,
  attachComponentCss,
  getCurrentMatchingBreakpointValue,
  getPrefixedTagNames,
  getSlotTextContent,
  hasDescription,
  hasPropValueChanged,
  observeBreakpointChange,
  observeChildren,
  parseJSON,
  parseJSONAttribute,
  THEMES,
  unobserveBreakpointChange,
  unobserveChildren,
  validateProps,
  warnIfDeprecatedPropIsUsed,
} from '../../utils';
import { carouselTransitionDuration, getComponentCss } from './carousel-styles';
import { gridGap } from '@porsche-design-system/utilities-v2';

const propTypes: PropTypes<typeof Carousel> = {
  heading: AllowedTypes.string,
  description: AllowedTypes.string,
  alignHeader: AllowedTypes.oneOf<CarouselAlignHeader>(CAROUSEL_ALIGN_HEADERS),
  rewind: AllowedTypes.boolean,
  wrapContent: AllowedTypes.boolean,
  width: AllowedTypes.oneOf<CarouselWidth>(CAROUSEL_WIDTHS),
  slidesPerPage: AllowedTypes.oneOf<ValidatorFunction>([
    AllowedTypes.breakpoint('number'),
    AllowedTypes.oneOf(['auto']),
  ]),
  disablePagination: AllowedTypes.breakpoint('boolean'),
  pagination: AllowedTypes.breakpoint('boolean'),
  intl: AllowedTypes.shape<Required<CarouselInternationalization>>({
    prev: AllowedTypes.string,
    next: AllowedTypes.string,
    first: AllowedTypes.string,
    last: AllowedTypes.string,
    slideLabel: AllowedTypes.string,
    slide: AllowedTypes.string,
  }),
  theme: AllowedTypes.oneOf<Theme>(THEMES),
  activeSlideIndex: AllowedTypes.number,
  skipLinkTarget: AllowedTypes.string,
};

@Component({
  tag: 'p-carousel',
  shadow: true,
})
export class Carousel {
  @Element() public host!: HTMLElement;

  /** Defines the heading used in the carousel. */
  @Prop() public heading?: string;

  /** Defines the description used in the carousel. */
  @Prop() public description?: string;

  /** Alignment of heading and description */
  @Prop() public alignHeader?: CarouselAlignHeader = 'left';

  /** Whether the slides should rewind from last to first slide and vice versa. */
  @Prop() public rewind?: boolean = true;

  /**
   * Has no effect anymore
   * @deprecated since v3.0.0, will be removed with next major release
   */
  @Prop() public wrapContent?: boolean;

  /** Defines the outer spacings between the carousel and the left and right screen sides. */
  @Prop() public width?: CarouselWidth = 'basic';

  /** Sets the amount of slides visible at the same time. Can be set to `auto` if you want to define different widths per slide via CSS. */
  @Prop({ mutable: true }) public slidesPerPage?: BreakpointCustomizable<number> | 'auto' = 1;

  /**
   * @deprecated since v3.0.0, will be removed with next major release, use `pagination` instead.
   * If true, the carousel will not show pagination bullets at the bottom. */
  @Prop({ mutable: true }) public disablePagination?: BreakpointCustomizable<boolean>;

  /** If false, the carousel will not show pagination bullets at the bottom. */
  @Prop({ mutable: true }) public pagination?: BreakpointCustomizable<boolean> = true;

  /** Override the default wordings that are used for aria-labels on the next/prev buttons and pagination. */
  @Prop() public intl?: CarouselInternationalization;

  /** Adapts the color when used on dark background. */
  @Prop() public theme?: Theme = 'light';

  /** Defines which slide to be active (zero-based numbering). */
  @Prop() public activeSlideIndex?: number = 0;

  /** Defines target of skip link (to skip carousel entries). */
  @Prop() public skipLinkTarget?: string;

  /**
   * @deprecated since v3.0.0, will be removed with next major release, use `update` event instead.
   * Emitted when carousel's content slides. */
  @Event({ bubbles: false }) public carouselChange: EventEmitter<CarouselUpdateEvent>;

  /** Emitted when carousel's content slides. */
  @Event({ bubbles: false }) public update: EventEmitter<CarouselUpdateEvent>;

  @State() private amountOfPages: number;

  private splide: Splide;
  private container: HTMLElement;
  private btnPrev: ButtonPure;
  private btnNext: ButtonPure;
  private paginationEl: HTMLElement;
  private slides: HTMLElement[] = [];

  @Watch('activeSlideIndex')
  public activeSlideHandler(newValue: number): void {
    this.splide.go(newValue); // change event is emitted via splide.on('move')
  }

  public connectedCallback(): void {
    observeChildren(this.host, this.updateSlidesAndPagination);
    this.observeBreakpointChange();

    if (this.splide) {
      this.observeSlides(); // on reconnect, adjust tabindex and aria attributes on slides
      // on reconnect we can reuse the splide instance
      this.updateSlidesAndPagination();
      this.registerSplideHandlers(this.splide);
    }
  }

  public componentWillLoad(): void {
    this.slidesPerPage = parseJSON(this.slidesPerPage) as any; // dynamic change is not supported right now

    this.updateSlidesAndPagination();
    this.observeBreakpointChange();
  }

  public componentShouldUpdate(
    newVal: unknown,
    oldVal: unknown,
    propName: keyof InstanceType<typeof Carousel>
  ): boolean {
    return propName !== 'activeSlideIndex' && hasPropValueChanged(newVal, oldVal); // we need to prevent splide reinitialization via splide.refresh() when activeSlideIndex is changed from outside
  }

  public componentDidLoad(): void {
    this.observeSlides(); // initial, adjust tabindex and aria attributes on slides
    this.splide = new Splide(this.container, {
      start: this.activeSlideIndex,
      autoWidth: this.slidesPerPage === 'auto', // https://splidejs.com/guides/auto-width/#auto-width
      arrows: false,
      pagination: false,
      rewind: this.rewind,
      rewindByDrag: true, // only works when rewind: true
      perMove: 1,
      mediaQuery: 'min',
      speed: carouselTransitionDuration,
      gap: gridGap,
      // TODO: this uses matchMedia internally, since we also use it, there is some redundancy
      breakpoints: getSplideBreakpoints(this.slidesPerPage as Exclude<BreakpointCustomizable<number> | 'auto', string>),
      // https://splidejs.com/guides/i18n/#default-texts
      i18n: parseJSONAttribute(this.intl || {}), // can only be applied initially atm
    });

    this.registerSplideHandlers(this.splide);
  }

  public componentDidUpdate(): void {
    // TODO: using a slotchange listener might be a better approach https://developer.mozilla.org/en-US/docs/Web/API/HTMLSlotElement/slotchange_event
    this.splide.refresh(); // needs to happen after render to detect new and removed slides
    updatePrevNextButtons(this.btnPrev, this.btnNext, this.splide); // go to last/first slide aria might be wrong
  }

  public disconnectedCallback(): void {
    unobserveChildren(this.host);
    unobserveChildren(this.container); // adjust tabindex and aria attributes on slides
    unobserveBreakpointChange(this.host);
    this.splide.destroy();
  }

  public render(): JSX.Element {
    validateProps(this, propTypes);
    warnIfDeprecatedPropIsUsed<typeof Carousel>(this, 'wrapContent');
    warnIfDeprecatedPropIsUsed<typeof Carousel>(this, 'disablePagination', 'Please use pagination prop instead.');
    warnIfHeadingIsMissing(this.host, this.heading);
    this.disablePagination = parseJSON(this.disablePagination) as any; // parsing the value just once per lifecycle
    this.pagination = parseJSON(this.pagination) as any; // parsing the value just once per lifecycle
    attachComponentCss(
      this.host,
      getComponentCss,
      this.width,
      // flip boolean values of disablePagination since it is the inverse of pagination
      this.disablePagination
        ? typeof this.disablePagination === 'object'
          ? (Object.fromEntries(
              Object.entries(this.disablePagination).map(([key, value]) => [key, !value])
            ) as BreakpointCustomizable<boolean>)
          : !this.disablePagination
        : this.pagination,
      isInfinitePagination(this.amountOfPages),
      this.alignHeader,
      this.theme
    );

    const PrefixedTagNames = getPrefixedTagNames(this.host);

    const btnProps = {
      class: 'btn',
      type: 'button',
      hideLabel: true,
      theme: this.theme,
      // 'aria-controls': 'splide-track', // TODO: cross shadow dom? use native button tag instead of p-button-pure?
    };

    return (
      <Host>
        <div class="header">
          {this.heading ? <h2 id="heading">{this.heading}</h2> : <slot name="heading" />}
          {hasDescription(this.host, this.description) &&
            ((this.description && <p>{this.description}</p>) || <slot name="description" />)}

          {/* NOTE: might come back in later version */}
          {/* <slot name="post-heading" /> */}

          <div class="nav">
            {this.skipLinkTarget && (
              <PrefixedTagNames.pLinkPure
                href={this.skipLinkTarget}
                theme={this.theme}
                icon="arrow-last"
                class="btn skip-link"
                alignLabel="left"
                hideLabel={true}
                aria-describedby={this.heading ? 'heading' : null}
              >
                {/* TODO: make it i18n configurable */}
                Skip carousel entries
              </PrefixedTagNames.pLinkPure>
            )}
            <PrefixedTagNames.pButtonPure
              {...btnProps}
              icon="arrow-left"
              ref={(ref) => (this.btnPrev = ref)}
              onClick={() => slidePrev(this.splide, this.amountOfPages)}
            />
            <PrefixedTagNames.pButtonPure
              {...btnProps}
              icon="arrow-right"
              ref={(ref) => (this.btnNext = ref)}
              onClick={() => slideNext(this.splide, this.amountOfPages)}
              onKeyDown={this.onNextKeyDown}
            />
          </div>
        </div>

        <div
          id="splide"
          class="splide"
          aria-label={this.heading || getSlotTextContent(this.host, 'heading')}
          ref={(ref) => (this.container = ref)}
          onFocusin={this.onSplideFocusIn}
        >
          <div class="splide__track">
            <div class="splide__list">
              {this.slides.map((_, i) => (
                <div key={i} class="splide__slide" tabIndex={0}>
                  <slot name={`slide-${i}`} />
                </div>
              ))}
            </div>
          </div>
        </div>

        {(this.disablePagination ? this.disablePagination !== true : this.pagination) && (
          <div class="pagination-container">
            <div class="pagination" ref={(ref) => (this.paginationEl = ref)}></div>
          </div>
        )}
      </Host>
    );
  }

  private registerSplideHandlers(splide: Splide): void {
    splide.on('mounted', () => {
      updatePrevNextButtons(this.btnPrev, this.btnNext, splide);
      renderPagination(this.paginationEl, this.amountOfPages, this.activeSlideIndex); // initial pagination
    });

    splide.on('move', (activeIndex, previousIndex): void => {
      updatePrevNextButtons(this.btnPrev, this.btnNext, splide);
<<<<<<< HEAD
      updateSlidesInert(splide);
      updatePagination(this.paginationEl, this.amountOfPages, activeIndex);
=======
      updatePagination(this.paginationEl, activeIndex);
>>>>>>> 5728ca35
      this.update.emit({ activeIndex, previousIndex });
      this.carouselChange.emit({ activeIndex, previousIndex });
    });

    splide.mount();
  }

  private observeBreakpointChange(): void {
    if (typeof this.slidesPerPage === 'object') {
      observeBreakpointChange(this.host, this.updateAmountOfPages);
    }
  }

  private updateSlidesAndPagination = (): void => {
    this.slides = getSlidesAndAddNamedSlots(this.host);
    this.updateAmountOfPages();
  };

  private updateAmountOfPages = (): void => {
    this.amountOfPages = getAmountOfPages(
      this.slides.length,
      // round to sanitize floating numbers
      this.slidesPerPage === 'auto' ? 1 : Math.round(getCurrentMatchingBreakpointValue(this.slidesPerPage))
    );
    renderPagination(this.paginationEl, this.amountOfPages, this.splide?.index || 0);
  };

  private onNextKeyDown = (e: KeyboardEvent): void => {
    if (e.key === 'Tab' && !e.shiftKey) {
      const activeSlide = this.splide.Components.Elements.slides.at(this.splide.index);
      activeSlide.focus();
      e.preventDefault();
    }
  };

  private onSplideFocusIn = (e: FocusEvent & { target: HTMLElement }): void => {
    const { target } = e;
    const {
      index: splideIndex,
      Components: { Elements },
    } = this.splide;

    const slideIndexOfFocusedElement = Elements.slides.includes(target)
      ? Elements.slides.indexOf(target) // focussed element is the slide itself
      : this.slides.findIndex((slide) => slide.contains(target)); // focussed element is within slide, e.g. link or button

    if (splideIndex !== slideIndexOfFocusedElement) {
      if (slideIndexOfFocusedElement < this.amountOfPages && slideIndexOfFocusedElement > splideIndex) {
        slideNext(this.splide, this.amountOfPages);
      } else if (slideIndexOfFocusedElement < splideIndex) {
        slidePrev(this.splide, this.amountOfPages);
      }
    }
  };

  private observeSlides(): void {
    // splide sets attributes everytime it slides or slides are added, which we need to adjust after wards
    observeChildren(
      this.container,
      () =>
        this.splide.Components.Elements.slides.forEach((el) => {
          el.removeAttribute('aria-hidden');
          if (el.tabIndex !== 0) {
            el.tabIndex = 0;
          }
        }),
      ['tabindex', 'aria-hidden']
    );
  }
}<|MERGE_RESOLUTION|>--- conflicted
+++ resolved
@@ -314,12 +314,7 @@
 
     splide.on('move', (activeIndex, previousIndex): void => {
       updatePrevNextButtons(this.btnPrev, this.btnNext, splide);
-<<<<<<< HEAD
-      updateSlidesInert(splide);
       updatePagination(this.paginationEl, this.amountOfPages, activeIndex);
-=======
-      updatePagination(this.paginationEl, activeIndex);
->>>>>>> 5728ca35
       this.update.emit({ activeIndex, previousIndex });
       this.carouselChange.emit({ activeIndex, previousIndex });
     });
