--- conflicted
+++ resolved
@@ -248,11 +248,7 @@
     warnIfDeprecatedPropIsUsed<typeof Carousel>(this, 'disablePagination', 'Please use pagination prop instead.');
     const hasHeadingPropOrSlot = hasHeading(this.host, this.heading);
     const hasDescriptionPropOrSlot = hasDescription(this.host, this.description);
-<<<<<<< HEAD
-    const hasControlsSlot = hasNamedSlot(this.host, 'controls');
-=======
     const hasControlsSlot = hasNamedSlot(this.host, slotControls);
->>>>>>> ff6a85e0
     warnIfAriaAndHeadingPropsAreUndefined(this.host, hasHeadingPropOrSlot, this.aria);
     this.disablePagination = parseJSON(this.disablePagination) as any; // parsing the value just once per lifecycle
     this.pagination = parseJSON(this.pagination) as any; // parsing the value just once per lifecycle
@@ -295,16 +291,10 @@
     return (
       <Host>
         <div class="header">
-<<<<<<< HEAD
-          {hasHeadingPropOrSlot && (this.heading ? <h2 id="heading">{this.heading}</h2> : <slot name="heading" />)}
-          {hasDescriptionPropOrSlot && (this.description ? <p>{this.description}</p> : <slot name="description" />)}
-          {hasControlsSlot && <slot name="controls" />}
-=======
           {hasHeadingPropOrSlot &&
             (this.heading ? <h2 id={headingId}>{this.heading}</h2> : <slot name={slotHeading} />)}
           {hasDescriptionPropOrSlot && (this.description ? <p>{this.description}</p> : <slot name={slotDescription} />)}
           {hasControlsSlot && <slot name={slotControls} />}
->>>>>>> ff6a85e0
           <div class="nav">
             {this.skipLinkTarget && (
               <PrefixedTagNames.pLinkPure
