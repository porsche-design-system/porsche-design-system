--- conflicted
+++ resolved
@@ -1,10 +1,6 @@
 import type { BreakpointCustomizable, Theme } from '../../types';
 import type { CarouselAlignHeader, CarouselWidth } from './carousel-utils';
-<<<<<<< HEAD
-import { buildResponsiveStyles, getCss, isHighContrastMode, mergeDeep } from '../../utils';
-=======
-import { buildResponsiveStyles, getCss } from '../../utils';
->>>>>>> 346ae22b
+import { buildResponsiveStyles, getCss, isHighContrastMode } from '../../utils';
 import {
   addImportantToEachRule,
   getBackfaceVisibilityJssStyle,
