import type { BreakpointCustomizable, Theme } from '../../types';
import type { CarouselAlignHeader, CarouselHeadingSize, CarouselWidth } from './carousel-utils';
import { buildResponsiveStyles, getCss, isHighContrastMode } from '../../utils';
import {
  addImportantToEachRule,
  addImportantToRule,
  colorSchemeStyles,
  getBackfaceVisibilityJssStyle,
  getHiddenTextJssStyle,
  getHighContrastColors,
  getThemedColors,
  hostHiddenStyles,
  prefersColorSchemeDarkMediaQuery,
} from '../../styles';
import {
  borderRadiusLarge,
  borderRadiusSmall,
  borderWidthBase,
  getMediaQueryMax,
  getMediaQueryMin,
  gridBasicOffset,
  gridBasicOffsetBase,
  gridExtendedOffset,
  gridGap,
  headingXLargeStyle,
  headingXXLargeStyle,
  motionDurationModerate,
  spacingFluidMedium,
  spacingFluidSmall,
  spacingStaticMedium,
  spacingStaticSmall,
  spacingStaticXSmall,
  textSmallStyle,
} from '@porsche-design-system/utilities-v2';
import { slotControls, slotDescription, slotHeading } from './carousel-utils';

export const carouselTransitionDuration = motionDurationModerate;
export const bulletActiveClass = 'bullet--active';
export const paginationInfiniteStartCaseClass = 'pagination--infinite';
export const bulletInfiniteClass = 'bullet--infinite';

export const paginationBulletSize = '8px';
const paginationInfiniteBulletSize = '4px';
const paginationActiveBulletSize = '20px';

const selectorHeading = `h2,::slotted([slot=${slotHeading}])`;
const selectorDescription = `p,::slotted([slot=${slotDescription}])`;
const mediaQueryS = getMediaQueryMin('s');
const mediaQueryXXL = getMediaQueryMin('xxl');

const spacingMap: Record<CarouselWidth, { base: string; s: string; xxl: string }> = {
  basic: gridBasicOffset,
  extended: gridExtendedOffset,
};

export const getComponentCss = (
  hasHeading: boolean,
  hasDescription: boolean,
  hasControlsSlot: boolean,
  headingSize: CarouselHeadingSize,
  width: CarouselWidth,
  hasPagination: BreakpointCustomizable<boolean>,
  isInfinitePagination: boolean,
  alignHeader: CarouselAlignHeader,
  theme: Theme
): string => {
  const { primaryColor, contrastMediumColor, focusColor } = getThemedColors(theme);
  const {
    primaryColor: primaryColorDark,
    contrastMediumColor: contrastMediumColorDark,
    focusColor: focusColorDark,
  } = getThemedColors('dark');
  const { canvasTextColor } = getHighContrastColors();
  const isHeaderAlignCenter = alignHeader === 'center';

  return getCss({
    '@global': {
      ':host': {
        display: 'flex',
        ...addImportantToEachRule({
          gap: spacingFluidMedium, // TODO: maybe it's better to style by margin on .splide, then styles would be part of shadow dom
          flexDirection: 'column',
          boxSizing: 'content-box', // ensures padding is added to host instead of subtracted
          ...colorSchemeStyles,
          ...hostHiddenStyles,
        }),
      },
      ...(hasControlsSlot && {
<<<<<<< HEAD
        ['slot[name="controls"]']: {
=======
        [`slot[name="${slotControls}"]`]: {
>>>>>>> ff6a85e0
          display: 'block',
          gridColumnStart: 1,
          gridRowStart: 3,
          alignSelf: 'center', // ensures vertical alignment to prev/next buttons
        },
      }),
      ...addImportantToEachRule({
        '::slotted(*)': {
          borderRadius: `var(--p-carousel-border-radius, ${borderRadiusLarge})`,
        },
        '::slotted(*:focus-visible)': {
          outline: `${borderWidthBase} solid ${focusColor}`,
          ...prefersColorSchemeDarkMediaQuery(theme, {
            outlineColor: focusColorDark,
          }),
          outlineOffset: '2px',
        },
        // TODO: maybe it's better to style with slot[name="heading"] and slot[name="description"] instead, then styles would be part of shadow dom
        // h2,::slotted([slot=heading]),p,::slotted([slot=description])
        ...((hasHeading || hasDescription) && {
          [`${selectorHeading},${selectorDescription}`]: {
            gridColumn: '1/-1',
            color: primaryColor,
            ...(isHeaderAlignCenter && {
              textAlign: 'center', // relevant in case heading or description becomes multiline
              justifySelf: 'center', // relevant for horizontal alignment of heading and description in case max-width applies
            }),
            ...prefersColorSchemeDarkMediaQuery(theme, {
              color: primaryColorDark,
            }),
          },
        }),
        // h2,::slotted([slot=heading])
        ...(hasHeading && {
          [selectorHeading]: {
            maxWidth: '56.25rem',
            margin: `0 0 ${!hasDescription ? spacingFluidMedium : 0}`,
            ...(headingSize === 'xx-large' ? headingXXLargeStyle : headingXLargeStyle),
          },
        }),
        // p,::slotted([slot=description])
        ...(hasDescription && {
          [selectorDescription]: {
            maxWidth: '34.375rem',
            margin: `${spacingFluidSmall} 0 ${spacingFluidMedium}`,
            ...textSmallStyle,
          },
        }),
      }),
    },
    header: {
      display: 'grid',
      padding: `0 ${spacingMap[width].base}`,
      [mediaQueryS]: {
        gridTemplateColumns: 'minmax(0px, 1fr) auto',
        columnGap: spacingStaticMedium,
        padding: `0 ${spacingMap[width].s}`,
      },
      [mediaQueryXXL]: {
        padding: `0 ${spacingMap[width].xxl}`,
      },
    },
    nav: {
      display: 'none',
      [mediaQueryS]: {
        gridRowStart: '3',
        gridColumnEnd: '-1',
        display: 'flex',
        gap: spacingStaticXSmall,
        alignSelf: 'flex-start', // relevant in case slot="header" becomes higher than nav group
      },
    },
    btn: {
      padding: spacingStaticSmall,
    },
    'skip-link': {
      opacity: 0,
      pointerEvents: 'none',
      '&:focus': {
        opacity: 1,
        pointerEvents: 'all',
      },
    },
    splide: {
      overflow: 'hidden',
      padding: '4px 0', // for slide focus outline
      margin: '-4px 0', // for slide focus outline
      '&__track': {
        // !important is necessary to override inline styles set by splide library
        ...addImportantToEachRule({
          padding: `0 ${spacingMap[width].base}`,
          [getMediaQueryMax('xs')]: {
            paddingRight: `calc(${gridBasicOffsetBase} + ${gridGap})`, // we need to give cut off slides a bit more space on mobile views
          },
          [mediaQueryS]: {
            padding: `0 ${spacingMap[width].s}`,
          },
          [mediaQueryXXL]: {
            padding: `0 ${spacingMap[width].xxl}`,
          },
        }),
        '&--draggable': {
          cursor: 'grab',
          userSelect: 'none',
          WebkitUserSelect: 'none',
          WebkitTouchCallout: 'none',
        },
      },
      '&__list': {
        display: 'flex',
        ...getBackfaceVisibilityJssStyle(),
      },
      '&__slide': {
        flexShrink: 0,
        ...getBackfaceVisibilityJssStyle(),
        transform: 'translateZ(0)', // fixes mobile safari flickering, https://github.com/nolimits4web/swiper/issues/3527#issuecomment-609088939
      },
      '&__sr': getHiddenTextJssStyle(), // appears in the DOM when sliding
    },
    ...(hasPagination && {
      'pagination-container': {
        ...buildResponsiveStyles(hasPagination, (hasPaginationValue: boolean) => ({
          display: hasPaginationValue ? 'flex' : 'none',
        })),
        position: 'relative',
        justifyContent: isInfinitePagination ? 'flex-start' : 'center',
        width: `calc(${paginationActiveBulletSize} + ${paginationBulletSize} * 4 + ${spacingStaticSmall} * 4)`, // Width for five bullets (one active + spacing)
        left: 'calc(50% - 42px)',
        overflowX: 'hidden',
      },
      pagination: {
        display: 'flex',
        alignItems: 'center',
        width: 'fit-content',
        height: paginationBulletSize, // Needed to avoid jumping when rewinding dynamically added slides
        gap: spacingStaticSmall,
        transition: `transform ${carouselTransitionDuration}`,
      },
      bullet: {
        borderRadius: borderRadiusSmall,
        ...(isHighContrastMode
          ? {
              background: canvasTextColor,
            }
          : {
              background: contrastMediumColor,
              ...prefersColorSchemeDarkMediaQuery(theme, {
                background: contrastMediumColorDark,
              }),
            }),
        ...(isInfinitePagination
          ? {
              width: '0px',
              height: '0px',
              transition: `background-color ${carouselTransitionDuration}, width ${carouselTransitionDuration}, height ${carouselTransitionDuration}`,
            }
          : {
              width: paginationBulletSize,
              height: paginationBulletSize,
              transition: `background-color ${carouselTransitionDuration}, width ${carouselTransitionDuration}`,
            }),
      },
      ...(isInfinitePagination && {
        [paginationInfiniteStartCaseClass]: {
          '& > .bullet:nth-child(-n+4)': {
            width: paginationBulletSize,
            height: paginationBulletSize,
          },
        },
        [bulletInfiniteClass]: {
          // Necessary to override the bulletActiveClass sibling selector
          ...addImportantToEachRule({
            width: paginationInfiniteBulletSize,
            height: paginationInfiniteBulletSize,
          }),
          '& ~ span': {
            width: paginationBulletSize,
            height: paginationBulletSize,
          },
          [`& ~ .${bulletInfiniteClass} ~ span`]: {
            width: '0px',
            height: '0px',
          },
        },
      }),
      [bulletActiveClass]: {
        ...(isHighContrastMode
          ? {
              background: canvasTextColor,
            }
          : {
              background: primaryColor,
              ...prefersColorSchemeDarkMediaQuery(theme, {
                background: primaryColorDark,
              }),
            }),
        height: paginationBulletSize,
        width: addImportantToRule(paginationActiveBulletSize),
        ...(isInfinitePagination && {
          '& ~ span': {
            width: paginationBulletSize,
            height: paginationBulletSize,
          },
          [`& ~ .${bulletInfiniteClass} ~ span`]: {
            width: '0px',
            height: '0px',
          },
        }),
      },
    }),
  });
};<|MERGE_RESOLUTION|>--- conflicted
+++ resolved
@@ -86,11 +86,7 @@
         }),
       },
       ...(hasControlsSlot && {
-<<<<<<< HEAD
-        ['slot[name="controls"]']: {
-=======
         [`slot[name="${slotControls}"]`]: {
->>>>>>> ff6a85e0
           display: 'block',
           gridColumnStart: 1,
           gridRowStart: 3,
