--- conflicted
+++ resolved
@@ -108,15 +108,13 @@
   );
 };
 
-<<<<<<< HEAD
 const { primaryColor, contrastMediumColor } = colors;
 
-=======
 // CSS Variable defined in fontHyphenationStyle
 /**
  * @css-variable {"name": "--p-hyphens", "description": "Sets the CSS `hyphens` property for text elements, controlling whether words can break and hyphenate automatically.", "defaultValue": "auto"}
  */
->>>>>>> 20f7c770
+
 export const getComponentCss = (
   gradientColor: CarouselGradientColor,
   hasHeading: boolean,
