import type { BreakpointCustomizable, Theme } from '../../types';
import { buildResponsiveStyles, getCss } from '../../utils';
import {
  addImportantToEachRule,
  getBackfaceVisibilityJssStyle,
  getScreenReaderOnlyJssStyle,
  getThemedColors,
<<<<<<< HEAD
} from '../../styles';
import {
  gridWidthMax,
  gridSafeZone,
=======
  hostHiddenStyles,
  pxToRemWithUnit,
} from '../../styles';
import {
  gridWidthMax,
  gridSafeZoneBase,
  headingMediumStyle,
>>>>>>> f22b2b34
  textSmallStyle,
  getMediaQueryMin,
  borderRadiusSmall,
  headingXLargeStyle,
  spacingFluidMedium,
  spacingStaticXSmall,
  spacingStaticSmall,
  spacingFluidXSmall,
  spacingFluidLarge,
} from '@porsche-design-system/utilities-v2';
import type { HeaderAlign } from '../../types';

export const bulletActiveClass = 'bullet--active';

const mediaQueryS = getMediaQueryMin('s');
const mediaQueryXl = getMediaQueryMin('xl');
// the speed which "splide" framework uses to switch between slides
const splideSpeed = '0.4s';
const bulletSize = '8px';
const activeBulletWidth = '20px';

export const getComponentCss = (
  wrapContent: boolean,
  disablePagination: BreakpointCustomizable<boolean>,
  theme: Theme,
  alignHeader: HeaderAlign
): string => {
  const { primaryColor, disabledColor } = getThemedColors(theme);
  const isAlignLeft = alignHeader === 'left';

  return getCss({
    '@global': {
      ':host': addImportantToEachRule({
        display: 'grid',
        maxWidth: gridWidthMax,
        marginLeft: 'auto',
        marginRight: 'auto',
        gap: spacingFluidMedium,
        gridAutoFlow: 'row',
<<<<<<< HEAD
=======
        [mediaQueryXl]: {
          gap: pxToRemWithUnit(32),
        },
        ...hostHiddenStyles,
>>>>>>> f22b2b34
      }),
      'h2,::slotted([slot=heading])': addImportantToEachRule({
        ...headingXLargeStyle,
        margin: 0,
        color: primaryColor,
        ...(isAlignLeft
          ? {
              maxWidth: '900px',
            }
          : {
              textAlign: 'center',
            }),
      }),
      'p,::slotted([slot=description])': addImportantToEachRule({
        ...textSmallStyle,
        margin: 0,
        color: primaryColor,
        padding: `${spacingFluidXSmall} 0 0`,
        ...(isAlignLeft
          ? {
              maxWidth: '550px',
            }
          : {
              textAlign: 'center',
            }),
        gridColumn: 1, // to force it into 2nd line
      }),
    },
    splide: {
      overflow: 'hidden',
      // visibility: 'hidden',
      '&__track': {
        cursor: 'grab',
        // to override inline styles set by splide library
        ...(wrapContent &&
          addImportantToEachRule({
<<<<<<< HEAD
            // TODO: 0 calc(${gridSafeZone} + ${gridGap}) - will be done after Grid Refactoring
            padding: `0 calc(${gridSafeZone} + ${spacingFluidLarge}) 0 ${gridSafeZone}`,
            [mediaQueryXl]: {
              padding: `0 calc(${gridSafeZone} + ${spacingFluidLarge}) 0 ${gridSafeZone}`,
=======
            // TODO: 0 calc(${gridSafeZoneBase} + ${gridGap})
            padding: `0 calc(${gridSafeZoneBase} + 7%) 0 ${gridSafeZoneBase}`,
            [mediaQueryXl]: {
              padding: `0 calc(${gridSafeZoneBase} + 7%) 0 ${gridSafeZoneBase}`,
>>>>>>> f22b2b34
            },
          })),
        '&--draggable': {
          userSelect: 'none',
          WebkitUserSelect: 'none',
          WebkitTouchCallout: 'none',
        },
      },
      '&__list': {
        display: 'flex',
        height: '100%',
        ...getBackfaceVisibilityJssStyle(),
      },
      '&__slide': {
        position: 'relative',
        flexShrink: 0,
        ...getBackfaceVisibilityJssStyle(),
        transform: 'translateZ(0)', // fixes mobile safari flickering, https://github.com/nolimits4web/swiper/issues/3527#issuecomment-609088939
      },
      '&__sr': getScreenReaderOnlyJssStyle(), // appears in the DOM when sliding
    },
    // .splide.is-initialized,
    // .splide.is-rendered {
    //     visibility: visible,
    //   }
    // .splide.is-initialized:not(.is-active) .splide__list {
    //     display: block,
    //   }
    header: {
<<<<<<< HEAD
      padding: wrapContent ? `0 ${gridSafeZone}` : null,
=======
      display: 'grid',
      gap: gridGap,
      padding: wrapContent ? `0 ${gridSafeZoneBase}` : null,
>>>>>>> f22b2b34
      [mediaQueryS]: {
        position: 'relative',
        minHeight: '40px', // actual height of prev/next buttons
      },
    },
    nav: {
      display: 'none',
      [mediaQueryS]: {
        display: 'grid',
        gridAutoFlow: 'column',
        gap: spacingStaticXSmall,
        position: 'absolute', // we can't span across multiple rows with implicit grid
        right: wrapContent ? gridSafeZoneBase : 0,
        bottom: 0,
      },
    },
    btn: {
      padding: spacingStaticSmall,
    },
    ...(disablePagination !== true && {
      pagination: {
        ...buildResponsiveStyles(disablePagination, (value: boolean) => ({ display: value ? 'none' : 'block' })),
        textAlign: 'center',
        lineHeight: bulletSize,
      },
      bullet: {
        display: 'inline-block',
        borderRadius: borderRadiusSmall,
        background: disabledColor,
        margin: `0 ${spacingStaticXSmall}`,
        // set transition to have the same speed as switching slides in splide
        transition: `background-color ${splideSpeed}, width ${splideSpeed}`,
        width: bulletSize,
        height: bulletSize,
      },
      [bulletActiveClass]: {
        background: primaryColor,
        width: activeBulletWidth,
      },
    }),
  });
};<|MERGE_RESOLUTION|>--- conflicted
+++ resolved
@@ -5,20 +5,10 @@
   getBackfaceVisibilityJssStyle,
   getScreenReaderOnlyJssStyle,
   getThemedColors,
-<<<<<<< HEAD
 } from '../../styles';
 import {
   gridWidthMax,
   gridSafeZone,
-=======
-  hostHiddenStyles,
-  pxToRemWithUnit,
-} from '../../styles';
-import {
-  gridWidthMax,
-  gridSafeZoneBase,
-  headingMediumStyle,
->>>>>>> f22b2b34
   textSmallStyle,
   getMediaQueryMin,
   borderRadiusSmall,
@@ -58,13 +48,6 @@
         marginRight: 'auto',
         gap: spacingFluidMedium,
         gridAutoFlow: 'row',
-<<<<<<< HEAD
-=======
-        [mediaQueryXl]: {
-          gap: pxToRemWithUnit(32),
-        },
-        ...hostHiddenStyles,
->>>>>>> f22b2b34
       }),
       'h2,::slotted([slot=heading])': addImportantToEachRule({
         ...headingXLargeStyle,
@@ -101,17 +84,10 @@
         // to override inline styles set by splide library
         ...(wrapContent &&
           addImportantToEachRule({
-<<<<<<< HEAD
             // TODO: 0 calc(${gridSafeZone} + ${gridGap}) - will be done after Grid Refactoring
             padding: `0 calc(${gridSafeZone} + ${spacingFluidLarge}) 0 ${gridSafeZone}`,
             [mediaQueryXl]: {
               padding: `0 calc(${gridSafeZone} + ${spacingFluidLarge}) 0 ${gridSafeZone}`,
-=======
-            // TODO: 0 calc(${gridSafeZoneBase} + ${gridGap})
-            padding: `0 calc(${gridSafeZoneBase} + 7%) 0 ${gridSafeZoneBase}`,
-            [mediaQueryXl]: {
-              padding: `0 calc(${gridSafeZoneBase} + 7%) 0 ${gridSafeZoneBase}`,
->>>>>>> f22b2b34
             },
           })),
         '&--draggable': {
@@ -141,13 +117,7 @@
     //     display: block,
     //   }
     header: {
-<<<<<<< HEAD
       padding: wrapContent ? `0 ${gridSafeZone}` : null,
-=======
-      display: 'grid',
-      gap: gridGap,
-      padding: wrapContent ? `0 ${gridSafeZoneBase}` : null,
->>>>>>> f22b2b34
       [mediaQueryS]: {
         position: 'relative',
         minHeight: '40px', // actual height of prev/next buttons
