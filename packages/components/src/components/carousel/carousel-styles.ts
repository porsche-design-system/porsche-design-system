import type { BreakpointCustomizable, Theme } from '../../types';
import type { CarouselAlignHeader, CarouselHeadingSize, CarouselWidth } from './carousel-utils';
import { buildResponsiveStyles, getCss, isHighContrastMode } from '../../utils';
import {
  addImportantToRule,
  addImportantToEachRule,
  getBackfaceVisibilityJssStyle,
  getHiddenTextJssStyle,
  getHighContrastColors,
  getThemedColors,
  hostHiddenStyles,
  prefersColorSchemeDarkMediaQuery,
  colorSchemeStyles,
} from '../../styles';
import {
  borderRadiusLarge,
  borderRadiusSmall,
  borderWidthBase,
  fontFamily,
  fontLineHeight,
  fontSizeTextSmall,
  getMediaQueryMax,
  getMediaQueryMin,
  gridBasicOffset,
  gridBasicOffsetBase,
  gridExtendedOffset,
  gridGap,
  headingXLargeStyle,
  headingXXLargeStyle,
  motionDurationModerate,
  spacingFluidMedium,
  spacingFluidXSmall,
  spacingStaticMedium,
  spacingStaticSmall,
  spacingStaticXSmall,
  textSmallStyle,
} from '@porsche-design-system/utilities-v2';

export const carouselTransitionDuration = motionDurationModerate;
export const bulletActiveClass = 'bullet--active';
export const paginationInfiniteStartCaseClass = 'pagination--infinite';
export const bulletInfiniteClass = 'bullet--infinite';

export const paginationBulletSize = '8px';
const paginationInfiniteBulletSize = '4px';
const paginationActiveBulletSize = '20px';

const selectorHeading = 'h2,::slotted([slot=heading])';
const selectorDescription = 'p,::slotted([slot=description])';
const selectorHeader = '::slotted([slot=header])';
const mediaQueryS = getMediaQueryMin('s');
const mediaQueryXXL = getMediaQueryMin('xxl');

// we need an explicit grid template, therefor we need to calculate the button group width
const buttonSize = `calc(${spacingStaticSmall} * 2 + ${fontLineHeight})`;
// + 2px, compensates hover offset of button-pure
const buttonGroupWidth = `calc(${buttonSize} * 3 + ${spacingStaticXSmall} + 2px)`;

const spacingMap: Record<CarouselWidth, { base: string; s: string; xxl: string }> = {
  basic: gridBasicOffset,
  extended: gridExtendedOffset,
};

export const getComponentCss = (
  hasHeading: boolean,
  hasDescription: boolean,
  headingSize: CarouselHeadingSize,
  hasHeader: boolean,
  width: CarouselWidth,
  hasPagination: BreakpointCustomizable<boolean>,
  isInfinitePagination: boolean,
  alignHeader: CarouselAlignHeader,
  theme: Theme
): string => {
  const { primaryColor, contrastMediumColor, focusColor } = getThemedColors(theme);
  const {
    primaryColor: primaryColorDark,
    contrastMediumColor: contrastMediumColorDark,
    focusColor: focusColorDark,
  } = getThemedColors('dark');
  const { canvasTextColor } = getHighContrastColors();
  const isHeaderAlignCenter = alignHeader === 'center';

  return getCss({
    '@global': {
      ':host': {
        display: 'flex',
<<<<<<< HEAD
        gap: spacingFluidMedium,
        flexDirection: 'column',
        boxSizing: 'content-box', // ensures padding is added to host instead of subtracted
        ...colorSchemeStyles,
        ...hostHiddenStyles,
      }),
      '::slotted(*)': {
        borderRadius: addImportantToRule(`var(--p-carousel-border-radius, ${borderRadiusLarge})`),
      },
      '::slotted(*:focus-visible)': addImportantToEachRule({
        outline: `${borderWidthBase} solid ${focusColor}`,
        ...prefersColorSchemeDarkMediaQuery(theme, {
          outlineColor: focusColorDark,
        }),
        outlineOffset: '2px',
      }),
      [selectorHeading]: addImportantToEachRule({
        ...(headingSize === 'xl' ? headingXLargeStyle : headingXXLargeStyle),
        maxWidth: '56.25rem',
        margin: 0,
      }),
      [selectorDescription]: addImportantToEachRule({
        ...textSmallStyle,
        maxWidth: '34.375rem',
        margin: `${spacingFluidXSmall} 0 0`,
      }),
      [`${selectorHeading},${selectorDescription},${selectorHeader}`]: addImportantToEachRule({
        color: primaryColor,
        ...prefersColorSchemeDarkMediaQuery(theme, {
          color: primaryColorDark,
        }),
        alignSelf: 'center', // relevant for vertical alignment of header
        [mediaQueryS]: isHeaderAlignCenter
          ? {
              gridColumn: 2,
            }
          : {
              gridColumn: '1 / 3',
            },
=======
        ...addImportantToEachRule({
          gap: spacingFluidMedium,
          flexDirection: 'column',
          boxSizing: 'content-box', // ensures padding is added to host instead of subtracted
          ...colorSchemeStyles,
          ...hostHiddenStyles,
        }),
      },
      ...addImportantToEachRule({
        '::slotted(*)': {
          borderRadius: `var(--p-carousel-border-radius, ${borderRadiusLarge})`,
        },
        '::slotted(*:focus-visible)': {
          outline: `${borderWidthBase} solid ${focusColor}`,
          ...prefersColorSchemeDarkMediaQuery(theme, {
            outlineColor: focusColorDark,
          }),
          outlineOffset: '2px',
        },
        [selectorHeading]: {
          ...headingXLargeStyle,
          maxWidth: '56.25rem',
          margin: 0,
        },
        [selectorDescription]: {
          ...textSmallStyle,
          maxWidth: '34.375rem',
          margin: `${spacingFluidXSmall} 0 0`,
        },
        [`${selectorHeading},${selectorDescription}`]: {
          color: primaryColor,
          ...prefersColorSchemeDarkMediaQuery(theme, {
            color: primaryColorDark,
          }),
          [mediaQueryS]: isHeaderAlignCenter
            ? {
                gridColumn: 2,
              }
            : {
                gridColumn: '1 / 3',
              },
        },
>>>>>>> a6f34f78
      }),
    },
    header: {
      display: 'grid',
      gridTemplateRows: `${hasHeading ? '1fr ' : ''}${hasDescription ? '1fr ' : ''}${hasHeader ? '1fr' : 'auto'}`, // TODO: should we reduce grid rows on small screens?
      padding: `0 ${spacingMap[width].base}`,
      ...(isHeaderAlignCenter && {
        textAlign: 'center',
      }),
      [mediaQueryS]: {
        fontFamily, // relevant for button group width calculation, which is based on ex unit
        fontSize: fontSizeTextSmall, // relevant for button group width calculation, which is based on ex unit
        columnGap: spacingStaticMedium,
        gridTemplateRows: `${hasHeading ? '1fr ' : ''}${hasDescription ? '1fr ' : ''}1fr`,
        gridTemplateColumns: `${buttonGroupWidth} minmax(0px, 1fr) ${buttonGroupWidth}`,
        ...(isHeaderAlignCenter && {
          justifyItems: 'center', // relevant when max-width of heading or description is reached
        }),
        padding: `0 ${spacingMap[width].s}`,
      },
      [mediaQueryXXL]: {
        padding: `0 ${spacingMap[width].xxl}`,
      },
    },
    nav: {
      display: 'none',
      [mediaQueryS]: {
        display: 'flex',
        gap: spacingStaticXSmall,
        gridArea: `${hasHeading ? (hasDescription ? '3' : '2') : '1'} / 3 / 3 / auto`, // needed in case header height is smaller than button group
        alignItems: 'end',
        justifyContent: 'end',
        justifySelf: 'end',
      },
    },
    btn: {
      padding: spacingStaticSmall,
    },
    'skip-link': {
      opacity: 0,
      pointerEvents: 'none',
      '&:focus': {
        opacity: 1,
        pointerEvents: 'all',
      },
    },
    splide: {
      overflow: 'hidden',
      padding: '4px 0', // for slide focus outline
      margin: '-4px 0', // for slide focus outline
      '&__track': {
        // !important is necessary to override inline styles set by splide library
        ...addImportantToEachRule({
          padding: `0 ${spacingMap[width].base}`,
          [getMediaQueryMax('xs')]: {
            paddingRight: `calc(${gridBasicOffsetBase} + ${gridGap})`, // we need to give cut off slides a bit more space on mobile views
          },
          [mediaQueryS]: {
            padding: `0 ${spacingMap[width].s}`,
          },
          [mediaQueryXXL]: {
            padding: `0 ${spacingMap[width].xxl}`,
          },
        }),
        '&--draggable': {
          cursor: 'grab',
          userSelect: 'none',
          WebkitUserSelect: 'none',
          WebkitTouchCallout: 'none',
        },
      },
      '&__list': {
        display: 'flex',
        ...getBackfaceVisibilityJssStyle(),
      },
      '&__slide': {
        flexShrink: 0,
        ...getBackfaceVisibilityJssStyle(),
        transform: 'translateZ(0)', // fixes mobile safari flickering, https://github.com/nolimits4web/swiper/issues/3527#issuecomment-609088939
      },
      '&__sr': getHiddenTextJssStyle(), // appears in the DOM when sliding
    },
    ...(hasPagination && {
      'pagination-container': {
        ...buildResponsiveStyles(hasPagination, (hasPaginationValue: boolean) => ({
          display: hasPaginationValue ? 'flex' : 'none',
        })),
        position: 'relative',
        justifyContent: isInfinitePagination ? 'flex-start' : 'center',
        width: `calc(${paginationActiveBulletSize} + ${paginationBulletSize} * 4 + ${spacingStaticSmall} * 4)`, // Width for five bullets (one active + spacing)
        left: 'calc(50% - 42px)',
        overflowX: 'hidden',
      },
      pagination: {
        display: 'flex',
        alignItems: 'center',
        width: 'fit-content',
        height: paginationBulletSize, // Needed to avoid jumping when rewinding dynamically added slides
        gap: spacingStaticSmall,
        transition: `transform ${carouselTransitionDuration}`,
      },
      bullet: {
        borderRadius: borderRadiusSmall,
        ...(isHighContrastMode
          ? {
              background: canvasTextColor,
            }
          : {
              background: contrastMediumColor,
              ...prefersColorSchemeDarkMediaQuery(theme, {
                background: contrastMediumColorDark,
              }),
            }),
        ...(isInfinitePagination
          ? {
              width: '0px',
              height: '0px',
              transition: `background-color ${carouselTransitionDuration}, width ${carouselTransitionDuration}, height ${carouselTransitionDuration}`,
            }
          : {
              width: paginationBulletSize,
              height: paginationBulletSize,
              transition: `background-color ${carouselTransitionDuration}, width ${carouselTransitionDuration}`,
            }),
      },
      ...(isInfinitePagination && {
        [paginationInfiniteStartCaseClass]: {
          '& > .bullet:nth-child(-n+4)': {
            width: paginationBulletSize,
            height: paginationBulletSize,
          },
        },
        [bulletInfiniteClass]: {
          // Necessary to override the bulletActiveClass sibling selector
          ...addImportantToEachRule({
            width: paginationInfiniteBulletSize,
            height: paginationInfiniteBulletSize,
          }),
          '& ~ span': {
            width: paginationBulletSize,
            height: paginationBulletSize,
          },
          [`& ~ .${bulletInfiniteClass} ~ span`]: {
            width: '0px',
            height: '0px',
          },
        },
      }),
      [bulletActiveClass]: {
        ...(isHighContrastMode
          ? {
              background: canvasTextColor,
            }
          : {
              background: primaryColor,
              ...prefersColorSchemeDarkMediaQuery(theme, {
                background: primaryColorDark,
              }),
            }),
        height: paginationBulletSize,
        width: addImportantToRule(paginationActiveBulletSize),
        ...(isInfinitePagination && {
          '& ~ span': {
            width: paginationBulletSize,
            height: paginationBulletSize,
          },
          [`& ~ .${bulletInfiniteClass} ~ span`]: {
            width: '0px',
            height: '0px',
          },
        }),
      },
    }),
  });
};<|MERGE_RESOLUTION|>--- conflicted
+++ resolved
@@ -85,47 +85,6 @@
     '@global': {
       ':host': {
         display: 'flex',
-<<<<<<< HEAD
-        gap: spacingFluidMedium,
-        flexDirection: 'column',
-        boxSizing: 'content-box', // ensures padding is added to host instead of subtracted
-        ...colorSchemeStyles,
-        ...hostHiddenStyles,
-      }),
-      '::slotted(*)': {
-        borderRadius: addImportantToRule(`var(--p-carousel-border-radius, ${borderRadiusLarge})`),
-      },
-      '::slotted(*:focus-visible)': addImportantToEachRule({
-        outline: `${borderWidthBase} solid ${focusColor}`,
-        ...prefersColorSchemeDarkMediaQuery(theme, {
-          outlineColor: focusColorDark,
-        }),
-        outlineOffset: '2px',
-      }),
-      [selectorHeading]: addImportantToEachRule({
-        ...(headingSize === 'xl' ? headingXLargeStyle : headingXXLargeStyle),
-        maxWidth: '56.25rem',
-        margin: 0,
-      }),
-      [selectorDescription]: addImportantToEachRule({
-        ...textSmallStyle,
-        maxWidth: '34.375rem',
-        margin: `${spacingFluidXSmall} 0 0`,
-      }),
-      [`${selectorHeading},${selectorDescription},${selectorHeader}`]: addImportantToEachRule({
-        color: primaryColor,
-        ...prefersColorSchemeDarkMediaQuery(theme, {
-          color: primaryColorDark,
-        }),
-        alignSelf: 'center', // relevant for vertical alignment of header
-        [mediaQueryS]: isHeaderAlignCenter
-          ? {
-              gridColumn: 2,
-            }
-          : {
-              gridColumn: '1 / 3',
-            },
-=======
         ...addImportantToEachRule({
           gap: spacingFluidMedium,
           flexDirection: 'column',
@@ -146,7 +105,7 @@
           outlineOffset: '2px',
         },
         [selectorHeading]: {
-          ...headingXLargeStyle,
+          ...(headingSize === 'xl' ? headingXLargeStyle : headingXXLargeStyle),
           maxWidth: '56.25rem',
           margin: 0,
         },
@@ -155,11 +114,12 @@
           maxWidth: '34.375rem',
           margin: `${spacingFluidXSmall} 0 0`,
         },
-        [`${selectorHeading},${selectorDescription}`]: {
+        [`${selectorHeading},${selectorDescription},${selectorHeader}`]: {
           color: primaryColor,
           ...prefersColorSchemeDarkMediaQuery(theme, {
             color: primaryColorDark,
           }),
+          alignSelf: 'center', // relevant for vertical alignment of header
           [mediaQueryS]: isHeaderAlignCenter
             ? {
                 gridColumn: 2,
@@ -168,7 +128,6 @@
                 gridColumn: '1 / 3',
               },
         },
->>>>>>> a6f34f78
       }),
     },
     header: {
