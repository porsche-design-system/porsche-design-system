--- conflicted
+++ resolved
@@ -7,6 +7,7 @@
 import * as hasDescription from '../../utils/form/hasDescription';
 import * as hasHeading from '../../utils/form/hasHeading';
 import * as jsonUtils from '../../utils/json';
+import * as warnIfDeprecatedPropIsUsed from '../../utils/log/warnIfDeprecatedPropIsUsed';
 import * as validatePropsUtils from '../../utils/validation/validateProps';
 import { Carousel } from './carousel';
 import * as carouselUtils from './carousel-utils';
@@ -193,8 +194,6 @@
 });
 
 describe('render', () => {
-<<<<<<< HEAD
-=======
   it('should call warnIfDeprecatedPropIsUsed() with correct parameters', () => {
     const spy = vi.spyOn(warnIfDeprecatedPropIsUsed, 'warnIfDeprecatedPropIsUsed');
     const component = new Carousel();
@@ -207,7 +206,6 @@
     expect(spy).toHaveBeenCalledWith(component, 'wrapContent');
   });
 
->>>>>>> d7dafb30
   it('should call hasHeading() with correct parameters', () => {
     const spy = vi.spyOn(hasHeading, 'hasHeading');
     const component = new Carousel();
@@ -230,8 +228,6 @@
     expect(spy).toHaveBeenCalledWith(component.host, component.description);
   });
 
-<<<<<<< HEAD
-=======
   it('should call parseJSON() with correct parameter and set this.parsedDisablePagination', () => {
     vi.spyOn(validatePropsUtils, 'validateProps').mockImplementation(() => {});
     const spy = vi.spyOn(breakpointCustomizableUtils, 'parseJSON').mockReturnValue(false);
@@ -246,7 +242,6 @@
     expect((component as any).parsedDisablePagination).toBe(false);
   });
 
->>>>>>> d7dafb30
   it('should call parseJSON() with correct parameter and set this.parsedPagination', () => {
     vi.spyOn(validatePropsUtils, 'validateProps').mockImplementation(() => {});
     const spy = vi.spyOn(breakpointCustomizableUtils, 'parseJSON').mockReturnValue(false);
@@ -444,20 +439,15 @@
   });
 
   it('should call updatePrevNextButtons(), updatePagination(), this.change.emit() and this.carouselChange.emit() with correct parameters on splide events', () => {
-<<<<<<< HEAD
-    const updatePrevNextButtonsSpy = jest.spyOn(carouselUtils, 'updatePrevNextButtons').mockImplementation();
-    const updatePaginationSpy = jest.spyOn(carouselUtils, 'updatePagination').mockImplementation();
-    const changeEmitSpy = jest.fn();
-=======
     const updatePrevNextButtonsSpy = vi.spyOn(carouselUtils, 'updatePrevNextButtons').mockImplementation(() => {});
     const updatePaginationSpy = vi.spyOn(carouselUtils, 'updatePagination').mockImplementation(() => {});
     const changeEmitSpy = vi.fn();
     const carouselChangeEmitSpy = vi.fn();
->>>>>>> d7dafb30
     const component = new Carousel();
     component['amountOfPages'] = 2; // hasNavigation = true
     component['splide'] = new Splide(getContainerEl()); // actual implementation for verifying event emission
     component['update'] = { emit: changeEmitSpy };
+    component['carouselChange'] = { emit: carouselChangeEmitSpy };
     component['registerSplideHandlers'](component['splide']);
 
     component['splide'].emit('move', 1, 0);
@@ -468,6 +458,7 @@
     );
     expect(updatePaginationSpy).toHaveBeenCalledWith(component['paginationEl'], 2, 1);
     expect(changeEmitSpy).toHaveBeenCalledWith({ activeIndex: 1, previousIndex: 0 });
+    expect(carouselChangeEmitSpy).toHaveBeenCalledWith({ activeIndex: 1, previousIndex: 0 });
   });
 
   it('should call this.splide.mount()', () => {
