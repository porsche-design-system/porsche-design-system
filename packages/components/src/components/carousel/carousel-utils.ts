import type { Options, Splide } from '@splidejs/splide';
import type { Breakpoint } from '@porsche-design-system/utilities-v2';
import type { BreakpointCustomizable, HeadingSize } from '../../types';
import { breakpoint } from '@porsche-design-system/utilities-v2';
import { ButtonPure } from '../button-pure/button-pure';
import {
  bulletActiveClass,
  bulletInfiniteClass,
  paginationInfiniteStartCaseClass,
  paginationBulletSize,
} from './carousel-styles';

export const slotControls = 'controls';
export const slotHeading = 'heading';
export const slotDescription = 'description';

export const CAROUSEL_WIDTHS = ['basic', 'extended'] as const;
export type CarouselWidth = (typeof CAROUSEL_WIDTHS)[number];

// 'left' is deprecated and will be mapped to 'start'
/** @deprecated */
export const CAROUSEL_ALIGN_HEADERS_DEPRECATED = ['left'] as const;
/** @deprecated */
export type CarouselAlignHeaderDeprecated = (typeof CAROUSEL_ALIGN_HEADERS_DEPRECATED)[number];
export const CAROUSEL_ALIGN_HEADERS = ['start', 'center', ...CAROUSEL_ALIGN_HEADERS_DEPRECATED] as const;
export type CarouselAlignHeader = (typeof CAROUSEL_ALIGN_HEADERS)[number];

export type CarouselHeadingSize = Extract<HeadingSize, 'x-large' | 'xx-large'>;

export const CAROUSEL_ARIA_ATTRIBUTES = ['aria-label'] as const;
export type CarouselAriaAttribute = (typeof CAROUSEL_ARIA_ATTRIBUTES)[number];

// The offset value used for calculating the number of infinite bullets
const INFINITE_BULLET_OFFSET = 2;
// The total number of infinite bullets including the center bullet
const INFINITE_BULLET_AMOUNT = INFINITE_BULLET_OFFSET * 2 + 1;
// Infinite bullets will be shown if the total number of bullets is greater than this value
const INFINITE_BULLET_THRESHOLD = 5;

// https://splidejs.com/guides/i18n/#default-texts
// extracted from Options from '@splidejs/splide' but defined locally to not have to rebundle types
export type CarouselInternationalization =
  // | Partial<Pick<Options['i18n'], 'prev' | 'next' | 'first' | 'last' | 'slideLabel' | 'slide'>> | string;
  Partial<Record<'prev' | 'next' | 'first' | 'last' | 'slideLabel' | 'slide', string>> | string; // string to support attribute, gets removed via InputParser

/** @deprecated */
export type CarouselUpdateEvent = { activeIndex: number; previousIndex: number };
export type CarouselUpdateEventDetail = CarouselUpdateEvent;

export type SplideBreakpoints = Options['breakpoints'];

export const getSplideBreakpoints = (
  perPage: Exclude<BreakpointCustomizable<number>, string> | 'auto'
): SplideBreakpoints => {
  return typeof perPage === 'object'
    ? Object.entries(perPage).reduce(
        (result, [key, val]: [Breakpoint, number]) => ({
          ...result,
          [breakpoint[key]]: {
            // round to sanitize floating numbers
            perPage: Math.round(val),
          },
        }),
        {}
      )
    : {
        0: {
          // round to sanitize floating numbers
          perPage: perPage === 'auto' ? 1 : Math.round(perPage as unknown as number),
        },
      };
};

export const getSlidesAndAddAttributes = (host: HTMLElement): HTMLElement[] => {
  const slides = Array.from(host.children).filter(
<<<<<<< HEAD
    ({ slot }) => slot !== 'heading' && slot !== 'description' && slot !== 'controls'
=======
    ({ slot }) => slot !== slotHeading && slot !== slotDescription && slot !== slotControls
>>>>>>> ff6a85e0
  ) as HTMLElement[];
  slides.forEach((el, i) => {
    el.setAttribute('slot', `slide-${i}`);
    el.setAttribute('tabindex', '0');
  });

  return slides;
};

export const getAmountOfPages = (amountOfSlides: number, slidesPerPage: number): number => {
  return amountOfSlides === 0 ? 0 : amountOfSlides < slidesPerPage ? 1 : amountOfSlides - slidesPerPage + 1;
};

export const isFirstPage = (splide: Splide): boolean => splide.index === 0;
export const isLastPage = (splide: Splide, amountOfPages: number): boolean => splide.index >= amountOfPages - 1; // catch removal of slide

export const slidePrev = (splide: Splide, amountOfPages: number): void => {
  // sanitize in case of removal of slide since splide.index seems to be from before splide.refresh()
  const prevSlide = splide.index === amountOfPages ? splide.index - 2 : '<';
  splide.go(isFirstPage(splide) ? amountOfPages - 1 : prevSlide);
};

export const slideNext = (splide: Splide, amountOfPages: number): void => {
  splide.go(isLastPage(splide, amountOfPages) ? 0 : '>');
};

export const updatePrevNextButtons = (btnPrev: ButtonPure, btnNext: ButtonPure, splide: Splide): void => {
  const { i18n, rewind } = splide.options;
  const isFirst = isFirstPage(splide);
  btnPrev.disabled = isFirst && !rewind;
  btnPrev.aria = { 'aria-label': i18n[isFirst ? 'last' : 'prev'] };

  const isLast = isLastPage(splide, getAmountOfPages(splide.length, splide.options.perPage));
  btnNext.disabled = isLast && !rewind;
  btnNext.aria = {
    'aria-label': i18n[isLast ? 'first' : 'next'],
  };
};

export const isInfinitePagination = (amountOfPages: number): boolean => {
  return amountOfPages > INFINITE_BULLET_THRESHOLD;
};

export const renderPagination = (paginationEl: HTMLElement, amountOfPages: number, activeIndex: number): void => {
  if (paginationEl) {
    // sanitize in case of removal of slide since activeIndex is from before splide.refresh()
    activeIndex = activeIndex > amountOfPages - 1 ? amountOfPages - 1 : activeIndex;
    paginationEl.innerHTML = Array.from(
      Array(amountOfPages),
      (_, i) => `<span class="bullet${i === activeIndex ? ' ' + bulletActiveClass : ''}"></span>`
    ).join('');
    if (isInfinitePagination(amountOfPages)) {
      updateBulletState(paginationEl, amountOfPages, activeIndex);
    }
  }
};

export const updateBulletState = (paginationEl: HTMLElement, amountOfPages: number, newIndex: number): void => {
  const isStartCase = newIndex < INFINITE_BULLET_OFFSET;
  const isEndCase = newIndex > amountOfPages - 1 - INFINITE_BULLET_OFFSET;
  const infiniteBulletRightIndex = newIndex + INFINITE_BULLET_OFFSET;
  const infiniteBulletLeftIndex = newIndex - INFINITE_BULLET_OFFSET;
  const endCaseInfiniteBulletIndex = amountOfPages - INFINITE_BULLET_AMOUNT;
  const startCaseInfiniteBulletIndex = INFINITE_BULLET_AMOUNT - 1;

  const isInfiniteBulletLeft = (bulletIndex: number): boolean =>
    isEndCase ? bulletIndex === endCaseInfiniteBulletIndex : bulletIndex === infiniteBulletLeftIndex;

  const isInfiniteBulletRight = (bulletIndex: number): boolean =>
    isStartCase ? bulletIndex === startCaseInfiniteBulletIndex : bulletIndex === infiniteBulletRightIndex;

  const transformValue = isEndCase ? endCaseInfiniteBulletIndex : Math.max(infiniteBulletLeftIndex, 0);
  paginationEl.style.transform = `translateX(calc(-${transformValue} * ${paginationBulletSize}))`;

  // Only update bullets around newIndex
  for (let i = newIndex - INFINITE_BULLET_AMOUNT - 1; i < newIndex + INFINITE_BULLET_AMOUNT + 1; i++) {
    const index = (i + amountOfPages) % amountOfPages;
    paginationEl.children[index].classList.toggle(
      bulletInfiniteClass,
      isInfiniteBulletLeft(index) || isInfiniteBulletRight(index)
    );
  }
  // Add/Remove class to pagination in order to style the first bullets when the index is in isStartCase
  paginationEl.classList.toggle(paginationInfiniteStartCaseClass, isStartCase);
};

export const updatePagination = (paginationEl: HTMLElement, amountOfPages: number, newIndex: number): void => {
  if (paginationEl) {
    paginationEl.querySelector('.' + bulletActiveClass).classList.remove(bulletActiveClass);
    paginationEl.children[newIndex].classList.add(bulletActiveClass);
    if (isInfinitePagination(amountOfPages)) {
      updateBulletState(paginationEl, amountOfPages, newIndex);
    }
  }
};<|MERGE_RESOLUTION|>--- conflicted
+++ resolved
@@ -73,11 +73,7 @@
 
 export const getSlidesAndAddAttributes = (host: HTMLElement): HTMLElement[] => {
   const slides = Array.from(host.children).filter(
-<<<<<<< HEAD
-    ({ slot }) => slot !== 'heading' && slot !== 'description' && slot !== 'controls'
-=======
     ({ slot }) => slot !== slotHeading && slot !== slotDescription && slot !== slotControls
->>>>>>> ff6a85e0
   ) as HTMLElement[];
   slides.forEach((el, i) => {
     el.setAttribute('slot', `slide-${i}`);
