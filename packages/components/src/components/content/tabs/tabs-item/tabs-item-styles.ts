--- conflicted
+++ resolved
@@ -6,20 +6,6 @@
 
 export const getComponentCss = (theme: ThemeExtendedElectric): string => {
   return getCss({
-<<<<<<< HEAD
-    ':host': addImportantToEachRule({
-      display: 'block',
-      '&([hidden])': {
-        display: 'none',
-      },
-      ...getFocusVisibleFallback(
-        Object.entries(getFocusStyle({ color: getThemedColors(theme).baseColor })).reduce((result, [key, val]) => {
-          result[key.startsWith('&') ? `&(${key.slice(1)})` : key] = val;
-          return result;
-        }, {} as JssStyle)
-      ),
-    }),
-=======
     '@global': {
       ':host': addImportantToEachRule({
         display: 'block',
@@ -27,13 +13,12 @@
           display: 'none',
         },
         ...getFocusVisibleFallback(
-          Object.entries(getFocusStyles({ color: getThemedColors(theme).baseColor })).reduce((result, [key, val]) => {
+          Object.entries(getFocusStyle({ color: getThemedColors(theme).baseColor })).reduce((result, [key, val]) => {
             result[key.startsWith('&') ? `&(${key.slice(1)})` : key] = val;
             return result;
           }, {} as JssStyle)
         ),
       }),
     },
->>>>>>> 2e70e023
   });
 };