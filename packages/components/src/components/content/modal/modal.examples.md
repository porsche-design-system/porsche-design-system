# Modal

A Modal is a temporary overlay to focus the user's attention on one task while interactions with the underlying page are blocked. It is only used as highly disruptive modal notification to present important information until dismissed. Or as Modal Dialog to confirm critical user actions, such as confirming an irreversible choice. It should be used thoughtfully and sparingly.

Modals are flexible in the context and can include other components of the Porsche Design System.

## Basic

`p-modal` is a component which does not work by itself and needs to be controlled from the outside.  
This grants you flexible control over the Modal's behavior especially whether it should stay open after user interaction like submission of a form.

It is crucial to note that `p-modal` is displayed within your DOM hierarchy as an overlay through a high `z-index` value. 
Therefore, you need to ensure any parent elements don't define a `z-index` or have a `transform` style in place. 
Otherwise, the modal might get clipped or overlapped by other elements.

The most important property of `p-modal` is its `open` attribute.  When it is present the Modal will be visible.
  
In order to get notified when the Modal gets closed by clicking the `x` button, the backdrop or by pressing the `Escape` key you need to register an event listener for the `close` event which is emitted by `p-modal`.

The size of `p-modal` adjusts itself to the content with a predefined min/max width.

<Playground :markup="basic">
  <select v-model="width">
    <option disabled>Select a modal width</option>
    <option value="minWidth">min width</option>
    <option value="maxWidth">max width</option>
  </select>
</Playground>

Note that `.footer` is a custom CSS class in order to responsively style the buttons which is achieved with respect to guidelines for [Buttons](components/button/usage).

<<<<<<< HEAD
### Accessibility hints
To support **keyboard navigation**, please take care of correct **focus handling** after closing the Modal with `ESC` or `Enter` key:
The trigger element (e.g. a button) which has opened the Modal must **receive focus state again** after the Modal is closed. This is important to keep focus order consistent.
You can test it out by navigation this example with the keyboard only.
=======
### Framework Implementations

<PlaygroundStatic :frameworks="frameworks"></PlaygroundStatic>
>>>>>>> 4248c7f3

## Basic Scrollable

If the Modal's content does not fit into the current boundaries the content becomes scrollable.

<Playground :markup="scrollable"></Playground>

## Without Heading

Passing a `heading` to the modal is optional. 

<Playground :markup="withoutHeading"></Playground>

## Without Close Button

It is possible to not render the close button by setting the `disable-close-button` attribute.  
At the same time this also deactivates closing the Modal by pressing `Escape`.  
If you want to disable closing the Modal by clicking the backdrop, you can set the `disable-backdrop-click` attribute.

<Playground :markup="withoutCloseButton"></Playground>

## Fullscreen

The Modal supports a `fullscreen` property.
Due to the size of fullscreen on desktop, it is easy to lose context for the consumer. 
Furthermore, you lose helpful functionality like backdrop click. This is why fullscreen modals are recommended for mobile devices only.

<Playground :markup="fullscreen"></Playground>

Of course, any combination of the available options is possible.

<script lang="ts">
import Vue from 'vue';
import Component from 'vue-class-component';

@Component
export default class Code extends Vue {
  modals = [];
  width = 'minWidth';

  frameworks = {
    'vanilla-js': `modal.addEventListener('close', () => {
modal.removeAttribute('open');
});`,
    angular: `import { Component } from '@angular/core';

@Component({
  selector: 'modal-page',
  template: \`<p-modal [open]="isModalOpen" (close)="handleModalClose($event)">...</p-modal>\`,
})
export class ModalPage {
  isModalOpen = false;

  handleModalClose(e: CustomEvent<void>) {
    this.isModalOpen = false;
  }
}`,
    react: `import { useCallback, useState } from 'react';
import { PModal } from '@porsche-design-system/components-react';

const ModalPage = (): JSX.Element => {
  const [isModalOpen, setIsModalOpen] = useState<boolean>(false);
  const handleModalClose = useCallback(() => {
    setIsModalOpen(false);
  }, []);

  return <PModal open={isModalOpen} onClose={handleModalClose}>...</PModal>
}`,
  };

  mounted() {
    this.registerEvents();
    
    // workaround for iOS 13.x masking modal within example
    document.querySelectorAll('.example').forEach(el => el.style.overflow = 'visible');

    // workaround for iOS 13.x not respecting flex-wrap: wrap; correctly
    // timeout is needed for component to render 
    setTimeout(() => {
      document.getElementById('modal-scrollable').shadowRoot.querySelector('.root').style.alignSelf = 'start'
    }, 1000);
  }

  updated() {
    // event handling is registered again on every update since markup is changing and references are lost
    this.registerEvents();
  }

  registerEvents() {
    this.modals = Array.from(document.querySelectorAll('p-modal'));
    
    const buttonsOpen = Array.from(document.querySelectorAll('.playground .demo > p-button'));
    buttonsOpen.forEach((btn, index) => btn.addEventListener('click', () => this.openModal(index)));
    
    this.modals.forEach((modal, index) => {
      modal.addEventListener('close', () => this.closeModal(index));
      const buttons = Array.from(modal.querySelectorAll('p-button'));
      buttons.forEach((btn) => btn.addEventListener('click', () => this.closeModal(index)));
    });
  }


<<<<<<< HEAD
    get basic() {
      const content = this.width === 'maxWidth' ? '<div style="max-width: 100%; width: 100vw; height: 500px"><p-text>Some Content in responsive max width</p-text></div>' : '<p-text>Some Content</p-text>';
      
      return `<p-button type="button">Open Modal</p-button>
=======
  get basic() {
    const content = this.width === 'maxWidth' ? '<div style="max-width: 100%; width: 100vw; height: 500px"><p-text>Some Content in responsive max width</p-text></div>' : '<p-text>Some Content</p-text>';
    
    return `<p-button>Open Modal</p-button>
>>>>>>> 4248c7f3
<p-modal heading="Some Heading" open="false">
  ${content}
  <p-button-group class="footer">
    <p-button>Save</p-button>
    <p-button type="button" variant="tertiary">Close</p-button>
  </p-button-group>
</p-modal>`;}
<<<<<<< HEAD
    
    scrollable =
`<p-button type="button">Open Modal</p-button>
=======
  
  scrollable =
`<p-button>Open Modal</p-button>
>>>>>>> 4248c7f3
<p-modal id="modal-scrollable" heading="Some Heading" open="false">
  <p-text>Some Content</p-text>
  <div style="height: 40vh;"></div>
  <p-text>More Content</p-text>
  <div style="height: 40vh;"></div>
  <p-text>Even More Content</p-text>
  <p-button-group class="footer">
    <p-button>Save</p-button>
    <p-button type="button" variant="tertiary">Close</p-button>
  </p-button-group>
</p-modal>`;
<<<<<<< HEAD
    
    withoutHeading =
`<p-button type="button">Open Modal</p-button>
<p-modal open="false">
  <p-text>Some Content</p-text>
</p-modal>`;
    
    withoutCloseButton =
`<p-button type="button">Open Modal</p-button>
=======

  withoutHeading =
`<p-button>Open Modal</p-button>
<p-modal open="false">
  <p-text>Some Content</p-text>
</p-modal>`;

  withoutCloseButton =
`<p-button>Open Modal</p-button>
>>>>>>> 4248c7f3
<p-modal heading="Some Heading" disable-close-button open="false">
  <p-text>Some Content</p-text>
</p-modal>`;

<<<<<<< HEAD
    fullscreen =
`<p-button type="button">Open Modal</p-button>
=======
  fullscreen =
`<p-button>Open Modal</p-button>
>>>>>>> 4248c7f3
<p-modal heading="Some Heading" open="false" fullscreen="{ base: true, s: false }">
  <p-flex direction="column" class="fullscreen-container">
    <p-flex-item grow="1">
      <p-text>Some Content</p-text>
    </p-flex-item>
    <p-button-group class="footer">
      <p-button>Save</p-button>
      <p-button type="button" variant="tertiary">Close</p-button>
    </p-button-group>
  </p-flex>
</p-modal>`;

  openModal(index: number): void {
    this.modals[index].setAttribute('open', 'true');
  }
  
  closeModal(index: number): void {
    this.modals[index].setAttribute('open', 'false');
  }
}
</script>

<style scoped lang="scss">
  @import '~@porsche-design-system/utilities/scss';

  
  ::v-deep .footer {  
    padding: p-px-to-rem(32px) 0 0;
  }
  ::v-deep .fullscreen-container {
    flex: 1;
  }
</style><|MERGE_RESOLUTION|>--- conflicted
+++ resolved
@@ -29,16 +29,14 @@
 
 Note that `.footer` is a custom CSS class in order to responsively style the buttons which is achieved with respect to guidelines for [Buttons](components/button/usage).
 
-<<<<<<< HEAD
 ### Accessibility hints
 To support **keyboard navigation**, please take care of correct **focus handling** after closing the Modal with `ESC` or `Enter` key:
 The trigger element (e.g. a button) which has opened the Modal must **receive focus state again** after the Modal is closed. This is important to keep focus order consistent.
 You can test it out by navigation this example with the keyboard only.
-=======
+
 ### Framework Implementations
 
 <PlaygroundStatic :frameworks="frameworks"></PlaygroundStatic>
->>>>>>> 4248c7f3
 
 ## Basic Scrollable
 
@@ -141,17 +139,10 @@
   }
 
 
-<<<<<<< HEAD
-    get basic() {
-      const content = this.width === 'maxWidth' ? '<div style="max-width: 100%; width: 100vw; height: 500px"><p-text>Some Content in responsive max width</p-text></div>' : '<p-text>Some Content</p-text>';
-      
-      return `<p-button type="button">Open Modal</p-button>
-=======
   get basic() {
     const content = this.width === 'maxWidth' ? '<div style="max-width: 100%; width: 100vw; height: 500px"><p-text>Some Content in responsive max width</p-text></div>' : '<p-text>Some Content</p-text>';
     
-    return `<p-button>Open Modal</p-button>
->>>>>>> 4248c7f3
+    return `<p-button type="button">Open Modal</p-button>
 <p-modal heading="Some Heading" open="false">
   ${content}
   <p-button-group class="footer">
@@ -159,15 +150,9 @@
     <p-button type="button" variant="tertiary">Close</p-button>
   </p-button-group>
 </p-modal>`;}
-<<<<<<< HEAD
-    
-    scrollable =
-`<p-button type="button">Open Modal</p-button>
-=======
   
   scrollable =
-`<p-button>Open Modal</p-button>
->>>>>>> 4248c7f3
+`<p-button type="button">Open Modal</p-button>
 <p-modal id="modal-scrollable" heading="Some Heading" open="false">
   <p-text>Some Content</p-text>
   <div style="height: 40vh;"></div>
@@ -179,38 +164,21 @@
     <p-button type="button" variant="tertiary">Close</p-button>
   </p-button-group>
 </p-modal>`;
-<<<<<<< HEAD
-    
-    withoutHeading =
+
+  withoutHeading =
 `<p-button type="button">Open Modal</p-button>
 <p-modal open="false">
   <p-text>Some Content</p-text>
 </p-modal>`;
-    
-    withoutCloseButton =
-`<p-button type="button">Open Modal</p-button>
-=======
-
-  withoutHeading =
-`<p-button>Open Modal</p-button>
-<p-modal open="false">
-  <p-text>Some Content</p-text>
-</p-modal>`;
 
   withoutCloseButton =
-`<p-button>Open Modal</p-button>
->>>>>>> 4248c7f3
+`<p-button type="button">Open Modal</p-button>
 <p-modal heading="Some Heading" disable-close-button open="false">
   <p-text>Some Content</p-text>
 </p-modal>`;
 
-<<<<<<< HEAD
-    fullscreen =
-`<p-button type="button">Open Modal</p-button>
-=======
   fullscreen =
-`<p-button>Open Modal</p-button>
->>>>>>> 4248c7f3
+`<p-button type="button">Open Modal</p-button>
 <p-modal heading="Some Heading" open="false" fullscreen="{ base: true, s: false }">
   <p-flex direction="column" class="fullscreen-container">
     <p-flex-item grow="1">
