--- conflicted
+++ resolved
@@ -1,18 +1,10 @@
 import type { JssStyle } from 'jss';
 import type { BreakpointCustomizable, GetStylesFunction, BreakpointKey } from '../../../utils';
-import { BREAKPOINTS, buildResponsiveStyles, getCss, mergeDeep, parseJSON } from '../../../utils';
+import { BREAKPOINTS, buildResponsiveStyles, getCss, mergeDeep, parseJSON, buildSlottedStyles } from '../../../utils';
 import {
   addImportantToEachRule,
-<<<<<<< HEAD
-  contentWrapperVars,
-=======
-  BREAKPOINTS,
-  buildResponsiveStyles,
-  buildSlottedStyles,
   contentWrapperVars,
   getBaseSlottedStyles,
-  getCss,
->>>>>>> 645591df
   getInset,
   getThemedColors,
   mediaQuery,
@@ -183,8 +175,8 @@
       top: 0,
       right: 0,
       padding: pxToRemWithUnit(8),
-      border: `${pxToRemWithUnit(6)} solid ${color.background.default}`,
-      backgroundColor: color.background.default,
+      border: `${pxToRemWithUnit(6)} solid ${lightThemeBackgroundColor}`,
+      backgroundColor: lightThemeBackgroundColor,
     },
   });
 };
