import type { JssStyle } from 'jss';
<<<<<<< HEAD
import type { BreakpointCustomizable, GetJssStyleFunction, BreakpointKey } from '../../../utils';
=======
import type { BreakpointCustomizable, GetStylesFunction, BreakpointKey } from '../../../utils';
import { mediaQueryMin } from '@porsche-design-system/utilities-v2';
>>>>>>> 34148497
import { BREAKPOINTS, buildResponsiveStyles, getCss, mergeDeep, parseJSON, buildSlottedStyles } from '../../../utils';
import {
  addImportantToEachRule,
  contentWrapperVars,
  getBaseSlottedStyles,
  getFocusJssStyle,
  getInsetJssStyle,
  getThemedColors,
  pxToRemWithUnit,
} from '../../../styles';
import { MODAL_Z_INDEX } from '../../../constants';
import { getFocusVisibleFallback } from '../../../styles/focus-visible-fallback';

const mediaQueryM = mediaQueryMin('m');
const mediaQueryXl = mediaQueryMin('xl');
const mediaQueryXxl = mediaQueryMin('xxl');
const { backgroundColor: lightThemeBackgroundColor } = getThemedColors('light');
const { backgroundColor: darkThemeBackgroundColor } = getThemedColors('dark');

const transitionTimingFunction = 'cubic-bezier(.16,1,.3,1)';
export const stretchToFullModalWidthClassName = 'stretch-to-full-modal-width';

export const getFullscreenJssStyles: GetJssStyleFunction = (fullscreen: boolean): JssStyle => {
  return fullscreen
    ? {
        minWidth: '100%',
        maxWidth: 'none',
        minHeight: '100%',
        margin: 0,
      }
    : {
        minWidth: pxToRemWithUnit(272),
        maxWidth: contentWrapperVars.maxWidth,
        minHeight: 'auto',
        margin: `7vh ${contentWrapperVars.margin}`,
      };
};

export const isFullscreenForXl = (fullscreen: BreakpointCustomizable<boolean>): boolean => {
  const fullscreenParsed = parseJSON(fullscreen);

  if (typeof fullscreenParsed === 'boolean') {
    return fullscreenParsed;
  } else {
    const entries = Object.entries(fullscreenParsed) as [BreakpointKey, boolean][];
    const [lastTrueBreakpoint] = entries.filter(([, val]) => val).pop() || [];
    const [lastFalseBreakpoint] = entries.filter(([, val]) => !val).pop() || [];

    return BREAKPOINTS.indexOf(lastTrueBreakpoint) > BREAKPOINTS.indexOf(lastFalseBreakpoint);
  }
};

const getSlottedJssStyle = (marginValue: number, hasHeader: boolean): JssStyle => {
  const marginRem = pxToRemWithUnit(-marginValue);
  return {
    [`&(.${stretchToFullModalWidthClassName})`]: {
      width: `calc(100% + ${pxToRemWithUnit(marginValue * 2)})`,
      margin: `0 ${marginRem}`,
    },
    ...(!hasHeader && {
      [`&(.${stretchToFullModalWidthClassName}:first-child)`]: {
        marginTop: marginRem,
      },
    }),
    [`&(.${stretchToFullModalWidthClassName}:last-child)`]: {
      marginBottom: marginRem,
    },
  };
};

export const getComponentCss = (
  open: boolean,
  fullscreen: BreakpointCustomizable<boolean>,
  disableCloseButton: boolean,
  hasHeader: boolean
): string => {
  const isFullscreenForXlAndXxl = isFullscreenForXl(fullscreen);

  return getCss({
    '@global': {
      ':host': {
        ...addImportantToEachRule({
          position: 'fixed',
          ...getInsetJssStyle(),
          zIndex: MODAL_Z_INDEX,
          display: 'flex',
          alignItems: 'center',
          justifyContent: 'center',
          flexWrap: 'wrap',
          transition: `opacity .2s ${transitionTimingFunction},visibility 0s linear .2s`,
          opacity: 0,
          visibility: 'hidden',
          ...(open && {
            transition: `opacity .6s ${transitionTimingFunction}`,
            opacity: 1,
            visibility: 'inherit',
          }),
          // workaround via pseudo element to fix stacking (black) background in safari
          '&::before': {
            content: '""',
            position: 'fixed',
            ...getInsetJssStyle(),
            background: `${darkThemeBackgroundColor}e6`, // e6 = 0.9 alpha
          },
        }),
        overflowY: 'auto', // overrideable
      },
      '::slotted': addImportantToEachRule({
        ...getSlottedJssStyle(32, hasHeader),
        [mediaQueryM]: getSlottedJssStyle(40, hasHeader),
        [mediaQueryXxl]: getSlottedJssStyle(64, hasHeader),
      }),
    },
    root: mergeDeep(
      {
        position: 'relative',
        boxSizing: 'border-box',
        transition: `transform .6s ${transitionTimingFunction}`,
        transform: open ? 'scale3d(1,1,1)' : 'scale3d(.9,.9,1)',
        padding: pxToRemWithUnit(32),
        backgroundColor: lightThemeBackgroundColor,
        ...getFocusVisibleFallback(getFocusJssStyle({ color: lightThemeBackgroundColor })),
        [mediaQueryM]: {
          padding: pxToRemWithUnit(40),
        },
        [mediaQueryXl]: {
          margin: isFullscreenForXlAndXxl ? 0 : `10vh ${contentWrapperVars.marginXl}`,
        },
        [mediaQueryXxl]: {
          padding: pxToRemWithUnit(64),
          margin: isFullscreenForXlAndXxl ? 0 : `10vh ${contentWrapperVars.marginXxl}`,
        },
      },
      buildResponsiveStyles(fullscreen, getFullscreenJssStyles) as any
    ),
    ...(hasHeader && {
      header: {
        padding: `0 0 ${pxToRemWithUnit(16)}`,
        ...(!disableCloseButton && { margin: `0 ${pxToRemWithUnit(32)} 0 0` }),
        [mediaQueryM]: {
          padding: `0 0 ${pxToRemWithUnit(24)}`,
        },
        [mediaQueryXxl]: {
          padding: `0 0 ${pxToRemWithUnit(32)}`,
          ...(!disableCloseButton && { margin: 0 }),
        },
      },
    }),
    close: {
      position: 'absolute',
      top: 0,
      right: 0,
      padding: pxToRemWithUnit(8),
      border: `${pxToRemWithUnit(6)} solid ${lightThemeBackgroundColor}`,
      background: lightThemeBackgroundColor,
    },
  });
};

export const getSlottedCss = (host: HTMLElement): string => {
  return getCss(buildSlottedStyles(host, getBaseSlottedStyles()));
};<|MERGE_RESOLUTION|>--- conflicted
+++ resolved
@@ -1,10 +1,6 @@
 import type { JssStyle } from 'jss';
-<<<<<<< HEAD
 import type { BreakpointCustomizable, GetJssStyleFunction, BreakpointKey } from '../../../utils';
-=======
-import type { BreakpointCustomizable, GetStylesFunction, BreakpointKey } from '../../../utils';
 import { mediaQueryMin } from '@porsche-design-system/utilities-v2';
->>>>>>> 34148497
 import { BREAKPOINTS, buildResponsiveStyles, getCss, mergeDeep, parseJSON, buildSlottedStyles } from '../../../utils';
 import {
   addImportantToEachRule,
