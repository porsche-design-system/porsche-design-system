--- conflicted
+++ resolved
@@ -77,14 +77,6 @@
   }
 
   public render(): JSX.Element {
-<<<<<<< HEAD
-    const rootClasses = {
-      ['root']: true,
-      ...mapBreakpointPropToClasses('root-', this.fullscreen, ['fullscreen-on', 'fullscreen-off']),
-    };
-=======
-    const hasHeader = this.heading || !this.disableCloseButton;
->>>>>>> 29b66dc5
     const PrefixedTagNames = getPrefixedTagNames(this.host);
 
     return (
