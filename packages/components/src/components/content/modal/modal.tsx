import { Component, Event, EventEmitter, Element, h, JSX, Prop, Watch, Host } from '@stencil/core';
import type { BreakpointCustomizable } from '../../../types';
import { getPrefixedTagNames, mapBreakpointPropToClasses } from '../../../utils';
import {
  addCss,
  getFirstAndLastElement,
  getFocusableElements,
  getScrollTopOnTouch,
  setScrollLock,
} from './modal-utils';

@Component({
  tag: 'p-modal',
  styleUrl: 'modal.scss',
  shadow: true,
})
export class Modal {
  @Element() public host!: HTMLElement;

  /** If true, the modal is open. */
  @Prop() public open = false;
  /** If true, the modal will not have a close button. */
  @Prop() public disableCloseButton?: boolean = false;
  /** If true, the modal will not be closable via backdrop click. */
  @Prop() public disableBackdropClick?: boolean = false;
  /** The title of the modal */
  @Prop() public heading?: string;
  /** If true the modal uses max viewport height and width. Should only be used for mobile. */
  @Prop() public fullscreen?: BreakpointCustomizable<boolean> = false;
  /** Emitted when the component requests to be closed. */
  @Event({ bubbles: false }) public close?: EventEmitter<void>;

  private focusedElBeforeOpen: HTMLElement;
  private focusableElements: HTMLElement[] = [];
  private closeBtn: HTMLElement;

  @Watch('open')
  public openChangeHandler(isOpen: boolean): void {
    this.setKeyboardListener(isOpen);
    setScrollLock(this.host, isOpen, this.setScrollTop);

    if (isOpen) {
      this.focusableElements = getFocusableElements(this.host, this.closeBtn);
      this.focusedElBeforeOpen = document.activeElement as HTMLElement;
    } else {
      this.focusedElBeforeOpen?.focus();
    }
  }

  public connectedCallback(): void {
    if (this.open) {
      // in case modal is rendered with open prop
      this.setKeyboardListener(true);
      setScrollLock(this.host, true, this.setScrollTop);
    }
  }

  public componentDidLoad(): void {
    // in case modal is rendered with open prop
    this.focusableElements = getFocusableElements(this.host, this.closeBtn);
  }

  public componentWillRender(): void {
    addCss(this.host, this.open);
  }

  public componentDidUpdate(): void {
    if (this.open) {
      /* the close button is not immediately visible when the  @Watch('open') triggers,
       so we focus it in componentDidUpdate() */
      this.focusableElements[0]?.focus();
    }
  }

  public disconnectedCallback(): void {
    this.setKeyboardListener(false);
    setScrollLock(this.host, false, this.setScrollTop);
  }

  public render(): JSX.Element {
    const hasHeader = this.heading || !this.disableCloseButton;
    const rootClasses = {
<<<<<<< HEAD
      [prefix('modal')]: true,
      ...mapBreakpointPropToPrefixedClasses('modal-', this.fullscreen, {
        classSuffixes: ['fullscreen-on', 'fullscreen-off'],
      }),
=======
      ['root']: true,
      ...mapBreakpointPropToClasses('root-', this.fullscreen, ['fullscreen-on', 'fullscreen-off']),
>>>>>>> 45401d68
    };
    const PrefixedTagNames = getPrefixedTagNames(this.host);

    return (
      <Host onClick={!this.disableBackdropClick && this.handleHostClick}>
        <aside
          class={rootClasses}
          role="dialog"
          aria-modal="true"
          aria-label={this.heading}
          aria-hidden={!this.open ? 'true' : 'false'}
        >
          {hasHeader && (
            <header>
              {this.heading && (
                <PrefixedTagNames.pHeadline variant={{ base: 'medium', m: 'large' }}>
                  {this.heading}
                </PrefixedTagNames.pHeadline>
              )}
              {!this.disableCloseButton && (
                <div class="close">
                  <PrefixedTagNames.pButtonPure
                    ref={(el) => (this.closeBtn = el)}
                    hideLabel
                    icon="close"
                    onClick={this.closeModal}
                  >
                    Close
                  </PrefixedTagNames.pButtonPure>
                </div>
              )}
            </header>
          )}

          <slot />
        </aside>
      </Host>
    );
  }

  private setScrollTop = (e: TouchEvent): void => {
    this.host.scrollTop = getScrollTopOnTouch(this.host, e);
  };

  private setKeyboardListener = (active: boolean): void => {
    document[active ? 'addEventListener' : 'removeEventListener']('keydown', this.handleKeyboardEvents);
  };

  private handleKeyboardEvents = (e: KeyboardEvent): void => {
    const { key, shiftKey } = e;
    if (!this.disableCloseButton && (key === 'Esc' || key === 'Escape')) {
      this.closeModal();
    } else if (key === 'Tab') {
      // cycle focus within modal elements
      if (this.focusableElements.length <= 1) {
        this.focusableElements[0]?.focus();
        e.preventDefault();
      } else {
        const [firstEl, lastEl] = getFirstAndLastElement(this.focusableElements);

        const { activeElement: activeElLight } = document;
        const { activeElement: activeElShadow } = this.host.shadowRoot;

        if (shiftKey) {
          if (activeElLight === firstEl || activeElShadow === firstEl) {
            e.preventDefault();
            lastEl.focus();
          }
        } else {
          if (activeElLight === lastEl || activeElShadow === lastEl) {
            e.preventDefault();
            firstEl.focus();
          }
        }
      }
    }
  };

  private closeModal = (): void => {
    this.close.emit();
  };

  private handleHostClick = (e: MouseEvent): void => {
    const [firstEl] = e.composedPath() as HTMLElement[];
    if (firstEl === this.host) {
      this.closeModal();
    }
  };
}<|MERGE_RESOLUTION|>--- conflicted
+++ resolved
@@ -80,15 +80,8 @@
   public render(): JSX.Element {
     const hasHeader = this.heading || !this.disableCloseButton;
     const rootClasses = {
-<<<<<<< HEAD
-      [prefix('modal')]: true,
-      ...mapBreakpointPropToPrefixedClasses('modal-', this.fullscreen, {
-        classSuffixes: ['fullscreen-on', 'fullscreen-off'],
-      }),
-=======
       ['root']: true,
       ...mapBreakpointPropToClasses('root-', this.fullscreen, ['fullscreen-on', 'fullscreen-off']),
->>>>>>> 45401d68
     };
     const PrefixedTagNames = getPrefixedTagNames(this.host);
 
