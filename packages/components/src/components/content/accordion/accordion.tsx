<<<<<<< HEAD
import { Component, Element, Event, EventEmitter, h, Prop, Watch } from '@stencil/core';
import { getPrefixedTagNames, isDark, isLightElectric, mapBreakpointPropToClasses } from '../../../utils';
=======
import { Component, Element, Event, EventEmitter, Prop, Watch, h } from '@stencil/core';
import { getPrefixedTagNames, isDark, mapBreakpointPropToClasses } from '../../../utils';
>>>>>>> 9ba40d33
import type { BreakpointCustomizable, Theme } from '../../../types';
import type { HeadlineTag } from '../../basic/typography/headline/headline-utils';
import type { AccordionChangeEvent, AccordionSize } from './accordion-utils';
import {
  getContentHeight,
  mutationObserverFallback,
  observeResize,
  removeMutationObserverFallback,
  setCollapsibleElementHeight,
  unobserveResize,
  useMutationObserverFallback,
  warnIfCompactAndSizeIsSet,
} from './accordion-utils';

@Component({
  tag: 'p-accordion',
  styleUrl: 'accordion.scss',
  shadow: true,
})
export class Accordion {
  @Element() public host!: HTMLElement;

  /** The text size. */
  @Prop() public size?: BreakpointCustomizable<AccordionSize> = 'small';

  /** Adapts the color when used on dark background. */
  @Prop() public theme?: Theme = 'light';

  /** Defines the heading used in accordion. */
  @Prop() public heading?: string;

  /** Sets a headline tag, so it fits correctly within the outline of the page. */
  @Prop() public tag?: HeadlineTag = 'h2';

  /** Defines if accordion is open. */
  @Prop() public open?: boolean;

  /** Displays the Accordion as compact version with thinner border and smaller paddings. */
  @Prop() public compact?: boolean;

  /** Emitted when accordion state is changed. */
  @Event({ bubbles: false }) public accordionChange: EventEmitter<AccordionChangeEvent>;

  private collapsibleElement: HTMLDivElement;
  private content: HTMLDivElement;
  private contentHeight: string;

  @Watch('open')
  public openChangeHandler(): void {
    this.setCollapsibleElementHeight();
  }

  public connectedCallback(): void {
    if (useMutationObserverFallback) {
      mutationObserverFallback(this);
    }
  }

  public componentWillLoad(): void {
    warnIfCompactAndSizeIsSet(this.host, this.compact, this.size);
  }

  public componentDidLoad(): void {
    if (!useMutationObserverFallback) {
      observeResize(
        this.content,
        ({ contentRect }) => {
          this.contentHeight = getContentHeight(contentRect, this.compact);
          this.setCollapsibleElementHeight();
        },
        { box: 'border-box' }
      );
    }
  }

  public componentDidRender(): void {
    if (useMutationObserverFallback) {
      this.contentHeight = getContentHeight(this.content.getBoundingClientRect(), this.compact);
    }
  }

  public disconnectedCallback(): void {
    if (useMutationObserverFallback) {
      removeMutationObserverFallback(this);
    } else {
      unobserveResize(this.content);
    }
  }

  public setContentHeight = (): void => {
    if (this.content) {
      this.contentHeight = getContentHeight(this.content.getBoundingClientRect(), this.compact);
      this.setCollapsibleElementHeight();
    }
  };

  public render(): JSX.Element {
    const buttonId = 'accordion-control';
    const contentId = 'accordion-panel';

    const rootClasses = {
      ['root']: true,
      ['root--theme-dark']: isDark(this.theme),
      ['root--theme-light-electric']: isLightElectric(this.theme),
      ['root--open']: this.open,
      ...(!this.compact && mapBreakpointPropToClasses('root--size', this.size)),
      ['root--compact']: this.compact,
    };

    const PrefixedTagNames = getPrefixedTagNames(this.host);
    const Heading = this.tag;

    return (
      <div class={rootClasses}>
        <Heading class="heading">
          <button
            id={buttonId}
            type="button"
            aria-expanded={this.open ? 'true' : 'false'}
            aria-controls={contentId}
            onClick={this.onButtonClick}
          >
            {this.heading || <slot name="heading" />}
            <PrefixedTagNames.pIcon
              class="icon"
              color="inherit"
              name="arrowHeadDown"
              theme={this.theme}
              size="inherit"
              aria-hidden="true"
            />
          </button>
        </Heading>
        <div
          id={contentId}
          class="collapsible"
          role="region"
          aria-labelledby={buttonId}
          ref={(el) => (this.collapsibleElement = el)}
        >
          <div ref={(el) => (this.content = el)}>
            <slot />
          </div>
        </div>
      </div>
    );
  }

  private onButtonClick = (): void => {
    this.accordionChange.emit({ open: !this.open });
  };

  private setCollapsibleElementHeight(): void {
    setCollapsibleElementHeight(this.collapsibleElement, this.open, this.contentHeight);
  }
}<|MERGE_RESOLUTION|>--- conflicted
+++ resolved
@@ -1,10 +1,5 @@
-<<<<<<< HEAD
-import { Component, Element, Event, EventEmitter, h, Prop, Watch } from '@stencil/core';
+import { Component, Element, Event, EventEmitter, Prop, Watch, h } from '@stencil/core';
 import { getPrefixedTagNames, isDark, isLightElectric, mapBreakpointPropToClasses } from '../../../utils';
-=======
-import { Component, Element, Event, EventEmitter, Prop, Watch, h } from '@stencil/core';
-import { getPrefixedTagNames, isDark, mapBreakpointPropToClasses } from '../../../utils';
->>>>>>> 9ba40d33
 import type { BreakpointCustomizable, Theme } from '../../../types';
 import type { HeadlineTag } from '../../basic/typography/headline/headline-utils';
 import type { AccordionChangeEvent, AccordionSize } from './accordion-utils';
