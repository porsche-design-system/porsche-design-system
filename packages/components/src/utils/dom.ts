--- conflicted
+++ resolved
@@ -52,11 +52,7 @@
 
 type HTMLElementWithRequiredProp = (HTMLElement & { required: boolean }) | HTMLPFieldsetWrapperElement;
 
-<<<<<<< HEAD
-export const isElementRequired = (el: HTMLElementWithRequiredProp): boolean => el.required === true;
-=======
-export const isElementRequired = (el: ElementsWithRequired): boolean => !!el.required;
->>>>>>> 361ee001
+export const isElementRequired = (el: HTMLElementWithRequiredProp): boolean => !!el.required;
 
 export const hasNamedSlot = (el: Host, slotName: string): boolean => !!getHTMLElement(el, `[slot="${slotName}"]`);
 
