--- conflicted
+++ resolved
@@ -102,7 +102,10 @@
   options?: boolean | EventListenerOptions
 ): void => el.removeEventListener(type, listener, options);
 
-<<<<<<< HEAD
+export const isDisabledOrLoading = (disabled: boolean, loading: boolean): boolean => {
+  return disabled || loading;
+};
+
 export const isParentFieldsetWrapperRequired = (host: HTMLElement): boolean => {
   const prefixedTagName = getPrefixedTagNames(host).pFieldsetWrapper;
   const fieldsetWrapper = host.parentElement as HTMLPFieldsetWrapperElement;
@@ -112,8 +115,4 @@
     fieldsetWrapper.required !== undefined &&
     fieldsetWrapper.required
   );
-=======
-export const isDisabledOrLoading = (disabled: boolean, loading: boolean): boolean => {
-  return disabled || loading;
->>>>>>> 8ea483be
 };