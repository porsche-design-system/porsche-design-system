--- conflicted
+++ resolved
@@ -69,17 +69,9 @@
  *  First value in array is used for true boolean values, second for false.
  *  It's only used when prop is a boolean or prop is a object/JSON5 that contains a boolean.
  */
-type Options = {
-  classSuffixes?: ClassSuffixes;
-  disablePrefixP?: boolean;
-};
-
 export const mapBreakpointPropToPrefixedClasses = (
   classPrefix: string,
   prop: BreakpointCustomizable<BreakpointValue>,
-<<<<<<< HEAD
-  opts?: Options
-=======
   classSuffixes?: ClassSuffixes
 ): JSXClasses => {
   const parsedProp = parseJSON(prop);
@@ -111,11 +103,8 @@
   classPrefix: string,
   prop: BreakpointCustomizable<BreakpointValue>,
   classSuffixes?: ClassSuffixes
->>>>>>> f45a8dd5
 ): JSXClasses => {
   const parsedProp = parseJSON(prop);
-
-  const { classSuffixes, disablePrefixP } = opts ?? {};
 
   return typeof parsedProp === 'object'
     ? Object.entries(parsedProp).reduce(
