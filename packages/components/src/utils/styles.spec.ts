import {
  addImportantToEachRule,
  addImportantToRule,
  getFocusStyles,
  getHoverStyles,
  pxToRem,
  pxToRemWithUnit,
  getBaseSlottedStyles,
<<<<<<< HEAD
  getTransition,
  getFocusPseudoStyles,
  mediaQuery,
  getTextHiddenJssStyle,
  getFormTextHiddenJssStyle,
} from './';
import type { PropertiesHyphen } from 'csstype';
import { Theme } from '../types';
import { breakpoint } from '@porsche-design-system/utilities';

describe('getTransition()', () => {
  it.each<[keyof PropertiesHyphen, string]>([
    ['color', 'color var(--p-transition-duration, .24s) ease'],
    ['box-shadow', 'box-shadow var(--p-transition-duration, .24s) ease'],
  ])('should for %o return %o', (cssProperty, expected) => {
    expect(getTransition(cssProperty)).toBe(expected);
  });
});
=======
  getFocusSlottedPseudoStyles,
} from './';
import type { JssStyle, GetFocusStylesOptions } from './';
>>>>>>> 10dc4dcc

describe('pxToRem()', () => {
  it.each([
    [0, 0],
    [undefined, NaN],
    [null, 0],
    [16, 1],
    [24, 1.5],
    [32, 2],
    [36, 2.25],
  ])('should for parameter %s return %s', (input, result) => {
    expect(pxToRem(input)).toBe(result);
  });
});

describe('pxToRemWithUnit()', () => {
  it.each([
    [0, '0rem'],
    [16, '1rem'],
    [24, '1.5rem'],
    [32, '2rem'],
  ])('should for parameter %s return %s', (input: number, result: string) => {
    expect(pxToRemWithUnit(input)).toBe(result);
  });
});

describe('addImportantToRule()', () => {
  it.each([
    [0, '0 !important'],
    ['value', 'value !important'],
    [true, 'true !important'],
    [null, 'null !important'],
    [undefined, 'undefined !important'],
  ])('should add !important to %s', (input, result) => {
    expect(addImportantToRule(input)).toBe(result);
  });
});

describe('addImportantToEachRule()', () => {
  const input: JssStyle = {
    display: 'block',
    color: 'red',
    '&:hover': {
      color: 'blue',
      '&:focus': {
        color: 'orange',
      },
    },
  };

  it('should add !important to each rule', () => {
    expect(addImportantToEachRule(input)).toMatchSnapshot();
  });
});

describe('getHoverStyles()', () => {
  it.each<Theme>(['light', 'dark'])('should return correct JssStyle for theme: %o', (theme) => {
    expect(getHoverStyles({ theme })).toMatchSnapshot();
  });
});

type FocusStylesParams = {
  color?: string;
  offset?: number;
};

describe('getFocusStyles()', () => {
  it.each<FocusStylesParams>([{}, { color: 'red' }, { offset: 1 }])(
    'should return correct JssStyle for params: %o',
    (params) => {
      expect(getFocusStyles(params)).toMatchSnapshot();
    }
  );
});

describe('getFocusPseudoStyles()', () => {
  it.each<FocusStylesParams>([{}, { color: 'red' }, { offset: 1 }])(
    'should return correct JssStyle for params: %o',
    (params) => {
      expect(getFocusPseudoStyles()).toMatchSnapshot();
    }
  );
});

describe('mediaQuery()', () => {
  it('should return correct media query', () => {
    expect(mediaQuery('m')).toBe('@media (min-width: 1000px)');
  });

  it.each<[GetFocusStylesOptions]>([
    [{}],
    [{ color: 'deeppink', offset: 1, pseudo: '::before' }],
    [{ color: 'deeppink', offset: 2, pseudo: '::after' }],
    [{ color: 'deeppink', offset: 3 }],
  ])('should return correct styles for %o', (opts) => {
    expect(getFocusSlottedPseudoStyles(opts)).toMatchSnapshot();
  });
});

describe('getBaseSlottedStyles()', () => {
  it('should return correct styles', () => {
    expect(getBaseSlottedStyles()).toMatchSnapshot();
  });
});

<<<<<<< HEAD
describe('getTextHiddenJssStyle()', () => {
  it.each<boolean>([true, false])('should return correct JssStyle for isHidden: %o', (isHidden) => {
    expect(getTextHiddenJssStyle(isHidden)).toMatchSnapshot();
  });
});

describe('getFormTextHiddenJssStyle()', () => {
  it.each<[boolean, boolean]>([
    [true, true],
    [true, false],
    [false, true],
    [false, false],
  ])('should return correct JssStyle for isHidden: %o and isCheckboxOrRadio: %o', (isHidden, isCheckboxOrRadio) => {
    expect(getFormTextHiddenJssStyle(isHidden, isCheckboxOrRadio)).toMatchSnapshot();
=======
describe('getFocusSlottedPseudoStyles()', () => {
  it('should return correct JssStyle for custom color', () => {
    expect(getFocusSlottedPseudoStyles({ color: 'red' })).toMatchSnapshot();
  });

  it('should return correct JssStyle for custom offset', () => {
    expect(getFocusSlottedPseudoStyles({ offset: 1 })).toMatchSnapshot();
>>>>>>> 10dc4dcc
  });
});<|MERGE_RESOLUTION|>--- conflicted
+++ resolved
@@ -6,16 +6,16 @@
   pxToRem,
   pxToRemWithUnit,
   getBaseSlottedStyles,
-<<<<<<< HEAD
+  getFocusSlottedPseudoStyles,
   getTransition,
-  getFocusPseudoStyles,
   mediaQuery,
   getTextHiddenJssStyle,
   getFormTextHiddenJssStyle,
+  GetFocusSlottedPseudoStylesOptions,
 } from './';
 import type { PropertiesHyphen } from 'csstype';
-import { Theme } from '../types';
-import { breakpoint } from '@porsche-design-system/utilities';
+import type { JssStyle, GetFocusStylesOptions } from './';
+import type { Theme } from '../types';
 
 describe('getTransition()', () => {
   it.each<[keyof PropertiesHyphen, string]>([
@@ -25,11 +25,6 @@
     expect(getTransition(cssProperty)).toBe(expected);
   });
 });
-=======
-  getFocusSlottedPseudoStyles,
-} from './';
-import type { JssStyle, GetFocusStylesOptions } from './';
->>>>>>> 10dc4dcc
 
 describe('pxToRem()', () => {
   it.each([
@@ -91,25 +86,24 @@
   });
 });
 
-type FocusStylesParams = {
-  color?: string;
-  offset?: number;
-};
+describe('getFocusStyles()', () => {
+  it.each<GetFocusStylesOptions>([
+    {},
+    { color: 'red' },
+    { offset: 1 },
+    { color: 'deeppink', offset: 1, pseudo: '::before' },
+    { color: 'deeppink', offset: 2, pseudo: '::after' },
+    { color: 'deeppink', offset: 3 },
+  ])('should return correct JssStyle for params: %o', (params) => {
+    expect(getFocusStyles(params)).toMatchSnapshot();
+  });
+});
 
-describe('getFocusStyles()', () => {
-  it.each<FocusStylesParams>([{}, { color: 'red' }, { offset: 1 }])(
+describe('getFocusSlottedPseudoStyles()', () => {
+  it.each<GetFocusSlottedPseudoStylesOptions>([{}, { color: 'red' }, { offset: 1 }])(
     'should return correct JssStyle for params: %o',
     (params) => {
-      expect(getFocusStyles(params)).toMatchSnapshot();
-    }
-  );
-});
-
-describe('getFocusPseudoStyles()', () => {
-  it.each<FocusStylesParams>([{}, { color: 'red' }, { offset: 1 }])(
-    'should return correct JssStyle for params: %o',
-    (params) => {
-      expect(getFocusPseudoStyles()).toMatchSnapshot();
+      expect(getFocusSlottedPseudoStyles()).toMatchSnapshot();
     }
   );
 });
@@ -117,15 +111,6 @@
 describe('mediaQuery()', () => {
   it('should return correct media query', () => {
     expect(mediaQuery('m')).toBe('@media (min-width: 1000px)');
-  });
-
-  it.each<[GetFocusStylesOptions]>([
-    [{}],
-    [{ color: 'deeppink', offset: 1, pseudo: '::before' }],
-    [{ color: 'deeppink', offset: 2, pseudo: '::after' }],
-    [{ color: 'deeppink', offset: 3 }],
-  ])('should return correct styles for %o', (opts) => {
-    expect(getFocusSlottedPseudoStyles(opts)).toMatchSnapshot();
   });
 });
 
@@ -135,7 +120,6 @@
   });
 });
 
-<<<<<<< HEAD
 describe('getTextHiddenJssStyle()', () => {
   it.each<boolean>([true, false])('should return correct JssStyle for isHidden: %o', (isHidden) => {
     expect(getTextHiddenJssStyle(isHidden)).toMatchSnapshot();
@@ -150,14 +134,5 @@
     [false, false],
   ])('should return correct JssStyle for isHidden: %o and isCheckboxOrRadio: %o', (isHidden, isCheckboxOrRadio) => {
     expect(getFormTextHiddenJssStyle(isHidden, isCheckboxOrRadio)).toMatchSnapshot();
-=======
-describe('getFocusSlottedPseudoStyles()', () => {
-  it('should return correct JssStyle for custom color', () => {
-    expect(getFocusSlottedPseudoStyles({ color: 'red' })).toMatchSnapshot();
-  });
-
-  it('should return correct JssStyle for custom offset', () => {
-    expect(getFocusSlottedPseudoStyles({ offset: 1 })).toMatchSnapshot();
->>>>>>> 10dc4dcc
   });
 });