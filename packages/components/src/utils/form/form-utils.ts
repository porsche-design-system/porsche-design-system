import { debounce } from 'throttle-debounce';
import { observeProperties } from '../property-observer';

export const hasCounter = (el: HTMLTextAreaElement | HTMLInputElement): boolean => el.maxLength >= 0;

<<<<<<< HEAD
=======
export const setCounterInnerHtml = (el: HTMLTextAreaElement | HTMLInputElement, counterElement: HTMLElement): void => {
  counterElement.innerText = `${el.value.length}/${el.maxLength}`;
};

export const setAriaElementInnerHtml = debounce(
  800,
  (el: HTMLTextAreaElement | HTMLInputElement, ariaElement: HTMLSpanElement): void => {
    ariaElement.innerText = `You have ${el.maxLength - el.value.length} out of ${el.maxLength} characters left`;
  }
);

>>>>>>> 15e35bd2
export const addInputEventListenerForCounter = (
  input: HTMLTextAreaElement | HTMLInputElement,
  characterCountElement: HTMLSpanElement,
  counterElement?: HTMLSpanElement,
  inputChangeCallback?: () => void
): void => {
  updateCounter(input, characterCountElement, counterElement); // Initial value

  // When value changes programmatically
  observeProperties(input, ['value'], () => {
    updateCounter(input, characterCountElement, counterElement, inputChangeCallback);
  });

  // When value changes by input
  input.addEventListener('input', (e: Event & { target: HTMLTextAreaElement | HTMLInputElement }) => {
<<<<<<< HEAD
    updateCounter(e.target, characterCountElement, counterElement, inputChangeCallback);
=======
    if (counterElement) {
      setCounterInnerHtml(e.target, counterElement);
    }
    setAriaElementInnerHtml(e.target, characterCountElement);
    inputChangeCallback?.();
>>>>>>> 15e35bd2
  });
};

const updateCounter = (
  el: HTMLTextAreaElement | HTMLInputElement,
  characterCountElement: HTMLSpanElement,
  counterElement?: HTMLSpanElement,
  inputChangeCallback?: () => void
): void => {
  if (counterElement) {
    setCounterInnerHtml(el, counterElement);
  }
  setAriaElementInnerHtml(el, characterCountElement);
  if (inputChangeCallback) {
    inputChangeCallback();
  }
};

export const setCounterInnerHtml = (el: HTMLTextAreaElement | HTMLInputElement, counterElement: HTMLElement): void => {
  counterElement.innerText = `${el.value.length}/${el.maxLength}`;
};

export const setAriaElementInnerHtml = debounce(
  800,
  (el: HTMLTextAreaElement | HTMLInputElement, ariaElement: HTMLSpanElement): void => {
    ariaElement.innerText = `You have ${el.maxLength - el.value.length} out of ${el.maxLength} characters left`;
  }
);<|MERGE_RESOLUTION|>--- conflicted
+++ resolved
@@ -3,20 +3,6 @@
 
 export const hasCounter = (el: HTMLTextAreaElement | HTMLInputElement): boolean => el.maxLength >= 0;
 
-<<<<<<< HEAD
-=======
-export const setCounterInnerHtml = (el: HTMLTextAreaElement | HTMLInputElement, counterElement: HTMLElement): void => {
-  counterElement.innerText = `${el.value.length}/${el.maxLength}`;
-};
-
-export const setAriaElementInnerHtml = debounce(
-  800,
-  (el: HTMLTextAreaElement | HTMLInputElement, ariaElement: HTMLSpanElement): void => {
-    ariaElement.innerText = `You have ${el.maxLength - el.value.length} out of ${el.maxLength} characters left`;
-  }
-);
-
->>>>>>> 15e35bd2
 export const addInputEventListenerForCounter = (
   input: HTMLTextAreaElement | HTMLInputElement,
   characterCountElement: HTMLSpanElement,
@@ -32,15 +18,7 @@
 
   // When value changes by input
   input.addEventListener('input', (e: Event & { target: HTMLTextAreaElement | HTMLInputElement }) => {
-<<<<<<< HEAD
     updateCounter(e.target, characterCountElement, counterElement, inputChangeCallback);
-=======
-    if (counterElement) {
-      setCounterInnerHtml(e.target, counterElement);
-    }
-    setAriaElementInnerHtml(e.target, characterCountElement);
-    inputChangeCallback?.();
->>>>>>> 15e35bd2
   });
 };
 
@@ -54,9 +32,7 @@
     setCounterInnerHtml(el, counterElement);
   }
   setAriaElementInnerHtml(el, characterCountElement);
-  if (inputChangeCallback) {
-    inputChangeCallback();
-  }
+  inputChangeCallback?.();
 };
 
 export const setCounterInnerHtml = (el: HTMLTextAreaElement | HTMLInputElement, counterElement: HTMLElement): void => {
