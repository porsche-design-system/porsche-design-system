--- conflicted
+++ resolved
@@ -112,19 +112,7 @@
 
 export type GetStyleFunction = (value?: any) => JssStyle;
 
-<<<<<<< HEAD
-/**
- * @deprecated use buildResponsiveStyles() directly
- */
-export const buildResponsiveHostStyles = <T>(
-  rawValue: BreakpointCustomizable<T>,
-  getStyles: GetStyleFunction
-): Styles<':host'> => ({ ':host': buildResponsiveStyle(rawValue, getStyles) });
-
-export const buildResponsiveStyle = <T>(rawValue: BreakpointCustomizable<T>, getStyles: GetStyleFunction): JssStyle => {
-=======
-export const buildResponsiveStyles = <T>(rawValue: BreakpointCustomizable<T>, getStyles: GetStylesFunction): Styles => {
->>>>>>> 2e70e023
+export const buildResponsiveStyles = <T>(rawValue: BreakpointCustomizable<T>, getStyle: GetStyleFunction): Styles => {
   // eslint-disable-next-line @typescript-eslint/no-unsafe-argument
   const value = parseJSON(rawValue as any);
 
@@ -136,11 +124,11 @@
         .reduce(
           (result, breakpointValue: Breakpoint) => ({
             ...result,
-            [mediaQuery(breakpointValue)]: getStyles(value[breakpointValue]) as Styles,
+            [mediaQuery(breakpointValue)]: getStyle(value[breakpointValue]) as Styles,
           }),
-          getStyles(value.base)
+          getStyle(value.base) as Styles
         )
-    : getStyles(value);
+    : (getStyle(value) as Styles);
 };
 
 export const isObject = <T extends Record<string, any>>(obj: T): boolean =>
