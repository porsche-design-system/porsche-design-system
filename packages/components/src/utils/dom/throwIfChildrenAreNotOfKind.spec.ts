--- conflicted
+++ resolved
@@ -1,53 +1,24 @@
 import { throwIfChildrenAreNotOfKind } from './throwIfChildrenAreNotOfKind';
-<<<<<<< HEAD
-import * as areChildrenOfKindUtil from './areChildrenOfKind';
-it('should throw error if children tag does not match', () => {
-  const spy = jest.spyOn(areChildrenOfKindUtil, 'areChildrenOfKind').mockImplementationOnce(() => false);
-
-=======
 import * as areChildrenOfKindUtils from './areChildrenOfKind';
 
 it('should call areChildrenOfKind() with correct parameters', () => {
   const spy = jest.spyOn(areChildrenOfKindUtils, 'areChildrenOfKind');
->>>>>>> b57d779d
   const parent = document.createElement('p-grid');
   const allowedTagName = 'pGridItem';
 
   throwIfChildrenAreNotOfKind(parent, allowedTagName);
 
-<<<<<<< HEAD
-  expect(() => throwIfChildrenAreNotOfKind(parent, 'pGridItem')).toThrow();
-  expect(spy).toHaveBeenCalledWith(parent, 'pGridItem');
-});
-
-it('should not throw error if parent tag matches', () => {
-  const spy = jest.spyOn(areChildrenOfKindUtil, 'areChildrenOfKind').mockImplementationOnce(() => true);
-=======
   expect(spy).toBeCalledWith(parent, allowedTagName);
 });
 
 it('should throw correct error message when areChildrenOfKind() is false', () => {
   jest.spyOn(areChildrenOfKindUtils, 'areChildrenOfKind').mockReturnValue(false);
->>>>>>> b57d779d
   const parent = document.createElement('p-grid');
   const child1 = document.createElement('p-grid-item');
   const child2 = document.createElement('div');
   parent.appendChild(child1);
   parent.appendChild(child2);
 
-<<<<<<< HEAD
-  expect(() => throwIfChildrenAreNotOfKind(parent, 'pGridItem')).not.toThrow();
-  expect(spy).toHaveBeenCalledWith(parent, 'pGridItem');
-});
-
-it('should not throw error if prefixed parent tag matches', () => {
-  const spy = jest.spyOn(areChildrenOfKindUtil, 'areChildrenOfKind').mockImplementationOnce(() => true);
-  const parent = document.createElement('my-prefix-p-grid');
-  const child1 = document.createElement('my-prefix-p-grid-item');
-  const child2 = document.createElement('my-prefix-p-grid-item');
-  parent.appendChild(child1);
-  parent.appendChild(child2);
-=======
   expect(() => throwIfChildrenAreNotOfKind(parent, 'pGridItem')).toThrow(
     'Child HTMLElements of p-grid should be of kind p-grid-item but got div'
   );
@@ -56,8 +27,6 @@
 it('should not throw error when areChildrenOfKind() is true', () => {
   jest.spyOn(areChildrenOfKindUtils, 'areChildrenOfKind').mockReturnValue(true);
   const parent = document.createElement('p-grid');
->>>>>>> b57d779d
 
   expect(() => throwIfChildrenAreNotOfKind(parent, 'pGridItem')).not.toThrow();
-  expect(spy).toHaveBeenCalledWith(parent, 'pGridItem');
 });