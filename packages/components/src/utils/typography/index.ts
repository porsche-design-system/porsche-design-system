export * from './isSizeInherit';
<<<<<<< HEAD
export * from './text-size';
export * from './typography-align';
export * from './typography-text-color';
export * from './typography-text-weight';
=======
export * from './typography-align';
export * from './heading-size';
>>>>>>> 58fd18f0
<|MERGE_RESOLUTION|>--- conflicted
+++ resolved
@@ -1,10 +1,6 @@
+export * from './heading-size';
 export * from './isSizeInherit';
-<<<<<<< HEAD
 export * from './text-size';
 export * from './typography-align';
 export * from './typography-text-color';
-export * from './typography-text-weight';
-=======
-export * from './typography-align';
-export * from './heading-size';
->>>>>>> 58fd18f0
+export * from './typography-text-weight';