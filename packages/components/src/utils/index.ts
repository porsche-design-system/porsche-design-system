--- conflicted
+++ resolved
@@ -1,11 +1,7 @@
 export * from './a11y';
 export * from './attribute-observer';
-<<<<<<< HEAD
-export * from './breakpoint-customizable';
-export * from './breakoint-observer';
-=======
 export { BREAKPOINTS, parseJSON } from './breakpoint-customizable';
->>>>>>> 3328ca6d
+export {observeBreakpointChange, unobserveBreakpointChange } from './breakoint-observer';
 export * from './button-handling';
 export * from './button-link-pure-utils';
 export * from './change-case';
