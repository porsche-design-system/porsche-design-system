--- conflicted
+++ resolved
@@ -4,11 +4,7 @@
  * https://developer.mozilla.org/en-US/docs/Web/API/ShadowRoot/delegatesFocus
  */
 
-<<<<<<< HEAD
-const getFocusableElements = (element: HTMLElement | ShadowRoot | Document = document): HTMLElement => {
-=======
 const getFocusableElement = (element: HTMLElement | ShadowRoot | Document = document): HTMLElement => {
->>>>>>> bf2e1df2
   /**
    * from https://github.com/salesforce/lwc/blob/28ac669d6f3e318bbebe74290b5a7ee6c6ceaa93/packages/%40lwc/synthetic-shadow/src/faux-shadow/focus.ts#L48
    */
@@ -32,19 +28,10 @@
 export const improveFocusHandlingForCustomElement = (element: HTMLElement): void => {
   const { shadowRoot } = element;
   element.focus = (): void => {
-<<<<<<< HEAD
-    getFocusableElements(shadowRoot)?.focus();
-  };
-
-  element.blur = (): void => {
-    const { activeElement } = shadowRoot;
-    (activeElement as HTMLElement)?.blur();
-=======
     getFocusableElement(shadowRoot)?.focus();
   };
 
   element.blur = (): void => {
     (shadowRoot.activeElement as HTMLElement)?.blur();
->>>>>>> bf2e1df2
   };
 };