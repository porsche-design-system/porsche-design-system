--- conflicted
+++ resolved
@@ -46,67 +46,7 @@
 }
 `;
 
-<<<<<<< HEAD
-exports[`getFocusPseudoStyles() should return correct JssStyle for params: { color: 'red' } 1`] = `
-Object {
-  "& a::before": Object {
-    "content": "\\"\\"",
-    "display": "block",
-    "inset": 0,
-    "outline": "1px solid transparent",
-    "outlineOffset": "2px",
-    "position": "absolute",
-  },
-  "& a:focus::before": Object {
-    "outlineColor": "currentColor",
-  },
-  "& a:focus:not(:focus-visible)::before": Object {
-    "outlineColor": "transparent",
-  },
-}
-`;
-
-exports[`getFocusPseudoStyles() should return correct JssStyle for params: { offset: 1 } 1`] = `
-Object {
-  "& a::before": Object {
-    "content": "\\"\\"",
-    "display": "block",
-    "inset": 0,
-    "outline": "1px solid transparent",
-    "outlineOffset": "2px",
-    "position": "absolute",
-  },
-  "& a:focus::before": Object {
-    "outlineColor": "currentColor",
-  },
-  "& a:focus:not(:focus-visible)::before": Object {
-    "outlineColor": "transparent",
-  },
-}
-`;
-
-exports[`getFocusPseudoStyles() should return correct JssStyle for params: {} 1`] = `
-Object {
-  "& a::before": Object {
-    "content": "\\"\\"",
-    "display": "block",
-    "inset": 0,
-    "outline": "1px solid transparent",
-    "outlineOffset": "2px",
-    "position": "absolute",
-  },
-  "& a:focus::before": Object {
-    "outlineColor": "currentColor",
-  },
-  "& a:focus:not(:focus-visible)::before": Object {
-    "outlineColor": "transparent",
-  },
-}
-`;
-
-exports[`getFocusStyles() should return correct JssStyle for params: { color: 'red' } 1`] = `
-=======
-exports[`getFocusSlottedPseudoStyles() should return correct JssStyle for custom color 1`] = `
+exports[`getFocusSlottedPseudoStyles() should return correct JssStyle for params: { color: 'red' } 1`] = `
 Object {
   "& a": Object {
     "&::before": Object {
@@ -121,7 +61,7 @@
       "top": 0,
     },
     "&:focus::before": Object {
-      "outlineColor": "red",
+      "outlineColor": "currentColor",
     },
     "&:focus:not(:focus-visible)::before": Object {
       "outlineColor": "transparent",
@@ -136,177 +76,7 @@
 }
 `;
 
-exports[`getFocusSlottedPseudoStyles() should return correct JssStyle for custom offset 1`] = `
-Object {
-  "& a": Object {
-    "&::before": Object {
-      "bottom": 0,
-      "content": "\\"\\"",
-      "display": "block",
-      "left": 0,
-      "outline": "1px solid transparent",
-      "outlineOffset": "1px",
-      "position": "absolute",
-      "right": 0,
-      "top": 0,
-    },
-    "&:focus::before": Object {
-      "outlineColor": "currentColor",
-    },
-    "&:focus:not(:focus-visible)::before": Object {
-      "outlineColor": "transparent",
-    },
-    "color": "inherit",
-    "display": "block",
-    "font": "inherit",
-    "outline": "transparent none",
-    "position": "static",
-    "textDecoration": "none",
-  },
-}
-`;
-
-exports[`getFocusStyles() should return correct JssStyle for custom color 1`] = `
->>>>>>> 018fb8e5
-Object {
-  "&::-moz-focus-inner": Object {
-    "border": "0",
-  },
-  "&:focus": Object {
-    "outlineColor": "red",
-  },
-  "&:focus:not(:focus-visible)": Object {
-    "outlineColor": "transparent",
-  },
-  "outline": "transparent solid 1px",
-  "outlineOffset": "2px",
-}
-`;
-
-exports[`getFocusStyles() should return correct JssStyle for params: { offset: 1 } 1`] = `
-Object {
-  "&::-moz-focus-inner": Object {
-    "border": "0",
-  },
-  "&:focus": Object {
-    "outlineColor": "currentColor",
-  },
-  "&:focus:not(:focus-visible)": Object {
-    "outlineColor": "transparent",
-  },
-  "outline": "transparent solid 1px",
-  "outlineOffset": "1px",
-}
-`;
-
-exports[`getFocusStyles() should return correct JssStyle for params: {} 1`] = `
-Object {
-  "&::-moz-focus-inner": Object {
-    "border": "0",
-  },
-  "&:focus": Object {
-    "outlineColor": "currentColor",
-  },
-  "&:focus:not(:focus-visible)": Object {
-    "outlineColor": "transparent",
-  },
-  "outline": "transparent solid 1px",
-  "outlineOffset": "2px",
-}
-`;
-
-<<<<<<< HEAD
-exports[`getFormTextHiddenJssStyle() should return correct JssStyle for isHidden: false and isCheckboxOrRadio: false 1`] = `
-Object {
-  "clip": "auto",
-  "clipPath": "none",
-  "height": "auto",
-  "margin": 0,
-  "overflow": "visible",
-  "padding": "0 0 0.25rem 0",
-  "position": "static",
-  "whiteSpace": "normal",
-  "width": "fit-content",
-}
-`;
-
-exports[`getFormTextHiddenJssStyle() should return correct JssStyle for isHidden: false and isCheckboxOrRadio: true 1`] = `
-Object {
-  "clip": "auto",
-  "clipPath": "none",
-  "height": "auto",
-  "margin": 0,
-  "overflow": "visible",
-  "padding": "0 0 0 0.5rem",
-  "position": "static",
-  "whiteSpace": "normal",
-  "width": "auto",
-}
-`;
-
-exports[`getFormTextHiddenJssStyle() should return correct JssStyle for isHidden: true and isCheckboxOrRadio: false 1`] = `
-Object {
-  "border": "0",
-  "clip": "rect(1px,1px,1px,1px)",
-  "clipPath": "inset(50%)",
-  "height": "1px",
-  "margin": "-1px",
-  "overflow": "hidden",
-  "padding": "0 0 0.25rem 0",
-  "position": "absolute",
-  "whiteSpace": "nowrap",
-  "width": "fit-content",
-}
-`;
-
-exports[`getFormTextHiddenJssStyle() should return correct JssStyle for isHidden: true and isCheckboxOrRadio: true 1`] = `
-Object {
-  "border": "0",
-  "clip": "rect(1px,1px,1px,1px)",
-  "clipPath": "inset(50%)",
-  "height": "1px",
-  "margin": "-1px",
-  "overflow": "hidden",
-  "padding": "0 0 0 0.5rem",
-  "position": "absolute",
-  "whiteSpace": "nowrap",
-  "width": "auto",
-}
-`;
-
-exports[`getHoverStyles() should return correct JssStyle for theme: 'dark' 1`] = `
-=======
-exports[`getFocusStyles() should return correct styles for { color: 'deeppink', offset: 1, pseudo: '::before' } 1`] = `
-Object {
-  "& a": Object {
-    "&::before": Object {
-      "bottom": 0,
-      "content": "\\"\\"",
-      "display": "block",
-      "left": 0,
-      "outline": "1px solid transparent",
-      "outlineOffset": "1px",
-      "position": "absolute",
-      "right": 0,
-      "top": 0,
-    },
-    "&:focus::before": Object {
-      "outlineColor": "deeppink",
-    },
-    "&:focus:not(:focus-visible)::before": Object {
-      "outlineColor": "transparent",
-    },
-    "color": "inherit",
-    "display": "block",
-    "font": "inherit",
-    "outline": "transparent none",
-    "position": "static",
-    "textDecoration": "none",
-  },
-}
-`;
-
-exports[`getFocusStyles() should return correct styles for { color: 'deeppink', offset: 2, pseudo: '::after' } 1`] = `
+exports[`getFocusSlottedPseudoStyles() should return correct JssStyle for params: { offset: 1 } 1`] = `
 Object {
   "& a": Object {
     "&::before": Object {
@@ -321,7 +91,7 @@
       "top": 0,
     },
     "&:focus::before": Object {
-      "outlineColor": "deeppink",
+      "outlineColor": "currentColor",
     },
     "&:focus:not(:focus-visible)::before": Object {
       "outlineColor": "transparent",
@@ -336,37 +106,7 @@
 }
 `;
 
-exports[`getFocusStyles() should return correct styles for { color: 'deeppink', offset: 3 } 1`] = `
-Object {
-  "& a": Object {
-    "&::before": Object {
-      "bottom": 0,
-      "content": "\\"\\"",
-      "display": "block",
-      "left": 0,
-      "outline": "1px solid transparent",
-      "outlineOffset": "3px",
-      "position": "absolute",
-      "right": 0,
-      "top": 0,
-    },
-    "&:focus::before": Object {
-      "outlineColor": "deeppink",
-    },
-    "&:focus:not(:focus-visible)::before": Object {
-      "outlineColor": "transparent",
-    },
-    "color": "inherit",
-    "display": "block",
-    "font": "inherit",
-    "outline": "transparent none",
-    "position": "static",
-    "textDecoration": "none",
-  },
-}
-`;
-
-exports[`getFocusStyles() should return correct styles for {} 1`] = `
+exports[`getFocusSlottedPseudoStyles() should return correct JssStyle for params: {} 1`] = `
 Object {
   "& a": Object {
     "&::before": Object {
@@ -396,8 +136,179 @@
 }
 `;
 
-exports[`getHoverStyles() should return correct default JssStyle 1`] = `
->>>>>>> 018fb8e5
+exports[`getFocusStyles() should return correct JssStyle for params: { color: 'deeppink', offset: 1, pseudo: '::before' } 1`] = `
+Object {
+  "&::-moz-focus-inner": Object {
+    "border": 0,
+  },
+  "&::before": Object {
+    "bottom": 0,
+    "content": "\\"\\"",
+    "left": 0,
+    "outline": "transparent solid 1px",
+    "outlineOffset": "1px",
+    "position": "absolute",
+    "right": 0,
+    "top": 0,
+  },
+  "&:focus::before": Object {
+    "outlineColor": "deeppink",
+  },
+  "&:focus:not(:focus-visible)::before": Object {
+    "outlineColor": "transparent",
+  },
+  "outline": "transparent none",
+}
+`;
+
+exports[`getFocusStyles() should return correct JssStyle for params: { color: 'deeppink', offset: 2, pseudo: '::after' } 1`] = `
+Object {
+  "&::-moz-focus-inner": Object {
+    "border": 0,
+  },
+  "&::after": Object {
+    "bottom": 0,
+    "content": "\\"\\"",
+    "left": 0,
+    "outline": "transparent solid 1px",
+    "outlineOffset": "2px",
+    "position": "absolute",
+    "right": 0,
+    "top": 0,
+  },
+  "&:focus::after": Object {
+    "outlineColor": "deeppink",
+  },
+  "&:focus:not(:focus-visible)::after": Object {
+    "outlineColor": "transparent",
+  },
+  "outline": "transparent none",
+}
+`;
+
+exports[`getFocusStyles() should return correct JssStyle for params: { color: 'deeppink', offset: 3 } 1`] = `
+Object {
+  "&::-moz-focus-inner": Object {
+    "border": "0",
+  },
+  "&:focus": Object {
+    "outlineColor": "deeppink",
+  },
+  "&:focus:not(:focus-visible)": Object {
+    "outlineColor": "transparent",
+  },
+  "outline": "transparent solid 1px",
+  "outlineOffset": "3px",
+}
+`;
+
+exports[`getFocusStyles() should return correct JssStyle for params: { color: 'red' } 1`] = `
+Object {
+  "&::-moz-focus-inner": Object {
+    "border": "0",
+  },
+  "&:focus": Object {
+    "outlineColor": "red",
+  },
+  "&:focus:not(:focus-visible)": Object {
+    "outlineColor": "transparent",
+  },
+  "outline": "transparent solid 1px",
+  "outlineOffset": "2px",
+}
+`;
+
+exports[`getFocusStyles() should return correct JssStyle for params: { offset: 1 } 1`] = `
+Object {
+  "&::-moz-focus-inner": Object {
+    "border": "0",
+  },
+  "&:focus": Object {
+    "outlineColor": "currentColor",
+  },
+  "&:focus:not(:focus-visible)": Object {
+    "outlineColor": "transparent",
+  },
+  "outline": "transparent solid 1px",
+  "outlineOffset": "1px",
+}
+`;
+
+exports[`getFocusStyles() should return correct JssStyle for params: {} 1`] = `
+Object {
+  "&::-moz-focus-inner": Object {
+    "border": "0",
+  },
+  "&:focus": Object {
+    "outlineColor": "currentColor",
+  },
+  "&:focus:not(:focus-visible)": Object {
+    "outlineColor": "transparent",
+  },
+  "outline": "transparent solid 1px",
+  "outlineOffset": "2px",
+}
+`;
+
+exports[`getFormTextHiddenJssStyle() should return correct JssStyle for isHidden: false and isCheckboxOrRadio: false 1`] = `
+Object {
+  "clip": "auto",
+  "clipPath": "none",
+  "height": "auto",
+  "margin": 0,
+  "overflow": "visible",
+  "padding": "0 0 0.25rem 0",
+  "position": "static",
+  "whiteSpace": "normal",
+  "width": "fit-content",
+}
+`;
+
+exports[`getFormTextHiddenJssStyle() should return correct JssStyle for isHidden: false and isCheckboxOrRadio: true 1`] = `
+Object {
+  "clip": "auto",
+  "clipPath": "none",
+  "height": "auto",
+  "margin": 0,
+  "overflow": "visible",
+  "padding": "0 0 0 0.5rem",
+  "position": "static",
+  "whiteSpace": "normal",
+  "width": "auto",
+}
+`;
+
+exports[`getFormTextHiddenJssStyle() should return correct JssStyle for isHidden: true and isCheckboxOrRadio: false 1`] = `
+Object {
+  "border": "0",
+  "clip": "rect(1px,1px,1px,1px)",
+  "clipPath": "inset(50%)",
+  "height": "1px",
+  "margin": "-1px",
+  "overflow": "hidden",
+  "padding": "0 0 0.25rem 0",
+  "position": "absolute",
+  "whiteSpace": "nowrap",
+  "width": "fit-content",
+}
+`;
+
+exports[`getFormTextHiddenJssStyle() should return correct JssStyle for isHidden: true and isCheckboxOrRadio: true 1`] = `
+Object {
+  "border": "0",
+  "clip": "rect(1px,1px,1px,1px)",
+  "clipPath": "inset(50%)",
+  "height": "1px",
+  "margin": "-1px",
+  "overflow": "hidden",
+  "padding": "0 0 0 0.5rem",
+  "position": "absolute",
+  "whiteSpace": "nowrap",
+  "width": "auto",
+}
+`;
+
+exports[`getHoverStyles() should return correct JssStyle for theme: 'dark' 1`] = `
 Object {
   "&:hover": Object {
     "color": "#ff0223",
