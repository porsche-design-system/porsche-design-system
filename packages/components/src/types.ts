// common type definitions
export { TextSize } from './components/basic/typography/text/text-utils';
export { HeadlineVariant } from './components/basic/typography/headline/headline-utils';

export type BannerState = 'error' | 'warning' | 'neutral';

export type TextWeight = 'thin' | 'regular' | 'semibold' | 'bold';

export type TextColor =
  | 'brand'
  | 'default'
  | 'neutral-contrast-high'
  | 'neutral-contrast-medium'
  | 'neutral-contrast-low'
  | 'notification-success'
  | 'notification-warning'
  | 'notification-error'
  | 'notification-neutral'
  | 'inherit';

export type TextAlign = 'left' | 'center' | 'right';

export type Theme = 'light' | 'dark';

export type ButtonType = 'button' | 'submit' | 'reset';
export type ButtonVariant = 'primary' | 'secondary' | 'tertiary';
export type LinkVariant = ButtonVariant; // alias

export type LinkTarget = '_self' | '_blank' | '_parent' | '_top' | string;

export type FormState = 'none' | 'error' | 'success';

// Tabs Types
export {
  TabSize,
  TabChangeEvent,
  TabWeight,
  TabGradientColorTheme,
} from './components/navigation/tabs-bar/tabs-bar-utils';

// Pagination Types
export type NumberOfPageLinks = 5 | 7;
export type PageChangeEvent = { page: number; previousPage: number };

// BreakpointCustomizable Types
<<<<<<< HEAD
export const BREAKPOINTS = ['base', 'xs', 's', 'm', 'l', 'xl'] as const;
export type Breakpoint = typeof BREAKPOINTS[number];
export type BreakpointValues<T> = Partial<{ [key in Breakpoint]: T }> & { base: T };

// string is needed in order to pass and parse objects via prop decorator
export type BreakpointCustomizable<T> = T | BreakpointValues<T> | string;
=======
export type { Breakpoint, BreakpointValues, BreakpointCustomizable } from './utils/breakpoint-customizable';
>>>>>>> 2ac849c0

// ROLLUP_REPLACE_IS_STAGING will be provided via webpack
declare global {
  const ROLLUP_REPLACE_IS_STAGING: string;
}

/* Auto Generated Below */

export type IconName = '360'
| 'active-cabin-ventilation'
| 'add'
| 'adjust'
| 'arrow-double-down'
| 'arrow-double-left'
| 'arrow-double-right'
| 'arrow-double-up'
| 'arrow-down'
| 'arrow-first'
| 'arrow-head-down'
| 'arrow-head-left'
| 'arrow-head-right'
| 'arrow-head-up'
| 'arrow-last'
| 'arrow-left'
| 'arrow-right'
| 'arrow-up'
| 'augmented-reality'
| 'battery-empty'
| 'battery-full'
| 'bell'
| 'bookmark'
| 'broadcast'
| 'calculator'
| 'calendar'
| 'camera'
| 'car'
| 'car-battery'
| 'card'
| 'charging-active'
| 'charging-state'
| 'charging-station'
| 'chart'
| 'chat'
| 'check'
| 'city'
| 'climate'
| 'climate-control'
| 'clock'
| 'close'
| 'closed-caption'
| 'co2-emission'
| 'compare'
| 'configurate'
| 'country-road'
| 'cubic-capacity'
| 'delete'
| 'disable'
| 'document'
| 'download'
| 'duration'
| 'edit'
| 'email'
| 'exclamation'
| 'external'
| 'filter'
| 'flash'
| 'fuel-station'
| 'garage'
| 'gift'
| 'globe'
| 'grid'
| 'highway'
| 'home'
| 'horn'
| 'image'
| 'increase'
| 'information'
| 'key'
| 'leaf'
| 'leather'
| 'light'
| 'list'
| 'locate'
| 'lock'
| 'lock-open'
| 'logo-baidu'
| 'logo-delicious'
| 'logo-digg'
| 'logo-facebook'
| 'logo-foursquare'
| 'logo-gmail'
| 'logo-google'
| 'logo-hatena'
| 'logo-instagram'
| 'logo-kaixin'
| 'logo-linkedin'
| 'logo-pinterest'
| 'logo-qq'
| 'logo-qq-share'
| 'logo-skyrock'
| 'logo-sohu'
| 'logo-tecent'
| 'logo-telegram'
| 'logo-tumblr'
| 'logo-twitter'
| 'logo-viber'
| 'logo-vk'
| 'logo-wechat'
| 'logo-weibo'
| 'logo-whatsapp'
| 'logo-xing'
| 'logo-yahoo'
| 'logo-youku'
| 'logo-youtube'
| 'logout'
| 'map'
| 'menu-dots-horizontal'
| 'menu-dots-vertical'
| 'menu-lines'
| 'minus'
| 'mobile'
| 'moon'
| 'oil-can'
| 'parking-brake'
| 'parking-light'
| 'pause'
| 'phone'
| 'pin'
| 'play'
| 'plug'
| 'plus'
| 'preheating'
| 'printer'
| 'purchase'
| 'question'
| 'racing-flag'
| 'refresh'
| 'replay'
| 'reset'
| 'route'
| 'rss'
| 'save'
| 'screen'
| 'search'
| 'send'
| 'share'
| 'shopping-bag'
| 'shopping-cart'
| 'sidelights'
| 'snowflake'
| 'sort'
| 'stack'
| 'star'
| 'steering-wheel'
| 'stopwatch'
| 'subtract'
| 'sun'
| 'switch'
| 'tablet'
| 'tachometer'
| 'truck'
| 'upload'
| 'user'
| 'user-group'
| 'user-manual'
| 'video'
| 'view'
| 'view-off'
| 'volume-off'
| 'volume-up'
| 'warning'
| 'weight'
| 'wifi'
| 'work'
| 'wrench'
| 'wrenches'
| 'zoom-in'
| 'zoom-out';<|MERGE_RESOLUTION|>--- conflicted
+++ resolved
@@ -43,16 +43,7 @@
 export type PageChangeEvent = { page: number; previousPage: number };
 
 // BreakpointCustomizable Types
-<<<<<<< HEAD
-export const BREAKPOINTS = ['base', 'xs', 's', 'm', 'l', 'xl'] as const;
-export type Breakpoint = typeof BREAKPOINTS[number];
-export type BreakpointValues<T> = Partial<{ [key in Breakpoint]: T }> & { base: T };
-
-// string is needed in order to pass and parse objects via prop decorator
-export type BreakpointCustomizable<T> = T | BreakpointValues<T> | string;
-=======
 export type { Breakpoint, BreakpointValues, BreakpointCustomizable } from './utils/breakpoint-customizable';
->>>>>>> 2ac849c0
 
 // ROLLUP_REPLACE_IS_STAGING will be provided via webpack
 declare global {
