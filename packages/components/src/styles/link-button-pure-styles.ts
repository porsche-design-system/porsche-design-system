--- conflicted
+++ resolved
@@ -2,21 +2,12 @@
 import type { BreakpointCustomizable, GetStyleFunction } from '../utils';
 import type { AlignLabel, AlignLabelType, LinkButtonPureIconName, TextSize, ThemeExtendedElectricDark } from '../types';
 import type { FontSizeLineHeight } from '@porsche-design-system/utilities-v2';
-import { buildResponsiveStyle, generateTypeScale, hasVisibleIcon, mergeDeep, paramCaseToCamelCase } from '../utils';
+import { buildResponsiveStyles, generateTypeScale, hasVisibleIcon, mergeDeep, paramCaseToCamelCase } from '../utils';
 import { addImportantToRule, getFocusStyle, getInsetStyle, getTransition, pxToRemWithUnit, getThemedColors } from './';
 import { fontSize, getScreenReaderOnlyJssStyle } from '@porsche-design-system/utilities-v2';
 import { isSizeInherit } from '../components/basic/typography/text/text-utils';
 
-<<<<<<< HEAD
-const getHostStyle: GetStyleFunction = (stretch: boolean): JssStyle => ({
-  display: addImportantToRule(stretch ? 'block' : 'inline-block'),
-  ...(!stretch && { verticalAlign: 'top' }),
-});
-
 const getSizeStyle: GetStyleFunction = (textSize: TextSize): JssStyle => {
-=======
-const getSizeStyles: GetStylesFunction = (textSize: TextSize): JssStyle => {
->>>>>>> 3fdaf229
   if (isSizeInherit(textSize)) {
     return {
       fontSize: 'inherit',
@@ -118,12 +109,6 @@
   const hasIcon = hasVisibleIcon(icon);
 
   return {
-<<<<<<< HEAD
-    ':host': {
-      position: 'relative',
-      outline: addImportantToRule(0),
-      ...buildResponsiveStyle(hasSubline ? false : stretch, getHostStyle),
-=======
     '@global': {
       ':host': {
         position: 'relative',
@@ -133,7 +118,6 @@
           ...(!responsiveStretch && { verticalAlign: 'top' }),
         })),
       },
->>>>>>> 3fdaf229
     },
     root: {
       display: 'flex',
@@ -172,20 +156,10 @@
       }),
       ...mergeDeep(
         !hasSubline &&
-<<<<<<< HEAD
-          buildResponsiveStyle(
-            stretch,
-            (stretched: boolean): JssStyle => ({
-              justifyContent: stretched ? 'space-between' : 'flex-start',
-            })
-          ),
-        buildResponsiveStyle(size, getSizeStyle)
-=======
           buildResponsiveStyles(stretch, (stretched: boolean) => ({
             justifyContent: stretched ? 'space-between' : 'flex-start',
           })),
-        buildResponsiveStyles(size, getSizeStyles)
->>>>>>> 3fdaf229
+        buildResponsiveStyles(size, getSizeStyle)
       ),
     },
     ...(hasIcon && {
@@ -196,13 +170,8 @@
       },
       label: {
         ...mergeDeep(
-<<<<<<< HEAD
-          buildResponsiveStyle(hideLabel, !hasSlottedAnchor ? getVisibilityStyle : getSlottedAnchorVisibilityStyle),
-          !hasSubline && buildResponsiveStyle(alignLabel, getLabelAlignmentStyle)
-=======
-          buildResponsiveStyles(hideLabel, !hasSlottedAnchor ? getVisibilityStyles : getSlottedAnchorVisibilityStyles),
-          hasSubline ? { paddingLeft: pxToRemWithUnit(4) } : buildResponsiveStyles(alignLabel, getLabelAlignmentStyles)
->>>>>>> 3fdaf229
+          buildResponsiveStyles(hideLabel, !hasSlottedAnchor ? getVisibilityStyle : getSlottedAnchorVisibilityStyle),
+          hasSubline ? { paddingLeft: pxToRemWithUnit(4) } : buildResponsiveStyles(alignLabel, getLabelAlignmentStyle)
         ),
       },
     }),
@@ -210,10 +179,10 @@
       subline: {
         display: 'flex',
         transition: getTransition('color'),
-        marginTop: addImportantToRule('4px'), // override due to reset of getScreenReaderOnlyJssStyle() in getVisibilityStyles
+        marginTop: addImportantToRule('4px'), // override due to reset of getScreenReaderOnlyJssStyle() in getVisibilityStyle
         color: isDisabledOrLoading ? disabledColor : active ? activeColor : baseColor,
         ...(hasIcon && {
-          ...buildResponsiveStyle(hideLabel, getVisibilityStyle),
+          ...buildResponsiveStyles(hideLabel, getVisibilityStyle),
           paddingLeft: pxToRemWithUnit(4),
           '&::before': {
             content: '""',
