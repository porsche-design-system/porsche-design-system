import type { JssStyle, Styles } from 'jss';
import type { GetJssStyleFunction } from '../utils';
import { buildResponsiveStyles, hasVisibleIcon, mergeDeep } from '../utils';
import type { AlignLabel, BreakpointCustomizable, LinkButtonIconName, TextSize, Theme } from '../types';
import { addImportantToEachRule, getInsetJssStyle, getThemedColors, getTransition } from './';
import {
  borderRadiusSmall,
  borderWidthBase,
  fontLineHeight,
  frostedGlassStyle,
  spacingStaticXSmall,
  textSmallStyle,
} from '@porsche-design-system/utilities-v2';
import { getFontSizeText } from './font-size-text-styles';
import { hoverMediaQuery } from './hover-media-query';
import { hostHiddenStyles } from './host-hidden-styles';

// Needed for slotted anchor and hidden label, which then enlarges the hidden label to equal host size and indents the text to be visually hidden.
const getVisibilityJssStyle: GetJssStyleFunction = (hideLabel: boolean): JssStyle => {
  return hideLabel
    ? {
        position: 'absolute',
        ...getInsetJssStyle(0),
        whiteSpace: 'nowrap',
        textIndent: '-999999px',
      }
    : {
        position: 'relative',
        ...getInsetJssStyle('auto'),
        whiteSpace: 'inherit',
        textIndent: 0,
      };
};

export const offsetVertical = '-2px';
export const offsetHorizontal = '-4px';

export const getLinkButtonPureStyles = (
  icon: LinkButtonIconName,
  iconSource: string,
  active: boolean,
  isDisabledOrLoading: boolean,
  stretch: BreakpointCustomizable<boolean>,
  size: BreakpointCustomizable<TextSize>,
  hideLabel: BreakpointCustomizable<boolean>,
  alignLabel: BreakpointCustomizable<AlignLabel>,
  hasSlottedAnchor: boolean,
  theme: Theme
): Styles => {
  const { primaryColor, disabledColor, hoverColor, focusColor } = getThemedColors(theme);
  const hasIcon = hasVisibleIcon(icon, iconSource);

  return {
    '@global': {
      ':host': {
        ...addImportantToEachRule({
          ...hostHiddenStyles,
          transform: 'translate3d(0,0,0)', // creates new stacking context
          outline: 0, // custom element is able to delegate the focus
        }),
        ...buildResponsiveStyles(stretch, (responsiveStretch: boolean) => ({
          display: responsiveStretch ? 'block' : 'inline-block',
          ...(!responsiveStretch && { verticalAlign: 'top' }),
        })),
      },
    },
    root: {
      display: 'flex',
      gap: spacingStaticXSmall,
      width: '100%',
      margin: 0,
      padding: 0,
      color: isDisabledOrLoading ? disabledColor : primaryColor,
      outline: 0,
      ...textSmallStyle,
      ...mergeDeep(
        buildResponsiveStyles(stretch, (stretchValue: boolean) => ({
          justifyContent: stretchValue ? 'space-between' : 'flex-start',
          alignItems: stretchValue ? 'center' : 'flex-start',
        })),
        buildResponsiveStyles(size, (sizeValue: TextSize) => ({
          fontSize: getFontSizeText(sizeValue),
        }))
      ),
      '&::before': {
        content: '""',
        position: 'fixed',
        top: offsetVertical,
        bottom: offsetVertical,
<<<<<<< HEAD
        left: offsetHorizontal,
        ...buildResponsiveStyles(hideLabel, (hideLabelValue: boolean) => ({
          right: hideLabelValue ? offsetVertical : offsetHorizontal,
          left: hideLabelValue ? offsetVertical : offsetHorizontal,
=======
        ...buildResponsiveStyles(hideLabel, (hideLabelValue: boolean) => ({
          right: hideLabelValue ? offsetVertical : offsetHorizontal,
          left: hideLabelValue || hasIcon ? offsetVertical : offsetHorizontal,
>>>>>>> 427f4007
        })),
        borderRadius: borderRadiusSmall,
        transition: getTransition('background-color'),
        ...(active && {
          ...frostedGlassStyle,
          backgroundColor: hoverColor,
        }),
      },
      ...(!isDisabledOrLoading &&
        hoverMediaQuery({
          '&:hover::before': {
            ...frostedGlassStyle,
            backgroundColor: hoverColor,
          },
        })),
      ...(!hasSlottedAnchor && {
        '&:focus::before': {
          border: `${borderWidthBase} solid ${focusColor}`,
        },
        '&:not(:focus-visible)::before': {
          border: 0,
        },
      }),
    },
    label: {
      position: 'relative', // needed for hover state when icon="none" is set
    },
    ...(hasIcon && {
      icon: {
        position: 'relative',
        flexShrink: '0',
        width: fontLineHeight,
        height: fontLineHeight,
      },
      label: mergeDeep(
        buildResponsiveStyles(hideLabel, getVisibilityJssStyle),
        buildResponsiveStyles(alignLabel, (alignLabelValue: AlignLabel) => ({
          order: alignLabelValue === 'left' ? -1 : 0,
        }))
      ),
    }),
  };
};<|MERGE_RESOLUTION|>--- conflicted
+++ resolved
@@ -87,16 +87,9 @@
         position: 'fixed',
         top: offsetVertical,
         bottom: offsetVertical,
-<<<<<<< HEAD
-        left: offsetHorizontal,
-        ...buildResponsiveStyles(hideLabel, (hideLabelValue: boolean) => ({
-          right: hideLabelValue ? offsetVertical : offsetHorizontal,
-          left: hideLabelValue ? offsetVertical : offsetHorizontal,
-=======
         ...buildResponsiveStyles(hideLabel, (hideLabelValue: boolean) => ({
           right: hideLabelValue ? offsetVertical : offsetHorizontal,
           left: hideLabelValue || hasIcon ? offsetVertical : offsetHorizontal,
->>>>>>> 427f4007
         })),
         borderRadius: borderRadiusSmall,
         transition: getTransition('background-color'),
