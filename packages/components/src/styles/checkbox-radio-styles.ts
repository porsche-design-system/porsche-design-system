--- conflicted
+++ resolved
@@ -62,14 +62,13 @@
         height: fontLineHeight,
         font: `${fontSizeTextSmall} ${fontFamily}`, // needed for correct width and height definition based on ex-unit
         display: 'block',
-<<<<<<< HEAD
         margin: 0,
         padding: 0,
         WebkitAppearance: 'none', // iOS safari
         appearance: 'none',
         boxSizing: 'content-box',
         background: `transparent 0% 0% / ${fontLineHeight}`,
-        transition: ['border-color', 'background-color'].map(getTransition).join(),
+        transition: `${getTransition('background-color')}, ${getTransition('border-color')}`,
         border: `2px solid ${uncheckedColor}`,
         outline: 0,
         ...(disabledOrLoading
@@ -111,29 +110,6 @@
           },
           'label:hover~.wrapper &(input)': supportsChromiumMediaQuery({
             transition: 'unset', // Fixes chrome bug where transition properties are stuck on hover
-=======
-      }),
-      '::slotted': addImportantToEachRule({
-        '&(input)': {
-          gridArea: '1 / 1',
-          position: 'relative',
-          width: fontLineHeight,
-          height: fontLineHeight,
-          fontFamily, // needed for correct width and height definition
-          fontSize: '1rem', // needed for correct width and height definition
-          flexShrink: 0,
-          display: 'block',
-          margin: 0,
-          padding: 0,
-          WebkitAppearance: 'none', // iOS safari
-          appearance: 'none',
-          boxSizing: 'content-box',
-          background: `transparent 0% 0% / ${fontLineHeight}`,
-          transition: `${getTransition('background-color')}, ${getTransition('border-color')}`,
-          border: `2px solid ${uncheckedColor}`,
-          ...prefersColorSchemeDarkMediaQuery(theme, {
-            borderColor: uncheckedColorDark,
->>>>>>> f201235e
           }),
         })),
       ...(!isDisabled && {
