import {
  borderRadiusSmall,
  borderWidthThin,
  fontFamily,
  fontLineHeight,
  fontSizeTextSmall,
} from '@porsche-design-system/styles';
import type { JssStyle } from 'jss';
import { isDisabledOrLoading } from '../../utils';
import type { FormState } from '../../utils/form/form-state';
import { getTransition } from '../common-styles';
import { getThemedFormStateColors } from '../form-state-color-styles';
import {
  cssVarCheckboxBackgroundColor,
  cssVarCheckboxBorderColor,
  cssVarInternalCheckboxScaling,
} from './checkbox-css-vars';

export const getCheckboxBaseStyles = (isDisabled: boolean, isLoading: boolean, state: FormState): JssStyle => {
  const { formStateBackgroundColor, formStateBorderColor } = getThemedFormStateColors(state);

  const disabledOrLoading = isDisabledOrLoading(isDisabled, isLoading);

  const checkboxBorderWidth = borderWidthThin;
  const checkboxDimension = `calc(var(${cssVarInternalCheckboxScaling}) * 1.75rem)`;
  const checkboxMarginBlock = `max(0px, calc((${fontLineHeight} - ${checkboxDimension}) / 2))`;
  const checkboxTouchInset = `calc(-${checkboxBorderWidth} - max(0px, calc(24px - ${checkboxDimension}) / 2))`;

  return {
    all: 'unset',
    display: 'grid', // ensures the pseudo-element can be positioned correctly
    width: checkboxDimension,
    height: checkboxDimension,
    marginBlock: checkboxMarginBlock,
    boxSizing: 'border-box',
    font: `${fontSizeTextSmall} ${fontFamily}`, // needed for correct width and height definition based on ex-unit
    background: `var(${cssVarCheckboxBackgroundColor},${formStateBackgroundColor})`,
    transition: `${getTransition('background-color')}, ${getTransition('border-color')}`,
<<<<<<< HEAD
    border: `${borderWidthThin} solid var(${cssVarCheckboxBorderColor},${formStateBorderColor})`,
=======
    border: `${checkboxBorderWidth} solid ${formStateBorderColor}`,
>>>>>>> d9dd15dd
    borderRadius: borderRadiusSmall,
    ...(disabledOrLoading && {
      pointerEvents: 'none', // to prevent form element becomes clickable/toggleable
    }),
    '&::before': {
      // This pseudo-element is used to render the checkmark or indeterminate icon when the checkbox is checked or indeterminate.
      content: '""',
      gridArea: '1/1',
    },
    '&::after': {
      // Ensures the touch target is at least 24px, even if the checkbox is smaller than the minimum touch target size.
      // This pseudo-element expands the clickable area without affecting the visual size of the checkbox itself.
      content: '""',
      margin: checkboxTouchInset,
      gridArea: '1/1',
    },
  };
};<|MERGE_RESOLUTION|>--- conflicted
+++ resolved
@@ -36,11 +36,7 @@
     font: `${fontSizeTextSmall} ${fontFamily}`, // needed for correct width and height definition based on ex-unit
     background: `var(${cssVarCheckboxBackgroundColor},${formStateBackgroundColor})`,
     transition: `${getTransition('background-color')}, ${getTransition('border-color')}`,
-<<<<<<< HEAD
-    border: `${borderWidthThin} solid var(${cssVarCheckboxBorderColor},${formStateBorderColor})`,
-=======
-    border: `${checkboxBorderWidth} solid ${formStateBorderColor}`,
->>>>>>> d9dd15dd
+    border: `${checkboxBorderWidth} solid var(${cssVarCheckboxBorderColor},${formStateBorderColor})`,
     borderRadius: borderRadiusSmall,
     ...(disabledOrLoading && {
       pointerEvents: 'none', // to prevent form element becomes clickable/toggleable
