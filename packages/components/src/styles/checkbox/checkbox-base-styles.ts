--- conflicted
+++ resolved
@@ -36,13 +36,8 @@
     font: `${fontSizeTextSmall} ${fontFamily}`, // needed for correct width and height definition based on ex-unit
     background: `var(${cssVarCheckboxBackgroundColor},${formStateBackgroundColor})`,
     transition: `${getTransition('background-color')}, ${getTransition('border-color')}`,
-<<<<<<< HEAD
     border: `${checkboxBorderWidth} solid var(${cssVarCheckboxBorderColor},${formStateBorderColor})`,
-    borderRadius: borderRadiusSmall,
-=======
-    border: `${checkboxBorderWidth} solid ${formStateBorderColor}`,
     borderRadius: `var(${legacyRadiusSmall}, ${isCompact ? radiusMd : radiusLg})`,
->>>>>>> be2c45de
     ...(disabledOrLoading && {
       pointerEvents: 'none', // to prevent form element becomes clickable/toggleable
     }),
