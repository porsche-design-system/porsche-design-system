--- conflicted
+++ resolved
@@ -41,7 +41,7 @@
   theme?: Theme;
 };
 
-export const getHoverStyle = ({ theme }: GetHoverStylesOptions = { theme: 'light' }): JssStyle => {
+export const getHoverStyles = ({ theme }: GetHoverStylesOptions = { theme: 'light' }): JssStyle => {
   return {
     transition: getTransition('color'),
     '&:hover': {
@@ -56,14 +56,14 @@
   pseudo?: '::after' | '::before';
 };
 
-export const getInsetStyle = (value: 'auto' | number = 0): JssStyle => ({
+export const getInset = (value: 'auto' | number = 0): JssStyle => ({
   top: value,
   left: value,
   right: value,
   bottom: value,
 });
 
-export const getFocusStyle = (opts?: GetFocusStylesOptions): JssStyle => {
+export const getFocusStyles = (opts?: GetFocusStylesOptions): JssStyle => {
   const {
     pseudo,
     offset: outlineOffset,
@@ -83,13 +83,9 @@
         [`&${pseudo}`]: {
           content: '""',
           position: 'absolute',
-<<<<<<< HEAD
-          ...getInsetStyle(),
-=======
           ...getInset(),
           outline: '1px solid transparent',
           outlineOffset: `${outlineOffset}px`,
->>>>>>> 5321a989
         },
         [`&:focus${pseudo}`]: {
           outlineColor,
@@ -140,7 +136,7 @@
         content: '""',
         display: 'block',
         position: 'absolute',
-        ...getInsetStyle(),
+        ...getInset(),
         outline: '1px solid transparent',
         outlineOffset: `${outlineOffset}px`,
       },
@@ -162,11 +158,11 @@
     '& a': {
       color: 'inherit',
       textDecoration: 'underline',
-      ...getHoverStyle(),
-      ...getFocusStyle({ offset: 1 }),
+      ...getHoverStyles(),
+      ...getFocusStyles({ offset: 1 }),
     },
     ...(opts.withDarkTheme && {
-      '&[theme="dark"] a:hover': getHoverStyle({ theme: 'dark' })['&:hover'],
+      '&[theme="dark"] a:hover': getHoverStyles({ theme: 'dark' })['&:hover'],
     }),
     '& b, & strong': {
       fontWeight: fontWeight.bold,
