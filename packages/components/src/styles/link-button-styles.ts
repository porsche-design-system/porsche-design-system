import type { Styles, JssStyle } from 'jss';
import type { BreakpointCustomizable, GetStyleFunction } from '../utils';
import type { LinkButtonVariant, ThemeExtendedElectric } from '../types';
import { buildResponsiveStyle, isThemeDark } from '../utils';
import {
  addImportantToEachRule,
  addImportantToRule,
  getFocusStyle,
  getInsetStyle,
  getTransition,
  pxToRemWithUnit,
  getThemedColors,
} from './';

const { baseColor: darkThemeBaseColor } = getThemedColors('dark');
const { baseColor: lightThemeBaseColor } = getThemedColors('light');

const getVariantColors = (
  variant: LinkButtonVariant,
  theme: ThemeExtendedElectric
): { primaryColor: string; primaryColorHover: string; baseColor: string } => {
  const { brandColor, baseColor, contrastHighColor, hoverColorDarken, contrastHighColorDarken, baseColorDarken } =
    getThemedColors(theme);

  const colors: {
    [t in ThemeExtendedElectric]: {
      [v in LinkButtonVariant]: { primaryColor: string; primaryColorHover: string; baseColor: string };
    };
  } = {
    light: {
      primary: {
        primaryColor: brandColor,
        primaryColorHover: hoverColorDarken,
        baseColor: darkThemeBaseColor,
      },
      secondary: {
        primaryColor: contrastHighColor,
        primaryColorHover: contrastHighColorDarken,
        baseColor: darkThemeBaseColor,
      },
      tertiary: {
        primaryColor: contrastHighColor,
        primaryColorHover: contrastHighColorDarken,
        baseColor,
      },
    },
    dark: {
      primary: {
        primaryColor: brandColor,
        primaryColorHover: hoverColorDarken,
        baseColor: darkThemeBaseColor,
      },
      secondary: {
        primaryColor: darkThemeBaseColor,
        primaryColorHover: baseColorDarken,
        baseColor: lightThemeBaseColor,
      },
      tertiary: {
        primaryColor: darkThemeBaseColor,
        primaryColorHover: darkThemeBaseColor,
        baseColor,
      },
    },
    'light-electric': {
      primary: {
        primaryColor: brandColor,
        primaryColorHover: hoverColorDarken,
        baseColor: darkThemeBaseColor,
      },
      secondary: {
        primaryColor: contrastHighColor,
        primaryColorHover: contrastHighColorDarken,
        baseColor: darkThemeBaseColor,
      },
      tertiary: {
        primaryColor: contrastHighColor,
        primaryColorHover: contrastHighColorDarken,
        baseColor,
      },
    },
  };

  return colors[theme][variant];
};

const linkButtonPadding = `${pxToRemWithUnit(11)} ${pxToRemWithUnit(15)} ${pxToRemWithUnit(11)} ${pxToRemWithUnit(39)}`;

export const getRootStyle: GetStyleFunction = (hideLabel: boolean): JssStyle => {
  return {
    padding: hideLabel ? 0 : linkButtonPadding,
  };
};

export const getIconStyle: GetStyleFunction = (hideLabel: boolean): JssStyle => {
  return hideLabel
    ? {
        left: '50%',
        top: '50%',
        transform: 'translate3d(-50%, -50%, 0)',
      }
    : {
        left: pxToRemWithUnit(11),
        top: pxToRemWithUnit(11),
        transform: 'translate3d(0,0,0)',
      };
};

export const getLabelStyle: GetStyleFunction = (hideLabel: boolean): JssStyle => {
  return hideLabel
    ? {
        width: '1px',
        height: '1px',
        margin: '0 0 0 -1px',
        overflow: 'hidden',
        textIndent: '-1px',
      }
    : {
        width: '100%',
        height: 'auto',
        margin: 0,
        overflow: 'visible',
        textIndent: 0,
      };
};

export const getSlottedLinkStyle: GetStyleFunction = (hideLabel: boolean): JssStyle => {
  return hideLabel
    ? {
        position: 'absolute',
        ...getInsetStyle(),
        padding: 0,
        overflow: 'hidden',
        whiteSpace: 'nowrap',
        textIndent: '99999px',
      }
    : {
        position: 'static',
        ...getInsetStyle('auto'),
        padding: linkButtonPadding,
        overflow: 'visible',
        whiteSpace: 'normal',
        textIndent: 0,
      };
};

export const getLinkButtonStyles = (
  variant: LinkButtonVariant,
  hideLabel: BreakpointCustomizable<boolean>,
  isDisabledOrLoading: boolean,
  hasSlottedAnchor: boolean,
  theme: ThemeExtendedElectric
): Styles => {
  const isDarkTheme = isThemeDark(theme);
  const isTertiary = variant === 'tertiary';
  const { primaryColor, primaryColorHover, baseColor } = getVariantColors(variant, theme);
  const { disabledColor } = getThemedColors(theme);
  const iconLabelColor = isDisabledOrLoading ? (isTertiary ? disabledColor : 'rgba(255,255,255,0.55)') : baseColor;

  return {
    '@global': {
      ':host': {
        display: 'inline-flex',
        verticalAlign: 'top',
        outline: addImportantToRule(0),
      },
      ...(hasSlottedAnchor && {
        '::slotted': addImportantToEachRule({
          '&(a)': {
            display: 'block',
            textDecoration: 'none',
            color: 'inherit',
            lineHeight: 'inherit',
            outline: 'transparent solid 1px',
            outlineOffset: '3px',
            ...buildResponsiveStyles(hideLabel, getSlottedLinkStyles),
          },
          '&(a::-moz-focus-inner)': {
            border: 0,
          },
          '&(a:focus)': {
            outlineColor: primaryColor,
          },
          '&(a:hover:focus)': {
            outlineColor: primaryColorHover,
          },
          '&(a:focus:not(:focus-visible))': {
            outlineColor: 'transparent',
          },
        }),
      }),
    },
    root: {
      display: 'flex',
      width: '100%',
      minWidth: pxToRemWithUnit(48),
      minHeight: pxToRemWithUnit(48),
      position: 'relative',
      margin: 0,
      padding: 0,
      boxSizing: 'border-box',
      outline: 'transparent none',
      appearance: 'none',
      cursor: isDisabledOrLoading ? 'not-allowed' : 'pointer',
      textDecoration: 'none',
      textAlign: 'left',
      border: '1px solid currentColor',
      backgroundColor: isTertiary ? 'transparent' : 'currentColor',
      color: isDisabledOrLoading ? disabledColor : primaryColor,
      transition: ['background-color', 'border-color', 'color'].map(getTransition).join(','),
      ...(!hasSlottedAnchor && {
        ...buildResponsiveStyle(hideLabel, getRootStyle),
        ...getFocusStyle(),
      }),
      ...(!isDisabledOrLoading && {
        '&:hover, &:active': {
          color: primaryColorHover,
          ...(isTertiary && {
            backgroundColor: 'currentColor',
            '& $label, & $icon': {
              color: isDarkTheme ? lightThemeBaseColor : darkThemeBaseColor,
            },
          }),
        },
      }),
    },
    icon: {
      position: 'absolute',
      width: pxToRemWithUnit(24),
      height: pxToRemWithUnit(24),
      color: iconLabelColor,
      pointerEvents: 'none',
      ...buildResponsiveStyle(hideLabel, getIconStyle),
    },
    label: {
      display: 'block',
      boxSizing: 'border-box',
      color: iconLabelColor,
      ...buildResponsiveStyle(hideLabel, getLabelStyle),
    },
<<<<<<< HEAD
    ...(hasSlottedAnchor && {
      '::slotted': addImportantToEachRule({
        '&(a)': {
          display: 'block',
          textDecoration: 'none',
          color: 'inherit',
          lineHeight: 'inherit',
          outline: 'transparent solid 1px',
          outlineOffset: '3px',
          ...buildResponsiveStyle(hideLabel, getSlottedLinkStyle),
        },
        '&(a::-moz-focus-inner)': {
          border: 0,
        },
        '&(a:focus)': {
          outlineColor: primaryColor,
        },
        '&(a:hover:focus)': {
          outlineColor: primaryColorHover,
        },
        '&(a:focus:not(:focus-visible))': {
          outlineColor: 'transparent',
        },
      }),
    }),
=======
>>>>>>> 2e70e023
  };
};<|MERGE_RESOLUTION|>--- conflicted
+++ resolved
@@ -1,7 +1,8 @@
 import type { Styles, JssStyle } from 'jss';
-import type { BreakpointCustomizable, GetStyleFunction } from '../utils';
+import type { BreakpointCustomizable } from '../utils';
+import type { GetStyleFunction } from '../utils';
 import type { LinkButtonVariant, ThemeExtendedElectric } from '../types';
-import { buildResponsiveStyle, isThemeDark } from '../utils';
+import { buildResponsiveStyles, isThemeDark } from '../utils';
 import {
   addImportantToEachRule,
   addImportantToRule,
@@ -172,7 +173,7 @@
             lineHeight: 'inherit',
             outline: 'transparent solid 1px',
             outlineOffset: '3px',
-            ...buildResponsiveStyles(hideLabel, getSlottedLinkStyles),
+            ...buildResponsiveStyles(hideLabel, getSlottedLinkStyle),
           },
           '&(a::-moz-focus-inner)': {
             border: 0,
@@ -208,7 +209,7 @@
       color: isDisabledOrLoading ? disabledColor : primaryColor,
       transition: ['background-color', 'border-color', 'color'].map(getTransition).join(','),
       ...(!hasSlottedAnchor && {
-        ...buildResponsiveStyle(hideLabel, getRootStyle),
+        ...buildResponsiveStyles(hideLabel, getRootStyle),
         ...getFocusStyle(),
       }),
       ...(!isDisabledOrLoading && {
@@ -229,41 +230,13 @@
       height: pxToRemWithUnit(24),
       color: iconLabelColor,
       pointerEvents: 'none',
-      ...buildResponsiveStyle(hideLabel, getIconStyle),
+      ...buildResponsiveStyles(hideLabel, getIconStyle),
     },
     label: {
       display: 'block',
       boxSizing: 'border-box',
       color: iconLabelColor,
-      ...buildResponsiveStyle(hideLabel, getLabelStyle),
-    },
-<<<<<<< HEAD
-    ...(hasSlottedAnchor && {
-      '::slotted': addImportantToEachRule({
-        '&(a)': {
-          display: 'block',
-          textDecoration: 'none',
-          color: 'inherit',
-          lineHeight: 'inherit',
-          outline: 'transparent solid 1px',
-          outlineOffset: '3px',
-          ...buildResponsiveStyle(hideLabel, getSlottedLinkStyle),
-        },
-        '&(a::-moz-focus-inner)': {
-          border: 0,
-        },
-        '&(a:focus)': {
-          outlineColor: primaryColor,
-        },
-        '&(a:hover:focus)': {
-          outlineColor: primaryColorHover,
-        },
-        '&(a:focus:not(:focus-visible))': {
-          outlineColor: 'transparent',
-        },
-      }),
-    }),
-=======
->>>>>>> 2e70e023
+      ...buildResponsiveStyles(hideLabel, getLabelStyle),
+    },
   };
 };