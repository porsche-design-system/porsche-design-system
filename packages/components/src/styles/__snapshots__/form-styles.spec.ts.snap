--- conflicted
+++ resolved
@@ -537,24 +537,12 @@
 `;
 
 exports[`getLabelStyles() should return correct css for child: input, hideLabel: false, state: { base: true, xs: false, s: true, m: false, l: true, xl: false }, theme: error and additionalRefForInputHover: dark 1`] = `
-<<<<<<< HEAD
-Object {
-  "label": Object {
-    "&__text": Object {
-      "&+&--description": Object {
-        "WebkitTextSizeAdjust": "none",
-        "font": "normal normal 400 0.75rem/1.6666666667 'Porsche Next','Arial Narrow',Arial,'Heiti SC',SimHei,sans-serif",
-        "hyphens": "auto",
-=======
-{
-  "label": {
-    "&__text": {
-      "&+&--description": {
->>>>>>> fffba26b
-        "marginTop": "-0.25rem",
-        "overflowWrap": "break-word",
-        "paddingBottom": "0.5rem",
-        "textSizeAdjust": "none",
+{
+  "label": {
+    "&__text": {
+      "&+&--description": {
+        "marginTop": "-0.25rem",
+        "paddingBottom": "0.5rem",
       },
       "&--description": {
         "color": "#b0b1b2",
@@ -654,24 +642,12 @@
 `;
 
 exports[`getLabelStyles() should return correct css for child: input, hideLabel: false, state: false, theme: error and additionalRefForInputHover: light 1`] = `
-<<<<<<< HEAD
-Object {
-  "label": Object {
-    "&__text": Object {
-      "&+&--description": Object {
-        "WebkitTextSizeAdjust": "none",
-        "font": "normal normal 400 0.75rem/1.6666666667 'Porsche Next','Arial Narrow',Arial,'Heiti SC',SimHei,sans-serif",
-        "hyphens": "auto",
-=======
-{
-  "label": {
-    "&__text": {
-      "&+&--description": {
->>>>>>> fffba26b
-        "marginTop": "-0.25rem",
-        "overflowWrap": "break-word",
-        "paddingBottom": "0.5rem",
-        "textSizeAdjust": "none",
+{
+  "label": {
+    "&__text": {
+      "&+&--description": {
+        "marginTop": "-0.25rem",
+        "paddingBottom": "0.5rem",
       },
       "&--description": {
         "color": "#626669",
@@ -703,24 +679,12 @@
 `;
 
 exports[`getLabelStyles() should return correct css for child: input, hideLabel: false, state: false, theme: none and additionalRefForInputHover: light 1`] = `
-<<<<<<< HEAD
-Object {
-  "label": Object {
-    "&__text": Object {
-      "&+&--description": Object {
-        "WebkitTextSizeAdjust": "none",
-        "font": "normal normal 400 0.75rem/1.6666666667 'Porsche Next','Arial Narrow',Arial,'Heiti SC',SimHei,sans-serif",
-        "hyphens": "auto",
-=======
-{
-  "label": {
-    "&__text": {
-      "&+&--description": {
->>>>>>> fffba26b
-        "marginTop": "-0.25rem",
-        "overflowWrap": "break-word",
-        "paddingBottom": "0.5rem",
-        "textSizeAdjust": "none",
+{
+  "label": {
+    "&__text": {
+      "&+&--description": {
+        "marginTop": "-0.25rem",
+        "paddingBottom": "0.5rem",
       },
       "&--description": {
         "color": "#626669",
@@ -752,24 +716,12 @@
 `;
 
 exports[`getLabelStyles() should return correct css for child: input, hideLabel: false, state: false, theme: success and additionalRefForInputHover: light 1`] = `
-<<<<<<< HEAD
-Object {
-  "label": Object {
-    "&__text": Object {
-      "&+&--description": Object {
-        "WebkitTextSizeAdjust": "none",
-        "font": "normal normal 400 0.75rem/1.6666666667 'Porsche Next','Arial Narrow',Arial,'Heiti SC',SimHei,sans-serif",
-        "hyphens": "auto",
-=======
-{
-  "label": {
-    "&__text": {
-      "&+&--description": {
->>>>>>> fffba26b
-        "marginTop": "-0.25rem",
-        "overflowWrap": "break-word",
-        "paddingBottom": "0.5rem",
-        "textSizeAdjust": "none",
+{
+  "label": {
+    "&__text": {
+      "&+&--description": {
+        "marginTop": "-0.25rem",
+        "paddingBottom": "0.5rem",
       },
       "&--description": {
         "color": "#626669",
@@ -801,24 +753,12 @@
 `;
 
 exports[`getLabelStyles() should return correct css for child: input, hideLabel: false, state: true, theme: error and additionalRefForInputHover: light 1`] = `
-<<<<<<< HEAD
-Object {
-  "label": Object {
-    "&__text": Object {
-      "&+&--description": Object {
-        "WebkitTextSizeAdjust": "none",
-        "font": "normal normal 400 0.75rem/1.6666666667 'Porsche Next','Arial Narrow',Arial,'Heiti SC',SimHei,sans-serif",
-        "hyphens": "auto",
-=======
-{
-  "label": {
-    "&__text": {
-      "&+&--description": {
->>>>>>> fffba26b
-        "marginTop": "-0.25rem",
-        "overflowWrap": "break-word",
-        "paddingBottom": "0.5rem",
-        "textSizeAdjust": "none",
+{
+  "label": {
+    "&__text": {
+      "&+&--description": {
+        "marginTop": "-0.25rem",
+        "paddingBottom": "0.5rem",
       },
       "&--description": {
         "color": "#626669",
@@ -851,24 +791,12 @@
 `;
 
 exports[`getLabelStyles() should return correct css for child: input, hideLabel: false, state: true, theme: none and additionalRefForInputHover: light 1`] = `
-<<<<<<< HEAD
-Object {
-  "label": Object {
-    "&__text": Object {
-      "&+&--description": Object {
-        "WebkitTextSizeAdjust": "none",
-        "font": "normal normal 400 0.75rem/1.6666666667 'Porsche Next','Arial Narrow',Arial,'Heiti SC',SimHei,sans-serif",
-        "hyphens": "auto",
-=======
-{
-  "label": {
-    "&__text": {
-      "&+&--description": {
->>>>>>> fffba26b
-        "marginTop": "-0.25rem",
-        "overflowWrap": "break-word",
-        "paddingBottom": "0.5rem",
-        "textSizeAdjust": "none",
+{
+  "label": {
+    "&__text": {
+      "&+&--description": {
+        "marginTop": "-0.25rem",
+        "paddingBottom": "0.5rem",
       },
       "&--description": {
         "color": "#626669",
@@ -901,24 +829,12 @@
 `;
 
 exports[`getLabelStyles() should return correct css for child: input, hideLabel: false, state: true, theme: success and additionalRefForInputHover: light 1`] = `
-<<<<<<< HEAD
-Object {
-  "label": Object {
-    "&__text": Object {
-      "&+&--description": Object {
-        "WebkitTextSizeAdjust": "none",
-        "font": "normal normal 400 0.75rem/1.6666666667 'Porsche Next','Arial Narrow',Arial,'Heiti SC',SimHei,sans-serif",
-        "hyphens": "auto",
-=======
-{
-  "label": {
-    "&__text": {
-      "&+&--description": {
->>>>>>> fffba26b
-        "marginTop": "-0.25rem",
-        "overflowWrap": "break-word",
-        "paddingBottom": "0.5rem",
-        "textSizeAdjust": "none",
+{
+  "label": {
+    "&__text": {
+      "&+&--description": {
+        "marginTop": "-0.25rem",
+        "paddingBottom": "0.5rem",
       },
       "&--description": {
         "color": "#626669",
@@ -951,24 +867,12 @@
 `;
 
 exports[`getLabelStyles() should return correct css for child: input, hideLabel: true, state: true, theme: error and additionalRefForInputHover: light 1`] = `
-<<<<<<< HEAD
-Object {
-  "label": Object {
-    "&__text": Object {
-      "&+&--description": Object {
-        "WebkitTextSizeAdjust": "none",
-        "font": "normal normal 400 0.75rem/1.6666666667 'Porsche Next','Arial Narrow',Arial,'Heiti SC',SimHei,sans-serif",
-        "hyphens": "auto",
-=======
-{
-  "label": {
-    "&__text": {
-      "&+&--description": {
->>>>>>> fffba26b
-        "marginTop": "-0.25rem",
-        "overflowWrap": "break-word",
-        "paddingBottom": "0.5rem",
-        "textSizeAdjust": "none",
+{
+  "label": {
+    "&__text": {
+      "&+&--description": {
+        "marginTop": "-0.25rem",
+        "paddingBottom": "0.5rem",
       },
       "&--description": {
         "color": "#96989a",
@@ -1001,24 +905,12 @@
 `;
 
 exports[`getLabelStyles() should return correct css for child: textarea, hideLabel: false, state: false, theme: error and additionalRefForInputHover: dark 1`] = `
-<<<<<<< HEAD
-Object {
-  "label": Object {
-    "&__text": Object {
-      "&+&--description": Object {
-        "WebkitTextSizeAdjust": "none",
-        "font": "normal normal 400 0.75rem/1.6666666667 'Porsche Next','Arial Narrow',Arial,'Heiti SC',SimHei,sans-serif",
-        "hyphens": "auto",
-=======
-{
-  "label": {
-    "&__text": {
-      "&+&--description": {
->>>>>>> fffba26b
-        "marginTop": "-0.25rem",
-        "overflowWrap": "break-word",
-        "paddingBottom": "0.5rem",
-        "textSizeAdjust": "none",
+{
+  "label": {
+    "&__text": {
+      "&+&--description": {
+        "marginTop": "-0.25rem",
+        "paddingBottom": "0.5rem",
       },
       "&--description": {
         "color": "#b0b1b2",
@@ -1050,24 +942,12 @@
 `;
 
 exports[`getLabelStyles() should return correct css for child: textarea, hideLabel: false, state: false, theme: none and additionalRefForInputHover: dark 1`] = `
-<<<<<<< HEAD
-Object {
-  "label": Object {
-    "&__text": Object {
-      "&+&--description": Object {
-        "WebkitTextSizeAdjust": "none",
-        "font": "normal normal 400 0.75rem/1.6666666667 'Porsche Next','Arial Narrow',Arial,'Heiti SC',SimHei,sans-serif",
-        "hyphens": "auto",
-=======
-{
-  "label": {
-    "&__text": {
-      "&+&--description": {
->>>>>>> fffba26b
-        "marginTop": "-0.25rem",
-        "overflowWrap": "break-word",
-        "paddingBottom": "0.5rem",
-        "textSizeAdjust": "none",
+{
+  "label": {
+    "&__text": {
+      "&+&--description": {
+        "marginTop": "-0.25rem",
+        "paddingBottom": "0.5rem",
       },
       "&--description": {
         "color": "#b0b1b2",
@@ -1099,24 +979,12 @@
 `;
 
 exports[`getLabelStyles() should return correct css for child: textarea, hideLabel: false, state: false, theme: success and additionalRefForInputHover: dark 1`] = `
-<<<<<<< HEAD
-Object {
-  "label": Object {
-    "&__text": Object {
-      "&+&--description": Object {
-        "WebkitTextSizeAdjust": "none",
-        "font": "normal normal 400 0.75rem/1.6666666667 'Porsche Next','Arial Narrow',Arial,'Heiti SC',SimHei,sans-serif",
-        "hyphens": "auto",
-=======
-{
-  "label": {
-    "&__text": {
-      "&+&--description": {
->>>>>>> fffba26b
-        "marginTop": "-0.25rem",
-        "overflowWrap": "break-word",
-        "paddingBottom": "0.5rem",
-        "textSizeAdjust": "none",
+{
+  "label": {
+    "&__text": {
+      "&+&--description": {
+        "marginTop": "-0.25rem",
+        "paddingBottom": "0.5rem",
       },
       "&--description": {
         "color": "#b0b1b2",
@@ -1148,24 +1016,12 @@
 `;
 
 exports[`getLabelStyles() should return correct css for child: textarea, hideLabel: false, state: true, theme: error and additionalRefForInputHover: dark 1`] = `
-<<<<<<< HEAD
-Object {
-  "label": Object {
-    "&__text": Object {
-      "&+&--description": Object {
-        "WebkitTextSizeAdjust": "none",
-        "font": "normal normal 400 0.75rem/1.6666666667 'Porsche Next','Arial Narrow',Arial,'Heiti SC',SimHei,sans-serif",
-        "hyphens": "auto",
-=======
-{
-  "label": {
-    "&__text": {
-      "&+&--description": {
->>>>>>> fffba26b
-        "marginTop": "-0.25rem",
-        "overflowWrap": "break-word",
-        "paddingBottom": "0.5rem",
-        "textSizeAdjust": "none",
+{
+  "label": {
+    "&__text": {
+      "&+&--description": {
+        "marginTop": "-0.25rem",
+        "paddingBottom": "0.5rem",
       },
       "&--description": {
         "color": "#b0b1b2",
@@ -1198,24 +1054,12 @@
 `;
 
 exports[`getLabelStyles() should return correct css for child: textarea, hideLabel: false, state: true, theme: none and additionalRefForInputHover: dark 1`] = `
-<<<<<<< HEAD
-Object {
-  "label": Object {
-    "&__text": Object {
-      "&+&--description": Object {
-        "WebkitTextSizeAdjust": "none",
-        "font": "normal normal 400 0.75rem/1.6666666667 'Porsche Next','Arial Narrow',Arial,'Heiti SC',SimHei,sans-serif",
-        "hyphens": "auto",
-=======
-{
-  "label": {
-    "&__text": {
-      "&+&--description": {
->>>>>>> fffba26b
-        "marginTop": "-0.25rem",
-        "overflowWrap": "break-word",
-        "paddingBottom": "0.5rem",
-        "textSizeAdjust": "none",
+{
+  "label": {
+    "&__text": {
+      "&+&--description": {
+        "marginTop": "-0.25rem",
+        "paddingBottom": "0.5rem",
       },
       "&--description": {
         "color": "#b0b1b2",
@@ -1248,24 +1092,12 @@
 `;
 
 exports[`getLabelStyles() should return correct css for child: textarea, hideLabel: false, state: true, theme: success and additionalRefForInputHover: dark 1`] = `
-<<<<<<< HEAD
-Object {
-  "label": Object {
-    "&__text": Object {
-      "&+&--description": Object {
-        "WebkitTextSizeAdjust": "none",
-        "font": "normal normal 400 0.75rem/1.6666666667 'Porsche Next','Arial Narrow',Arial,'Heiti SC',SimHei,sans-serif",
-        "hyphens": "auto",
-=======
-{
-  "label": {
-    "&__text": {
-      "&+&--description": {
->>>>>>> fffba26b
-        "marginTop": "-0.25rem",
-        "overflowWrap": "break-word",
-        "paddingBottom": "0.5rem",
-        "textSizeAdjust": "none",
+{
+  "label": {
+    "&__text": {
+      "&+&--description": {
+        "marginTop": "-0.25rem",
+        "paddingBottom": "0.5rem",
       },
       "&--description": {
         "color": "#b0b1b2",
@@ -1298,24 +1130,12 @@
 `;
 
 exports[`getLabelStyles() should return correct css for child: textarea, hideLabel: true, state: true, theme: error and additionalRefForInputHover: dark 1`] = `
-<<<<<<< HEAD
-Object {
-  "label": Object {
-    "&__text": Object {
-      "&+&--description": Object {
-        "WebkitTextSizeAdjust": "none",
-        "font": "normal normal 400 0.75rem/1.6666666667 'Porsche Next','Arial Narrow',Arial,'Heiti SC',SimHei,sans-serif",
-        "hyphens": "auto",
-=======
-{
-  "label": {
-    "&__text": {
-      "&+&--description": {
->>>>>>> fffba26b
-        "marginTop": "-0.25rem",
-        "overflowWrap": "break-word",
-        "paddingBottom": "0.5rem",
-        "textSizeAdjust": "none",
+{
+  "label": {
+    "&__text": {
+      "&+&--description": {
+        "marginTop": "-0.25rem",
+        "paddingBottom": "0.5rem",
       },
       "&--description": {
         "color": "#7c7f81",
