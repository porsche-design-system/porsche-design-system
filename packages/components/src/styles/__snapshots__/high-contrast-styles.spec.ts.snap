// Jest Snapshot v1, https://goo.gl/fbAQLP

exports[`should have only high contrast styles for p-button 1`] = `
[
  {
    "@media(hover:hover)": {
      ".root:hover": {
        "border-color": "Highlight",
      },
    },
  },
]
`;

exports[`should have only high contrast styles for p-carousel 1`] = `
[
  {
    ".bullet": {
      "background": "CanvasText",
    },
    ".bullet--active": {
      "background": "CanvasText",
    },
  },
]
`;

exports[`should have only high contrast styles for p-divider 1`] = `
[
  {
    "hr": {
      "background": "CanvasText",
    },
  },
]
`;

exports[`should have only high contrast styles for p-link 1`] = `
[
  {
    "@media(hover:hover)": {
      ".root:hover": {
        "border-color": "Highlight",
      },
    },
  },
  {
    ".root": {
      "border-color": "LinkText",
    },
  },
]
`;

exports[`should have only high contrast styles for p-link-social 1`] = `
[
  {
    "@media(hover:hover)": {
      ".root:hover": {
        "border-color": "Highlight",
      },
    },
  },
  {
    ".root": {
      "border-color": "LinkText",
    },
  },
]
`;

exports[`should have only high contrast styles for p-multi-select-option 1`] = `
[
  {
    ".option--highlighted, .option--selected": {
      "color": "Highlight",
    },
    "@media(hover:hover)": {
      ".option:not([aria-disabled]):not(.option--disabled):not([role=status]):hover": {
        "color": "Highlight",
      },
    },
  },
]
`;

<<<<<<< HEAD
exports[`should have only high contrast styles for p-popover 1`] = `
[
  {
    "button:focus::before": {
      "border-color": "Highlight",
    },
  },
]
`;

exports[`should have only high contrast styles for p-scroller 1`] = `
[
  {
    ".scroll-wrapper:focus::before": {
      "border-color": "Highlight",
    },
  },
]
`;

exports[`should have only high contrast styles for p-segmented-control-item 1`] = `
[
  {
    "button:focus::before": {
      "border-color": "Highlight",
    },
  },
]
`;

exports[`should have only high contrast styles for p-select-option 1`] = `
[
  {
    ".option--highlighted, .option--selected": {
      "color": "Highlight",
    },
    "@media(hover:hover)": {
      ".option:not([aria-disabled]):not(.option--disabled):not([role=status]):hover": {
        "color": "Highlight",
      },
    },
  },
]
`;

=======
>>>>>>> 0bec4865
exports[`should have only high contrast styles for p-spinner 1`] = `
[
  {
    "circle:last-child": {
      "stroke": "Canvas",
    },
  },
  {
    "circle:first-child": {
      "stroke": "CanvasText",
    },
  },
]
`;

exports[`should have only high contrast styles for p-switch 1`] = `
[
  {
    ".toggle": {
      "background-color": "CanvasText",
    },
    "@media(hover:hover)": {
      "button:hover .toggle": {
        "background-color": "CanvasText",
      },
    },
  },
]
`;

exports[`should have only high contrast styles for p-tabs-bar 1`] = `
[
  {
    ".bar": {
      "background": "CanvasText",
    },
  },
]
`;

exports[`should have only high contrast styles for p-wordmark 1`] = `
[
  {
    "svg": {
      "fill": "CanvasText",
    },
  },
]
`;<|MERGE_RESOLUTION|>--- conflicted
+++ resolved
@@ -84,7 +84,6 @@
 ]
 `;
 
-<<<<<<< HEAD
 exports[`should have only high contrast styles for p-popover 1`] = `
 [
   {
@@ -130,8 +129,6 @@
 ]
 `;
 
-=======
->>>>>>> 0bec4865
 exports[`should have only high contrast styles for p-spinner 1`] = `
 [
   {
