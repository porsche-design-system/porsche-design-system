--- conflicted
+++ resolved
@@ -10,9 +10,6 @@
     <script nomodule src="build/porsche-design-system.js"></script>
     <script type="module" src="build/porsche-design-system.esm.js"></script>
   </head>
-<<<<<<< HEAD
-  <body></body>
-=======
   <body>
     <script>
       ['componentWillLoad', 'componentDidLoad', 'componentWillUpdate', 'componentDidUpdate'].forEach((x) =>
@@ -23,5 +20,4 @@
       );
     </script>
   </body>
->>>>>>> 6f919880
 </html>