<!DOCTYPE html>
<html dir="ltr" lang="en">
  <head>
    <meta charset="utf-8" />
    <title>Porsche Design System - Playground</title>
    <base href="/" />

    <meta name="viewport" content="width=device-width, initial-scale=1" />
    <link rel="icon" type="image/x-icon" href="favicon.ico" />
    <script nomodule src="build/porsche-design-system.js"></script>
    <script type="module" src="build/porsche-design-system.esm.js"></script>

    <style>
      body {
        margin: 0;
      }

      p-segmented-control {
        padding: 8px;
      }

      .surface {
        background: #f2f2f2;
      }

      .dark {
        background: #0e1418;
      }

      .dark.surface {
        background: #262b2e;
      }
    </style>
  </head>
  <body>
<<<<<<< HEAD
    <a href="#">link</a>
    <p-segmented-control>
      <p-segmented-control-item value="xs" label="Some super long label you know what it is"
        >Size XS</p-segmented-control-item
      >
      <p-segmented-control-item value="s" icon="truck" label="Some label">Size S</p-segmented-control-item>
      <p-segmented-control-item value="m" icon="truck">Size M is too long</p-segmented-control-item>
      <p-segmented-control-item value="l">Size L</p-segmented-control-item>
      <p-segmented-control-item value="xl" icon="truck" disabled></p-segmented-control-item>
    </p-segmented-control>
    <a href="#">link</a>

    <!-- START: keep this snippet to log component lifecycle events -->
    <script>
      document.querySelectorAll('p-segmented-control').forEach((el) =>
        el.addEventListener('segmentedControlChange', (e) => {
          e.stopPropagation();
          e.preventDefault();
          console.log(e.detail);
        })
      );

=======
    <header>
      <h1>Porsche Design System - Playground</h1>
    </header>
    <main></main>
    <script>
      <!-- START: keep this snippet to log component lifecycle events -->
>>>>>>> 303789bf
      ['componentWillLoad', 'componentDidLoad', 'componentWillUpdate', 'componentDidUpdate'].forEach((x) =>
        window.addEventListener(`stencil_${x}`, (e) => {
          const eventName = e.type + (e.type.includes('Did') ? ' ' : '');
          console.log(eventName, e.composedPath()[0].tagName.toLowerCase(), new Date().toISOString());
        })
      );
    </script>
    <!-- /END -->
  </body>
</html><|MERGE_RESOLUTION|>--- conflicted
+++ resolved
@@ -33,21 +33,24 @@
     </style>
   </head>
   <body>
-<<<<<<< HEAD
-    <a href="#">link</a>
-    <p-segmented-control>
-      <p-segmented-control-item value="xs" label="Some super long label you know what it is"
+    <header>
+      <h1>Porsche Design System - Playground</h1>
+    </header>
+    <main>
+      <a href="#">link</a>
+      <p-segmented-control>
+        <p-segmented-control-item value="xs" label="Some super long label you know what it is"
         >Size XS</p-segmented-control-item
-      >
-      <p-segmented-control-item value="s" icon="truck" label="Some label">Size S</p-segmented-control-item>
-      <p-segmented-control-item value="m" icon="truck">Size M is too long</p-segmented-control-item>
-      <p-segmented-control-item value="l">Size L</p-segmented-control-item>
-      <p-segmented-control-item value="xl" icon="truck" disabled></p-segmented-control-item>
-    </p-segmented-control>
-    <a href="#">link</a>
-
-    <!-- START: keep this snippet to log component lifecycle events -->
+        >
+        <p-segmented-control-item value="s" icon="truck" label="Some label">Size S</p-segmented-control-item>
+        <p-segmented-control-item value="m" icon="truck">Size M is too long</p-segmented-control-item>
+        <p-segmented-control-item value="l">Size L</p-segmented-control-item>
+        <p-segmented-control-item value="xl" icon="truck" disabled></p-segmented-control-item>
+      </p-segmented-control>
+      <a href="#">link</a>
+    </main>
     <script>
+      <!-- START: keep this snippet to log component lifecycle events -->
       document.querySelectorAll('p-segmented-control').forEach((el) =>
         el.addEventListener('segmentedControlChange', (e) => {
           e.stopPropagation();
@@ -56,14 +59,6 @@
         })
       );
 
-=======
-    <header>
-      <h1>Porsche Design System - Playground</h1>
-    </header>
-    <main></main>
-    <script>
-      <!-- START: keep this snippet to log component lifecycle events -->
->>>>>>> 303789bf
       ['componentWillLoad', 'componentDidLoad', 'componentWillUpdate', 'componentDidUpdate'].forEach((x) =>
         window.addEventListener(`stencil_${x}`, (e) => {
           const eventName = e.type + (e.type.includes('Did') ? ' ' : '');
