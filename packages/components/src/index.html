<!DOCTYPE html>
<html dir="ltr" lang="en">
<head>
  <meta charset="utf-8"/>
  <title>Porsche Design System - Playground</title>
  <base href="/"/>

<<<<<<< HEAD
    <meta name="viewport" content="width=device-width, initial-scale=1" />
    <link rel="icon" type="image/x-icon" href="favicon.ico" />
    <script nomodule src="build/porsche-design-system.js"></script>
    <script type="module" src="build/porsche-design-system.esm.js"></script>
  </head>
  <body>
  </body>
=======
  <meta name="viewport" content="width=device-width, initial-scale=1"/>
  <link rel="icon" type="image/x-icon" href="favicon.ico"/>
  <script nomodule src="build/porsche-design-system.js"></script>
  <script type="module" src="build/porsche-design-system.esm.js"></script>
</head>
<body>
</body>
>>>>>>> e300ff45
</html><|MERGE_RESOLUTION|>--- conflicted
+++ resolved
@@ -5,15 +5,6 @@
   <title>Porsche Design System - Playground</title>
   <base href="/"/>
 
-<<<<<<< HEAD
-    <meta name="viewport" content="width=device-width, initial-scale=1" />
-    <link rel="icon" type="image/x-icon" href="favicon.ico" />
-    <script nomodule src="build/porsche-design-system.js"></script>
-    <script type="module" src="build/porsche-design-system.esm.js"></script>
-  </head>
-  <body>
-  </body>
-=======
   <meta name="viewport" content="width=device-width, initial-scale=1"/>
   <link rel="icon" type="image/x-icon" href="favicon.ico"/>
   <script nomodule src="build/porsche-design-system.js"></script>
@@ -21,5 +12,4 @@
 </head>
 <body>
 </body>
->>>>>>> e300ff45
 </html>