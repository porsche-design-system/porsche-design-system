<!DOCTYPE html>
<html dir="ltr" lang="en">
  <head>
    <meta charset="utf-8" />
    <title>Porsche Design System - Playground</title>
    <base href="/" />

    <meta name="viewport" content="width=device-width, initial-scale=1" />
    <link rel="icon" type="image/x-icon" href="favicon.ico" />
    <script nomodule src="build/porsche-design-system.js"></script>
    <script type="module" src="build/porsche-design-system.esm.js"></script>
<<<<<<< HEAD
    <link
      rel="preload"
      href="https://cdn.ui.porsche.com/porsche-design-system/components/porsche-design-system.v2.17.0.9a579f8ff7708b1885a9.js"
      as="script"
      crossorigin=""
    />
    <link
      rel="preload"
      href="https://cdn.ui.porsche.com/porsche-design-system/components/porsche-design-system.link.ad83794849f270307099.js"
      as="script"
    />
    <link
      rel="preload"
      href="https://cdn.ui.porsche.com/porsche-design-system/components/porsche-design-system.button-pure.30ccbf3af509e4f1444b.js"
      as="script"
    />
    <link
      rel="preload"
      href="https://cdn.ui.porsche.com/porsche-design-system/components/porsche-design-system.icon.8e3a3734f69eb6533c66.js"
      as="script"
    />
    <link
      rel="preload"
      href="https://cdn.ui.porsche.com/porsche-design-system/components/porsche-design-system.v2.16.0.9a579f8ff7708b1885a9.js"
      as="script"
      crossorigin=""
    />
    <link
      rel="preload"
      href="https://cdn.ui.porsche.com/porsche-design-system/components/porsche-design-system.link.ad83794849f270307099.js"
      as="script"
    />
    <style>
      /** {*/
      /*  margin: 0;*/
      /*  padding: 0;*/
      /*  box-sizing: border-box;*/
      /*}*/
    </style>
=======
>>>>>>> 25ee194f
  </head>
  <body>
    <script>
      document.porscheDesignSystem = {
        '2.17.0': { prefixes: [''] },
        '2.16.0': { prefixes: ['my-prefix'] },
      };
    </script>
    <header>
      <h1>Porsche Design System - Playground</h1>
    </header>

    <main>
      <p-text>Hallo Welt</p-text>
      <my-prefix-p-text>Hallo Welt</my-prefix-p-text>
    </main>

    <script>
      <!-- START: keep this snippet to log component lifecycle events -->
      ['componentWillLoad', 'componentDidLoad', 'componentWillUpdate', 'componentDidUpdate'].forEach((x) =>
        window.addEventListener(`stencil_${x}`, (e) => {
          const eventName = e.type + (e.type.includes('Did') ? ' ' : '');
          console.log(eventName, e.composedPath()[0].tagName.toLowerCase(), new Date().toISOString());
        })
      );
    </script>
    <!-- /END -->
  </body>
</html><|MERGE_RESOLUTION|>--- conflicted
+++ resolved
@@ -9,64 +9,13 @@
     <link rel="icon" type="image/x-icon" href="favicon.ico" />
     <script nomodule src="build/porsche-design-system.js"></script>
     <script type="module" src="build/porsche-design-system.esm.js"></script>
-<<<<<<< HEAD
-    <link
-      rel="preload"
-      href="https://cdn.ui.porsche.com/porsche-design-system/components/porsche-design-system.v2.17.0.9a579f8ff7708b1885a9.js"
-      as="script"
-      crossorigin=""
-    />
-    <link
-      rel="preload"
-      href="https://cdn.ui.porsche.com/porsche-design-system/components/porsche-design-system.link.ad83794849f270307099.js"
-      as="script"
-    />
-    <link
-      rel="preload"
-      href="https://cdn.ui.porsche.com/porsche-design-system/components/porsche-design-system.button-pure.30ccbf3af509e4f1444b.js"
-      as="script"
-    />
-    <link
-      rel="preload"
-      href="https://cdn.ui.porsche.com/porsche-design-system/components/porsche-design-system.icon.8e3a3734f69eb6533c66.js"
-      as="script"
-    />
-    <link
-      rel="preload"
-      href="https://cdn.ui.porsche.com/porsche-design-system/components/porsche-design-system.v2.16.0.9a579f8ff7708b1885a9.js"
-      as="script"
-      crossorigin=""
-    />
-    <link
-      rel="preload"
-      href="https://cdn.ui.porsche.com/porsche-design-system/components/porsche-design-system.link.ad83794849f270307099.js"
-      as="script"
-    />
-    <style>
-      /** {*/
-      /*  margin: 0;*/
-      /*  padding: 0;*/
-      /*  box-sizing: border-box;*/
-      /*}*/
-    </style>
-=======
->>>>>>> 25ee194f
   </head>
   <body>
-    <script>
-      document.porscheDesignSystem = {
-        '2.17.0': { prefixes: [''] },
-        '2.16.0': { prefixes: ['my-prefix'] },
-      };
-    </script>
     <header>
       <h1>Porsche Design System - Playground</h1>
     </header>
 
-    <main>
-      <p-text>Hallo Welt</p-text>
-      <my-prefix-p-text>Hallo Welt</my-prefix-p-text>
-    </main>
+    <main></main>
 
     <script>
       <!-- START: keep this snippet to log component lifecycle events -->
