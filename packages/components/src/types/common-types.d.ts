// common type definitions
import type { IconName } from '@porsche-design-system/icons';

<<<<<<< HEAD
export type { FlagName } from '@porsche-design-system/flags';
=======
>>>>>>> 6b46b0eb
export type { IconName } from '@porsche-design-system/icons';
export type { ButtonAriaAttribute, LinkAriaAttribute } from '../utils';
export type { BreakpointCustomizable } from '../utils/breakpoint-customizable';
export type { Theme } from '../utils/theme';
export type { HeadingSize } from '../utils/typography/heading-size';
export type { HeadingTag } from '../utils/typography/heading-tag';
export type { TextSize } from '../utils/typography/text-size';
export type { TypographyAlign, TypographyAlignDeprecated } from '../utils/typography/typography-align';
export type { TypographyTextColor, TypographyTextColorDeprecated } from '../utils/typography/typography-text-color';
export type { TypographyTextWeight, TypographyTextWeightDeprecated } from '../utils/typography/typography-text-weight';
export type { PropTypes, ValidatorFunction } from '../utils/validation/validateProps';

export type LinkButtonIconName = IconName | 'none';

import type { LinkButtonVariant } from '../utils/link-button/link-button-variant';

export type { LinkButtonVariant } from '../utils/link-button/link-button-variant';
export type ButtonVariant = LinkButtonVariant;
export type { ButtonType } from '../utils/link-button/button-type';

export type LinkVariant = LinkButtonVariant;

export type { AlignLabel, AlignLabelDeprecated } from '../utils/link-button/align-label';
export type { LinkTarget } from '../utils/link-button/link-target';

// TODO: Share type across repo
export type PorscheDesignSystem = {
  [key: `${number}.${number}.${number}${`-rc.${number}` | ''}`]: {
    prefixes: string[];
    isReady: () => Promise<void>;
    readyResolve: () => void;
  };
  cdn: {
    url: string;
    prefixes: string[]; // to not break older versions
  };
};

// ROLLUP_REPLACE_VARIABLES are replaced via rollup
declare global {
  const ROLLUP_REPLACE_IS_STAGING: string;
  const ROLLUP_REPLACE_VERSION: string;
  const ROLLUP_REPLACE_CDN_BASE_URL: string;
  // eslint-disable-next-line @typescript-eslint/consistent-type-definitions
  interface Document {
    porscheDesignSystem: PorscheDesignSystem;
  }
}

import type { AriaAttributes, AriaRole } from './aria-types';
export type SelectedAriaAttributes<T extends keyof AriaAttributes> = Pick<AriaAttributes, T> | string;
export type SelectedAriaRole<T> = { role: Extract<AriaRole, T> };<|MERGE_RESOLUTION|>--- conflicted
+++ resolved
@@ -1,10 +1,6 @@
 // common type definitions
 import type { IconName } from '@porsche-design-system/icons';
 
-<<<<<<< HEAD
-export type { FlagName } from '@porsche-design-system/flags';
-=======
->>>>>>> 6b46b0eb
 export type { IconName } from '@porsche-design-system/icons';
 export type { ButtonAriaAttribute, LinkAriaAttribute } from '../utils';
 export type { BreakpointCustomizable } from '../utils/breakpoint-customizable';
