import { expect } from '@jest/globals';
import { getComponentMeta } from '@porsche-design-system/component-meta';
import { TAG_NAMES } from '@porsche-design-system/shared';

/**
 * Reflecting 'form' and 'name' as an attribute ensures it is properly handled in the form submission process when using ElementInternals API.
 */
describe('Element Internals', () => {
<<<<<<< HEAD
  const amountOfComponentsUsingElementInternalsApi = 9;
  const componentsWithElementInternals = TAG_NAMES.filter((tagName) => getComponentMeta(tagName).hasElementInternals);
=======
  const amountOfComponentsUsingElementInternalsApi = 10;
>>>>>>> a4f8e2e8

  it('should have certain amount of components', () => {
    expect(componentsWithElementInternals.length).toBe(amountOfComponentsUsingElementInternalsApi);
  });

  componentsWithElementInternals
    // filter out select/multiselect-option because ElementInternals is used to expose the AOM (ARIA) on the element
    .filter((tagName) => !['p-select-option', 'p-multi-select-option'].includes(tagName))
    .forEach((tagName) => {
      const componentMeta = getComponentMeta(tagName);
      console.log(tagName);
      it(`should reflect 'name' and 'form' props for component ${tagName} using ElementInternals API`, () => {
        expect(componentMeta.propsMeta['form'].propOptions['reflect']).toBe(true);
        expect(componentMeta.propsMeta['name'].propOptions['reflect']).toBe(true);
      });
    });
});<|MERGE_RESOLUTION|>--- conflicted
+++ resolved
@@ -6,12 +6,8 @@
  * Reflecting 'form' and 'name' as an attribute ensures it is properly handled in the form submission process when using ElementInternals API.
  */
 describe('Element Internals', () => {
-<<<<<<< HEAD
-  const amountOfComponentsUsingElementInternalsApi = 9;
+  const amountOfComponentsUsingElementInternalsApi = 10;
   const componentsWithElementInternals = TAG_NAMES.filter((tagName) => getComponentMeta(tagName).hasElementInternals);
-=======
-  const amountOfComponentsUsingElementInternalsApi = 10;
->>>>>>> a4f8e2e8
 
   it('should have certain amount of components', () => {
     expect(componentsWithElementInternals.length).toBe(amountOfComponentsUsingElementInternalsApi);
