import {
  getHTMLElementAndThrowIfUndefined,
  getTagName,
  hasNamedSlot,
  isRequired,
  throwIfParentIsNotOfKind,
  addEventListener,
  removeEventListener,
  getAttribute,
  setAttribute,
  removeAttribute,
  isMessageVisible,
  isDescriptionVisible,
<<<<<<< HEAD
  isParentFieldsetWrapperRequired,
=======
  isDisabledOrLoading,
>>>>>>> 8ea483be
} from '../../../src/utils';
import type { FormState } from '../../../src/types';

describe('isRequired()', () => {
  it('should return true if required property is true on element', () => {
    const el = document.createElement('input');
    el.required = true;
    expect(isRequired(el)).toBe(true);
  });

  it('should return true if required attribute is empty string on element', () => {
    const el = document.createElement('input');
    el.setAttribute('required', '');
    expect(isRequired(el)).toBe(true);
  });

  it('should return true if required attribute is any string on element', () => {
    const el = document.createElement('input');
    el.setAttribute('required', 'false');
    expect(isRequired(el)).toBe(true);
  });

  it('should return false if required attribute or property is missing on element', () => {
    const el = document.createElement('input');
    expect(isRequired(el)).toBe(false);
  });

  it('should return false if required property is false on element', () => {
    const el = document.createElement('input');
    el.required = false;
    expect(isRequired(el)).toBe(false);
  });
});

describe('hasNamedSlot()', () => {
  it('should return false if element has no slotted child', () => {
    const el = document.createElement('div');
    expect(hasNamedSlot(el, 'title')).toBe(false);
  });

  it('should return false if element has slotted child with wrong name', () => {
    const el = document.createElement('div');
    const slottedChild = document.createElement('span');
    slottedChild.setAttribute('slot', 'label');
    el.appendChild(slottedChild);
    expect(hasNamedSlot(el, 'title')).toBe(false);
  });

  it('should return true if element has slotted child with correct name', () => {
    const el = document.createElement('div');
    const slottedChild = document.createElement('span');
    slottedChild.setAttribute('slot', 'title');
    el.appendChild(slottedChild);
    expect(hasNamedSlot(el, 'title')).toBe(true);
  });
});

describe('getHTMLElementAndThrowIfUndefined()', () => {
  const selector = 'someSelector';

  it('should throw error if selector is not found', () => {
    let error;
    try {
      getHTMLElementAndThrowIfUndefined(document.body, `.${selector}`);
    } catch (e) {
      error = e.message;
    }
    expect(error).toBe(`Child HTMLElement .${selector} is missing.`);
  });

  it('should not throw error if HMTLElement is defined', () => {
    const el = document.createElement('div');
    el.classList.add(selector);
    document.body.append(el);

    let error = undefined;
    try {
      getHTMLElementAndThrowIfUndefined(document.body, `.${selector}`);
    } catch (e) {
      error = e.message;
    }
    expect(error).toBe(undefined);
  });
});

describe('throwIfParentIsNotOfKind()', () => {
  it('should throw error if parent tag does not match', () => {
    const parent = document.createElement('div');
    const child = document.createElement('p-grid-item');
    parent.appendChild(child);

    let error = undefined;
    try {
      throwIfParentIsNotOfKind(child, `pGrid`);
    } catch (e) {
      error = e.message;
    }
    expect(error).not.toBe(undefined);
  });

  it('should not throw error if parent tag does match', () => {
    const parent = document.createElement('p-grid');
    const child = document.createElement('p-grid-item');
    parent.appendChild(child);

    let error = undefined;
    try {
      throwIfParentIsNotOfKind(child, 'pGrid');
    } catch (e) {
      error = e.message;
    }
    expect(error).toBe(undefined);
  });

  it('should not throw error if prefixed parent tag does match', () => {
    const parent = document.createElement('my-prefix-p-grid');
    const child = document.createElement('my-prefix-p-grid-item');
    parent.appendChild(child);

    let error = undefined;
    try {
      throwIfParentIsNotOfKind(child, 'pGrid');
    } catch (e) {
      error = e.message;
    }
    expect(error).toBe(undefined);
  });
});

describe('getTagName()', () => {
  it.each([
    ['div', 'div'],
    ['p-button', 'p-button'],
    ['SPAN', 'span'],
  ])('should be called with %s and return %s', (tag, result) => {
    const el = document.createElement(tag);
    expect(getTagName(el)).toBe(result);
  });
});

describe('Event Listener', () => {
  const listener = () => {};

  describe('addEventListener()', () => {
    it('should call addEventListener', () => {
      const element = document.createElement('div');
      const spy1 = jest.spyOn(element, 'addEventListener');

      addEventListener(element, 'change', listener, false);

      expect(spy1).toBeCalledTimes(1);
      expect(spy1).toBeCalledWith('change', listener, false);
    });
  });

  describe('removeEventListener', () => {
    it('should call removeEventListener', () => {
      const element = document.createElement('div');
      const spy1 = jest.spyOn(element, 'removeEventListener');

      addEventListener(element, 'change', listener, false);
      removeEventListener(element, 'change', listener, false);

      expect(spy1).toBeCalledTimes(1);
      expect(spy1).toBeCalledWith('change', listener, false);
    });
  });
});

describe('getAttribute()', () => {
  it('should return attribute value', () => {
    const element = document.createElement('div');
    const title = 'Some title';
    element.setAttribute('title', title);

    expect(getAttribute(element, 'title')).toBe(title);
  });
});

describe('setAttribute()', () => {
  it('should set attribute value', () => {
    const element = document.createElement('div');
    const title = 'Some title';
    setAttribute(element, 'title', title);

    expect(element.getAttribute('title')).toBe(title);
  });
});

describe('removeAttribute()', () => {
  it('should remove attribute', () => {
    const element = document.createElement('div');
    element.setAttribute('title', 'Some title');

    removeAttribute(element, 'title');
    expect(element.getAttribute('title')).toBe(null);
  });
});

describe('isLabelVisible()', () => {
  const label = 'Some description';
  it.each<[{ label: string; slotted: boolean }, boolean]>([
    [{ label, slotted: false }, true],
    [{ label: '', slotted: true }, true],
    [{ label: '', slotted: false }, false],
    [{ label, slotted: true }, true],
  ])('should be called with parameter %o and return %s', (parameter, result) => {
    const { label, slotted } = parameter;
    const el = document.createElement('div');
    el.setAttribute('description', label);
    if (slotted) {
      const slot = document.createElement('span');
      slot.slot = 'description';
      el.appendChild(slot);
    }

    expect(isDescriptionVisible(el, label)).toBe(result);
  });
});

describe('isDescriptionVisible()', () => {
  const description = 'Some description';
  it.each<[{ description: string; slotted: boolean }, boolean]>([
    [{ description, slotted: false }, true],
    [{ description: '', slotted: true }, true],
    [{ description: '', slotted: false }, false],
    [{ description, slotted: true }, true],
  ])('should be called with parameter %o and return %s', (parameter, result) => {
    const { description, slotted } = parameter;
    const el = document.createElement('div');
    el.setAttribute('description', description);
    if (slotted) {
      const slot = document.createElement('span');
      slot.slot = 'description';
      el.appendChild(slot);
    }

    expect(isDescriptionVisible(el, description)).toBe(result);
  });
});

describe('isMessageVisible()', () => {
  const message = 'Some message';
  it.each<[{ message: string; slotted: boolean; formState: FormState }, boolean]>([
    [{ message, slotted: false, formState: 'error' }, true],
    [{ message: '', slotted: true, formState: 'error' }, true],
    [{ message: '', slotted: false, formState: 'error' }, false],
    [{ message, slotted: false, formState: 'none' }, false],
    [{ message: '', slotted: true, formState: 'none' }, false],
    [{ message: '', slotted: false, formState: 'none' }, false],
    [{ message, slotted: false, formState: 'success' }, true],
    [{ message: '', slotted: true, formState: 'success' }, true],
    [{ message: '', slotted: false, formState: 'success' }, false],
  ])('should be called with parameter %o and return %s', (parameter, result) => {
    const { message, slotted, formState } = parameter;
    const el = document.createElement('div');
    el.setAttribute('message', message);
    if (slotted) {
      const slot = document.createElement('span');
      slot.slot = 'message';
      el.appendChild(slot);
    }

    expect(isMessageVisible(el, message, formState)).toBe(result);
  });
});

<<<<<<< HEAD
describe('isParentFieldsetWrapperRequired()', () => {
  it('should return true if parent is fieldset-wrapper with required="true" property', () => {
    const parent: HTMLPFieldsetWrapperElement = document.createElement('p-fieldset-wrapper');
    const child = document.createElement('div');
    parent.appendChild(child);
    parent.required = true;

    expect(isParentFieldsetWrapperRequired(child)).toBe(true);
  });

  it('should return false if parent is not fieldset-wrapper', () => {
    const parent = document.createElement('div');
    const child = document.createElement('div');
    parent.appendChild(child);

    expect(isParentFieldsetWrapperRequired(child)).toBe(false);
  });

  it('should return false if parent is fieldset-wrapper without required', () => {
    const parent = document.createElement('p-fieldset-wrapper');
    const child = document.createElement('div');
    parent.appendChild(child);

    expect(isParentFieldsetWrapperRequired(child)).toBe(false);
=======
describe('isDisabledOrLoading()', () => {
  it.each<[boolean, boolean, boolean]>([
    [true, true, true],
    [true, false, true],
    [false, true, true],
    [false, false, false],
  ])('should for disabled: "%s" and loading: "%s" return "%s"', (disabled, loading, result) => {
    expect(isDisabledOrLoading(disabled, loading)).toBe(result);
>>>>>>> 8ea483be
  });
});<|MERGE_RESOLUTION|>--- conflicted
+++ resolved
@@ -11,11 +11,8 @@
   removeAttribute,
   isMessageVisible,
   isDescriptionVisible,
-<<<<<<< HEAD
+  isDisabledOrLoading,
   isParentFieldsetWrapperRequired,
-=======
-  isDisabledOrLoading,
->>>>>>> 8ea483be
 } from '../../../src/utils';
 import type { FormState } from '../../../src/types';
 
@@ -283,32 +280,6 @@
   });
 });
 
-<<<<<<< HEAD
-describe('isParentFieldsetWrapperRequired()', () => {
-  it('should return true if parent is fieldset-wrapper with required="true" property', () => {
-    const parent: HTMLPFieldsetWrapperElement = document.createElement('p-fieldset-wrapper');
-    const child = document.createElement('div');
-    parent.appendChild(child);
-    parent.required = true;
-
-    expect(isParentFieldsetWrapperRequired(child)).toBe(true);
-  });
-
-  it('should return false if parent is not fieldset-wrapper', () => {
-    const parent = document.createElement('div');
-    const child = document.createElement('div');
-    parent.appendChild(child);
-
-    expect(isParentFieldsetWrapperRequired(child)).toBe(false);
-  });
-
-  it('should return false if parent is fieldset-wrapper without required', () => {
-    const parent = document.createElement('p-fieldset-wrapper');
-    const child = document.createElement('div');
-    parent.appendChild(child);
-
-    expect(isParentFieldsetWrapperRequired(child)).toBe(false);
-=======
 describe('isDisabledOrLoading()', () => {
   it.each<[boolean, boolean, boolean]>([
     [true, true, true],
@@ -317,6 +288,32 @@
     [false, false, false],
   ])('should for disabled: "%s" and loading: "%s" return "%s"', (disabled, loading, result) => {
     expect(isDisabledOrLoading(disabled, loading)).toBe(result);
->>>>>>> 8ea483be
+  });
+});
+
+describe('isParentFieldsetWrapperRequired()', () => {
+  it('should return true if parent is fieldset-wrapper with required="true" property', () => {
+    const parent: HTMLPFieldsetWrapperElement = document.createElement('p-fieldset-wrapper');
+    const child = document.createElement('div');
+    parent.appendChild(child);
+    parent.required = true;
+
+    expect(isParentFieldsetWrapperRequired(child)).toBe(true);
+  });
+
+  it('should return false if parent is not fieldset-wrapper', () => {
+    const parent = document.createElement('div');
+    const child = document.createElement('div');
+    parent.appendChild(child);
+
+    expect(isParentFieldsetWrapperRequired(child)).toBe(false);
+  });
+
+  it('should return false if parent is fieldset-wrapper without required', () => {
+    const parent = document.createElement('p-fieldset-wrapper');
+    const child = document.createElement('div');
+    parent.appendChild(child);
+
+    expect(isParentFieldsetWrapperRequired(child)).toBe(false);
   });
 });