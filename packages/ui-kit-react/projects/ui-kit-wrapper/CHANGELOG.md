# Porsche UI Kit React

## NOT RELEASED YET

### Change

* Headline component
  * Update color prop
  * Add Theme prop
  
* Text component
  * Update color prop
  * Add Theme prop

* Button component
  * New custom element
  * Update color prop
  * Add Theme prop
  
* Button-Pure component
  * New custom element
  * Add Theme prop
  
* Text List component
  * Update color prop
  * Add Theme prop

* Icon component
  * Update color prop
  * Add Theme prop

* Link component
  * New custom element
<<<<<<< HEAD
  
* Link-Pure component
  * New custom element

=======
  * Update color prop
  * Add Theme prop
  
>>>>>>> 6f0c0993
* Text component
  * Reduce amount of text variants in global interface
  * Remove `ul | ol | li | sup | sub | label` from `tag` property
  * Add `weight` property
  
* Text Link component
  * Reduce amount of text variants (defined in global interface)

* Pagination component
  * Update color prop
  * Add Theme prop
  
* Spacing
  * Remove global static spacing classes
  * Remove responsive spacing classes (`a` to `g`)

* Remove button-regular and button-icon component

* Global Setup
  * `porsche-ui-kit.css` style should not be included by the application anymore

## [1.0.0-alpha.7] (2019-11-05)

### Change

* Grid component
  * Add JSON5 support to attributes (`BreakpointValues`)
  * Rename component `GridChild` to `GridItem`
  * Remove `gap` attribute
* Flex component
  * Add JSON5 support to attributes (`BreakpointValues`)
  * Add value `space-evenly` to attribute `stretch`
  * Remove `gap` attribute
  * Rename `flow` attribute to `inline`
  * Rename `alignItems` values from `start` to `flex-start` and `end` to `flex-end`
  * Rename `justifyContent` values from `start` to `flex-start` and `end` to `flex-end`
  * Rename `alignSelf` values from `start` to `flex-start` and `end` to `flex-end`
  * Rename `stretch` values from `start` to `flex-start` and `end` to `flex-end`
  * Rename `wrap` values from `reverse` to `wrap-reverse`
* Button Icon
  * Removed `pClick`, `pFocus`, `pBlur` events from PButtonIcon
  * Made `click`, `focus`, `focusin`, `blur` and `focusout` events behave like expected (like native elements) for PButtonIcon
  * Added `tabbable` property to PButtonIcon
  * It's now disallowed to use `tabindex` property on PButtonIcon (will be ignored and warning is shown)
* Icon 
  * Renamed `icon` prop to `name` 
  
### Bugfix
* Button Icon
  * Fix submitting form behaviour of pButtonIcon (it's now preventable by "preventDefault")

## [1.0.0-alpha.6] (2019-10-14)

### Bugfix
* Removed default rendering of download and rel attribute in `PTextLink` component

### Change
* Removed `a` from Text component `tag` property.
* Extract global type definitions.
* Adapted color prop of Icon component to be equal with text color props.

## [1.0.0-alpha.5] (2019-09-20)

### Bugfix
* UI Kit Angular build


## [1.0.0-alpha.4] (2019-09-19)

### Change
* bugfix: updated react-output-plugin to fix typescript issue
* Add target attribute to `button-regular` and `button-icon` component


## [1.0.0-alpha.3] (2019-09-09)

### Change
* add new dev dependency after update of react output plugin. 
* bugfix: you can use now responsive objects in `PGrid` and `PFlex` and `PSpacing` components.

### Silent Change
* added prefix to breakpoint mixin in UI Kit JS.


## [1.0.0-alpha.2] (2019-08-22)

### Bugfix
* Fix false prop type for text-link download attribute

### Change
* Update Angular module name


## [1.0.0-alpha.1] (2019-08-21)

### Features
* Initial release<|MERGE_RESOLUTION|>--- conflicted
+++ resolved
@@ -31,16 +31,12 @@
 
 * Link component
   * New custom element
-<<<<<<< HEAD
+  * Update color prop
+  * Add Theme prop
   
 * Link-Pure component
   * New custom element
 
-=======
-  * Update color prop
-  * Add Theme prop
-  
->>>>>>> 6f0c0993
 * Text component
   * Reduce amount of text variants in global interface
   * Remove `ul | ol | li | sup | sub | label` from `tag` property
