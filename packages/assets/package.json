{
  "name": "@porsche-design-system/assets",
  "version": "1.0.0",
  "scope": "@porsche-design-system",
  "main": "dist/index.js",
  "module": "dist/esm/index.js",
  "types": "dist/types/index.d.ts",
  "author": "Dr. Ing. h.c. F. Porsche AG",
  "contributors": [
    "Stephan Schröter <stephan.schroeter@mhp.com>",
    "Oliver Hook <oliver.hook@mhp.com>",
    "Marcel Bertram <marcel.bertram@porsche.de>",
    "Matthias Hägele <matthias.haegele@mhp.com>",
    "Olivia Pala <olivia.pala@udg.de>",
    "Anna Krohmer <anna.krohmer@udg.de>",
    "Melanie Kolar <melanie.kolar@udg.de>",
    "Bernd Hacker <bernd.hacker@mhp.com"
  ],
  "license": "SEE LICENSE IN https://designsystem.porsche.com",
  "description": "Porsche Design System Assets",
  "keywords": [
    "porsche",
    "assets"
  ],
  "homepage": "https://designsystem.porsche.com",
  "repository": {
    "type": "git",
    "url": "git+https://github.com/porscheui/porsche-design-system.git"
  },
  "bugs": {
    "url": "https://github.com/porscheui/porsche-ui-contribution/issues"
  },
  "scripts": {
    "build": "yarn clean && rollup -c rollup.config.js",
    "clean": "rm -rf ./node_modules && rm -rf ./yarn-error.log && rm -rf ./dist"
  },
  "devDependencies": {
    "@porsche-design-system/fonts": "0.0.0",
    "@porsche-design-system/icons": "0.0.0",
    "@porsche-design-system/marque": "0.0.0",
<<<<<<< HEAD
    "@porsche-design-system/metaicons": "0.0.0",
    "@porsche-design-system/utilities": "1.0.0",
=======
    "@porsche-design-system/utilities": "1.0.1",
>>>>>>> a5062a1f
    "@rollup/plugin-node-resolve": "^8.4.0",
    "@rollup/plugin-typescript": "^5.0.2",
    "rollup": "^2.22.2",
    "rollup-plugin-terser": "^6.1.0",
    "typescript": "^3.9.7"
  },
  "files": [
    "dist/"
  ]
}<|MERGE_RESOLUTION|>--- conflicted
+++ resolved
@@ -38,12 +38,8 @@
     "@porsche-design-system/fonts": "0.0.0",
     "@porsche-design-system/icons": "0.0.0",
     "@porsche-design-system/marque": "0.0.0",
-<<<<<<< HEAD
     "@porsche-design-system/metaicons": "0.0.0",
-    "@porsche-design-system/utilities": "1.0.0",
-=======
     "@porsche-design-system/utilities": "1.0.1",
->>>>>>> a5062a1f
     "@rollup/plugin-node-resolve": "^8.4.0",
     "@rollup/plugin-typescript": "^5.0.2",
     "rollup": "^2.22.2",
