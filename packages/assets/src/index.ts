<<<<<<< HEAD
import { CDN_BASE_URL as P_FONTS_CDN_BASE_URL, FONTS_MANIFEST as P_FONTS_MANIFEST } from '@porsche-design-system/fonts';
import { CDN_BASE_URL as P_ICONS_CDN_BASE_URL, ICONS_MANIFEST as P_ICONS_MANIFEST } from '@porsche-design-system/icons';
import {
  CDN_BASE_URL as P_MARQUE_CDN_BASE_URL,
  MARQUES_MANIFEST as P_MARQUES_MANIFEST
} from '@porsche-design-system/marque';
import { FONT_FACE_STYLE_CDN_URL } from '@porsche-design-system/utilities'; // Rollup plugin node-resolve resolves to much of the utilities package. We have to restrict it
=======
import { CDN_BASE_URL as FONTS_CDN_BASE_URL, FONTS_MANIFEST } from '@porsche-design-system/fonts';
import { CDN_BASE_URL as ICONS_CDN_BASE_URL, ICONS_MANIFEST } from '@porsche-design-system/icons';
import { CDN_BASE_URL as MARQUES_CDN_BASE_URL, MARQUES_MANIFEST } from '@porsche-design-system/marque';
import { CDN_BASE_URL as METAICONS_CDN_BASE_URL, METAICONS_MANIFEST } from '@porsche-design-system/metaicons';
>>>>>>> 033cb628


export * from './preloading'
// reexports are needed in order to build standalone typings
<<<<<<< HEAD
export const FONTS_STYLESHEET_CDN_URL = FONT_FACE_STYLE_CDN_URL;
export const FONTS_CDN_BASE_URL = P_FONTS_CDN_BASE_URL;
export const FONTS_MANIFEST = P_FONTS_MANIFEST;
export const ICONS_CDN_BASE_URL = P_ICONS_CDN_BASE_URL;
export const ICONS_MANIFEST = P_ICONS_MANIFEST;
export const MARQUES_CDN_BASE_URL = P_MARQUE_CDN_BASE_URL; // transform to plural
export const MARQUES_MANIFEST = P_MARQUES_MANIFEST;
=======
export {
  FONTS_CDN_BASE_URL,
  FONTS_MANIFEST,
  ICONS_CDN_BASE_URL,
  ICONS_MANIFEST,
  MARQUES_CDN_BASE_URL,
  MARQUES_MANIFEST,
  METAICONS_CDN_BASE_URL,
  METAICONS_MANIFEST
};
>>>>>>> 033cb628
<|MERGE_RESOLUTION|>--- conflicted
+++ resolved
@@ -1,30 +1,10 @@
-<<<<<<< HEAD
-import { CDN_BASE_URL as P_FONTS_CDN_BASE_URL, FONTS_MANIFEST as P_FONTS_MANIFEST } from '@porsche-design-system/fonts';
-import { CDN_BASE_URL as P_ICONS_CDN_BASE_URL, ICONS_MANIFEST as P_ICONS_MANIFEST } from '@porsche-design-system/icons';
-import {
-  CDN_BASE_URL as P_MARQUE_CDN_BASE_URL,
-  MARQUES_MANIFEST as P_MARQUES_MANIFEST
-} from '@porsche-design-system/marque';
-import { FONT_FACE_STYLE_CDN_URL } from '@porsche-design-system/utilities'; // Rollup plugin node-resolve resolves to much of the utilities package. We have to restrict it
-=======
 import { CDN_BASE_URL as FONTS_CDN_BASE_URL, FONTS_MANIFEST } from '@porsche-design-system/fonts';
 import { CDN_BASE_URL as ICONS_CDN_BASE_URL, ICONS_MANIFEST } from '@porsche-design-system/icons';
 import { CDN_BASE_URL as MARQUES_CDN_BASE_URL, MARQUES_MANIFEST } from '@porsche-design-system/marque';
 import { CDN_BASE_URL as METAICONS_CDN_BASE_URL, METAICONS_MANIFEST } from '@porsche-design-system/metaicons';
->>>>>>> 033cb628
+import { FONT_FACE_STYLE_CDN_URL } from '@porsche-design-system/utilities'; // Rollup plugin node-resolve resolves to much of the utilities package. We have to restrict it
 
-
-export * from './preloading'
 // reexports are needed in order to build standalone typings
-<<<<<<< HEAD
-export const FONTS_STYLESHEET_CDN_URL = FONT_FACE_STYLE_CDN_URL;
-export const FONTS_CDN_BASE_URL = P_FONTS_CDN_BASE_URL;
-export const FONTS_MANIFEST = P_FONTS_MANIFEST;
-export const ICONS_CDN_BASE_URL = P_ICONS_CDN_BASE_URL;
-export const ICONS_MANIFEST = P_ICONS_MANIFEST;
-export const MARQUES_CDN_BASE_URL = P_MARQUE_CDN_BASE_URL; // transform to plural
-export const MARQUES_MANIFEST = P_MARQUES_MANIFEST;
-=======
 export {
   FONTS_CDN_BASE_URL,
   FONTS_MANIFEST,
@@ -33,6 +13,7 @@
   MARQUES_CDN_BASE_URL,
   MARQUES_MANIFEST,
   METAICONS_CDN_BASE_URL,
-  METAICONS_MANIFEST
+  METAICONS_MANIFEST,
+  FONT_FACE_STYLE_CDN_URL
 };
->>>>>>> 033cb628
+export * from './preloading'