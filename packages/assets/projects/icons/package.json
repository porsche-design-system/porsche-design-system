--- conflicted
+++ resolved
@@ -33,13 +33,7 @@
   },
   "devDependencies": {
     "@porsche-design-system/shared": "0.0.0",
-<<<<<<< HEAD
-    "@types/js-yaml": "^4.0.9",
-    "js-yaml": "^4.1.0",
-    "svgo": "^3.3.2"
-=======
     "gzip-size": "^7.0.0"
->>>>>>> 4d876ce8
   },
   "peerDependencies": {
     "change-case": "*",
