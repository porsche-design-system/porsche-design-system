import { FONTS_MANIFEST } from '@porsche-design-system/fonts';
<<<<<<< HEAD
=======
import { fontWeight } from '@porsche-design-system/styles';
>>>>>>> 7566f502
import { camelCase } from 'change-case';
import { CDN_BASE_PATH_FONTS, CDN_BASE_URL_CN, CDN_BASE_URL_COM } from '../../../../../cdn.config';

import { getMinifiedCss } from '@porsche-design-system/shared';
// TODO: This should be imported from @porsche-design-system/styles but we currently have a circular dependency between the assets and utilities package
import { fontWeight } from '@porsche-design-system/styles/src/js';
import type { Styles } from 'jss';

type Cdn = 'com' | 'cn' | 'localhost';
export type GetMinifiedPorscheNextFontFaceCssOptions = {
  cdn: Cdn;
};

// The Vietnamese glyphs are spread across several disparate unicode ranges:
// - Basic Latin {U+0000..U+007F}
// - Latin-1 Supplement {U+0080..U+00FF}
// - Latin Extended-A, -B {U+0100..U+024F}
// - Latin Extended Additional {U+1E00..U+1EFF}
// - Combining Diacritical Marks {U+0300.. U+036F}
// The following letters are specific to Vietnamese:
// - U+01A0, U+01A1, U+01AF, U+01B0 (part of U+0180-024F "Latin Extended-B")
// - U+1EA0-1EF1 (part of U+1E00-1EFF "Latin Extended Additional")

// while persian "pe" font files exist, they are identical to pashto "pa"
type LanguageCode = 'cyril' | 'greek' | 'latin' | 'arabic' | 'pashto' | 'urdu' | 'thai';
export const unicodeRangeMap: Record<LanguageCode, string> = {
  latin:
    'U+0020-007F, U+0080-00FF, U+0100-017F, U+0180-024F, U+0250-02AF, U+02B0-02FF, U+0300-036F, U+1E00-1EFF, U+2000-206F, U+2070-209F, U+20A0-20CF, U+2100-214F, U+2150-218F, U+2190-21FF, U+2200-22FF, U+25A0-25FF, U+2600-26FF, U+FB00-FB4F, U+FE70-FEFF',
  greek: 'U+0370-03FF',
  cyril: 'U+0400-04FF',
  thai: 'U+0E00-0E7F',
  arabic: 'U+0600-0671, U+06A1, U+06A4, U+06BA, U+06CC, U+06D5, U+06F8, U+06F9',
  pashto:
    'U+067C, U+067E, U+0681, U+0682, U+0685, U+0686, U+0689, U+067C, U+0693, U+0696, U+0698, U+069A, U+06A9, U+06AB, U+06AF, U+06BC, U+06CD, U+06D0',
  urdu: 'U+0679, U+0688, U+0691, U+06BE, U+06C0-06C3, U+06D2-06D5, U+06F0-06F9',
};

export const cdnUrlMap: Record<Cdn, string> = {
  com: `${CDN_BASE_URL_COM}/${CDN_BASE_PATH_FONTS}`,
  cn: `${CDN_BASE_URL_CN}/${CDN_BASE_PATH_FONTS}`,
  localhost: 'http://localhost:3001/fonts',
};

export const getMinifiedPorscheNextFontFaceCss = (opts: GetMinifiedPorscheNextFontFaceCssOptions): string => {
  const { cdn } = opts;

  const style: Styles = {
    '@font-face': Object.entries(FONTS_MANIFEST).map(([name, resource]) => {
      const [, charset, weight] =
        /porscheNext(Latin|Greek|Cyril|Arabic|Pashto|Urdu|Thai)(Regular|SemiBold|Bold)/.exec(name) || [];
      return {
        fontFamily: 'Porsche Next',
        fontStyle: 'normal',
        fontWeight: fontWeight[camelCase(weight) as keyof typeof fontWeight],
        src: `url('${cdnUrlMap[cdn]}/${resource}') format('woff2')`,
        unicodeRange: unicodeRangeMap[charset.toLowerCase() as LanguageCode],
        fontDisplay: 'swap',
      };
    }),
  };
  return getMinifiedCss(style);
};<|MERGE_RESOLUTION|>--- conflicted
+++ resolved
@@ -1,8 +1,4 @@
 import { FONTS_MANIFEST } from '@porsche-design-system/fonts';
-<<<<<<< HEAD
-=======
-import { fontWeight } from '@porsche-design-system/styles';
->>>>>>> 7566f502
 import { camelCase } from 'change-case';
 import { CDN_BASE_PATH_FONTS, CDN_BASE_URL_CN, CDN_BASE_URL_COM } from '../../../../../cdn.config';
 
