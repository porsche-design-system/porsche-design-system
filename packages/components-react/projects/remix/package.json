--- conflicted
+++ resolved
@@ -19,21 +19,12 @@
     "patchRemixRunProcessBrowserGlobalIdentifier": "tsx ../react-wrapper/bin/patchRemixRunProcessBrowserGlobalIdentifier.ts"
   },
   "dependencies": {
-<<<<<<< HEAD
     "@porsche-design-system/components-react": "3.22.0-rc.0",
-    "@remix-run/node": "^2.10.2",
-    "@remix-run/react": "^2.10.2",
-    "@remix-run/serve": "^2.10.2",
-    "@remix-run/server-runtime": "^2.10.2",
-    "isbot": "^5.1.13",
-=======
-    "@porsche-design-system/components-react": "3.21.0",
     "@remix-run/node": "^2.14.0",
     "@remix-run/react": "^2.14.0",
     "@remix-run/serve": "^2.14.0",
     "@remix-run/server-runtime": "^2.14.0",
     "isbot": "^5.1.17",
->>>>>>> 63257b80
     "react": "^18.3.1",
     "react-dom": "^18.3.1"
   },
