{
  "name": "@porsche-design-system/remix",
  "version": "0.0.0",
  "private": true,
  "license": "UNLICENSED",
  "sideEffects": false,
  "scope": "@porsche-design-system",
  "author": "Dr. Ing. h.c. F. Porsche AG",
  "scripts": {
    "prestart": "patchRemixRunProcessBrowserGlobalIdentifier && yarn --cwd ../nextjs prestartAndBuild",
    "prebuild-app": "patchRemixRunProcessBrowserGlobalIdentifier && yarn --cwd ../nextjs prestartAndBuild",
    "start": "concurrently -k -s 'first' -n 'cdn,app' 'serve-cdn' 'cross-env NODE_ENV=development binode -- @remix-run/dev:remix dev'",
    "start-app": "concurrently -k -s 'first' -n 'cdn,app' 'serve-cdn' 'remix-serve build'",
    "build-app": "remix build",
    "lint": "eslint --cache --cache-location ./node_modules/.cache/eslint .",
    "test": "yarn test:vrt",
    "test:vrt": "yarn build-app && TYPE=VRT PORT=3000 jest --colors -c tests/vrt/config/jest.config.ts",
    "clean": "yarn clean:node_modules && yarn clean:build",
    "clean:node_modules": "rm -rf ./node_modules && rm -rf ./yarn-error.log",
    "clean:build": "rm -rf ./build && rm -rf ./public/build",
    "patchRemixRunProcessBrowserGlobalIdentifier": "ts-node ../react-wrapper/bin/patchRemixRunProcessBrowserGlobalIdentifier.ts"
  },
  "dependencies": {
    "@porsche-design-system/assets": "5.0.2",
<<<<<<< HEAD
    "@porsche-design-system/components-react": "3.5.0",
    "@remix-run/node": "^1.19.3",
    "@remix-run/react": "^1.19.3",
    "@remix-run/serve": "^1.19.3",
    "@remix-run/server-runtime": "^1.19.3",
=======
    "@porsche-design-system/components-react": "3.6.0-rc.0",
    "@remix-run/node": "^1.19.2",
    "@remix-run/react": "^1.19.2",
    "@remix-run/serve": "^1.19.2",
    "@remix-run/server-runtime": "^1.19.2",
>>>>>>> d959fc52
    "bcryptjs": "^2.4.3",
    "isbot": "^3.6.13",
    "react": "^18.2.0",
    "react-dom": "^18.2.0",
    "tiny-invariant": "^1.3.1"
  },
  "devDependencies": {
    "@porsche-design-system/shared": "0.0.0",
    "@remix-run/dev": "^1.19.3",
    "@remix-run/eslint-config": "^1.19.3",
    "@types/bcryptjs": "^2.4.2",
    "@types/eslint": "^8.44.2",
    "@types/react": "^18.2.21",
    "@types/react-dom": "^18.2.7",
    "autoprefixer": "^10.4.15",
    "binode": "^1.0.5",
    "concurrently": "^8.2.1",
    "cookie": "^0.5.0",
    "cross-env": "^7.0.3",
    "eslint": "^8.47.0",
    "eslint-config-prettier": "^9.0.0",
    "eslint-plugin-cypress": "^2.14.0",
    "happy-dom": "^10.11.0",
    "msw": "^1.2.3",
    "npm-run-all": "^4.1.5",
    "postcss": "^8.4.28",
    "start-server-and-test": "^2.0.0",
    "ts-node": "^10.9.1",
    "tsconfig-paths": "^4.2.0",
    "typescript": "~5.1.6",
    "vite": "^4.4.8",
    "vite-tsconfig-paths": "^4.2.0"
  },
  "eslintIgnore": [
    "/node_modules",
    "/build",
    "/public/build"
  ],
  "engines": {
    "node": ">=14"
  },
  "volta": {
    "extends": "../../../../package.json"
  }
}<|MERGE_RESOLUTION|>--- conflicted
+++ resolved
@@ -22,19 +22,11 @@
   },
   "dependencies": {
     "@porsche-design-system/assets": "5.0.2",
-<<<<<<< HEAD
-    "@porsche-design-system/components-react": "3.5.0",
+    "@porsche-design-system/components-react": "3.6.0-rc.0",
     "@remix-run/node": "^1.19.3",
     "@remix-run/react": "^1.19.3",
     "@remix-run/serve": "^1.19.3",
     "@remix-run/server-runtime": "^1.19.3",
-=======
-    "@porsche-design-system/components-react": "3.6.0-rc.0",
-    "@remix-run/node": "^1.19.2",
-    "@remix-run/react": "^1.19.2",
-    "@remix-run/serve": "^1.19.2",
-    "@remix-run/server-runtime": "^1.19.2",
->>>>>>> d959fc52
     "bcryptjs": "^2.4.3",
     "isbot": "^3.6.13",
     "react": "^18.2.0",
