--- conflicted
+++ resolved
@@ -20,21 +20,12 @@
     "patchRemixRunProcessBrowserGlobalIdentifier": "tsx ../react-wrapper/bin/patchRemixRunProcessBrowserGlobalIdentifier.ts"
   },
   "dependencies": {
-<<<<<<< HEAD
-    "@porsche-design-system/components-react": "3.15.0",
+    "@porsche-design-system/components-react": "3.15.1",
     "@remix-run/node": "^2.9.2",
     "@remix-run/react": "^2.9.2",
     "@remix-run/serve": "^2.9.2",
     "@remix-run/server-runtime": "^2.9.2",
     "isbot": "^5.1.6",
-=======
-    "@porsche-design-system/components-react": "3.15.1",
-    "@remix-run/node": "^2.8.1",
-    "@remix-run/react": "^2.8.1",
-    "@remix-run/serve": "^2.8.1",
-    "@remix-run/server-runtime": "^2.8.1",
-    "isbot": "^3.8.0",
->>>>>>> 82bbe1ee
     "react": "^18.2.0",
     "react-dom": "^18.3.1"
   },
