--- conflicted
+++ resolved
@@ -22,19 +22,11 @@
     "patchRemixRunProcessBrowserGlobalIdentifier": "ts-node ../react-wrapper/bin/patchRemixRunProcessBrowserGlobalIdentifier.ts"
   },
   "dependencies": {
-<<<<<<< HEAD
-    "@porsche-design-system/components-react": "3.9.0",
+    "@porsche-design-system/components-react": "3.10.0-rc.3",
     "@remix-run/node": "^2.3.1",
     "@remix-run/react": "^2.3.1",
     "@remix-run/serve": "^2.3.1",
     "@remix-run/server-runtime": "^2.3.1",
-=======
-    "@porsche-design-system/components-react": "3.10.0-rc.3",
-    "@remix-run/node": "^2.2.0",
-    "@remix-run/react": "^2.2.0",
-    "@remix-run/serve": "^2.2.0",
-    "@remix-run/server-runtime": "^2.2.0",
->>>>>>> 5cebcbae
     "bcryptjs": "^2.4.3",
     "isbot": "^3.7.1",
     "react": "^18.2.0",
