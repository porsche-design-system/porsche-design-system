{
  "name": "@porsche-design-system/remix",
  "version": "0.0.0",
  "private": true,
  "license": "UNLICENSED",
  "sideEffects": false,
  "scope": "@porsche-design-system",
  "author": "Dr. Ing. h.c. F. Porsche AG",
  "scripts": {
    "prestart": "patchRemixRunProcessBrowserGlobalIdentifier && yarn --cwd ../nextjs prestartAndBuild",
    "prebuild-app": "patchRemixRunProcessBrowserGlobalIdentifier && yarn --cwd ../nextjs prestartAndBuild",
    "start": "concurrently -k -s 'first' -n 'cdn,dummyassets,app' 'serve-cdn' 'serve-dummyassets' 'cross-env NODE_ENV=development binode -- @remix-run/dev:remix dev'",
    "start-app": "concurrently -k -s 'first' -n 'cdn,dummyassets,app' 'serve-cdn' 'serve-dummyassets' 'remix-serve ./build/index.js'",
    "build-app": "remix build",
    "lint": "eslint --cache --cache-location ./node_modules/.cache/eslint .",
    "test": "yarn test:e2e && yarn test:vrt",
    "test:e2e": "yarn build-app && playwright test --config=tests/e2e/config/playwright.config.ts",
    "test:vrt": "playwright test --config=tests/vrt/config/playwright.config.ts",
    "clean:build": "rm -rf ./build && rm -rf ./public/build",
    "patchRemixRunProcessBrowserGlobalIdentifier": "tsx ../react-wrapper/bin/patchRemixRunProcessBrowserGlobalIdentifier.ts"
  },
  "dependencies": {
<<<<<<< HEAD
    "@porsche-design-system/components-react": "3.20.0",
    "@remix-run/node": "^2.13.1",
    "@remix-run/react": "^2.13.1",
    "@remix-run/serve": "^2.13.1",
    "@remix-run/server-runtime": "^2.13.1",
    "isbot": "^5.1.17",
=======
    "@porsche-design-system/components-react": "3.21.0",
    "@remix-run/node": "^2.10.2",
    "@remix-run/react": "^2.10.2",
    "@remix-run/serve": "^2.10.2",
    "@remix-run/server-runtime": "^2.10.2",
    "isbot": "^5.1.13",
>>>>>>> 3c61cb81
    "react": "^18.3.1",
    "react-dom": "^18.3.1"
  },
  "devDependencies": {
    "@porsche-design-system/shared": "0.0.0",
    "@remix-run/dev": "^2.13.1",
    "@remix-run/eslint-config": "^2.13.1",
    "@types/eslint": "^9.6.1",
    "@types/react": "18.3.12",
    "@types/react-dom": "^18.3.1",
    "binode": "^1.0.5",
    "cross-env": "^7.0.3",
    "eslint": "^8.57.1",
    "eslint-config-prettier": "^9.1.0"
  },
  "peerDependencies": {
    "ag-grid-enterprise": "*",
    "ag-grid-react": "*",
    "concurrently": "*",
    "tsx": "*",
    "typescript": "*"
  },
  "eslintIgnore": [
    "/node_modules",
    "/build",
    "/public/build"
  ],
  "engines": {
    "node": ">=14"
  },
  "volta": {
    "extends": "../../../../package.json"
  }
}<|MERGE_RESOLUTION|>--- conflicted
+++ resolved
@@ -20,21 +20,12 @@
     "patchRemixRunProcessBrowserGlobalIdentifier": "tsx ../react-wrapper/bin/patchRemixRunProcessBrowserGlobalIdentifier.ts"
   },
   "dependencies": {
-<<<<<<< HEAD
-    "@porsche-design-system/components-react": "3.20.0",
+    "@porsche-design-system/components-react": "3.21.0",
     "@remix-run/node": "^2.13.1",
     "@remix-run/react": "^2.13.1",
     "@remix-run/serve": "^2.13.1",
     "@remix-run/server-runtime": "^2.13.1",
     "isbot": "^5.1.17",
-=======
-    "@porsche-design-system/components-react": "3.21.0",
-    "@remix-run/node": "^2.10.2",
-    "@remix-run/react": "^2.10.2",
-    "@remix-run/serve": "^2.10.2",
-    "@remix-run/server-runtime": "^2.10.2",
-    "isbot": "^5.1.13",
->>>>>>> 3c61cb81
     "react": "^18.3.1",
     "react-dom": "^18.3.1"
   },
