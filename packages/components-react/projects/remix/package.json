{
  "name": "@porsche-design-system/remix",
  "version": "0.0.0",
  "private": true,
  "license": "UNLICENSED",
  "sideEffects": false,
  "scope": "@porsche-design-system",
  "author": "Dr. Ing. h.c. F. Porsche AG",
  "scripts": {
    "prestart": "patchRemixRunProcessBrowserGlobalIdentifier && yarn --cwd ../nextjs prestartAndBuild",
    "prebuild-app": "patchRemixRunProcessBrowserGlobalIdentifier && yarn --cwd ../nextjs prestartAndBuild",
    "start": "concurrently -k -s 'first' -n 'cdn,app' 'serve-cdn' 'cross-env NODE_ENV=development binode -- @remix-run/dev:remix dev'",
    "start-app": "concurrently -k -s 'first' -n 'cdn,app' 'serve-cdn' 'remix-serve ./build/index.js'",
    "build-app": "remix build",
    "lint": "eslint --cache --cache-location ./node_modules/.cache/eslint .",
    "test": "yarn test:e2e && yarn test:vrt",
    "test:e2e": "yarn build-app && TYPE=E2E PORT=3000 jest --colors -c tests/e2e/config/jest.config.ts",
    "test:vrt": "yarn build-app && TYPE=VRT PORT=3000 jest --colors -c tests/vrt/config/jest.config.ts",
    "clean": "yarn clean:node_modules && yarn clean:build",
    "clean:node_modules": "rm -rf ./node_modules && rm -rf ./yarn-error.log",
    "clean:build": "rm -rf ./build && rm -rf ./public/build",
    "patchRemixRunProcessBrowserGlobalIdentifier": "ts-node ../react-wrapper/bin/patchRemixRunProcessBrowserGlobalIdentifier.ts"
  },
  "dependencies": {
<<<<<<< HEAD
    "@porsche-design-system/components-react": "3.9.0-rc.0",
=======
    "@porsche-design-system/assets": "5.0.2",
    "@porsche-design-system/components-react": "3.9.0",
>>>>>>> 3ee0f2a3
    "@remix-run/node": "^2.2.0",
    "@remix-run/react": "^2.2.0",
    "@remix-run/serve": "^2.2.0",
    "@remix-run/server-runtime": "^2.2.0",
    "bcryptjs": "^2.4.3",
    "isbot": "^3.7.0",
    "react": "^18.2.0",
    "react-dom": "^18.2.0",
    "tiny-invariant": "^1.3.1"
  },
  "devDependencies": {
    "@porsche-design-system/shared": "0.0.0",
    "@remix-run/dev": "^2.2.0",
    "@remix-run/eslint-config": "^2.2.0",
    "@types/bcryptjs": "^2.4.6",
    "@types/eslint": "^8.44.7",
    "@types/react": "^18.2.37",
    "@types/react-dom": "^18.2.15",
    "autoprefixer": "^10.4.16",
    "binode": "^1.0.5",
    "concurrently": "^8.2.2",
    "cookie": "^0.6.0",
    "cross-env": "^7.0.3",
    "eslint": "^8.53.0",
    "eslint-config-prettier": "^9.0.0",
    "eslint-plugin-cypress": "^2.15.1",
    "happy-dom": "^12.10.3",
    "msw": "^2.0.6",
    "npm-run-all": "^4.1.5",
    "postcss": "^8.4.31",
    "start-server-and-test": "^2.0.2",
    "ts-node": "^10.9.1",
    "tsconfig-paths": "^4.2.0",
    "typescript": "~5.2.2",
    "vite": "^4.5.0",
    "vite-tsconfig-paths": "^4.2.1"
  },
  "eslintIgnore": [
    "/node_modules",
    "/build",
    "/public/build"
  ],
  "engines": {
    "node": ">=14"
  },
  "volta": {
    "extends": "../../../../package.json"
  }
}<|MERGE_RESOLUTION|>--- conflicted
+++ resolved
@@ -22,12 +22,7 @@
     "patchRemixRunProcessBrowserGlobalIdentifier": "ts-node ../react-wrapper/bin/patchRemixRunProcessBrowserGlobalIdentifier.ts"
   },
   "dependencies": {
-<<<<<<< HEAD
-    "@porsche-design-system/components-react": "3.9.0-rc.0",
-=======
-    "@porsche-design-system/assets": "5.0.2",
     "@porsche-design-system/components-react": "3.9.0",
->>>>>>> 3ee0f2a3
     "@remix-run/node": "^2.2.0",
     "@remix-run/react": "^2.2.0",
     "@remix-run/serve": "^2.2.0",
