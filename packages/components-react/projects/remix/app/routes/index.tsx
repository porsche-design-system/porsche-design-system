import { Link } from '@remix-run/react';
import { PHeadline } from '@porsche-design-system/components-react/ssr';

export default function Index(): JSX.Element {
  return (
    <main>
      <PHeadline>Welcome to React Remix!</PHeadline>

      <ul>
        <li>
          <Link to="/overview">Overview</Link>
        </li>
        <li>
<<<<<<< HEAD
          <Link to="/link-example">Link Example</Link>
=======
          <Link to="/overview-flaky">Overview Flaky</Link>
>>>>>>> e931289b
        </li>
      </ul>
    </main>
  );
}<|MERGE_RESOLUTION|>--- conflicted
+++ resolved
@@ -11,11 +11,10 @@
           <Link to="/overview">Overview</Link>
         </li>
         <li>
-<<<<<<< HEAD
+          <Link to="/overview-flaky">Overview Flaky</Link>
+        </li>
+        <li>
           <Link to="/link-example">Link Example</Link>
-=======
-          <Link to="/overview-flaky">Overview Flaky</Link>
->>>>>>> e931289b
         </li>
       </ul>
     </main>
