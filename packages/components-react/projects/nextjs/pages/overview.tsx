/* Auto Generated File */
import type { NextPage } from 'next';
<<<<<<< HEAD
import { PAccordion, PBanner, PButton, PButtonGroup, PButtonPure, PButtonTile, PCarousel, PCheckboxWrapper, PContentWrapper, PDisplay, PDivider, PFieldset, PFlex, PFlexItem, PGrid, PGridItem, PHeading, PHeadline, PIcon, PInlineNotification, PLink, PLinkPure, PLinkSocial, PLinkTile, PMarque, PModelSignature, PorscheDesignSystemProvider, PPagination, PPopover, PRadioButtonWrapper, PScroller, PSegmentedControl, PSegmentedControlItem, PSelectWrapper, PSpinner, PStepperHorizontal, PStepperHorizontalItem, PSwitch, PTable, PTableBody, PTableCell, PTableHead, PTableHeadCell, PTableHeadRow, PTableRow, PTabs, PTabsBar, PTabsItem, PTag, PTagDismissible, PText, PTextareaWrapper, PTextFieldWrapper, PTextList, PTextListItem, PWordmark } from '@porsche-design-system/components-react/ssr';
=======
import { PAccordion, PBanner, PButton, PButtonGroup, PButtonPure, PCarousel, PCheckboxWrapper, PContentWrapper, PDisplay, PDivider, PFieldset, PFlex, PFlexItem, PGrid, PGridItem, PHeading, PHeadline, PIcon, PInlineNotification, PLink, PLinkPure, PLinkSocial, PMarque, PModelSignature, PorscheDesignSystemProvider, PPagination, PPopover, PRadioButtonWrapper, PScroller, PSegmentedControl, PSegmentedControlItem, PSelectWrapper, PSpinner, PSwitch, PTable, PTableBody, PTableCell, PTableHead, PTableHeadCell, PTableHeadRow, PTableRow, PTabs, PTabsBar, PTabsItem, PTag, PTagDismissible, PText, PTextareaWrapper, PTextFieldWrapper, PTextList, PTextListItem } from '@porsche-design-system/components-react/ssr';
>>>>>>> 346ae22b

const OverviewPage: NextPage = (): JSX.Element => {
  const style = `
    p-flex-item > p,
    my-prefix-p-flex-item > p,
    p-grid-item > p,
    my-prefix-p-grid-item > p,
    p-content-wrapper > p,
    my-prefix-p-content-wrapper > p {
      margin: 0;
      padding: 4px 2vw;
      text-align: center;
      color: white;
      background: lightskyblue;
    }

    p-flex-item:nth-child(1n) > p,
    my-prefix-p-flex-item:nth-child(1n) > p,
    p-grid-item:nth-child(1n) > p,
    my-prefix-p-grid-item:nth-child(1n) > p {
      background: skyblue;
    }

    p-flex-item:nth-child(2n) > p,
    my-prefix-p-flex-item:nth-child(2n) > p,
    p-grid-item:nth-child(2n) > p,
    my-prefix-p-grid-item:nth-child(2n) > p {
      background: deepskyblue;
    }

    .playground--banner {
      transform: translate3d(0, 0, 0);
      height: 10rem;
      padding: 0;
      margin: 1rem;
    }
  `;

  return (
    <>
      <style dangerouslySetInnerHTML={{ __html: style }} />

      <div className="root" style={{ display: 'flex' }}>
        <div style={{ flex: 1 }}>
          <div className="playground light" title="should render default heading">
            <PHeading>Default Components</PHeading>
          </div>

          <div className="playground light" title="should render default headline">
            <PHeadline>Some Headline</PHeadline>
          </div>

          <div className="playground light" title="should render default display">
            <PDisplay>Some Display</PDisplay>
          </div>

          <div className="playground light playground--banner" title="should render default banner">
            <PBanner>
              <span slot="title">Default banner component</span>
              <span slot="description">Some slotted banner description</span>
            </PBanner>
          </div>

          <div className="playground light" title="should render default inline-notification">
            <PInlineNotification heading="Some heading" description="Some description" />
          </div>

          <div className="playground light" title="should render default popover">
            <PPopover direction="right">Some popover content</PPopover>
          </div>

          <div className="playground light" title="should render default divider">
            <PDivider />
          </div>

          <div className="playground light" title="should render default button">
            <PButton>Some label</PButton>
          </div>

          <div className="playground light" title="should render default button-group">
            <PButtonGroup>
              <PButton>Some label</PButton>
              <PButton>Some label</PButton>
            </PButtonGroup>
          </div>

          <div className="playground light" title="should render default button-pure">
            <PButtonPure>Some label</PButtonPure>
          </div>

          <div className="playground light" title="should render default checkbox-wrapper">
            <PCheckboxWrapper label="Some label">
              <input type="checkbox" />
            </PCheckboxWrapper>
          </div>

          <div className="playground light" title="should render default radio-button-wrapper">
            <PRadioButtonWrapper label="Some label">
              <input type="radio" />
            </PRadioButtonWrapper>
          </div>

          <div className="playground light" title="should render default select-wrapper">
            <PSelectWrapper label="Some label">
              <select>
                <option value="a">Option A</option>
                <option value="b">Option B</option>
                <option value="c">Option C</option>
              </select>
            </PSelectWrapper>
          </div>

          <div className="playground light" title="should render default text-field-wrapper">
            <PTextFieldWrapper label="Some label">
              <input type="text" />
            </PTextFieldWrapper>
          </div>

          <div className="playground light" title="should render default textarea-wrapper">
            <PTextareaWrapper label="Some label">
              <textarea />
            </PTextareaWrapper>
          </div>

          <div className="playground light" title="should render default fieldset">
            <PFieldset label="Some label" />
          </div>

          <div className="playground light" title="should render default content-wrapper">
            <PContentWrapper>
              <p>Some content</p>
            </PContentWrapper>
          </div>

          <div className="playground light" title="should render default text">
            <PText>The quick brown fox jumps over the lazy dog</PText>
          </div>

          <div className="playground light" title="should render default text-list">
            <PTextList>
              <PTextListItem>The quick brown fox jumps over the lazy dog</PTextListItem>
            </PTextList>
          </div>

          <div className="playground light" title="should render default icon">
            <PIcon />
          </div>

          <div className="playground light" title="should render default link">
            <PLink href="https://www.porsche.com">Some label</PLink>
          </div>

          <div className="playground light" title="should render default link-pure">
            <PLinkPure href="https://www.porsche.com">Some label</PLinkPure>
          </div>

          <div className="playground light" title="should render default link-social">
            <PLinkSocial href="https://www.porsche.com" icon="logo-facebook">Some label</PLinkSocial>
          </div>

          <div className="playground light" title="should render default marque">
            <PMarque />
          </div>

          <div className="playground light" title="should render default wordmark">
            <PWordmark />
          </div>

          <div className="playground light" title="should render default model-signature">
            <PModelSignature />
          </div>

          <div className="playground light" title="should render default pagination">
            <PPagination totalItemsCount={500} itemsPerPage={25} activePage={1} />
          </div>

          <div className="playground light" title="should render default table">
            <PTable>
              <PTableHead>
                <PTableHeadRow>
                  <PTableHeadCell>Column 1</PTableHeadCell>
                  <PTableHeadCell>Column 2</PTableHeadCell>
                </PTableHeadRow>
              </PTableHead>
              <PTableBody>
                <PTableRow>
                  <PTableCell>Cell 1</PTableCell>
                  <PTableCell>Cell 2</PTableCell>
                </PTableRow>
              </PTableBody>
            </PTable>
          </div>

          <div className="playground light" title="should render default tabs">
            <PTabs activeTabIndex={0}>
              <PTabsItem label="Tab1">Content 1</PTabsItem>
              <PTabsItem label="Tab2">Content 2</PTabsItem>
              <PTabsItem label="Tab3">Content 3</PTabsItem>
            </PTabs>
          </div>

          <div className="playground light" title="should render default tabs-bar">
            <PTabsBar activeTabIndex={0}>
              <button>Tab1</button>
              <button>Tab2</button>
              <button>Tab3</button>
            </PTabsBar>
          </div>

          <div className="playground light" title="should render default accordion">
            <PAccordion heading="Some accordion heading">
              Lorem ipsum dolor sit amet, consetetur sadipscing elitr, sed diam nonumy eirmod tempor invidunt ut labore et
              dolore magna aliquyam erat, sed diam voluptua. At vero eos et accusam et justo duo dolores et ea rebum.
            </PAccordion>
          </div>

          <div className="playground light" title="should render default spinner">
            <PSpinner />
          </div>

          <div className="playground light" title="should render default flex">
            <PFlex>
              <PFlexItem><p>1</p></PFlexItem>
              <PFlexItem><p>2</p></PFlexItem>
            </PFlex>
          </div>

          <div className="playground light" title="should render default grid">
            <PGrid>
              <PGridItem size={6}><p>1</p></PGridItem>
              <PGridItem size={6}><p>2</p></PGridItem>
            </PGrid>
          </div>

          <div className="playground light" title="should render default tag">
            <PTag>Some Tag</PTag>
          </div>

          <div className="playground light" title="should render default tag-dismissible">
            <PTagDismissible>Some Tag</PTagDismissible>
          </div>

          <div className="playground light" title="should render default segmented-control">
            <PSegmentedControl value="s">
              <PSegmentedControlItem value="s">S</PSegmentedControlItem>
              <PSegmentedControlItem value="m">M</PSegmentedControlItem>
              <PSegmentedControlItem value="l">L</PSegmentedControlItem>
              <PSegmentedControlItem value="xl">XL</PSegmentedControlItem>
            </PSegmentedControl>
          </div>

          <div className="playground light" title="should render default switch">
            <PSwitch>Some label</PSwitch>
          </div>

          <div className="playground light" title="should render default scroller">
            <PScroller>
              <button>Default</button>
              <button>Default</button>
              <button>Default</button>
              <button>Default</button>
              <button>Default</button>
              <button>Default</button>
              <button>Default</button>
              <button>Default</button>
              <button>Default</button>
              <button>Default</button>
              <button>Default</button>
              <button>Default</button>
              <button>Default</button>
              <button>Default</button>
            </PScroller>
          </div>

          <div className="playground light" title="should render default carousel">
            <PCarousel heading="Heading">
              <div>Slide 1</div>
              <div>Slide 2</div>
              <div>Slide 3</div>
            </PCarousel>
          </div>
        </div>

        <PorscheDesignSystemProvider prefix="my-prefix">
          <div style={{ flex: 1 }}>
            <div className="playground light" title="should render default heading with custom prefix">
              <PHeading>Prefixed Components</PHeading>
            </div>

            <div className="playground light" title="should render default headline with custom prefix">
              <PHeadline>Some Headline</PHeadline>
            </div>

            <div className="playground light" title="should render default display with custom prefix">
              <PDisplay>Some Display</PDisplay>
            </div>

            <div className="playground light playground--banner" title="should render default banner with custom prefix">
              <PBanner>
                <span slot="title">Prefixed banner component</span>
                <span slot="description">Some slotted banner description</span>
              </PBanner>
            </div>

            <div className="playground light" title="should render default inline-notification with custom prefix">
              <PInlineNotification
                heading="Some heading"
                description="Some description"
               />
            </div>

            <div className="playground light" title="should render default popover with custom prefix">
              <PPopover direction="right">Some popover content</PPopover>
            </div>

            <div className="playground light" title="should render default divider with custom prefix">
              <PDivider />
            </div>

            <div className="playground light" title="should render default button with custom prefix">
              <PButton>Some label</PButton>
            </div>

            <div className="playground light" title="should render default button-group with custom prefix">
              <PButtonGroup>
                <PButton>Some label</PButton>
                <PButton>Some label</PButton>
              </PButtonGroup>
            </div>

            <div className="playground light" title="should render default button-pure with custom prefix">
              <PButtonPure>Some label</PButtonPure>
            </div>

            <div className="playground light" title="should render default checkbox-wrapper with custom prefix">
              <PCheckboxWrapper label="Some label">
                <input type="checkbox" />
              </PCheckboxWrapper>
            </div>

            <div className="playground light" title="should render default radio-button-wrapper with custom prefix">
              <PRadioButtonWrapper label="Some label">
                <input type="radio" />
              </PRadioButtonWrapper>
            </div>

            <div className="playground light" title="should render default select-wrapper with custom prefix">
              <PSelectWrapper label="Some label">
                <select>
                  <option value="a">Option A</option>
                  <option value="b">Option B</option>
                  <option value="c">Option C</option>
                </select>
              </PSelectWrapper>
            </div>

            <div className="playground light" title="should render default text-field-wrapper with custom prefix">
              <PTextFieldWrapper label="Some label">
                <input type="text" />
              </PTextFieldWrapper>
            </div>

            <div className="playground light" title="should render default textarea-wrapper with custom prefix">
              <PTextareaWrapper label="Some label">
                <textarea />
              </PTextareaWrapper>
            </div>

            <div className="playground light" title="should render default fieldset with custom prefix">
              <PFieldset label="Some label" />
            </div>

            <div className="playground light" title="should render default content-wrapper with custom prefix">
              <PContentWrapper>
                <p>Some content</p>
              </PContentWrapper>
            </div>

            <div className="playground light" title="should render default text with custom prefix">
              <PText>The quick brown fox jumps over the lazy dog</PText>
            </div>

            <div className="playground light" title="should render default text-list with custom prefix">
              <PTextList>
                <PTextListItem>The quick brown fox jumps over the lazy dog</PTextListItem>
              </PTextList>
            </div>

            <div className="playground light" title="should render default icon with custom prefix">
              <PIcon />
            </div>

            <div className="playground light" title="should render default link with custom prefix">
              <PLink href="https://www.porsche.com">Some label</PLink>
            </div>

            <div className="playground light" title="should render default link-pure with custom prefix">
              <PLinkPure href="https://www.porsche.com">Some label</PLinkPure>
            </div>

            <div className="playground light" title="should render default link-social with custom prefix">
              <PLinkSocial href="https://www.porsche.com" icon="logo-facebook">Some label</PLinkSocial>
            </div>

            <div className="playground light" title="should render default marque with custom prefix">
              <PMarque />
            </div>

            <div className="playground light" title="should render default wordmark with custom prefix">
              <PWordmark />
            </div>

            <div className="playground light" title="should render default model-signature with custom prefix">
              <PModelSignature />
            </div>

            <div className="playground light" title="should render default pagination with custom prefix">
              <PPagination totalItemsCount={500} itemsPerPage={25} activePage={1} />
            </div>

            <div className="playground light" title="should render default table with custom prefix">
              <PTable>
                <PTableHead>
                  <PTableHeadRow>
                    <PTableHeadCell>Column 1</PTableHeadCell>
                    <PTableHeadCell>Column 2</PTableHeadCell>
                  </PTableHeadRow>
                </PTableHead>
                <PTableBody>
                  <PTableRow>
                    <PTableCell>Cell 1</PTableCell>
                    <PTableCell>Cell 2</PTableCell>
                  </PTableRow>
                </PTableBody>
              </PTable>
            </div>

            <div className="playground light" title="should render default tabs with custom prefix">
              <PTabs>
                <PTabsItem label="Tab1">Content 1</PTabsItem>
                <PTabsItem label="Tab2">Content 2</PTabsItem>
                <PTabsItem label="Tab3">Content 3</PTabsItem>
              </PTabs>
            </div>

            <div className="playground light" title="should render default tabs-bar with custom prefix">
              <PTabsBar activeTabIndex={0}>
                <button>Tab1</button>
                <button>Tab2</button>
                <button>Tab3</button>
              </PTabsBar>
            </div>

            <div className="playground light" title="should render default accordion with custom prefix">
              <PAccordion heading="Some accordion heading">
                Lorem ipsum dolor sit amet, consetetur sadipscing elitr, sed diam nonumy eirmod tempor invidunt ut labore et
                dolore magna aliquyam erat, sed diam voluptua. At vero eos et accusam et justo duo dolores et ea rebum.
              </PAccordion>
            </div>

            <div className="playground light" title="should render default spinner with custom prefix">
              <PSpinner />
            </div>

            <div className="playground light" title="should render default flex with custom prefix">
              <PFlex>
                <PFlexItem><p>1</p></PFlexItem>
                <PFlexItem><p>2</p></PFlexItem>
              </PFlex>
            </div>

            <div className="playground light" title="should render default grid with custom prefix">
              <PGrid>
                <PGridItem size={6}><p>1</p></PGridItem>
                <PGridItem size={6}><p>2</p></PGridItem>
              </PGrid>
            </div>

            <div className="playground light" title="should render default tag with custom prefix">
              <PTag>Some Tag</PTag>
            </div>

            <div className="playground light" title="should render default tag-dismissible with custom prefix">
              <PTagDismissible>Some Tag</PTagDismissible>
            </div>

            <div className="playground light" title="should render default segmented-control with custom prefix">
              <PSegmentedControl value="s">
                <PSegmentedControlItem value="s">S</PSegmentedControlItem>
                <PSegmentedControlItem value="m">M</PSegmentedControlItem>
                <PSegmentedControlItem value="l">L</PSegmentedControlItem>
                <PSegmentedControlItem value="xl">XL</PSegmentedControlItem>
              </PSegmentedControl>
            </div>

            <div className="playground light" title="should render default switch with custom prefix">
              <PSwitch>Some label</PSwitch>
            </div>

            <div className="playground light" title="should render default scroller with custom prefix">
              <PScroller>
                <button>Default</button>
                <button>Default</button>
                <button>Default</button>
                <button>Default</button>
                <button>Default</button>
                <button>Default</button>
                <button>Default</button>
                <button>Default</button>
                <button>Default</button>
                <button>Default</button>
                <button>Default</button>
                <button>Default</button>
                <button>Default</button>
                <button>Default</button>
              </PScroller>
            </div>

            <div className="playground light" title="should render default carousel with custom prefix">
              <PCarousel heading="Heading">
                <div>Slide 1</div>
                <div>Slide 2</div>
                <div>Slide 3</div>
              </PCarousel>
            </div>
          </div>
        </PorscheDesignSystemProvider>
      </div>
    </>
  );
};

export default OverviewPage;<|MERGE_RESOLUTION|>--- conflicted
+++ resolved
@@ -1,10 +1,6 @@
 /* Auto Generated File */
 import type { NextPage } from 'next';
-<<<<<<< HEAD
-import { PAccordion, PBanner, PButton, PButtonGroup, PButtonPure, PButtonTile, PCarousel, PCheckboxWrapper, PContentWrapper, PDisplay, PDivider, PFieldset, PFlex, PFlexItem, PGrid, PGridItem, PHeading, PHeadline, PIcon, PInlineNotification, PLink, PLinkPure, PLinkSocial, PLinkTile, PMarque, PModelSignature, PorscheDesignSystemProvider, PPagination, PPopover, PRadioButtonWrapper, PScroller, PSegmentedControl, PSegmentedControlItem, PSelectWrapper, PSpinner, PStepperHorizontal, PStepperHorizontalItem, PSwitch, PTable, PTableBody, PTableCell, PTableHead, PTableHeadCell, PTableHeadRow, PTableRow, PTabs, PTabsBar, PTabsItem, PTag, PTagDismissible, PText, PTextareaWrapper, PTextFieldWrapper, PTextList, PTextListItem, PWordmark } from '@porsche-design-system/components-react/ssr';
-=======
 import { PAccordion, PBanner, PButton, PButtonGroup, PButtonPure, PCarousel, PCheckboxWrapper, PContentWrapper, PDisplay, PDivider, PFieldset, PFlex, PFlexItem, PGrid, PGridItem, PHeading, PHeadline, PIcon, PInlineNotification, PLink, PLinkPure, PLinkSocial, PMarque, PModelSignature, PorscheDesignSystemProvider, PPagination, PPopover, PRadioButtonWrapper, PScroller, PSegmentedControl, PSegmentedControlItem, PSelectWrapper, PSpinner, PSwitch, PTable, PTableBody, PTableCell, PTableHead, PTableHeadCell, PTableHeadRow, PTableRow, PTabs, PTabsBar, PTabsItem, PTag, PTagDismissible, PText, PTextareaWrapper, PTextFieldWrapper, PTextList, PTextListItem } from '@porsche-design-system/components-react/ssr';
->>>>>>> 346ae22b
 
 const OverviewPage: NextPage = (): JSX.Element => {
   const style = `
@@ -167,10 +163,6 @@
 
           <div className="playground light" title="should render default marque">
             <PMarque />
-          </div>
-
-          <div className="playground light" title="should render default wordmark">
-            <PWordmark />
           </div>
 
           <div className="playground light" title="should render default model-signature">
@@ -413,10 +405,6 @@
               <PMarque />
             </div>
 
-            <div className="playground light" title="should render default wordmark with custom prefix">
-              <PWordmark />
-            </div>
-
             <div className="playground light" title="should render default model-signature with custom prefix">
               <PModelSignature />
             </div>
