--- conflicted
+++ resolved
@@ -13,14 +13,10 @@
     <Html lang="en">
       <Head>
         <link rel="icon" href="http://localhost:3001/meta-icons/favicon-32x32.10be24507223bc4ef63effe0eb750e58.png" />
-        {getInitialStyles({ format: 'jsx', applyNormalizeStyles: true })}
+
+        {getInitialStyles({ format: 'jsx' })}
         <link rel="stylesheet" href="http://localhost:3001/styles/font-face.min.css" />
-<<<<<<< HEAD
-        {getInitialStyles({ format: 'jsx' })}
         {getFontLinks({ weights: ['regular', 'semi-bold', 'bold'], withoutTags: true })
-=======
-        {getFontLinks({ weights: ['thin', 'regular', 'semi-bold', 'bold'], withoutTags: true })
->>>>>>> 86ebf0a5
           .map((x) => x.replace('https://cdn.ui.porsche.com/porsche-design-system', 'http://localhost:3001'))
           .map((url) => (
             <link key={url} rel="preload" href={url} as="font" type="font/woff2" crossOrigin="true" />
