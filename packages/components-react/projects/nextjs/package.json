--- conflicted
+++ resolved
@@ -22,13 +22,8 @@
   },
   "dependencies": {
     "@porsche-design-system/assets": "5.0.2",
-<<<<<<< HEAD
-    "@porsche-design-system/components-react": "3.1.0",
+    "@porsche-design-system/components-react": "3.2.0-rc.0",
     "next": "^13.4.6",
-=======
-    "@porsche-design-system/components-react": "3.2.0-rc.0",
-    "next": "^13.4.4",
->>>>>>> d1d50223
     "react": "^18.2.0",
     "react-dom": "^18.2.0"
   },
