--- conflicted
+++ resolved
@@ -19,17 +19,10 @@
     "clean:build": "rm -rf ./.next"
   },
   "dependencies": {
-<<<<<<< HEAD
-    "@porsche-design-system/components-react": "2.14.0-rc.0",
+    "@porsche-design-system/components-react": "2.14.0-beta.0",
     "next": "^12.2.2",
     "react": "^18.2.0",
     "react-dom": "^18.2.0"
-=======
-    "@porsche-design-system/components-react": "2.14.0-beta.0",
-    "next": "^12.1.6",
-    "react": "^18.1.0",
-    "react-dom": "^18.1.0"
->>>>>>> 46adf4ef
   },
   "devDependencies": {
     "@porsche-design-system/shared": "0.0.0",
