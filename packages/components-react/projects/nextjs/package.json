--- conflicted
+++ resolved
@@ -26,18 +26,11 @@
   },
   "devDependencies": {
     "@porsche-design-system/shared": "0.0.0",
-<<<<<<< HEAD
     "@types/react": "18.3.12",
     "@types/react-dom": "^18.3.1",
     "eslint": "^8.57.1",
-    "eslint-config-next": "^15.0.2"
-=======
-    "@types/react": "18.3.3",
-    "@types/react-dom": "^18.3.0",
-    "eslint": "^8.57.0",
-    "eslint-config-next": "^14.2.6",
+    "eslint-config-next": "^15.0.2",
     "globby-legacy": "npm:globby@^11.0.4"
->>>>>>> 3c61cb81
   },
   "peerDependencies": {
     "ag-grid-enterprise": "*",
