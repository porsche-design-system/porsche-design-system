{
  "name": "@porsche-design-system/nextjs",
  "version": "0.0.0",
  "private": true,
  "license": "UNLICENSED",
  "scope": "@porsche-design-system",
  "author": "Dr. Ing. h.c. F. Porsche AG",
  "scripts": {
    "prestartAndBuild": "yarn clean:build && ts-node scripts/prepareSharedStyles.ts",
    "prestart": "yarn prestartAndBuild",
    "prebuild-app": "yarn prestartAndBuild",
    "start": "concurrently -k -s 'first' -n 'cdn,nextjs' 'serve-cdn' 'next dev'",
    "start-app": "concurrently -k -s 'first' -n 'cdn,app' 'serve-cdn' 'next start'",
    "build-app": "next build",
    "lint": "next lint",
    "test": "yarn test:e2e && yarn test:vrt",
    "test:e2e": "yarn build-app && TYPE=E2E PORT=3000 jest --colors -c tests/e2e/config/jest.config.ts",
    "test:vrt": "if [ \"$CI\" != true ]; then yarn build-app; fi && TYPE=VRT PORT=3000 jest --colors -c tests/vrt/config/jest.config.ts",
    "clean": "yarn clean:node_modules && yarn clean:build",
    "clean:node_modules": "rm -rf ./node_modules && rm -rf ./yarn-error.log",
    "clean:build": "rm -rf ./.next"
  },
  "dependencies": {
    "@porsche-design-system/assets": "5.0.2",
<<<<<<< HEAD
    "@porsche-design-system/components-react": "3.5.0",
    "next": "^13.4.19",
=======
    "@porsche-design-system/components-react": "3.6.0-rc.0",
    "next": "^13.4.13",
>>>>>>> d959fc52
    "react": "^18.2.0",
    "react-dom": "^18.2.0"
  },
  "devDependencies": {
    "@porsche-design-system/shared": "0.0.0",
    "@types/react": "^18.2.21",
    "@types/react-dom": "^18.2.7",
    "concurrently": "^8.2.1",
    "eslint": "^8.47.0",
    "eslint-config-next": "^13.4.19",
    "ts-node": "^10.9.1",
    "typescript": "~5.1.6"
  },
  "eslintConfig": {
    "extends": [
      "next/core-web-vitals"
    ],
    "rules": {
      "react/no-children-prop": "off"
    }
  },
  "volta": {
    "extends": "../../../../package.json"
  }
}<|MERGE_RESOLUTION|>--- conflicted
+++ resolved
@@ -22,13 +22,8 @@
   },
   "dependencies": {
     "@porsche-design-system/assets": "5.0.2",
-<<<<<<< HEAD
-    "@porsche-design-system/components-react": "3.5.0",
+    "@porsche-design-system/components-react": "3.6.0-rc.0",
     "next": "^13.4.19",
-=======
-    "@porsche-design-system/components-react": "3.6.0-rc.0",
-    "next": "^13.4.13",
->>>>>>> d959fc52
     "react": "^18.2.0",
     "react-dom": "^18.2.0"
   },
