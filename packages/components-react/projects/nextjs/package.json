{
  "name": "@porsche-design-system/nextjs",
  "version": "0.0.0",
  "private": true,
  "license": "UNLICENSED",
  "scope": "@porsche-design-system",
  "author": "Dr. Ing. h.c. F. Porsche AG",
  "scripts": {
    "prestartAndBuild": "yarn clean:build && ts-node scripts/prepareSharedStyles.ts",
    "prestart": "yarn prestartAndBuild",
    "prebuild-app": "yarn prestartAndBuild",
    "start": "concurrently -k -s 'first' -n 'cdn,nextjs' 'serve-cdn' 'next dev'",
    "start-app": "concurrently -k -s 'first' -n 'cdn,app' 'serve-cdn' 'next start'",
    "build-app": "next build",
    "lint": "next lint",
    "test": "yarn test:e2e && yarn test:vrt",
    "test:e2e": "yarn build-app && TYPE=E2E PORT=3000 jest --colors -c tests/e2e/config/jest.config.ts",
    "test:vrt": "if [ \"$CI\" != true ]; then yarn build-app; fi && TYPE=VRT PORT=3000 jest --colors -c tests/vrt/config/jest.config.ts",
    "clean": "yarn clean:node_modules && yarn clean:build",
    "clean:node_modules": "rm -rf ./node_modules && rm -rf ./yarn-error.log",
    "clean:build": "rm -rf ./.next"
  },
  "dependencies": {
    "@porsche-design-system/assets": "5.0.2",
<<<<<<< HEAD
    "@porsche-design-system/components-react": "3.2.0-rc.0",
    "next": "^13.4.7",
=======
    "@porsche-design-system/components-react": "3.2.0",
    "next": "^13.4.4",
>>>>>>> ed2a5fc2
    "react": "^18.2.0",
    "react-dom": "^18.2.0"
  },
  "devDependencies": {
    "@porsche-design-system/shared": "0.0.0",
    "@types/node": "^20.3.1",
    "@types/react": "^18.2.13",
    "@types/react-dom": "^18.2.6",
    "concurrently": "^8.2.0",
    "eslint": "^8.43.0",
    "eslint-config-next": "^13.4.7",
    "ts-node": "^10.9.1",
    "typescript": "~5.1.3"
  },
  "eslintConfig": {
    "extends": [
      "next/core-web-vitals"
    ],
    "rules": {
      "react/no-children-prop": "off"
    }
  }
}<|MERGE_RESOLUTION|>--- conflicted
+++ resolved
@@ -22,13 +22,8 @@
   },
   "dependencies": {
     "@porsche-design-system/assets": "5.0.2",
-<<<<<<< HEAD
-    "@porsche-design-system/components-react": "3.2.0-rc.0",
+    "@porsche-design-system/components-react": "3.2.0",
     "next": "^13.4.7",
-=======
-    "@porsche-design-system/components-react": "3.2.0",
-    "next": "^13.4.4",
->>>>>>> ed2a5fc2
     "react": "^18.2.0",
     "react-dom": "^18.2.0"
   },
