{
  "name": "@porsche-design-system/nextjs",
  "version": "0.0.0",
  "private": true,
  "license": "UNLICENSED",
  "scope": "@porsche-design-system",
  "author": "Dr. Ing. h.c. F. Porsche AG",
  "scripts": {
    "prestartAndBuild": "yarn clean:build && yarn generateOverviewPage",
    "start": "yarn prestartAndBuild && concurrently -k -s 'first' -n 'cdn,nextjs' 'serve-cdn' 'next dev'",
    "start-app": "concurrently -k -s 'first' -n 'cdn,app' 'serve-cdn' 'next start'",
    "build-app": "yarn prestartAndBuild && next build",
    "generateOverviewPage": "ts-node scripts/generateOverviewPage.ts",
    "lint": "next lint",
    "test": "yarn test:vrt",
    "test:vrt": "yarn build-app && TYPE=VRT PORT=3000 jest --colors -c tests/vrt/config/jest.config.ts",
    "clean": "yarn clean:node_modules && yarn clean:build",
    "clean:node_modules": "rm -rf ./node_modules && rm -rf ./yarn-error.log",
    "clean:build": "rm -rf ./.next"
  },
  "dependencies": {
<<<<<<< HEAD
    "@porsche-design-system/components-react": "2.14.0-beta.0",
    "next": "^12.2.4",
=======
    "@porsche-design-system/components-react": "2.15.0-beta.0",
    "next": "^12.2.2",
>>>>>>> e9ebbdaa
    "react": "^18.2.0",
    "react-dom": "^18.2.0"
  },
  "devDependencies": {
    "@porsche-design-system/shared": "0.0.0",
    "@types/node": "^18.6.4",
    "@types/react": "^18.0.15",
    "@types/react-dom": "^18.0.6",
    "concurrently": "^7.3.0",
    "eslint": "^8.21.0",
    "eslint-config-next": "^12.2.4",
    "ts-node": "^10.9.1",
    "typescript": "~4.7.4"
  },
  "eslintConfig": {
    "extends": [
      "next/core-web-vitals"
    ],
    "rules": {
      "react/no-children-prop": "off"
    }
  }
}<|MERGE_RESOLUTION|>--- conflicted
+++ resolved
@@ -19,13 +19,8 @@
     "clean:build": "rm -rf ./.next"
   },
   "dependencies": {
-<<<<<<< HEAD
-    "@porsche-design-system/components-react": "2.14.0-beta.0",
+    "@porsche-design-system/components-react": "2.15.0-beta.0",
     "next": "^12.2.4",
-=======
-    "@porsche-design-system/components-react": "2.15.0-beta.0",
-    "next": "^12.2.2",
->>>>>>> e9ebbdaa
     "react": "^18.2.0",
     "react-dom": "^18.2.0"
   },
