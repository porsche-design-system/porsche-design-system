--- conflicted
+++ resolved
@@ -20,13 +20,7 @@
   },
   "dependencies": {
     "@porsche-design-system/assets": "5.0.2",
-<<<<<<< HEAD
-    "@porsche-design-system/components-react": "3.15.0",
     "next": "14.2.3",
-=======
-    "@porsche-design-system/components-react": "3.15.1",
-    "next": "14.1.4",
->>>>>>> 63f60de6
     "react": "^18.2.0",
     "react-dom": "^18.3.1"
   },
