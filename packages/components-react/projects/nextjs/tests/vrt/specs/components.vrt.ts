import { expect, test } from '@playwright/test';
import { getComponentMeta } from '@porsche-design-system/component-meta';
import { TAG_NAMES, type TagName } from '@porsche-design-system/shared';
import { viewportWidths } from '@porsche-design-system/shared/testing';
import * as globby from 'globby-legacy';
import path from 'path';

const sourceDirectory = path.resolve('../../../components-js/src/pages');
const fileNames = globby.sync(`${sourceDirectory}/*.html`).map((filePath) => path.basename(filePath, '.html'));

const tagNames = (TAG_NAMES as unknown as TagName[])
  // Filter out components which don't work on their own
  .filter((tagName) => {
    const { isChunked, requiredParent } = getComponentMeta(tagName);
    return isChunked && !requiredParent;
  })
  .map((tagName) => {
    return tagName.substring(2);
  });

const components = fileNames
  .filter((name) => tagNames.filter((component) => name.match(new RegExp(`^${component}(-\\d+)?$`))).length > 0)
  .filter((name) => {
    const argv = process.argv.slice(5);
    return !argv.length || argv.includes(name);
  });

test('should have certain amount of components', () => {
<<<<<<< HEAD
  expect(components.length).toBe(67);
=======
  expect(components.length).toBe(68);
>>>>>>> 6b46b0eb
});

for (const component of components) {
  test.describe(component, async () => {
    viewportWidths.forEach((viewportWidth) => {
      test(`should have no visual regression for viewport ${viewportWidth}`, async ({ page }) => {
        await page.goto(`/${component}`);
        // Remove selects in iframes
        await page.evaluate(() => {
          document.querySelectorAll('iframe').forEach((iframe) => {
            iframe.contentDocument
              .querySelectorAll('select[name="route"], select[name="theme"]')
              .forEach((select) => select.remove());
          });
        });
        await page.setViewportSize({
          width: viewportWidth,
          height: await page.evaluate(() => document.body.clientHeight),
        });
        await page.mouse.click(0, 0); // click top left corner of the page to remove autofocus
        await expect(page.locator('#app')).toHaveScreenshot(`${component}-${viewportWidth}.png`);
      });
    });
  });
}<|MERGE_RESOLUTION|>--- conflicted
+++ resolved
@@ -26,11 +26,7 @@
   });
 
 test('should have certain amount of components', () => {
-<<<<<<< HEAD
-  expect(components.length).toBe(67);
-=======
-  expect(components.length).toBe(68);
->>>>>>> 6b46b0eb
+  expect(components.length).toBe(69);
 });
 
 for (const component of components) {
