--- conflicted
+++ resolved
@@ -64,27 +64,6 @@
   // and these are not allowed and throw an exception
   let props: any = hasSlot ? { children: renderChildren() } : null;
 
-<<<<<<< HEAD
-  if (
-    [
-      'p-textarea',
-      'p-input-password',
-      'p-input-number',
-      'p-input-text',
-      'p-input-email',
-      'p-input-tel',
-      'p-input-url',
-      'p-input-search',
-    ].includes(tagName)
-  ) {
-    props = {
-      ...props,
-      readOnly: true,
-    };
-  }
-
-=======
->>>>>>> 7c292c26
   if (tagName === 'p-checkbox') {
     props = {
       ...props,
