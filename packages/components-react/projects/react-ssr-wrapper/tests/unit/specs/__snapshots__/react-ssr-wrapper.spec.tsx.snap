// Jest Snapshot v1, https://goo.gl/fbAQLP

exports[`manual test cases should pass internal props correctly to p-checkbox-wrapper 1`] = `
<p-checkbox-wrapper
  class="ssr"
>
  <template
    shadowroot="open"
    shadowrootmode="open"
  >
    <style>
      :host{color-scheme:light dark !important;display:block !important}:host([hidden]){display:none !important}::slotted(input){position:relative !important;width:calc(6px + 2.125ex) !important;height:calc(6px + 2.125ex) !important;font-family:'Porsche Next','Arial Narrow',Arial,'Heiti SC',SimHei,sans-serif !important;font-size:1rem !important;flex-shrink:0 !important;display:block !important;margin:0 !important;padding:0 !important;-webkit-appearance:none !important;appearance:none !important;box-sizing:content-box !important;background:transparent 0% 0% / calc(6px + 2.125ex) !important;transition:border-color var(--p-transition-duration, .24s) ease,background-color var(--p-transition-duration, .24s) ease !important;border:2px solid #949598 !important;outline:0 !important;cursor:not-allowed !important;border-radius:4px !important}::slotted(input:checked){border-color:#949598 !important;background-color:#949598 !important}::slotted(input:indeterminate){background-image:url('data:image/svg+xml;charset=UTF-8,&lt;svg xmlns="http://www.w3.org/2000/svg" viewBox="0 0 24 24"&gt;&lt;path fill="%23010205" d="m20,11v2H4v-2h16Z"/&gt;&lt;/svg&gt;') !important}label{position:relative;display:flex;align-items:flex-start}.text{order:1;cursor:default;font:normal normal 400 1rem/calc(6px + 2.125ex) 'Porsche Next','Arial Narrow',Arial,'Heiti SC',SimHei,sans-serif;overflow-wrap:break-word;hyphens:auto;color:#949598;transition:color var(--p-transition-duration, .24s) ease;position:static;width:auto;height:auto;text-indent:0;padding:2px 0 0 8px}.required{user-select:none}.message{display:flex;gap:4px;margin-top:4px;font:normal normal 400 1rem/calc(6px + 2.125ex) 'Porsche Next','Arial Narrow',Arial,'Heiti SC',SimHei,sans-serif;overflow-wrap:break-word;hyphens:auto;transition:color var(--p-transition-duration, .24s) ease}.spinner{position:absolute;top:calc(calc(6px + 2.125ex)/2 + 2px);left:calc(calc(6px + 2.125ex)/2 + 2px);transform:translate(-50%, -50%);height:calc(6px + 2.125ex);width:calc(6px + 2.125ex);padding:2px;font-family:'Porsche Next','Arial Narrow',Arial,'Heiti SC',SimHei,sans-serif;font-size:1rem;cursor:not-allowed}
    </style>
    <label
      aria-disabled="true"
    >
      <span
        class="text"
      >
        Some label
      </span>
      <slot />
      <p-spinner
        class="spinner ssr"
      >
        <template
          shadowroot="open"
          shadowrootmode="open"
        >
          <style>
            :host{display:inline-flex !important;vertical-align:top !important;color-scheme:light dark !important}:host([hidden]){display:none !important}svg{display:block;position:relative;fill:none;transform:translate3d(0,0,0);animation:rotate var(--p-animation-duration, 2s) linear infinite}circle:first-child{stroke:#6B6D70;animation:rotate var(--p-animation-duration, 2s) linear infinite}circle:last-child{transform-origin:0 0;animation:dash var(--p-animation-duration, 2s) ease-in-out infinite;stroke:#010205;stroke-dasharray:var(--p-temporary-spinner-stroke-dasharray, 57);stroke-linecap:round}@keyframes rotate{0%{transform:rotateZ(0deg)}100%{transform:rotateZ(360deg)}}@keyframes dash{0%{stroke-dashoffset:57;transform:rotateZ(0)}50%, 75%{stroke-dashoffset:20;transform:rotateZ(80deg)}100%{stroke-dashoffset:57;transform:rotateZ(360deg)}}.root{display:block;height:inherit;width:inherit;margin:0;padding:0;box-sizing:border-box;stroke-width:1.5}.sr-only{position:absolute;width:0;height:1px;text-indent:-999999px}
          </style>
          <span
            aria-label="Loading state of Some label"
            aria-live="assertive"
            class="root"
            role="alert"
          >
            <span
              class="sr-only"
            >
               
            </span>
            <svg
              aria-hidden="true"
              focusable="false"
              height="100%"
              viewBox="-16 -16 32 32"
              width="100%"
            >
              <circle
                r="9"
              />
              <circle
                r="9"
              />
            </svg>
          </span>
        </template>
      </p-spinner>
    </label>
  </template>
  <input
    type="checkbox"
  />
</p-checkbox-wrapper>
`;

exports[`manual test cases should pass internal props correctly to p-checkbox-wrapper 2`] = `
<p-checkbox-wrapper
  class="ssr"
>
  <template
    shadowroot="open"
    shadowrootmode="open"
  >
    <style>
      :host{color-scheme:light dark !important;display:block !important}:host([hidden]){display:none !important}::slotted(input){position:relative !important;width:calc(6px + 2.125ex) !important;height:calc(6px + 2.125ex) !important;font-family:'Porsche Next','Arial Narrow',Arial,'Heiti SC',SimHei,sans-serif !important;font-size:1rem !important;flex-shrink:0 !important;display:block !important;margin:0 !important;padding:0 !important;-webkit-appearance:none !important;appearance:none !important;box-sizing:content-box !important;background:transparent 0% 0% / calc(6px + 2.125ex) !important;transition:border-color var(--p-transition-duration, .24s) ease,background-color var(--p-transition-duration, .24s) ease !important;border:2px solid #949598 !important;outline:0 !important;cursor:not-allowed !important;border-radius:4px !important}::slotted(input:checked){border-color:#949598 !important;background-color:#949598 !important}::slotted(input:indeterminate){background-image:url('data:image/svg+xml;charset=UTF-8,&lt;svg xmlns="http://www.w3.org/2000/svg" viewBox="0 0 24 24"&gt;&lt;path fill="%23010205" d="m20,11v2H4v-2h16Z"/&gt;&lt;/svg&gt;') !important}label{position:relative;display:flex;align-items:flex-start}.text{order:1;cursor:default;font:normal normal 400 1rem/calc(6px + 2.125ex) 'Porsche Next','Arial Narrow',Arial,'Heiti SC',SimHei,sans-serif;overflow-wrap:break-word;hyphens:auto;color:#949598;transition:color var(--p-transition-duration, .24s) ease;position:static;width:auto;height:auto;text-indent:0;padding:2px 0 0 8px}.required{user-select:none}.message{display:flex;gap:4px;margin-top:4px;font:normal normal 400 1rem/calc(6px + 2.125ex) 'Porsche Next','Arial Narrow',Arial,'Heiti SC',SimHei,sans-serif;overflow-wrap:break-word;hyphens:auto;transition:color var(--p-transition-duration, .24s) ease}.spinner{position:absolute;top:calc(calc(6px + 2.125ex)/2 + 2px);left:calc(calc(6px + 2.125ex)/2 + 2px);transform:translate(-50%, -50%);height:calc(6px + 2.125ex);width:calc(6px + 2.125ex);padding:2px;font-family:'Porsche Next','Arial Narrow',Arial,'Heiti SC',SimHei,sans-serif;font-size:1rem;cursor:not-allowed}
    </style>
    <label
      aria-disabled="true"
    >
      <span
        class="text"
      >
        Some label
      </span>
      <slot />
      <p-spinner
        class="spinner ssr"
      >
        <template
          shadowroot="open"
          shadowrootmode="open"
        >
          <style>
            :host{display:inline-flex !important;vertical-align:top !important;color-scheme:light dark !important}:host([hidden]){display:none !important}svg{display:block;position:relative;fill:none;transform:translate3d(0,0,0);animation:rotate var(--p-animation-duration, 2s) linear infinite}circle:first-child{stroke:#6B6D70;animation:rotate var(--p-animation-duration, 2s) linear infinite}circle:last-child{transform-origin:0 0;animation:dash var(--p-animation-duration, 2s) ease-in-out infinite;stroke:#010205;stroke-dasharray:var(--p-temporary-spinner-stroke-dasharray, 57);stroke-linecap:round}@keyframes rotate{0%{transform:rotateZ(0deg)}100%{transform:rotateZ(360deg)}}@keyframes dash{0%{stroke-dashoffset:57;transform:rotateZ(0)}50%, 75%{stroke-dashoffset:20;transform:rotateZ(80deg)}100%{stroke-dashoffset:57;transform:rotateZ(360deg)}}.root{display:block;height:inherit;width:inherit;margin:0;padding:0;box-sizing:border-box;stroke-width:1.5}.sr-only{position:absolute;width:0;height:1px;text-indent:-999999px}
          </style>
          <span
            aria-label="Loading state of Some label"
            aria-live="assertive"
            class="root"
            role="alert"
          >
            <span
              class="sr-only"
            >
               
            </span>
            <svg
              aria-hidden="true"
              focusable="false"
              height="100%"
              viewBox="-16 -16 32 32"
              width="100%"
            >
              <circle
                r="9"
              />
              <circle
                r="9"
              />
            </svg>
          </span>
        </template>
      </p-spinner>
    </label>
  </template>
  <input
    checked=""
    type="checkbox"
  />
</p-checkbox-wrapper>
`;

exports[`manual test cases should pass internal props correctly to p-grid-item 1`] = `
<p-grid
  class="ssr"
>
  <template
    shadowroot="open"
    shadowrootmode="open"
  >
    <style>
      :host{display:flex !important;flex:auto !important;width:auto !important;margin-left:calc(clamp(16px, 1.25vw + 12px, 36px) / -2) !important;margin-right:calc(clamp(16px, 1.25vw + 12px, 36px) / -2) !important;color-scheme:light dark !important;flex-direction:row !important;flex-wrap:wrap !important}:host([hidden]){display:none !important}
    </style>
    <slot />
  </template>
  <p-grid-item
    class="ssr"
    gutter="16"
  >
    <template
      shadowroot="open"
      shadowrootmode="open"
    >
      <style>
        :host{padding-left:calc(clamp(16px, 1.25vw + 12px, 36px) / 2) !important;padding-right:calc(clamp(16px, 1.25vw + 12px, 36px) / 2) !important;box-sizing:border-box !important;width:8.333333% !important;min-width:8.333333% !important;margin-left:0% !important}:host([hidden]){display:none !important}
      </style>
      <slot />
    </template>
    Item 1
  </p-grid-item>
  <p-grid-item
    class="ssr"
    gutter="16"
  >
    <template
      shadowroot="open"
      shadowrootmode="open"
    >
      <style>
        :host{padding-left:calc(clamp(16px, 1.25vw + 12px, 36px) / 2) !important;padding-right:calc(clamp(16px, 1.25vw + 12px, 36px) / 2) !important;box-sizing:border-box !important;width:8.333333% !important;min-width:8.333333% !important;margin-left:0% !important}:host([hidden]){display:none !important}
      </style>
      <slot />
    </template>
    Item 2
  </p-grid-item>
</p-grid>
`;

exports[`manual test cases should pass internal props correctly to p-grid-item 2`] = `
<p-grid
  class="ssr"
>
  <template
    shadowroot="open"
    shadowrootmode="open"
  >
    <style>
      :host{display:flex !important;flex:auto !important;width:auto !important;margin-left:calc(clamp(16px, 1.25vw + 12px, 36px) / -2) !important;margin-right:calc(clamp(16px, 1.25vw + 12px, 36px) / -2) !important;color-scheme:light dark !important;flex-direction:row !important;flex-wrap:wrap !important}:host([hidden]){display:none !important}
    </style>
    <slot />
  </template>
  <p-grid-item
    class="ssr"
    gutter="24"
  >
    <template
      shadowroot="open"
      shadowrootmode="open"
    >
      <style>
        :host{padding-left:calc(clamp(16px, 1.25vw + 12px, 36px) / 2) !important;padding-right:calc(clamp(16px, 1.25vw + 12px, 36px) / 2) !important;box-sizing:border-box !important;width:8.333333% !important;min-width:8.333333% !important;margin-left:0% !important}:host([hidden]){display:none !important}
      </style>
      <slot />
    </template>
    Item 1
  </p-grid-item>
  <p-grid-item
    class="ssr"
    gutter="24"
  >
    <template
      shadowroot="open"
      shadowrootmode="open"
    >
      <style>
        :host{padding-left:calc(clamp(16px, 1.25vw + 12px, 36px) / 2) !important;padding-right:calc(clamp(16px, 1.25vw + 12px, 36px) / 2) !important;box-sizing:border-box !important;width:8.333333% !important;min-width:8.333333% !important;margin-left:0% !important}:host([hidden]){display:none !important}
      </style>
      <slot />
    </template>
    Item 2
  </p-grid-item>
</p-grid>
`;

exports[`manual test cases should pass internal props correctly to p-link-tile-model-signature 1`] = `
<p-link-tile-model-signature
  class="ssr"
>
  <template
    shadowroot="open"
    shadowrootmode="open"
  >
    <style>
      :host{display:block;hyphens:auto;color-scheme:light dark !important}:host([hidden]){display:none !important}::slotted(picture){position:absolute !important;top:0 !important;left:0 !important;right:0 !important;bottom:0 !important}::slotted(img){height:100% !important;width:100% !important;object-fit:cover !important}h2,h3,h4,h5,h6{margin:0 !important}.root{position:relative;overflow:hidden;transform:translate3d(0,0,0);border-radius:12px;color:#FBFCFF;padding-top:133.33%}.root:hover .image-container{transform:scale3d(1.05,1.05,1.05)}.image-container{position:absolute;transition:transform var(--p-transition-duration, .24s) ease;top:0;left:0;right:0;bottom:0}.content{position:absolute;left:0;right:0;display:flex;justify-items:start;gap:16px;border-radius:12px;flex-direction:column;bottom:0;padding:clamp(32px, 2.75vw + 23px, 76px) clamp(16px, 1.25vw + 12px, 36px) clamp(16px, 1.25vw + 12px, 36px);background:linear-gradient(to top, rgba(31,31,31,0.9) 0%,rgba(31,31,31,0.9) 20%,rgba(31,31,31,0.852589) 26.67%,rgba(32,32,32,0.768225) 33.33%,rgba(33,33,33,0.668116) 40%,rgba(34,34,34,0.557309) 46.67%,rgba(35,35,35,0.442691) 53.33%,rgba(36,36,36,0.331884) 60%,rgba(37,37,37,0.231775) 66.67%,rgba(38,38,38,0.147411) 73.33%,rgba(39,39,39,0.0816599) 80%,rgba(39,39,39,0.03551) 86.67%,rgba(39,39,39,0.0086472) 93.33%,rgba(39,39,39,0) 100%);}.model{position:absolute;top:clamp(16px, 1.25vw + 12px, 36px);left:clamp(16px, 1.25vw + 12px, 36px)}.heading{margin:0;font:normal normal 400 clamp(1.27rem, 0.51vw + 1.16rem, 1.78rem)/calc(6px + 2.125ex) 'Porsche Next','Arial Narrow',Arial,'Heiti SC',SimHei,sans-serif;overflow-wrap:break-word;hyphens:inherit;font-weight:600}.link-group{display:flex;width:100%;gap:clamp(8px, 0.5vw + 6px, 16px);flex-flow:column nowrap;align-items:stretch}.link-overlay{position:fixed;top:0;left:0;right:0;bottom:0}@media(min-width:480px){.link-group{flex-flow:row wrap;align-items:center}}@media(forced-colors:active){.content{background:rgba(0,0,0,0.7)}}
    </style>
    <div
      class="root"
    >
      <div
        class="image-container"
      >
        <slot />
      </div>
      <p-model-signature
        class="model ssr"
      >
        <template
          shadowroot="open"
          shadowrootmode="open"
        >
          <style>
            :host{display:inline-block;vertical-align:top;max-width:100% !important;max-height:36px !important;width:inherit !important;height:inherit !important;color-scheme:light dark !important}:host([hidden]){display:none !important}img{display:block;max-width:100%;max-height:100%;pointer-events:none;filter:invert(100%) sepia(91%) saturate(38%) hue-rotate(254deg) brightness(110%) contrast(110%)}
          </style>
          <img
            alt="911"
            height="36"
            src="http://localhost:3001/model-signatures/911.min.5c462658f9d472e90a139173414e8fdd.svg"
          />
        </template>
      </p-model-signature>
      <div
        class="content"
      >
        <a
          aria-hidden="true"
          class="link-overlay"
          href="#primary"
          tabindex="-1"
          target="_self"
        />
        <h2
          class="heading"
        >
          Some heading
        </h2>
        <div
          class="link-group"
          role="group"
        >
          <slot
            name="primary"
          />
          <slot
            name="secondary"
          />
        </div>
      </div>
    </div>
  </template>
  <p-link
    class="ssr"
    slot="primary"
  >
    <template
      shadowroot="open"
      shadowrootdelegatesfocus="true"
      shadowrootmode="open"
    >
      <style>
        :host{display:inline-block;vertical-align:top !important;outline:0 !important;color-scheme:light dark !important}:host([hidden]){display:none !important}.root{display:flex;align-items:flex-start;justify-content:center;width:100%;min-width:54px;min-height:54px;box-sizing:border-box;outline:0;text-align:left;appearance:none;text-decoration:none;border:2px solid #FBFCFF;border-radius:4px;transform:translate3d(0,0,0);background-color:#FBFCFF;color:#010205;font:normal normal 400 1rem/calc(6px + 2.125ex) 'Porsche Next','Arial Narrow',Arial,'Heiti SC',SimHei,sans-serif;overflow-wrap:break-word;hyphens:auto;transition:background-color var(--p-transition-duration, .24s) ease,border-color var(--p-transition-duration, .24s) ease,color var(--p-transition-duration, .24s) ease;padding:13px 26px;gap:8px}.root:hover{background-color:#AFB0B3;border-color:#AFB0B3}.label{position:static;width:auto;height:auto;text-indent:0}.icon{filter:invert(1)}
      </style>
      <a
        class="root"
        href="#primary"
        target="_self"
      >
        <span
          class="label"
        >
          <slot />
        </span>
      </a>
    </template>
    Primary
  </p-link>
  <p-link
    class="ssr"
    slot="secondary"
  >
    <template
      shadowroot="open"
      shadowrootdelegatesfocus="true"
      shadowrootmode="open"
    >
      <style>
        :host{display:inline-block;vertical-align:top !important;outline:0 !important;color-scheme:light dark !important}:host([hidden]){display:none !important}.root{display:flex;align-items:flex-start;justify-content:center;width:100%;min-width:54px;min-height:54px;box-sizing:border-box;outline:0;text-align:left;appearance:none;text-decoration:none;border:2px solid #FBFCFF;border-radius:4px;transform:translate3d(0,0,0);background-color:transparent;color:#FBFCFF;font:normal normal 400 1rem/calc(6px + 2.125ex) 'Porsche Next','Arial Narrow',Arial,'Heiti SC',SimHei,sans-serif;overflow-wrap:break-word;hyphens:auto;transition:background-color var(--p-transition-duration, .24s) ease,border-color var(--p-transition-duration, .24s) ease,color var(--p-transition-duration, .24s) ease;padding:13px 26px;gap:8px}.root:hover{background-color:rgba(148, 149, 152, .18);border-color:#88898C;-webkit-backdrop-filter:blur(32px);backdrop-filter:blur(32px)}.label{position:static;width:auto;height:auto;text-indent:0}
      </style>
      <a
        class="root"
        href="#secondary"
        target="_self"
      >
        <span
          class="label"
        >
          <slot />
        </span>
      </a>
    </template>
    Secondary
  </p-link>
</p-link-tile-model-signature>
`;

exports[`manual test cases should pass internal props correctly to p-link-tile-model-signature 2`] = `
<p-link-tile-model-signature
  class="ssr"
>
  <template
    shadowroot="open"
    shadowrootmode="open"
  >
    <style>
      :host{display:block;hyphens:auto;color-scheme:light dark !important}:host([hidden]){display:none !important}::slotted(picture){position:absolute !important;top:0 !important;left:0 !important;right:0 !important;bottom:0 !important}::slotted(img){height:100% !important;width:100% !important;object-fit:cover !important}h2,h3,h4,h5,h6{margin:0 !important}.root{position:relative;overflow:hidden;transform:translate3d(0,0,0);border-radius:12px;color:#FBFCFF;padding-top:133.33%}.root:hover .image-container{transform:scale3d(1.05,1.05,1.05)}.image-container{position:absolute;transition:transform var(--p-transition-duration, .24s) ease;top:0;left:0;right:0;bottom:0}.content{position:absolute;left:0;right:0;display:flex;justify-items:start;gap:16px;border-radius:12px;flex-direction:column;bottom:0;padding:clamp(32px, 2.75vw + 23px, 76px) clamp(16px, 1.25vw + 12px, 36px) clamp(16px, 1.25vw + 12px, 36px);background:linear-gradient(to top, rgba(31,31,31,0.9) 0%,rgba(31,31,31,0.9) 20%,rgba(31,31,31,0.852589) 26.67%,rgba(32,32,32,0.768225) 33.33%,rgba(33,33,33,0.668116) 40%,rgba(34,34,34,0.557309) 46.67%,rgba(35,35,35,0.442691) 53.33%,rgba(36,36,36,0.331884) 60%,rgba(37,37,37,0.231775) 66.67%,rgba(38,38,38,0.147411) 73.33%,rgba(39,39,39,0.0816599) 80%,rgba(39,39,39,0.03551) 86.67%,rgba(39,39,39,0.0086472) 93.33%,rgba(39,39,39,0) 100%);}.model{position:absolute;top:clamp(16px, 1.25vw + 12px, 36px);left:clamp(16px, 1.25vw + 12px, 36px)}.heading{margin:0;font:normal normal 400 clamp(1.27rem, 0.51vw + 1.16rem, 1.78rem)/calc(6px + 2.125ex) 'Porsche Next','Arial Narrow',Arial,'Heiti SC',SimHei,sans-serif;overflow-wrap:break-word;hyphens:inherit;font-weight:600}.link-group{display:flex;width:100%;gap:clamp(8px, 0.5vw + 6px, 16px);flex-flow:column nowrap;align-items:stretch}.link-overlay{position:fixed;top:0;left:0;right:0;bottom:0}@media(min-width:480px){.link-group{flex-flow:row wrap;align-items:center}}@media(forced-colors:active){.content{background:rgba(0,0,0,0.7)}}
    </style>
    <div
      class="root"
    >
      <div
        class="image-container"
      >
        <slot />
      </div>
      <p-model-signature
        class="model ssr"
      >
        <template
          shadowroot="open"
          shadowrootmode="open"
        >
          <style>
            :host{display:inline-block;vertical-align:top;max-width:100% !important;max-height:36px !important;width:inherit !important;height:inherit !important;color-scheme:light dark !important}:host([hidden]){display:none !important}img{display:block;max-width:100%;max-height:100%;pointer-events:none;filter:invert(100%) sepia(91%) saturate(38%) hue-rotate(254deg) brightness(110%) contrast(110%)}
          </style>
          <img
            alt="911"
            height="36"
            src="http://localhost:3001/model-signatures/911.min.5c462658f9d472e90a139173414e8fdd.svg"
          />
        </template>
      </p-model-signature>
      <div
        class="content"
      >
        <a
          aria-hidden="true"
          class="link-overlay"
          href="#primary-slotted"
          tabindex="-1"
          target="_self"
        />
        <h2
          class="heading"
        >
          Some heading
        </h2>
        <div
          class="link-group"
          role="group"
        >
          <slot
            name="primary"
          />
          <slot
            name="secondary"
          />
        </div>
      </div>
    </div>
  </template>
  <p-link
    class="ssr"
    slot="primary"
  >
    <template
      shadowroot="open"
      shadowrootdelegatesfocus="true"
      shadowrootmode="open"
    >
      <style>
        :host{display:inline-block;vertical-align:top !important;outline:0 !important;color-scheme:light dark !important}:host([hidden]){display:none !important}::slotted(a){margin:0 !important;padding:0 !important;outline:0 !important;border-radius:0 !important;background:transparent !important;text-decoration:none !important;font:inherit !important;color:inherit !important}::slotted(a)::before{content:"" !important;position:fixed !important;border-radius:8px !important;top:-6px !important;left:-6px !important;right:-6px !important;bottom:-6px !important}::slotted(a::-moz-focus-inner){border:0 !important}.root{display:flex;align-items:flex-start;justify-content:center;width:100%;min-width:54px;min-height:54px;box-sizing:border-box;outline:0;text-align:left;appearance:none;text-decoration:none;border:2px solid #FBFCFF;border-radius:4px;transform:translate3d(0,0,0);background-color:#FBFCFF;color:#010205;font:normal normal 400 1rem/calc(6px + 2.125ex) 'Porsche Next','Arial Narrow',Arial,'Heiti SC',SimHei,sans-serif;overflow-wrap:break-word;hyphens:auto;transition:background-color var(--p-transition-duration, .24s) ease,border-color var(--p-transition-duration, .24s) ease,color var(--p-transition-duration, .24s) ease;padding:13px 26px;gap:8px}.root:hover{background-color:#AFB0B3;border-color:#AFB0B3}.label{position:static;width:auto;height:auto;text-indent:0}.icon{filter:invert(1)}
      </style>
      <span
        class="root"
      >
        <span
          class="label"
        >
          <slot />
        </span>
      </span>
    </template>
    <a
      href="#primary-slotted"
    >
      Primary slotted
    </a>
  </p-link>
  <p-link
    class="ssr"
    slot="secondary"
  >
    <template
      shadowroot="open"
      shadowrootdelegatesfocus="true"
      shadowrootmode="open"
    >
      <style>
        :host{display:inline-block;vertical-align:top !important;outline:0 !important;color-scheme:light dark !important}:host([hidden]){display:none !important}::slotted(a){margin:0 !important;padding:0 !important;outline:0 !important;border-radius:0 !important;background:transparent !important;text-decoration:none !important;font:inherit !important;color:inherit !important}::slotted(a)::before{content:"" !important;position:fixed !important;border-radius:8px !important;top:-6px !important;left:-6px !important;right:-6px !important;bottom:-6px !important}::slotted(a::-moz-focus-inner){border:0 !important}.root{display:flex;align-items:flex-start;justify-content:center;width:100%;min-width:54px;min-height:54px;box-sizing:border-box;outline:0;text-align:left;appearance:none;text-decoration:none;border:2px solid #FBFCFF;border-radius:4px;transform:translate3d(0,0,0);background-color:transparent;color:#FBFCFF;font:normal normal 400 1rem/calc(6px + 2.125ex) 'Porsche Next','Arial Narrow',Arial,'Heiti SC',SimHei,sans-serif;overflow-wrap:break-word;hyphens:auto;transition:background-color var(--p-transition-duration, .24s) ease,border-color var(--p-transition-duration, .24s) ease,color var(--p-transition-duration, .24s) ease;padding:13px 26px;gap:8px}.root:hover{background-color:rgba(148, 149, 152, .18);border-color:#88898C;-webkit-backdrop-filter:blur(32px);backdrop-filter:blur(32px)}.label{position:static;width:auto;height:auto;text-indent:0}
      </style>
      <span
        class="root"
      >
        <span
          class="label"
        >
          <slot />
        </span>
      </span>
    </template>
    <a
      href="#secondary-slotted"
    >
      Secondary slotted
    </a>
  </p-link>
</p-link-tile-model-signature>
`;

exports[`manual test cases should pass internal props correctly to p-link-tile-model-signature 3`] = `
<p-link-tile-model-signature
  class="ssr"
>
  <template
    shadowroot="open"
    shadowrootmode="open"
  >
    <style>
      :host{display:block;hyphens:auto;color-scheme:light dark !important}:host([hidden]){display:none !important}::slotted(picture){position:absolute !important;top:0 !important;left:0 !important;right:0 !important;bottom:0 !important}::slotted(img){height:100% !important;width:100% !important;object-fit:cover !important}h2,h3,h4,h5,h6{margin:0 !important}.root{position:relative;overflow:hidden;transform:translate3d(0,0,0);border-radius:12px;color:#FBFCFF;padding-top:133.33%}.root:hover .image-container{transform:scale3d(1.05,1.05,1.05)}.image-container{position:absolute;transition:transform var(--p-transition-duration, .24s) ease;top:0;left:0;right:0;bottom:0}.content{position:absolute;left:0;right:0;display:flex;justify-items:start;gap:16px;border-radius:12px;flex-direction:column;bottom:0;padding:clamp(32px, 2.75vw + 23px, 76px) clamp(16px, 1.25vw + 12px, 36px) clamp(16px, 1.25vw + 12px, 36px);background:linear-gradient(to top, rgba(31,31,31,0.9) 0%,rgba(31,31,31,0.9) 20%,rgba(31,31,31,0.852589) 26.67%,rgba(32,32,32,0.768225) 33.33%,rgba(33,33,33,0.668116) 40%,rgba(34,34,34,0.557309) 46.67%,rgba(35,35,35,0.442691) 53.33%,rgba(36,36,36,0.331884) 60%,rgba(37,37,37,0.231775) 66.67%,rgba(38,38,38,0.147411) 73.33%,rgba(39,39,39,0.0816599) 80%,rgba(39,39,39,0.03551) 86.67%,rgba(39,39,39,0.0086472) 93.33%,rgba(39,39,39,0) 100%);}.model{position:absolute;top:clamp(16px, 1.25vw + 12px, 36px);left:clamp(16px, 1.25vw + 12px, 36px)}.heading{margin:0;font:normal normal 400 clamp(1.27rem, 0.51vw + 1.16rem, 1.78rem)/calc(6px + 2.125ex) 'Porsche Next','Arial Narrow',Arial,'Heiti SC',SimHei,sans-serif;overflow-wrap:break-word;hyphens:inherit;font-weight:600}.link-group{display:flex;width:100%;gap:clamp(8px, 0.5vw + 6px, 16px);flex-flow:column nowrap;align-items:stretch}.link-overlay{position:fixed;top:0;left:0;right:0;bottom:0}@media(min-width:480px){.link-group{flex-flow:row wrap;align-items:center}}@media(forced-colors:active){.content{background:rgba(0,0,0,0.7)}}
    </style>
    <div
      class="root"
    >
      <div
        class="image-container"
      >
        <slot />
      </div>
      <p-model-signature
        class="model ssr"
      >
        <template
          shadowroot="open"
          shadowrootmode="open"
        >
          <style>
            :host{display:inline-block;vertical-align:top;max-width:100% !important;max-height:36px !important;width:inherit !important;height:inherit !important;color-scheme:light dark !important}:host([hidden]){display:none !important}img{display:block;max-width:100%;max-height:100%;pointer-events:none;filter:invert(100%) sepia(91%) saturate(38%) hue-rotate(254deg) brightness(110%) contrast(110%)}
          </style>
          <img
            alt="911"
            height="36"
            src="http://localhost:3001/model-signatures/911.min.5c462658f9d472e90a139173414e8fdd.svg"
          />
        </template>
      </p-model-signature>
      <div
        class="content"
      >
        <a
          aria-hidden="true"
          class="link-overlay"
          href="#primary-framework"
          tabindex="-1"
          target="_self"
        />
        <h2
          class="heading"
        >
          Some heading
        </h2>
        <div
          class="link-group"
          role="group"
        >
          <slot
            name="primary"
          />
          <slot
            name="secondary"
          />
        </div>
      </div>
    </div>
  </template>
  <p-link
    class="ssr"
    slot="primary"
  >
    <template
      shadowroot="open"
      shadowrootdelegatesfocus="true"
      shadowrootmode="open"
    >
      <style>
        :host{display:inline-block;vertical-align:top !important;outline:0 !important;color-scheme:light dark !important}:host([hidden]){display:none !important}::slotted(a){margin:0 !important;padding:0 !important;outline:0 !important;border-radius:0 !important;background:transparent !important;text-decoration:none !important;font:inherit !important;color:inherit !important}::slotted(a)::before{content:"" !important;position:fixed !important;border-radius:8px !important;top:-6px !important;left:-6px !important;right:-6px !important;bottom:-6px !important}::slotted(a::-moz-focus-inner){border:0 !important}.root{display:flex;align-items:flex-start;justify-content:center;width:100%;min-width:54px;min-height:54px;box-sizing:border-box;outline:0;text-align:left;appearance:none;text-decoration:none;border:2px solid #FBFCFF;border-radius:4px;transform:translate3d(0,0,0);background-color:#FBFCFF;color:#010205;font:normal normal 400 1rem/calc(6px + 2.125ex) 'Porsche Next','Arial Narrow',Arial,'Heiti SC',SimHei,sans-serif;overflow-wrap:break-word;hyphens:auto;transition:background-color var(--p-transition-duration, .24s) ease,border-color var(--p-transition-duration, .24s) ease,color var(--p-transition-duration, .24s) ease;padding:13px 26px;gap:8px}.root:hover{background-color:#AFB0B3;border-color:#AFB0B3}.label{position:static;width:auto;height:auto;text-indent:0}.icon{filter:invert(1)}
      </style>
      <span
        class="root"
      >
        <span
          class="label"
        >
          <slot />
        </span>
      </span>
    </template>
    <a
      href="#primary-framework"
    >
      Primary Framework
    </a>
  </p-link>
  <p-link
    class="ssr"
    slot="secondary"
  >
    <template
      shadowroot="open"
      shadowrootdelegatesfocus="true"
      shadowrootmode="open"
    >
      <style>
        :host{display:inline-block;vertical-align:top !important;outline:0 !important;color-scheme:light dark !important}:host([hidden]){display:none !important}::slotted(a){margin:0 !important;padding:0 !important;outline:0 !important;border-radius:0 !important;background:transparent !important;text-decoration:none !important;font:inherit !important;color:inherit !important}::slotted(a)::before{content:"" !important;position:fixed !important;border-radius:8px !important;top:-6px !important;left:-6px !important;right:-6px !important;bottom:-6px !important}::slotted(a::-moz-focus-inner){border:0 !important}.root{display:flex;align-items:flex-start;justify-content:center;width:100%;min-width:54px;min-height:54px;box-sizing:border-box;outline:0;text-align:left;appearance:none;text-decoration:none;border:2px solid #FBFCFF;border-radius:4px;transform:translate3d(0,0,0);background-color:transparent;color:#FBFCFF;font:normal normal 400 1rem/calc(6px + 2.125ex) 'Porsche Next','Arial Narrow',Arial,'Heiti SC',SimHei,sans-serif;overflow-wrap:break-word;hyphens:auto;transition:background-color var(--p-transition-duration, .24s) ease,border-color var(--p-transition-duration, .24s) ease,color var(--p-transition-duration, .24s) ease;padding:13px 26px;gap:8px}.root:hover{background-color:rgba(148, 149, 152, .18);border-color:#88898C;-webkit-backdrop-filter:blur(32px);backdrop-filter:blur(32px)}.label{position:static;width:auto;height:auto;text-indent:0}
      </style>
      <span
        class="root"
      >
        <span
          class="label"
        >
          <slot />
        </span>
      </span>
    </template>
    <a
      href="#secondary-framework"
    >
      Secondary Framework
    </a>
  </p-link>
</p-link-tile-model-signature>
`;

exports[`manual test cases should pass internal props correctly to p-link-tile-model-signature 4`] = `
<p-link-tile-model-signature
  class="ssr"
>
  <template
    shadowroot="open"
    shadowrootmode="open"
  >
    <style>
      :host{display:block;hyphens:auto;color-scheme:light dark !important}:host([hidden]){display:none !important}::slotted(picture){position:absolute !important;top:0 !important;left:0 !important;right:0 !important;bottom:0 !important}::slotted(img){height:100% !important;width:100% !important;object-fit:cover !important}h2,h3,h4,h5,h6{margin:0 !important}.root{position:relative;overflow:hidden;transform:translate3d(0,0,0);border-radius:12px;color:#FBFCFF;padding-top:133.33%}.root:hover .image-container{transform:scale3d(1.05,1.05,1.05)}.image-container{position:absolute;transition:transform var(--p-transition-duration, .24s) ease;top:0;left:0;right:0;bottom:0}.content{position:absolute;left:0;right:0;display:flex;justify-items:start;gap:16px;border-radius:12px;flex-direction:column;bottom:0;padding:clamp(32px, 2.75vw + 23px, 76px) clamp(16px, 1.25vw + 12px, 36px) clamp(16px, 1.25vw + 12px, 36px);background:linear-gradient(to top, rgba(31,31,31,0.9) 0%,rgba(31,31,31,0.9) 20%,rgba(31,31,31,0.852589) 26.67%,rgba(32,32,32,0.768225) 33.33%,rgba(33,33,33,0.668116) 40%,rgba(34,34,34,0.557309) 46.67%,rgba(35,35,35,0.442691) 53.33%,rgba(36,36,36,0.331884) 60%,rgba(37,37,37,0.231775) 66.67%,rgba(38,38,38,0.147411) 73.33%,rgba(39,39,39,0.0816599) 80%,rgba(39,39,39,0.03551) 86.67%,rgba(39,39,39,0.0086472) 93.33%,rgba(39,39,39,0) 100%);}.model{position:absolute;top:clamp(16px, 1.25vw + 12px, 36px);left:clamp(16px, 1.25vw + 12px, 36px)}.heading{margin:0;font:normal normal 400 clamp(1.27rem, 0.51vw + 1.16rem, 1.78rem)/calc(6px + 2.125ex) 'Porsche Next','Arial Narrow',Arial,'Heiti SC',SimHei,sans-serif;overflow-wrap:break-word;hyphens:inherit;font-weight:600}.link-group{display:flex;width:100%;gap:clamp(8px, 0.5vw + 6px, 16px);flex-flow:column nowrap;align-items:stretch}.link-overlay{position:fixed;top:0;left:0;right:0;bottom:0}@media(min-width:480px){.link-group{flex-flow:row wrap;align-items:center}}@media(forced-colors:active){.content{background:rgba(0,0,0,0.7)}}
    </style>
    <div
      class="root"
    >
      <div
        class="image-container"
      >
        <slot />
      </div>
      <p-model-signature
        class="model ssr"
      >
        <template
          shadowroot="open"
          shadowrootmode="open"
        >
          <style>
            :host{display:inline-block;vertical-align:top;max-width:100% !important;max-height:36px !important;width:inherit !important;height:inherit !important;color-scheme:light dark !important}:host([hidden]){display:none !important}img{display:block;max-width:100%;max-height:100%;pointer-events:none;filter:invert(100%) sepia(91%) saturate(38%) hue-rotate(254deg) brightness(110%) contrast(110%)}
          </style>
          <img
            alt="911"
            height="36"
            src="http://localhost:3001/model-signatures/911.min.5c462658f9d472e90a139173414e8fdd.svg"
          />
        </template>
      </p-model-signature>
      <div
        class="content"
      >
        <a
          aria-hidden="true"
          class="link-overlay"
          href="#primary-slotted"
          tabindex="-1"
          target="_self"
        />
        <h2
          class="heading"
        >
          Some heading
        </h2>
        <div
          class="link-group"
          role="group"
        >
          <slot
            name="primary"
          />
          <slot
            name="secondary"
          />
        </div>
      </div>
    </div>
  </template>
  <p-link
    class="ssr"
    slot="primary"
  >
    <template
      shadowroot="open"
      shadowrootdelegatesfocus="true"
      shadowrootmode="open"
    >
      <style>
        :host{display:inline-block;vertical-align:top !important;outline:0 !important;color-scheme:light dark !important}:host([hidden]){display:none !important}::slotted(a){margin:0 !important;padding:0 !important;outline:0 !important;border-radius:0 !important;background:transparent !important;text-decoration:none !important;font:inherit !important;color:inherit !important}::slotted(a)::before{content:"" !important;position:fixed !important;border-radius:8px !important;top:-6px !important;left:-6px !important;right:-6px !important;bottom:-6px !important}::slotted(a::-moz-focus-inner){border:0 !important}.root{display:flex;align-items:flex-start;justify-content:center;width:100%;min-width:54px;min-height:54px;box-sizing:border-box;outline:0;text-align:left;appearance:none;text-decoration:none;border:2px solid #FBFCFF;border-radius:4px;transform:translate3d(0,0,0);background-color:#FBFCFF;color:#010205;font:normal normal 400 1rem/calc(6px + 2.125ex) 'Porsche Next','Arial Narrow',Arial,'Heiti SC',SimHei,sans-serif;overflow-wrap:break-word;hyphens:auto;transition:background-color var(--p-transition-duration, .24s) ease,border-color var(--p-transition-duration, .24s) ease,color var(--p-transition-duration, .24s) ease;padding:13px 26px;gap:8px}.root:hover{background-color:#AFB0B3;border-color:#AFB0B3}.label{position:static;width:auto;height:auto;text-indent:0}.icon{filter:invert(1)}
      </style>
      <span
        class="root"
      >
        <span
          class="label"
        >
          <slot />
        </span>
      </span>
    </template>
    <a
      href="#primary-slotted"
    >
      Primary slotted with span
    </a>
    <span>
      Something else
    </span>
  </p-link>
  <p-link
    class="ssr"
    slot="secondary"
  >
    <template
      shadowroot="open"
      shadowrootdelegatesfocus="true"
      shadowrootmode="open"
    >
      <style>
        :host{display:inline-block;vertical-align:top !important;outline:0 !important;color-scheme:light dark !important}:host([hidden]){display:none !important}::slotted(a){margin:0 !important;padding:0 !important;outline:0 !important;border-radius:0 !important;background:transparent !important;text-decoration:none !important;font:inherit !important;color:inherit !important}::slotted(a)::before{content:"" !important;position:fixed !important;border-radius:8px !important;top:-6px !important;left:-6px !important;right:-6px !important;bottom:-6px !important}::slotted(a::-moz-focus-inner){border:0 !important}.root{display:flex;align-items:flex-start;justify-content:center;width:100%;min-width:54px;min-height:54px;box-sizing:border-box;outline:0;text-align:left;appearance:none;text-decoration:none;border:2px solid #FBFCFF;border-radius:4px;transform:translate3d(0,0,0);background-color:transparent;color:#FBFCFF;font:normal normal 400 1rem/calc(6px + 2.125ex) 'Porsche Next','Arial Narrow',Arial,'Heiti SC',SimHei,sans-serif;overflow-wrap:break-word;hyphens:auto;transition:background-color var(--p-transition-duration, .24s) ease,border-color var(--p-transition-duration, .24s) ease,color var(--p-transition-duration, .24s) ease;padding:13px 26px;gap:8px}.root:hover{background-color:rgba(148, 149, 152, .18);border-color:#88898C;-webkit-backdrop-filter:blur(32px);backdrop-filter:blur(32px)}.label{position:static;width:auto;height:auto;text-indent:0}
      </style>
      <span
        class="root"
      >
        <span
          class="label"
        >
          <slot />
        </span>
      </span>
    </template>
    <a
      href="#secondary-slotted"
    >
      Secondary slotted
    </a>
  </p-link>
</p-link-tile-model-signature>
`;

exports[`manual test cases should pass internal props correctly to p-multi-select-option 1`] = `
<p-multi-select
  class="ssr"
>
  <template
    shadowroot="open"
    shadowrootmode="open"
  >
    <style>
      :host{display:block !important;position:relative !important;color-scheme:light dark !important}:host([hidden]){display:none !important}input{flex:1;min-width:0;height:calc(calc(6px + 2.125ex) + 6px + 2px * 2 + 8px * 2);font:normal normal 400 1rem/calc(6px + 2.125ex) 'Porsche Next','Arial Narrow',Arial,'Heiti SC',SimHei,sans-serif;padding:13px 16px;box-sizing:border-box;border:0;outline:0;appearance:none;background:transparent;overflow-wrap:break-word;hyphens:auto;text-overflow:ellipsis;color:#FBFCFF}input:disabled{cursor:not-allowed}.root{position:relative}.listbox{position:absolute;margin:0;display:none;flex-direction:column;gap:8px;padding:6px;font:normal normal 400 1rem/calc(6px + 2.125ex) 'Porsche Next','Arial Narrow',Arial,'Heiti SC',SimHei,sans-serif;overflow-wrap:break-word;hyphens:auto;z-index:10;left:0;right:0;top:100%;box-sizing:border-box;max-height:450px;overflow-y:auto;-webkit-overflow-scrolling:touch;background:#0E0E12;border:2px solid #FBFCFF;border-top:none;border-radius:4px;border-top-left-radius:0;border-top-right-radius:0;scrollbar-width:thin;scrollbar-color:auto;transition:border-color var(--p-transition-duration, .24s) ease;transform:translate3d(0,0,0)}.input-container{display:flex;transition:color var(--p-transition-duration, .24s) ease,border-color var(--p-transition-duration, .24s) ease,background-color var(--p-transition-duration, .24s) ease;cursor:text;background:#0E0E12;border:2px solid #88898C;border-radius:4px}.input-container:hover:not(.disabled){border-color:#FBFCFF}.icon{padding:13px 15px;cursor:pointer}.reset-icon{padding:4px;margin:auto}.toggle-icon{transform:rotate3d(0,0,1,0.0001deg);transition:transform var(--p-transition-duration, .24s) ease}.toggle-icon--open{transform:rotate3d(0,0,1,180deg)}.no-results{padding:8px 12px;color:#AFB0B3;box-sizing:border-box}.no-results[role=status]{cursor:not-allowed}.no-results__sr{position:absolute;width:0;height:1px;text-indent:-999999px}.required{user-select:none}.message{display:flex;gap:4px;margin-top:4px;font:normal normal 400 1rem/calc(6px + 2.125ex) 'Porsche Next','Arial Narrow',Arial,'Heiti SC',SimHei,sans-serif;overflow-wrap:break-word;hyphens:auto;transition:color var(--p-transition-duration, .24s) ease}.sr-text{position:absolute;width:0;height:1px;text-indent:-999999px}
    </style>
    <div
      class="root"
    >
      <label
        class="label"
      />
      <div
        class="input-container"
      >
        <input
          autocomplete="off"
          role="combobox"
        />
        <p-icon
          aria-hidden="true"
          class="icon toggle-icon ssr"
        >
          <template
            shadowroot="open"
            shadowrootmode="open"
          >
            <style>
              :host{display:inline-block;vertical-align:top;color-scheme:light dark !important}:host([hidden]){display:none !important}img{display:block;margin:0;padding:0;pointer-events:none;filter:invert(100%) sepia(91%) saturate(38%) hue-rotate(254deg) brightness(110%) contrast(110%);-webkit-animation:rerender-dark-primary 1ms;width:calc(6px + 2.125ex);height:calc(6px + 2.125ex);font:1rem 'Porsche Next','Arial Narrow',Arial,'Heiti SC',SimHei,sans-serif}@keyframes rerender-dark-primary{0%{transform:rotateZ(0)}100%{transform:rotateZ(0)}}
            </style>
            <img
              alt=""
              height="24"
              loading="lazy"
              src="http://localhost:3001/icons/arrow-head-down.min.454c189f4914925447670d0ae9bd2043.svg"
              width="24"
            />
          </template>
        </p-icon>
      </div>
      <div
        class="listbox"
        id="list"
      >
        <div
          aria-live="polite"
          class="no-results"
          role="status"
        >
          <span
            aria-hidden="true"
          >
            ---
          </span>
          <span
            class="no-results__sr"
          >
            No results found
          </span>
        </div>
        <slot />
      </div>
    </div>
    <span
      aria-live="assertive"
      aria-relevant="additions text"
      class="sr-text"
      role="status"
    />
  </template>
  <p-multi-select-option
    class="ssr"
  />
  <p-multi-select-option
    class="ssr"
  />
  <p-multi-select-option
    class="ssr"
  />
  <p-multi-select-option
    class="ssr"
  />
  <p-multi-select-option
    class="ssr"
  />
  <p-multi-select-option
    class="ssr"
  />
</p-multi-select>
`;

<<<<<<< HEAD
exports[`manual test cases should pass internal props correctly to p-pin-code 1`] = `
<p-pin-code
=======
exports[`manual test cases should pass internal props correctly to p-radio-button-wrapper 1`] = `
<p-radio-button-wrapper
>>>>>>> f9166ec2
  class="ssr"
>
  <template
    shadowroot="open"
    shadowrootmode="open"
  >
    <style>
<<<<<<< HEAD
      :host{display:block !important;color-scheme:light dark !important}:host([hidden]){display:none !important}input{display:block;width:calc(calc(6px + 2.125ex) + 10px + 2px * 2 + 8px * 2);height:calc(calc(6px + 2.125ex) + 10px + 2px * 2 + 8px * 2);margin:0;outline:0;-webkit-appearance:none;appearance:none;box-sizing:border-box;border:2px solid #6B6D70;border-radius:4px;background:transparent;font:normal normal 400 1rem/calc(6px + 2.125ex + 6px) 'Porsche Next','Arial Narrow',Arial,'Heiti SC',SimHei,sans-serif;text-indent:0;color:#010205;transition:color var(--p-transition-duration, .24s) ease,border-color var(--p-transition-duration, .24s) ease,background-color var(--p-transition-duration, .24s) ease;text-align:center}input:disabled{cursor:not-allowed;color:#949598;border-color:#949598;-webkit-text-fill-color:#949598}.input-container{display:flex;position:relative;gap:8px;flex-wrap:wrap;width:fit-content}.label{display:inline-flex;flex-direction:column;gap:4px;position:relative;margin-bottom:4px}.label__text{display:block;position:static;width:fit-content;height:auto;text-indent:0;font:normal normal 400 1rem/calc(6px + 2.125ex) 'Porsche Next','Arial Narrow',Arial,'Heiti SC',SimHei,sans-serif;overflow-wrap:break-word;hyphens:auto;color:#010205;transition:color var(--p-transition-duration, .24s) ease}.label__text+.label__text{margin-top:-4px;font-size:clamp(0.81rem, 0.23vw + 0.77rem, 0.88rem);color:#535457}.required{user-select:none}.message{display:flex;gap:4px;margin-top:4px;font:normal normal 400 1rem/calc(6px + 2.125ex) 'Porsche Next','Arial Narrow',Arial,'Heiti SC',SimHei,sans-serif;overflow-wrap:break-word;hyphens:auto;transition:color var(--p-transition-duration, .24s) ease}
    </style>
    <label
      class="label"
      for="current-input"
    />
    <div
      class="input-container"
    >
      <input
        aria-describedby="label description message"
        aria-label="1-4"
        autocomplete="one-time-code"
        inputmode="numeric"
        pattern="\\d*"
        type="text"
        value="1"
      />
      <input
        aria-describedby="label description message"
        aria-label="2-4"
        autocomplete="one-time-code"
        inputmode="numeric"
        pattern="\\d*"
        type="text"
        value="2"
      />
      <input
        aria-describedby="label description message"
        aria-label="3-4"
        autocomplete="one-time-code"
        inputmode="numeric"
        pattern="\\d*"
        type="text"
        value="3"
      />
      <input
        aria-describedby="label description message"
        aria-label="4-4"
        autocomplete="one-time-code"
        inputmode="numeric"
        pattern="\\d*"
        type="text"
        value="4"
      />
    </div>
  </template>
</p-pin-code>
=======
      :host{color-scheme:light dark !important;display:block !important}:host([hidden]){display:none !important}::slotted(input){position:relative !important;width:calc(6px + 2.125ex) !important;height:calc(6px + 2.125ex) !important;font-family:'Porsche Next','Arial Narrow',Arial,'Heiti SC',SimHei,sans-serif !important;font-size:1rem !important;flex-shrink:0 !important;display:block !important;margin:0 !important;padding:0 !important;-webkit-appearance:none !important;appearance:none !important;box-sizing:content-box !important;background:transparent 0% 0% / calc(6px + 2.125ex) !important;transition:border-color var(--p-transition-duration, .24s) ease,background-color var(--p-transition-duration, .24s) ease !important;border:2px solid #949598 !important;outline:0 !important;cursor:not-allowed !important;border-radius:50% !important}::slotted(input:checked){border-color:#949598 !important;background-color:#949598 !important}label{position:relative;display:flex;align-items:flex-start}.text{order:1;cursor:default;font:normal normal 400 1rem/calc(6px + 2.125ex) 'Porsche Next','Arial Narrow',Arial,'Heiti SC',SimHei,sans-serif;overflow-wrap:break-word;hyphens:auto;color:#949598;transition:color var(--p-transition-duration, .24s) ease;position:static;width:auto;height:auto;text-indent:0;padding:2px 0 0 8px}.required{user-select:none}.message{display:flex;gap:4px;margin-top:4px;font:normal normal 400 1rem/calc(6px + 2.125ex) 'Porsche Next','Arial Narrow',Arial,'Heiti SC',SimHei,sans-serif;overflow-wrap:break-word;hyphens:auto;transition:color var(--p-transition-duration, .24s) ease}.spinner{position:absolute;top:calc(calc(6px + 2.125ex)/2 + 2px);left:calc(calc(6px + 2.125ex)/2 + 2px);transform:translate(-50%, -50%);height:calc(6px + 2.125ex);width:calc(6px + 2.125ex);padding:2px;font-family:'Porsche Next','Arial Narrow',Arial,'Heiti SC',SimHei,sans-serif;font-size:1rem;cursor:not-allowed}
    </style>
    <label
      aria-disabled="true"
    >
      <span
        class="text"
      >
        Some label
      </span>
      <slot />
      <p-spinner
        class="spinner ssr"
      >
        <template
          shadowroot="open"
          shadowrootmode="open"
        >
          <style>
            :host{display:inline-flex !important;vertical-align:top !important;color-scheme:light dark !important}:host([hidden]){display:none !important}svg{display:block;position:relative;fill:none;transform:translate3d(0,0,0);animation:rotate var(--p-animation-duration, 2s) linear infinite}circle:first-child{stroke:#6B6D70;animation:rotate var(--p-animation-duration, 2s) linear infinite}circle:last-child{transform-origin:0 0;animation:dash var(--p-animation-duration, 2s) ease-in-out infinite;stroke:#010205;stroke-dasharray:var(--p-temporary-spinner-stroke-dasharray, 57);stroke-linecap:round}@keyframes rotate{0%{transform:rotateZ(0deg)}100%{transform:rotateZ(360deg)}}@keyframes dash{0%{stroke-dashoffset:57;transform:rotateZ(0)}50%, 75%{stroke-dashoffset:20;transform:rotateZ(80deg)}100%{stroke-dashoffset:57;transform:rotateZ(360deg)}}.root{display:block;height:inherit;width:inherit;margin:0;padding:0;box-sizing:border-box;stroke-width:1.5}.sr-only{position:absolute;width:0;height:1px;text-indent:-999999px}
          </style>
          <span
            aria-label="Loading state of Some label"
            aria-live="assertive"
            class="root"
            role="alert"
          >
            <span
              class="sr-only"
            >
               
            </span>
            <svg
              aria-hidden="true"
              focusable="false"
              height="100%"
              viewBox="-16 -16 32 32"
              width="100%"
            >
              <circle
                r="9"
              />
              <circle
                r="9"
              />
            </svg>
          </span>
        </template>
      </p-spinner>
    </label>
  </template>
  <input
    type="radio"
  />
</p-radio-button-wrapper>
`;

exports[`manual test cases should pass internal props correctly to p-radio-button-wrapper 2`] = `
<p-radio-button-wrapper
  class="ssr"
>
  <template
    shadowroot="open"
    shadowrootmode="open"
  >
    <style>
      :host{color-scheme:light dark !important;display:block !important}:host([hidden]){display:none !important}::slotted(input){position:relative !important;width:calc(6px + 2.125ex) !important;height:calc(6px + 2.125ex) !important;font-family:'Porsche Next','Arial Narrow',Arial,'Heiti SC',SimHei,sans-serif !important;font-size:1rem !important;flex-shrink:0 !important;display:block !important;margin:0 !important;padding:0 !important;-webkit-appearance:none !important;appearance:none !important;box-sizing:content-box !important;background:transparent 0% 0% / calc(6px + 2.125ex) !important;transition:border-color var(--p-transition-duration, .24s) ease,background-color var(--p-transition-duration, .24s) ease !important;border:2px solid #6B6D70 !important;outline:0 !important;cursor:pointer !important;border-radius:50% !important}::slotted(input:checked){border-color:#010205 !important;background-color:#010205 !important;background-image:url('data:image/svg+xml;charset=UTF-8,&lt;svg xmlns="http://www.w3.org/2000/svg" viewBox="0 0 24 24"&gt;&lt;circle fill="%23FBFCFF" cx="12" cy="12" r="6"/&gt;&lt;/svg&gt;') !important}::slotted(input:hover), .text:hover ~ ::slotted(input){border-color:#010205 !important}::slotted(input:checked:hover), .text:hover ~ ::slotted(input:checked){border-color:#535457 !important;background-color:#535457 !important}label{position:relative;display:flex;align-items:flex-start}.text{order:1;cursor:pointer;font:normal normal 400 1rem/calc(6px + 2.125ex) 'Porsche Next','Arial Narrow',Arial,'Heiti SC',SimHei,sans-serif;overflow-wrap:break-word;hyphens:auto;color:#010205;transition:color var(--p-transition-duration, .24s) ease;position:static;width:auto;height:auto;text-indent:0;padding:2px 0 0 8px}.required{user-select:none}.message{display:flex;gap:4px;margin-top:4px;font:normal normal 400 1rem/calc(6px + 2.125ex) 'Porsche Next','Arial Narrow',Arial,'Heiti SC',SimHei,sans-serif;overflow-wrap:break-word;hyphens:auto;transition:color var(--p-transition-duration, .24s) ease}
    </style>
    <label>
      <span
        class="text"
      >
        Some label
      </span>
      <slot />
    </label>
  </template>
  <input
    checked=""
    type="radio"
  />
</p-radio-button-wrapper>
>>>>>>> f9166ec2
`;

exports[`manual test cases should pass internal props correctly to p-segmented-control-item 1`] = `
<p-segmented-control
  class="ssr"
  role="group"
>
  <template
    shadowroot="open"
    shadowrootmode="open"
  >
    <style>
      :host{display:grid !important;grid-auto-rows:1fr !important;grid-template-columns:repeat(auto-fit, 100px) !important;gap:6px !important;color-scheme:light dark !important}:host([hidden]){display:none !important}
    </style>
    <slot />
  </template>
  <p-segmented-control-item
    backgroundcolor="background-surface"
    class="ssr"
  >
    <template
      shadowroot="open"
      shadowrootdelegatesfocus="true"
      shadowrootmode="open"
    >
      <style>
        :host{display:block !important;outline:0 !important}:host([hidden]){display:none !important}button{position:relative;display:block;height:100%;width:100%;padding:13px 17px;margin:0;border:2px solid #FBFCFF;border-radius:4px;outline:0;background:transparent;color:#FBFCFF;font:normal normal 400 1rem/calc(6px + 2.125ex) 'Porsche Next','Arial Narrow',Arial,'Heiti SC',SimHei,sans-serif;overflow-wrap:break-word;hyphens:auto;cursor:pointer}button::before{content:"";position:absolute;top:-5px;left:-5px;right:-5px;bottom:-5px;border:2px solid transparent;border-radius:7px}span{display:block;font:normal normal 400 clamp(0.81rem, 0.23vw + 0.77rem, 0.88rem)/calc(6px + 2.125ex) 'Porsche Next','Arial Narrow',Arial,'Heiti SC',SimHei,sans-serif;overflow-wrap:normal;hyphens:auto;color:#88898C}
      </style>
      <button
        aria-pressed="true"
        type="button"
      >
        <slot />
      </button>
    </template>
    Item 1
  </p-segmented-control-item>
  <p-segmented-control-item
    backgroundcolor="background-surface"
    class="ssr"
  >
    <template
      shadowroot="open"
      shadowrootdelegatesfocus="true"
      shadowrootmode="open"
    >
      <style>
        :host{display:block !important;outline:0 !important}:host([hidden]){display:none !important}button{position:relative;display:block;height:100%;width:100%;padding:13px 17px;margin:0;border:2px solid #404044;border-radius:4px;outline:0;background:transparent;color:#FBFCFF;font:normal normal 400 1rem/calc(6px + 2.125ex) 'Porsche Next','Arial Narrow',Arial,'Heiti SC',SimHei,sans-serif;overflow-wrap:break-word;hyphens:auto;cursor:pointer;transition:border-color var(--p-transition-duration, .24s) ease}button::before{content:"";position:absolute;top:-5px;left:-5px;right:-5px;bottom:-5px;border:2px solid transparent;border-radius:7px}button:hover{border-color:#FBFCFF}span{display:block;font:normal normal 400 clamp(0.81rem, 0.23vw + 0.77rem, 0.88rem)/calc(6px + 2.125ex) 'Porsche Next','Arial Narrow',Arial,'Heiti SC',SimHei,sans-serif;overflow-wrap:normal;hyphens:auto;color:#88898C}
      </style>
      <button
        aria-pressed="false"
        type="button"
      >
        <slot />
      </button>
    </template>
    Item 2
  </p-segmented-control-item>
</p-segmented-control>
`;

exports[`manual test cases should pass internal props correctly to p-select-wrapper 1`] = `
<p-select-wrapper
  class="ssr"
>
  <template
    shadowroot="open"
    shadowrootmode="open"
  >
    <style>
      :host{display:block !important;color-scheme:light dark !important}:host([hidden]){display:none !important}::slotted(select){display:block !important;width:100% !important;height:calc(calc(6px + 2.125ex) + 10px + 2px * 2 + 8px * 2) !important;margin:0 !important;outline:0 !important;-webkit-appearance:none !important;appearance:none !important;box-sizing:border-box !important;border:2px solid #6B6D70 !important;border-radius:4px !important;background:transparent !important;font:normal normal 400 1rem/calc(6px + 2.125ex + 6px) 'Porsche Next','Arial Narrow',Arial,'Heiti SC',SimHei,sans-serif !important;text-indent:0 !important;color:#010205 !important;transition:color var(--p-transition-duration, .24s) ease,border-color var(--p-transition-duration, .24s) ease,background-color var(--p-transition-duration, .24s) ease !important;position:static !important;z-index:0 !important;cursor:pointer !important;padding:8px calc(calc(6px + 2.125ex) + 10px + 2px * 2 + 8px * 2) 8px 16px !important;border-color:transparent !important}::slotted(select:disabled){cursor:not-allowed !important;color:#949598 !important;border-color:#949598 !important;-webkit-text-fill-color:#949598 !important}.root{display:block;position:relative}.label{display:flex;flex-direction:column;gap:4px;position:relative}.label__text{display:block;position:static;width:fit-content;height:auto;text-indent:0;font:normal normal 400 1rem/calc(6px + 2.125ex) 'Porsche Next','Arial Narrow',Arial,'Heiti SC',SimHei,sans-serif;overflow-wrap:break-word;hyphens:auto;color:#010205;transition:color var(--p-transition-duration, .24s) ease}.label__text+.label__text{margin-top:-4px;font-size:clamp(0.81rem, 0.23vw + 0.77rem, 0.88rem);color:#535457}.icon{position:absolute;bottom:13px;right:15px;transform:rotate3d(0,0,1,0.0001deg);transition:transform var(--p-transition-duration, .24s) ease;pointer-events:none}.icon--open{transform:rotate3d(0,0,1,180deg)}.required{user-select:none}.message{display:flex;gap:4px;margin-top:4px;font:normal normal 400 1rem/calc(6px + 2.125ex) 'Porsche Next','Arial Narrow',Arial,'Heiti SC',SimHei,sans-serif;overflow-wrap:break-word;hyphens:auto;transition:color var(--p-transition-duration, .24s) ease}
    </style>
    <div
      class="root"
    >
      <label
        class="label"
      >
        <span
          class="label__text"
        >
          Some label
        </span>
        <p-icon
          aria-hidden="true"
          class="icon ssr"
        >
          <template
            shadowroot="open"
            shadowrootmode="open"
          >
            <style>
              :host{display:inline-block;vertical-align:top;color-scheme:light dark !important}:host([hidden]){display:none !important}img{display:block;margin:0;padding:0;pointer-events:none;filter:invert(3%) sepia(7%) saturate(2930%) hue-rotate(188deg) brightness(91%) contrast(103%);-webkit-animation:rerender-light-primary 1ms;width:calc(6px + 2.125ex);height:calc(6px + 2.125ex);font:1rem 'Porsche Next','Arial Narrow',Arial,'Heiti SC',SimHei,sans-serif}@keyframes rerender-light-primary{0%{transform:rotateZ(0)}100%{transform:rotateZ(0)}}
            </style>
            <img
              alt=""
              height="24"
              loading="lazy"
              src="http://localhost:3001/icons/arrow-head-down.min.454c189f4914925447670d0ae9bd2043.svg"
              width="24"
            />
          </template>
        </p-icon>
        <slot />
      </label>
      <p-select-wrapper-dropdown
        class="ssr"
      >
        <template
          shadowroot="open"
          shadowrootmode="open"
        >
          <style>
            :host{--p-internal-dropdown-position:absolute;display:block;position:var(--p-internal-dropdown-position);font:normal normal 400 1rem/calc(6px + 2.125ex + 6px) 'Porsche Next','Arial Narrow',Arial,'Heiti SC',SimHei,sans-serif;margin-top:calc(-1 * (calc(6px + 2.125ex) + 10px + 2px * 2 + 8px * 2));padding-top:calc(calc(6px + 2.125ex) + 10px + 2px * 2 + 8px * 2);left:0;right:0;color:#6B6D70}:host(:hover){color:#010205}input{display:block;position:absolute;z-index:1;bottom:2px;left:2px;width:calc(100% - (calc(6px + 2.125ex) + 6px + 2px * 2 + 8px * 2));height:calc(calc(6px + 2.125ex) + 6px + 2px * 2 + 8px * 2);font:normal normal 400 1rem/calc(6px + 2.125ex) 'Porsche Next','Arial Narrow',Arial,'Heiti SC',SimHei,sans-serif;padding:13px 16px;outline:0;appearance:none;box-sizing:border-box;border:0;border-radius:4px;opacity:0;overflow-wrap:break-word;hyphens:auto;text-indent:0;cursor:text;color:#010205;background:#FFF}input::placeholder{opacity:1;color:#010205}input::-webkit-input-placeholder{opacity:1;color:#010205}input::-moz-placeholder{opacity:1;color:#010205}input+span{position:absolute;top:0;left:0;right:0;bottom:0;transition:border-color var(--p-transition-duration, .24s) ease;pointer-events:all;cursor:pointer;border:2px solid #6B6D70;border-radius:4px}input:not(:disabled)+span:hover{border-color:#010205}input:not(:disabled):hover+span, input:not(:disabled):hover~ul{border-color:#010205}.sr-text{display:none}
          </style>
          <input
            autocomplete="off"
            role="combobox"
            type="text"
            value=""
          />
          <span />
        </template>
      </p-select-wrapper-dropdown>
    </div>
  </template>
  <select
    name="some-name"
  >
    <option
      value="a"
    >
      Option A
    </option>
    <option
      value="b"
    >
      Option B
    </option>
    <option
      value="c"
    >
      Option C
    </option>
    <option
      value="d"
    >
      Option D
    </option>
    <option
      value="e"
    >
      Option E
    </option>
    <option
      value="f"
    >
      Option F
    </option>
  </select>
</p-select-wrapper>
`;

exports[`manual test cases should pass internal props correctly to p-select-wrapper 2`] = `
<p-select-wrapper
  class="ssr"
>
  <template
    shadowroot="open"
    shadowrootmode="open"
  >
    <style>
      :host{display:block !important;color-scheme:light dark !important}:host([hidden]){display:none !important}::slotted(select){display:block !important;width:100% !important;height:calc(calc(6px + 2.125ex) + 10px + 2px * 2 + 8px * 2) !important;margin:0 !important;outline:0 !important;-webkit-appearance:none !important;appearance:none !important;box-sizing:border-box !important;border:2px solid #6B6D70 !important;border-radius:4px !important;background:transparent !important;font:normal normal 400 1rem/calc(6px + 2.125ex + 6px) 'Porsche Next','Arial Narrow',Arial,'Heiti SC',SimHei,sans-serif !important;text-indent:0 !important;color:#010205 !important;transition:color var(--p-transition-duration, .24s) ease,border-color var(--p-transition-duration, .24s) ease,background-color var(--p-transition-duration, .24s) ease !important;position:static !important;z-index:0 !important;cursor:pointer !important;padding:8px calc(calc(6px + 2.125ex) + 10px + 2px * 2 + 8px * 2) 8px 16px !important}::slotted(select:disabled){cursor:not-allowed !important;color:#949598 !important;border-color:#949598 !important;-webkit-text-fill-color:#949598 !important}.root{display:block;position:relative}.label{display:flex;flex-direction:column;gap:4px;position:relative}.label__text{display:block;position:static;width:fit-content;height:auto;text-indent:0;font:normal normal 400 1rem/calc(6px + 2.125ex) 'Porsche Next','Arial Narrow',Arial,'Heiti SC',SimHei,sans-serif;overflow-wrap:break-word;hyphens:auto;color:#010205;transition:color var(--p-transition-duration, .24s) ease}.label__text+.label__text{margin-top:-4px;font-size:clamp(0.81rem, 0.23vw + 0.77rem, 0.88rem);color:#535457}.icon{position:absolute;bottom:13px;right:15px;transform:rotate3d(0,0,1,0.0001deg);transition:transform var(--p-transition-duration, .24s) ease;pointer-events:none}.icon--open{transform:rotate3d(0,0,1,180deg)}.required{user-select:none}.message{display:flex;gap:4px;margin-top:4px;font:normal normal 400 1rem/calc(6px + 2.125ex) 'Porsche Next','Arial Narrow',Arial,'Heiti SC',SimHei,sans-serif;overflow-wrap:break-word;hyphens:auto;transition:color var(--p-transition-duration, .24s) ease}
    </style>
    <div
      class="root"
    >
      <label
        class="label"
      >
        <span
          class="label__text"
        >
          Some label
        </span>
        <p-icon
          aria-hidden="true"
          class="icon ssr"
        >
          <template
            shadowroot="open"
            shadowrootmode="open"
          >
            <style>
              :host{display:inline-block;vertical-align:top;color-scheme:light dark !important}:host([hidden]){display:none !important}img{display:block;margin:0;padding:0;pointer-events:none;filter:invert(3%) sepia(7%) saturate(2930%) hue-rotate(188deg) brightness(91%) contrast(103%);-webkit-animation:rerender-light-primary 1ms;width:calc(6px + 2.125ex);height:calc(6px + 2.125ex);font:1rem 'Porsche Next','Arial Narrow',Arial,'Heiti SC',SimHei,sans-serif}@keyframes rerender-light-primary{0%{transform:rotateZ(0)}100%{transform:rotateZ(0)}}
            </style>
            <img
              alt=""
              height="24"
              loading="lazy"
              src="http://localhost:3001/icons/arrow-head-down.min.454c189f4914925447670d0ae9bd2043.svg"
              width="24"
            />
          </template>
        </p-icon>
        <slot />
      </label>
    </div>
  </template>
  <select
    name="some-name"
  >
    <option
      value="a"
    >
      Option A
    </option>
    <option
      value="b"
    >
      Option B
    </option>
    <option
      value="c"
    >
      Option C
    </option>
    <option
      value="d"
    >
      Option D
    </option>
    <option
      value="e"
    >
      Option E
    </option>
    <option
      value="f"
    >
      Option F
    </option>
  </select>
</p-select-wrapper>
`;

exports[`manual test cases should pass internal props correctly to p-stepper-horizontal-item 1`] = `
<p-stepper-horizontal
  class="ssr"
>
  <template
    shadowroot="open"
    shadowrootmode="open"
  >
    <style>
      :host{display:block;color-scheme:light dark !important}:host([hidden]){display:none !important}.scroller{font:normal normal 400 1rem/calc(6px + 2.125ex) 'Porsche Next','Arial Narrow',Arial,'Heiti SC',SimHei,sans-serif;overflow-wrap:break-word;hyphens:auto;font-size:1rem}
    </style>
    <p-scroller
      class="scroller ssr"
    >
      <template
        shadowroot="open"
        shadowrootmode="open"
      >
        <style>
          :host{display:block !important;height:inherit !important;color-scheme:light dark !important}:host([hidden]){display:none !important}button{display:flex;pointer-events:auto;align-items:center;justify-content:center;font:normal normal 400 1rem/calc(6px + 2.125ex) 'Porsche Next','Arial Narrow',Arial,'Heiti SC',SimHei,sans-serif;overflow-wrap:break-word;hyphens:auto;height:calc(calc(6px + 2.125ex) + 4px);width:calc(calc(6px + 2.125ex) + 4px);border:0;outline:0;cursor:pointer;background:#212225;border-radius:4px;-webkit-backdrop-filter:blur(32px);backdrop-filter:blur(32px);visibility:hidden;transition:background-color var(--p-transition-duration, .24s) ease}button:hover{-webkit-backdrop-filter:blur(32px);backdrop-filter:blur(32px);background:rgba(148, 149, 152, .18)}.root{display:grid;grid-template-columns:calc(calc(6px + 2.125ex) + 24px) minmax(0, 1fr) calc(calc(6px + 2.125ex) + 24px);margin:0 -4px;height:inherit}.scroll-area{grid-area:1 / 1 / 1 / -1;padding:4px;overflow:auto hidden;-ms-overflow-style:none;scrollbar-width:none}.scroll-area::-webkit-scrollbar{display:none}.scroll-wrapper{position:relative;display:inline-flex;min-height:28px;min-width:100%;vertical-align:top;outline:0}.scroll-wrapper::before{content:"";position:absolute;top:-4px;left:-4px;right:-4px;bottom:-4px;border:2px solid transparent;border-radius:4px;pointer-events:none}.trigger{position:absolute;top:0;bottom:0;width:1px;visibility:hidden}.trigger:first-of-type{left:0}.trigger:last-of-type{right:0}.action-prev{position:relative;padding:4px 0;pointer-events:none;display:flex;align-items:center;margin-left:-1px;grid-area:1 / 1 / 1 / 1;justify-content:flex-start;background:linear-gradient(to right, rgba(14,14,18,1) 20%,rgba(14,14,18,0.6) 48%,rgba(14,14,18,0.3) 68%,rgba(14,14,18,0) 100%);visibility:hidden}.action-prev button{margin-left:8px;visibility:hidden}.action-next{position:relative;padding:4px 0;pointer-events:none;display:flex;align-items:center;margin-right:-1px;grid-area:1 / 3 / 1 / 3;justify-content:flex-end;background:linear-gradient(to left, rgba(14,14,18,1) 20%,rgba(14,14,18,0.6) 48%,rgba(14,14,18,0.3) 68%,rgba(14,14,18,0) 100%);visibility:hidden}.action-next button{margin-right:8px;visibility:hidden}
        </style>
        <div
          class="root"
        >
          <div
            class="scroll-area"
          >
            <div
              class="scroll-wrapper"
              role="list"
            >
              <slot />
              <div
                class="trigger"
              />
              <div
                class="trigger"
              />
            </div>
          </div>
          <div
            class="action-prev"
          >
            <button
              aria-hidden="true"
              aria-label="prev"
              tabindex="-1"
              type="button"
            >
              <p-icon
                class="icon ssr"
              >
                <template
                  shadowroot="open"
                  shadowrootmode="open"
                >
                  <style>
                    :host{display:inline-block;vertical-align:top;color-scheme:light dark !important}:host([hidden]){display:none !important}img{display:block;margin:0;padding:0;pointer-events:none;filter:invert(100%) sepia(91%) saturate(38%) hue-rotate(254deg) brightness(110%) contrast(110%);-webkit-animation:rerender-dark-primary 1ms;width:calc(6px + 2.125ex);height:calc(6px + 2.125ex);font:1rem 'Porsche Next','Arial Narrow',Arial,'Heiti SC',SimHei,sans-serif}@keyframes rerender-dark-primary{0%{transform:rotateZ(0)}100%{transform:rotateZ(0)}}
                  </style>
                  <img
                    alt=""
                    height="24"
                    loading="lazy"
                    src="http://localhost:3001/icons/arrow-head-left.min.aa2da7b4dbbb8a28c046592290054e94.svg"
                    width="24"
                  />
                </template>
              </p-icon>
            </button>
          </div>
          <div
            class="action-next"
          >
            <button
              aria-hidden="true"
              aria-label="next"
              tabindex="-1"
              type="button"
            >
              <p-icon
                class="icon ssr"
              >
                <template
                  shadowroot="open"
                  shadowrootmode="open"
                >
                  <style>
                    :host{display:inline-block;vertical-align:top;color-scheme:light dark !important}:host([hidden]){display:none !important}img{display:block;margin:0;padding:0;pointer-events:none;filter:invert(100%) sepia(91%) saturate(38%) hue-rotate(254deg) brightness(110%) contrast(110%);-webkit-animation:rerender-dark-primary 1ms;width:calc(6px + 2.125ex);height:calc(6px + 2.125ex);font:1rem 'Porsche Next','Arial Narrow',Arial,'Heiti SC',SimHei,sans-serif}@keyframes rerender-dark-primary{0%{transform:rotateZ(0)}100%{transform:rotateZ(0)}}
                  </style>
                  <img
                    alt=""
                    height="24"
                    loading="lazy"
                    src="http://localhost:3001/icons/arrow-head-right.min.fb602ae5cb51970770570a70287e77e9.svg"
                    width="24"
                  />
                </template>
              </p-icon>
            </button>
          </div>
        </div>
      </template>
      <slot />
    </p-scroller>
  </template>
  <p-stepper-horizontal-item
    class="ssr"
    role="listitem"
  >
    <template
      shadowroot="open"
      shadowrootdelegatesfocus="true"
      shadowrootmode="open"
    >
      <style>
        :host{font-size:inherit !important}:host(:nth-of-type(1)) button::before{background-image:url('data:image/svg+xml;charset=UTF-8,&lt;svg xmlns="http://www.w3.org/2000/svg" viewBox="0 0 24 24"&gt;&lt;circle fill="none" stroke="%237E7F82" stroke-width="1px" cx="12" cy="12" r="9"/&gt;&lt;path fill="%237E7F82" d="m12.33 8.67-2.43.91v-.94l2.6-1.03h.85v8.78h-1.02z"/&gt;&lt;/svg&gt;')}:host(:nth-of-type(2)) button::before{background-image:url('data:image/svg+xml;charset=UTF-8,&lt;svg xmlns="http://www.w3.org/2000/svg" viewBox="0 0 24 24"&gt;&lt;circle fill="none" stroke="%237E7F82" stroke-width="1px" cx="12" cy="12" r="9"/&gt;&lt;path fill="%237E7F82" d="m9.46 15.58c0-1.35.73-2.07 1.7-2.72l.95-.63c.78-.52 1.57-1.05 1.57-2.24 0-1.12-.62-1.58-1.7-1.58s-1.68.48-1.78 1.97h-.96c.06-1.82.78-2.91 2.74-2.91s2.72.92 2.72 2.52-.92 2.23-1.79 2.8l-.95.63c-1.11.75-1.52 1.18-1.52 2.01v.16h4.17v.81h-5.15v-.81z"/&gt;&lt;/svg&gt;')}:host(:nth-of-type(3)) button::before{background-image:url('data:image/svg+xml;charset=UTF-8,&lt;svg xmlns="http://www.w3.org/2000/svg" viewBox="0 0 24 24"&gt;&lt;circle fill="none" stroke="%237E7F82" stroke-width="1px" cx="12" cy="12" r="9"/&gt;&lt;path fill="%237E7F82" d="m10.1 13.73c.1 1.43.63 2 1.92 2 1.2 0 1.8-.49 1.8-1.68 0-1.08-.51-1.66-1.8-1.66h-.89v-.9h.83c1.12 0 1.66-.56 1.66-1.53 0-1.08-.64-1.55-1.73-1.55s-1.69.49-1.79 1.97h-.97c.1-1.79.84-2.91 2.76-2.91s2.74.92 2.74 2.49c0 .79-.38 1.54-1.16 1.9.84.28 1.36.92 1.36 2.19 0 1.54-.97 2.49-2.81 2.49-1.96 0-2.8-.9-2.88-2.81z"/&gt;&lt;/svg&gt;')}:host(:nth-of-type(4)) button::before{background-image:url('data:image/svg+xml;charset=UTF-8,&lt;svg xmlns="http://www.w3.org/2000/svg" viewBox="0 0 24 24"&gt;&lt;circle fill="none" stroke="%237E7F82" stroke-width="1px" cx="12" cy="12" r="9"/&gt;&lt;path fill="%237E7F82" d="m8.87 13.6 3.54-5.99h1.43v5.89h1.25v.86h-1.25v2.02h-.99v-2.02h-3.98zm3.98-.1v-4.98l-2.91 4.98z"/&gt;&lt;/svg&gt;')}:host(:nth-of-type(5)) button::before{background-image:url('data:image/svg+xml;charset=UTF-8,&lt;svg xmlns="http://www.w3.org/2000/svg" viewBox="0 0 24 24"&gt;&lt;circle fill="none" stroke="%237E7F82" stroke-width="1px" cx="12" cy="12" r="9"/&gt;&lt;path fill="%237E7F82" d="m9.34 12.45.42-4.83h4.71v.94h-3.9l-.26 2.95c.38-.43 1-.68 1.79-.68 1.86 0 2.76.9 2.76 2.81 0 2.06-1.03 2.91-2.86 2.91s-2.74-.84-2.81-2.51h.97c.06 1.13.57 1.7 1.84 1.7 1.39 0 1.85-.68 1.85-2.06s-.48-2-1.85-2c-1.07 0-1.54.42-1.75 1.17h-.91v-.39z"/&gt;&lt;/svg&gt;')}:host(:nth-of-type(6)) button::before{background-image:url('data:image/svg+xml;charset=UTF-8,&lt;svg xmlns="http://www.w3.org/2000/svg" viewBox="0 0 24 24"&gt;&lt;circle fill="none" stroke="%237E7F82" stroke-width="1px" cx="12" cy="12" r="9"/&gt;&lt;path fill="%237E7F82" d="m9.97 11.02 2.22-3.4h1.1l-2.27 3.44c.33-.16.69-.23 1.1-.23 1.84 0 2.76.9 2.76 2.81 0 2.06-1.04 2.91-2.86 2.91s-2.87-.85-2.87-2.91c0-1.08.3-1.8.83-2.61zm2.05 4.71c1.38 0 1.84-.68 1.84-2.05s-.47-2.01-1.84-2.01-1.85.64-1.85 2.01.46 2.05 1.85 2.05z"/&gt;&lt;/svg&gt;')}:host(:nth-of-type(7)) button::before{background-image:url('data:image/svg+xml;charset=UTF-8,&lt;svg xmlns="http://www.w3.org/2000/svg" viewBox="0 0 24 24"&gt;&lt;circle fill="none" stroke="%237E7F82" stroke-width="1px" cx="12" cy="12" r="9"/&gt;&lt;path fill="%237E7F82" d="m9.21 7.61h5.57v.74l-3.58 8.04h-1.05l3.54-7.84h-4.49v-.94z"/&gt;&lt;/svg&gt;')}:host(:nth-of-type(8)) button::before{background-image:url('data:image/svg+xml;charset=UTF-8,&lt;svg xmlns="http://www.w3.org/2000/svg" viewBox="0 0 24 24"&gt;&lt;circle fill="none" stroke="%237E7F82" stroke-width="1px" cx="12" cy="12" r="9"/&gt;&lt;path fill="%237E7F82" d="m10.47 11.94c-.65-.33-1.13-.92-1.13-2.01 0-1.53.85-2.47 2.66-2.47s2.66.94 2.66 2.47c0 1.08-.47 1.68-1.15 2.01.92.35 1.34 1.07 1.34 2.11 0 1.73-.99 2.49-2.86 2.49s-2.86-.76-2.86-2.49c0-1.04.41-1.76 1.33-2.11zm1.53 3.78c1.27 0 1.85-.51 1.85-1.69 0-1.1-.58-1.61-1.85-1.61s-1.85.52-1.85 1.61c0 1.18.58 1.69 1.85 1.69zm1.65-5.76c0-1.1-.56-1.56-1.65-1.56s-1.65.47-1.65 1.56c0 1 .46 1.6 1.65 1.6s1.65-.6 1.65-1.6z"/&gt;&lt;/svg&gt;')}:host(:nth-of-type(9)) button::before{background-image:url('data:image/svg+xml;charset=UTF-8,&lt;svg xmlns="http://www.w3.org/2000/svg" viewBox="0 0 24 24"&gt;&lt;circle fill="none" stroke="%237E7F82" stroke-width="1px" cx="12" cy="12" r="9"/&gt;&lt;path fill="%237E7F82" d="m9.16 10.33c0-2.03 1.02-2.86 2.83-2.86s2.82.81 2.82 2.85c0 1.11-.3 1.82-.81 2.64l-2.18 3.44h-1.1l2.18-3.37c-.31.14-.65.2-1.01.2-1.82 0-2.74-.99-2.74-2.9zm4.65 0c0-1.23-.47-1.92-1.81-1.92s-1.81.69-1.81 1.92c0 1.37.49 2.05 1.81 2.05s1.81-.68 1.81-2.05z"/&gt;&lt;/svg&gt;')}:host([hidden]){display:none !important}:host(:not(:last-of-type)){margin:0 clamp(4px, 0.25vw + 3px, 8px) 0 0 !important}button{display:flex;position:relative;gap:3px;color:#7E7F82;padding:4px 10px 4px 6px;background:0;border:0;outline:0;font:normal normal 400 1rem/calc(6px + 2.125ex) 'Porsche Next','Arial Narrow',Arial,'Heiti SC',SimHei,sans-serif;overflow-wrap:break-word;hyphens:auto;font-size:inherit;width:max-content;cursor:not-allowed;border-radius:4px}button::before{content:"";height:calc(6px + 2.125ex);width:calc(6px + 2.125ex)}.sr-only{position:absolute;width:0;height:1px;text-indent:-999999px}
      </style>
      <button
        aria-disabled="true"
        type="button"
      >
        <slot />
      </button>
    </template>
    Item 1
  </p-stepper-horizontal-item>
  <p-stepper-horizontal-item
    class="ssr"
    role="listitem"
  >
    <template
      shadowroot="open"
      shadowrootdelegatesfocus="true"
      shadowrootmode="open"
    >
      <style>
        :host{font-size:inherit !important}:host(:nth-of-type(1)) button::before{background-image:url('data:image/svg+xml;charset=UTF-8,&lt;svg xmlns="http://www.w3.org/2000/svg" viewBox="0 0 24 24"&gt;&lt;circle fill="none" stroke="%237E7F82" stroke-width="1px" cx="12" cy="12" r="9"/&gt;&lt;path fill="%237E7F82" d="m12.33 8.67-2.43.91v-.94l2.6-1.03h.85v8.78h-1.02z"/&gt;&lt;/svg&gt;')}:host(:nth-of-type(2)) button::before{background-image:url('data:image/svg+xml;charset=UTF-8,&lt;svg xmlns="http://www.w3.org/2000/svg" viewBox="0 0 24 24"&gt;&lt;circle fill="none" stroke="%237E7F82" stroke-width="1px" cx="12" cy="12" r="9"/&gt;&lt;path fill="%237E7F82" d="m9.46 15.58c0-1.35.73-2.07 1.7-2.72l.95-.63c.78-.52 1.57-1.05 1.57-2.24 0-1.12-.62-1.58-1.7-1.58s-1.68.48-1.78 1.97h-.96c.06-1.82.78-2.91 2.74-2.91s2.72.92 2.72 2.52-.92 2.23-1.79 2.8l-.95.63c-1.11.75-1.52 1.18-1.52 2.01v.16h4.17v.81h-5.15v-.81z"/&gt;&lt;/svg&gt;')}:host(:nth-of-type(3)) button::before{background-image:url('data:image/svg+xml;charset=UTF-8,&lt;svg xmlns="http://www.w3.org/2000/svg" viewBox="0 0 24 24"&gt;&lt;circle fill="none" stroke="%237E7F82" stroke-width="1px" cx="12" cy="12" r="9"/&gt;&lt;path fill="%237E7F82" d="m10.1 13.73c.1 1.43.63 2 1.92 2 1.2 0 1.8-.49 1.8-1.68 0-1.08-.51-1.66-1.8-1.66h-.89v-.9h.83c1.12 0 1.66-.56 1.66-1.53 0-1.08-.64-1.55-1.73-1.55s-1.69.49-1.79 1.97h-.97c.1-1.79.84-2.91 2.76-2.91s2.74.92 2.74 2.49c0 .79-.38 1.54-1.16 1.9.84.28 1.36.92 1.36 2.19 0 1.54-.97 2.49-2.81 2.49-1.96 0-2.8-.9-2.88-2.81z"/&gt;&lt;/svg&gt;')}:host(:nth-of-type(4)) button::before{background-image:url('data:image/svg+xml;charset=UTF-8,&lt;svg xmlns="http://www.w3.org/2000/svg" viewBox="0 0 24 24"&gt;&lt;circle fill="none" stroke="%237E7F82" stroke-width="1px" cx="12" cy="12" r="9"/&gt;&lt;path fill="%237E7F82" d="m8.87 13.6 3.54-5.99h1.43v5.89h1.25v.86h-1.25v2.02h-.99v-2.02h-3.98zm3.98-.1v-4.98l-2.91 4.98z"/&gt;&lt;/svg&gt;')}:host(:nth-of-type(5)) button::before{background-image:url('data:image/svg+xml;charset=UTF-8,&lt;svg xmlns="http://www.w3.org/2000/svg" viewBox="0 0 24 24"&gt;&lt;circle fill="none" stroke="%237E7F82" stroke-width="1px" cx="12" cy="12" r="9"/&gt;&lt;path fill="%237E7F82" d="m9.34 12.45.42-4.83h4.71v.94h-3.9l-.26 2.95c.38-.43 1-.68 1.79-.68 1.86 0 2.76.9 2.76 2.81 0 2.06-1.03 2.91-2.86 2.91s-2.74-.84-2.81-2.51h.97c.06 1.13.57 1.7 1.84 1.7 1.39 0 1.85-.68 1.85-2.06s-.48-2-1.85-2c-1.07 0-1.54.42-1.75 1.17h-.91v-.39z"/&gt;&lt;/svg&gt;')}:host(:nth-of-type(6)) button::before{background-image:url('data:image/svg+xml;charset=UTF-8,&lt;svg xmlns="http://www.w3.org/2000/svg" viewBox="0 0 24 24"&gt;&lt;circle fill="none" stroke="%237E7F82" stroke-width="1px" cx="12" cy="12" r="9"/&gt;&lt;path fill="%237E7F82" d="m9.97 11.02 2.22-3.4h1.1l-2.27 3.44c.33-.16.69-.23 1.1-.23 1.84 0 2.76.9 2.76 2.81 0 2.06-1.04 2.91-2.86 2.91s-2.87-.85-2.87-2.91c0-1.08.3-1.8.83-2.61zm2.05 4.71c1.38 0 1.84-.68 1.84-2.05s-.47-2.01-1.84-2.01-1.85.64-1.85 2.01.46 2.05 1.85 2.05z"/&gt;&lt;/svg&gt;')}:host(:nth-of-type(7)) button::before{background-image:url('data:image/svg+xml;charset=UTF-8,&lt;svg xmlns="http://www.w3.org/2000/svg" viewBox="0 0 24 24"&gt;&lt;circle fill="none" stroke="%237E7F82" stroke-width="1px" cx="12" cy="12" r="9"/&gt;&lt;path fill="%237E7F82" d="m9.21 7.61h5.57v.74l-3.58 8.04h-1.05l3.54-7.84h-4.49v-.94z"/&gt;&lt;/svg&gt;')}:host(:nth-of-type(8)) button::before{background-image:url('data:image/svg+xml;charset=UTF-8,&lt;svg xmlns="http://www.w3.org/2000/svg" viewBox="0 0 24 24"&gt;&lt;circle fill="none" stroke="%237E7F82" stroke-width="1px" cx="12" cy="12" r="9"/&gt;&lt;path fill="%237E7F82" d="m10.47 11.94c-.65-.33-1.13-.92-1.13-2.01 0-1.53.85-2.47 2.66-2.47s2.66.94 2.66 2.47c0 1.08-.47 1.68-1.15 2.01.92.35 1.34 1.07 1.34 2.11 0 1.73-.99 2.49-2.86 2.49s-2.86-.76-2.86-2.49c0-1.04.41-1.76 1.33-2.11zm1.53 3.78c1.27 0 1.85-.51 1.85-1.69 0-1.1-.58-1.61-1.85-1.61s-1.85.52-1.85 1.61c0 1.18.58 1.69 1.85 1.69zm1.65-5.76c0-1.1-.56-1.56-1.65-1.56s-1.65.47-1.65 1.56c0 1 .46 1.6 1.65 1.6s1.65-.6 1.65-1.6z"/&gt;&lt;/svg&gt;')}:host(:nth-of-type(9)) button::before{background-image:url('data:image/svg+xml;charset=UTF-8,&lt;svg xmlns="http://www.w3.org/2000/svg" viewBox="0 0 24 24"&gt;&lt;circle fill="none" stroke="%237E7F82" stroke-width="1px" cx="12" cy="12" r="9"/&gt;&lt;path fill="%237E7F82" d="m9.16 10.33c0-2.03 1.02-2.86 2.83-2.86s2.82.81 2.82 2.85c0 1.11-.3 1.82-.81 2.64l-2.18 3.44h-1.1l2.18-3.37c-.31.14-.65.2-1.01.2-1.82 0-2.74-.99-2.74-2.9zm4.65 0c0-1.23-.47-1.92-1.81-1.92s-1.81.69-1.81 1.92c0 1.37.49 2.05 1.81 2.05s1.81-.68 1.81-2.05z"/&gt;&lt;/svg&gt;')}:host([hidden]){display:none !important}:host(:not(:last-of-type)){margin:0 clamp(4px, 0.25vw + 3px, 8px) 0 0 !important}button{display:flex;position:relative;gap:3px;color:#7E7F82;padding:4px 10px 4px 6px;background:0;border:0;outline:0;font:normal normal 400 1rem/calc(6px + 2.125ex) 'Porsche Next','Arial Narrow',Arial,'Heiti SC',SimHei,sans-serif;overflow-wrap:break-word;hyphens:auto;font-size:inherit;width:max-content;cursor:not-allowed;border-radius:4px}button::before{content:"";height:calc(6px + 2.125ex);width:calc(6px + 2.125ex)}.sr-only{position:absolute;width:0;height:1px;text-indent:-999999px}
      </style>
      <button
        aria-disabled="true"
        type="button"
      >
        <slot />
      </button>
    </template>
    Item 2
  </p-stepper-horizontal-item>
</p-stepper-horizontal>
`;

exports[`manual test cases should pass internal props correctly to p-tabs-bar 1`] = `
<p-tabs-bar
  class="ssr"
>
  <template
    shadowroot="open"
    shadowrootmode="open"
  >
    <style>
      :host{display:block;position:relative !important;color-scheme:light dark !important}:host([hidden]){display:none !important}::slotted(a),::slotted(button){margin:0 0 4px 0 !important;padding:0 !important;outline:0 !important;border-radius:4px !important;background:transparent !important;display:inline-block !important;position:relative !important;vertical-align:top !important;font-family:inherit !important;font-style:inherit !important;font-variant:inherit !important;font-weight:inherit !important;font-size:inherit !important;line-height:inherit !important;white-space:nowrap !important;box-sizing:border-box !important;-webkit-appearance:none !important;appearance:none !important;outline-offset:1px !important;text-decoration:none !important;text-align:left !important;border:0 !important;color:#010205 !important;cursor:pointer !important;z-index:0 !important}::slotted(a)::before, ::slotted(button)::before{content:"" !important;position:absolute !important;inset:-2px -4px !important;border-radius:4px !important;z-index:-1 !important;transition:background-color var(--p-transition-duration, .24s) ease !important}::slotted(a:hover)::before,::slotted(button:hover)::before{-webkit-backdrop-filter:blur(32px) !important;backdrop-filter:blur(32px) !important;background:rgba(148, 149, 152, .18) !important}::slotted(a)::after,::slotted(button)::after{content:"" !important;visibility:hidden !important}::slotted(a[aria-selected="true"])::after, ::slotted(a[aria-current="true"])::after,::slotted(button[aria-selected="true"])::after, ::slotted(button[aria-current="true"])::after{position:absolute !important;height:2px !important;left:0 !important;background:#010205 !important;right:0px !important;bottom:-6px !important;visibility:visible !important}::slotted(a:not(:last-child)),::slotted(button:not(:last-child)){margin-right:16px !important}.scroller{font:normal normal 400 1rem/calc(6px + 2.125ex) 'Porsche Next','Arial Narrow',Arial,'Heiti SC',SimHei,sans-serif;overflow-wrap:break-word;hyphens:auto;font-weight:400;font-size:1rem}.scroller--animated ::slotted(a[aria-selected="true"])::after, .scroller--animated ::slotted(a[aria-current="true"])::after, .scroller--animated ::slotted(button[aria-selected="true"])::after, .scroller--animated ::slotted(button[aria-current="true"])::after{transition:visibility 0s linear .4s !important}.bar{position:absolute;height:2px;left:0;background:#010205;width:0;bottom:-2px;visibility:visible;transition:transform .4s,width .4s;animation:keyframes-hide 0s .5s forwards}@keyframes keyframes-hide{to{visibility:hidden}}
    </style>
    <p-scroller
      class="scroller ssr"
    >
      <template
        shadowroot="open"
        shadowrootmode="open"
      >
        <style>
          :host{display:block !important;height:inherit !important;color-scheme:light dark !important}:host([hidden]){display:none !important}button{display:flex;pointer-events:auto;align-items:center;justify-content:center;font:normal normal 400 1rem/calc(6px + 2.125ex) 'Porsche Next','Arial Narrow',Arial,'Heiti SC',SimHei,sans-serif;overflow-wrap:break-word;hyphens:auto;height:calc(calc(6px + 2.125ex) + 4px);width:calc(calc(6px + 2.125ex) + 4px);border:0;outline:0;cursor:pointer;background:#FFF;border-radius:4px;-webkit-backdrop-filter:blur(32px);backdrop-filter:blur(32px);visibility:hidden;box-shadow:0px 3px 8px rgba(0, 0, 0, 0.16);transition:background-color var(--p-transition-duration, .24s) ease}button:hover{-webkit-backdrop-filter:blur(32px);backdrop-filter:blur(32px);background:rgba(148, 149, 152, .18)}.root{display:grid;grid-template-columns:calc(calc(6px + 2.125ex) + 24px) minmax(0, 1fr) calc(calc(6px + 2.125ex) + 24px);margin:0 -4px;height:inherit}.scroll-area{grid-area:1 / 1 / 1 / -1;padding:4px;overflow:auto hidden;-ms-overflow-style:none;scrollbar-width:none}.scroll-area::-webkit-scrollbar{display:none}.scroll-wrapper{position:relative;display:inline-flex;min-height:28px;min-width:100%;vertical-align:top;outline:0}.scroll-wrapper::before{content:"";position:absolute;top:-4px;left:-4px;right:-4px;bottom:-4px;border:2px solid transparent;border-radius:4px;pointer-events:none}.trigger{position:absolute;top:0;bottom:0;width:1px;visibility:hidden}.trigger:first-of-type{left:0}.trigger:last-of-type{right:0}.action-prev{position:relative;padding:4px 0;pointer-events:none;display:flex;align-items:flex-start;margin-left:-1px;grid-area:1 / 1 / 1 / 1;justify-content:flex-start;background:linear-gradient(to right, rgba(255,255,255,1) 20%,rgba(255,255,255,0.6) 48%,rgba(255,255,255,0.3) 68%,rgba(255,255,255,0) 100%);visibility:hidden}.action-prev button{margin-left:8px;visibility:hidden}.action-next{position:relative;padding:4px 0;pointer-events:none;display:flex;align-items:flex-start;margin-right:-1px;grid-area:1 / 3 / 1 / 3;justify-content:flex-end;background:linear-gradient(to left, rgba(255,255,255,1) 20%,rgba(255,255,255,0.6) 48%,rgba(255,255,255,0.3) 68%,rgba(255,255,255,0) 100%);visibility:hidden}.action-next button{margin-right:8px;visibility:hidden}
        </style>
        <div
          class="root"
        >
          <div
            class="scroll-area"
          >
            <div
              class="scroll-wrapper"
            >
              <slot />
              <div
                class="trigger"
              />
              <div
                class="trigger"
              />
            </div>
          </div>
          <div
            class="action-prev"
          >
            <button
              aria-hidden="true"
              aria-label="prev"
              tabindex="-1"
              type="button"
            >
              <p-icon
                class="icon ssr"
              >
                <template
                  shadowroot="open"
                  shadowrootmode="open"
                >
                  <style>
                    :host{display:inline-block;vertical-align:top;color-scheme:light dark !important}:host([hidden]){display:none !important}img{display:block;margin:0;padding:0;pointer-events:none;filter:invert(3%) sepia(7%) saturate(2930%) hue-rotate(188deg) brightness(91%) contrast(103%);-webkit-animation:rerender-light-primary 1ms;width:calc(6px + 2.125ex);height:calc(6px + 2.125ex);font:1rem 'Porsche Next','Arial Narrow',Arial,'Heiti SC',SimHei,sans-serif}@keyframes rerender-light-primary{0%{transform:rotateZ(0)}100%{transform:rotateZ(0)}}
                  </style>
                  <img
                    alt=""
                    height="24"
                    loading="lazy"
                    src="http://localhost:3001/icons/arrow-head-left.min.aa2da7b4dbbb8a28c046592290054e94.svg"
                    width="24"
                  />
                </template>
              </p-icon>
            </button>
          </div>
          <div
            class="action-next"
          >
            <button
              aria-hidden="true"
              aria-label="next"
              tabindex="-1"
              type="button"
            >
              <p-icon
                class="icon ssr"
              >
                <template
                  shadowroot="open"
                  shadowrootmode="open"
                >
                  <style>
                    :host{display:inline-block;vertical-align:top;color-scheme:light dark !important}:host([hidden]){display:none !important}img{display:block;margin:0;padding:0;pointer-events:none;filter:invert(3%) sepia(7%) saturate(2930%) hue-rotate(188deg) brightness(91%) contrast(103%);-webkit-animation:rerender-light-primary 1ms;width:calc(6px + 2.125ex);height:calc(6px + 2.125ex);font:1rem 'Porsche Next','Arial Narrow',Arial,'Heiti SC',SimHei,sans-serif}@keyframes rerender-light-primary{0%{transform:rotateZ(0)}100%{transform:rotateZ(0)}}
                  </style>
                  <img
                    alt=""
                    height="24"
                    loading="lazy"
                    src="http://localhost:3001/icons/arrow-head-right.min.fb602ae5cb51970770570a70287e77e9.svg"
                    width="24"
                  />
                </template>
              </p-icon>
            </button>
          </div>
        </div>
      </template>
      <slot />
      <span
        class="bar"
      />
    </p-scroller>
  </template>
  <a
    aria-current="false"
    href="#"
  >
    Item 1
  </a>
  <a
    aria-current="true"
    href="#"
  >
    Item 2
  </a>
</p-tabs-bar>
`;

exports[`manual test cases should pass internal props correctly to p-tabs-item 1`] = `
<p-tabs
  class="ssr"
>
  <template
    shadowroot="open"
    shadowrootmode="open"
  >
    <style>
      :host{display:block;color-scheme:light dark !important}:host([hidden]){display:none !important}.root{margin-bottom:8px}
    </style>
    <p-tabs-bar
      class="root ssr"
    >
      <template
        shadowroot="open"
        shadowrootmode="open"
      >
        <style>
          :host{display:block;position:relative !important;color-scheme:light dark !important}:host([hidden]){display:none !important}::slotted(a),::slotted(button){margin:0 0 4px 0 !important;padding:0 !important;outline:0 !important;border-radius:4px !important;background:transparent !important;display:inline-block !important;position:relative !important;vertical-align:top !important;font-family:inherit !important;font-style:inherit !important;font-variant:inherit !important;font-weight:inherit !important;font-size:inherit !important;line-height:inherit !important;white-space:nowrap !important;box-sizing:border-box !important;-webkit-appearance:none !important;appearance:none !important;outline-offset:1px !important;text-decoration:none !important;text-align:left !important;border:0 !important;color:#FBFCFF !important;cursor:pointer !important;z-index:0 !important}::slotted(a)::before, ::slotted(button)::before{content:"" !important;position:absolute !important;inset:-2px -4px !important;border-radius:4px !important;z-index:-1 !important;transition:background-color var(--p-transition-duration, .24s) ease !important}::slotted(a:hover)::before,::slotted(button:hover)::before{-webkit-backdrop-filter:blur(32px) !important;backdrop-filter:blur(32px) !important;background:rgba(148, 149, 152, .18) !important}::slotted(a)::after,::slotted(button)::after{content:"" !important;visibility:hidden !important}::slotted(a[aria-selected="true"])::after, ::slotted(a[aria-current="true"])::after,::slotted(button[aria-selected="true"])::after, ::slotted(button[aria-current="true"])::after{position:absolute !important;height:2px !important;left:0 !important;background:#FBFCFF !important;right:0px !important;bottom:-6px !important;visibility:visible !important}::slotted(a:not(:last-child)),::slotted(button:not(:last-child)){margin-right:16px !important}.scroller{font:normal normal 400 1rem/calc(6px + 2.125ex) 'Porsche Next','Arial Narrow',Arial,'Heiti SC',SimHei,sans-serif;overflow-wrap:break-word;hyphens:auto;font-weight:400;font-size:1rem}.scroller--animated ::slotted(a[aria-selected="true"])::after, .scroller--animated ::slotted(a[aria-current="true"])::after, .scroller--animated ::slotted(button[aria-selected="true"])::after, .scroller--animated ::slotted(button[aria-current="true"])::after{transition:visibility 0s linear .4s !important}.bar{position:absolute;height:2px;left:0;background:#FBFCFF;width:0;bottom:-2px;visibility:visible;transition:transform .4s,width .4s;animation:keyframes-hide 0s .5s forwards}@keyframes keyframes-hide{to{visibility:hidden}}
        </style>
        <p-scroller
          class="scroller ssr"
        >
          <template
            shadowroot="open"
            shadowrootmode="open"
          >
            <style>
              :host{display:block !important;height:inherit !important;color-scheme:light dark !important}:host([hidden]){display:none !important}button{display:flex;pointer-events:auto;align-items:center;justify-content:center;font:normal normal 400 1rem/calc(6px + 2.125ex) 'Porsche Next','Arial Narrow',Arial,'Heiti SC',SimHei,sans-serif;overflow-wrap:break-word;hyphens:auto;height:calc(calc(6px + 2.125ex) + 4px);width:calc(calc(6px + 2.125ex) + 4px);border:0;outline:0;cursor:pointer;background:#212225;border-radius:4px;-webkit-backdrop-filter:blur(32px);backdrop-filter:blur(32px);visibility:hidden;transition:background-color var(--p-transition-duration, .24s) ease}button:hover{-webkit-backdrop-filter:blur(32px);backdrop-filter:blur(32px);background:rgba(148, 149, 152, .18)}.root{display:grid;grid-template-columns:calc(calc(6px + 2.125ex) + 24px) minmax(0, 1fr) calc(calc(6px + 2.125ex) + 24px);margin:0 -4px;height:inherit}.scroll-area{grid-area:1 / 1 / 1 / -1;padding:4px;overflow:auto hidden;-ms-overflow-style:none;scrollbar-width:none}.scroll-area::-webkit-scrollbar{display:none}.scroll-wrapper{position:relative;display:inline-flex;min-height:28px;min-width:100%;vertical-align:top;outline:0}.scroll-wrapper::before{content:"";position:absolute;top:-4px;left:-4px;right:-4px;bottom:-4px;border:2px solid transparent;border-radius:4px;pointer-events:none}.trigger{position:absolute;top:0;bottom:0;width:1px;visibility:hidden}.trigger:first-of-type{left:0}.trigger:last-of-type{right:0}.action-prev{position:relative;padding:4px 0;pointer-events:none;display:flex;align-items:flex-start;margin-left:-1px;grid-area:1 / 1 / 1 / 1;justify-content:flex-start;background:linear-gradient(to right, rgba(14,14,18,1) 20%,rgba(14,14,18,0.6) 48%,rgba(14,14,18,0.3) 68%,rgba(14,14,18,0) 100%);visibility:hidden}.action-prev button{margin-left:8px;visibility:hidden}.action-next{position:relative;padding:4px 0;pointer-events:none;display:flex;align-items:flex-start;margin-right:-1px;grid-area:1 / 3 / 1 / 3;justify-content:flex-end;background:linear-gradient(to left, rgba(14,14,18,1) 20%,rgba(14,14,18,0.6) 48%,rgba(14,14,18,0.3) 68%,rgba(14,14,18,0) 100%);visibility:hidden}.action-next button{margin-right:8px;visibility:hidden}
            </style>
            <div
              class="root"
            >
              <div
                class="scroll-area"
              >
                <div
                  class="scroll-wrapper"
                >
                  <slot />
                  <div
                    class="trigger"
                  />
                  <div
                    class="trigger"
                  />
                </div>
              </div>
              <div
                class="action-prev"
              >
                <button
                  aria-hidden="true"
                  aria-label="prev"
                  tabindex="-1"
                  type="button"
                >
                  <p-icon
                    class="icon ssr"
                  >
                    <template
                      shadowroot="open"
                      shadowrootmode="open"
                    >
                      <style>
                        :host{display:inline-block;vertical-align:top;color-scheme:light dark !important}:host([hidden]){display:none !important}img{display:block;margin:0;padding:0;pointer-events:none;filter:invert(100%) sepia(91%) saturate(38%) hue-rotate(254deg) brightness(110%) contrast(110%);-webkit-animation:rerender-dark-primary 1ms;width:calc(6px + 2.125ex);height:calc(6px + 2.125ex);font:1rem 'Porsche Next','Arial Narrow',Arial,'Heiti SC',SimHei,sans-serif}@keyframes rerender-dark-primary{0%{transform:rotateZ(0)}100%{transform:rotateZ(0)}}
                      </style>
                      <img
                        alt=""
                        height="24"
                        loading="lazy"
                        src="http://localhost:3001/icons/arrow-head-left.min.aa2da7b4dbbb8a28c046592290054e94.svg"
                        width="24"
                      />
                    </template>
                  </p-icon>
                </button>
              </div>
              <div
                class="action-next"
              >
                <button
                  aria-hidden="true"
                  aria-label="next"
                  tabindex="-1"
                  type="button"
                >
                  <p-icon
                    class="icon ssr"
                  >
                    <template
                      shadowroot="open"
                      shadowrootmode="open"
                    >
                      <style>
                        :host{display:inline-block;vertical-align:top;color-scheme:light dark !important}:host([hidden]){display:none !important}img{display:block;margin:0;padding:0;pointer-events:none;filter:invert(100%) sepia(91%) saturate(38%) hue-rotate(254deg) brightness(110%) contrast(110%);-webkit-animation:rerender-dark-primary 1ms;width:calc(6px + 2.125ex);height:calc(6px + 2.125ex);font:1rem 'Porsche Next','Arial Narrow',Arial,'Heiti SC',SimHei,sans-serif}@keyframes rerender-dark-primary{0%{transform:rotateZ(0)}100%{transform:rotateZ(0)}}
                      </style>
                      <img
                        alt=""
                        height="24"
                        loading="lazy"
                        src="http://localhost:3001/icons/arrow-head-right.min.fb602ae5cb51970770570a70287e77e9.svg"
                        width="24"
                      />
                    </template>
                  </p-icon>
                </button>
              </div>
            </div>
          </template>
          <slot />
          <span
            class="bar"
          />
        </p-scroller>
      </template>
      <button
        aria-selected="true"
        role="tab"
        tabindex="0"
        type="button"
      >
        Tab 1
      </button>
      <button
        aria-selected="false"
        role="tab"
        tabindex="-1"
        type="button"
      >
        Tab 2
      </button>
    </p-tabs-bar>
    <slot />
  </template>
  <p-tabs-item
    class="ssr"
  >
    <template
      shadowroot="open"
      shadowrootmode="open"
    >
      <style>
        :host{display:block !important;position:relative !important;color:#FBFCFF !important;outline:0 !important}:host([hidden]){display:none !important}
      </style>
      <slot />
    </template>
  </p-tabs-item>
  <p-tabs-item
    class="ssr"
    hidden="true"
  >
    <template
      shadowroot="open"
      shadowrootmode="open"
    >
      <style>
        :host{display:block !important;position:relative !important;color:#FBFCFF !important;outline:0 !important}:host([hidden]){display:none !important}
      </style>
      <slot />
    </template>
  </p-tabs-item>
</p-tabs>
`;

exports[`manual test cases should pass internal props correctly to p-text-field-wrapper 1`] = `
<p-text-field-wrapper
  class="ssr"
>
  <template
    shadowroot="open"
    shadowrootmode="open"
  >
    <style>
      :host{display:block;--p-internal-text-field-input-padding-left:16px !important;--p-internal-text-field-input-padding-right:16px !important;color-scheme:light dark !important}:host([hidden]){display:none !important}::slotted(input){display:block !important;width:100% !important;height:calc(calc(6px + 2.125ex) + 10px + 2px * 2 + 8px * 2) !important;margin:0 !important;outline:0 !important;-webkit-appearance:none !important;appearance:none !important;box-sizing:border-box !important;border:2px solid #6B6D70 !important;border-radius:4px !important;background:transparent !important;font:normal normal 400 1rem/calc(6px + 2.125ex + 6px) 'Porsche Next','Arial Narrow',Arial,'Heiti SC',SimHei,sans-serif !important;text-indent:0 !important;color:#010205 !important;transition:color var(--p-transition-duration, .24s) ease,border-color var(--p-transition-duration, .24s) ease,background-color var(--p-transition-duration, .24s) ease !important;padding:8px var(--p-internal-text-field-input-padding-right) 8px var(--p-internal-text-field-input-padding-left) !important}::slotted(input:disabled){cursor:not-allowed !important;color:#949598 !important;border-color:#949598 !important;-webkit-text-fill-color:#949598 !important}::slotted(input[readonly]){border-color:#D8D8DB !important;background:#D8D8DB !important}.root{display:block;position:relative}.label{display:flex;flex-direction:column;gap:4px;position:relative}.label__text{display:block;position:static;width:fit-content;height:auto;text-indent:0;font:normal normal 400 1rem/calc(6px + 2.125ex) 'Porsche Next','Arial Narrow',Arial,'Heiti SC',SimHei,sans-serif;overflow-wrap:break-word;hyphens:auto;color:#010205;transition:color var(--p-transition-duration, .24s) ease}.label__text+.label__text{margin-top:-4px;font-size:clamp(0.81rem, 0.23vw + 0.77rem, 0.88rem);color:#535457}.required{user-select:none}.message{display:flex;gap:4px;margin-top:4px;font:normal normal 400 1rem/calc(6px + 2.125ex) 'Porsche Next','Arial Narrow',Arial,'Heiti SC',SimHei,sans-serif;overflow-wrap:break-word;hyphens:auto;transition:color var(--p-transition-duration, .24s) ease}.sr-only{position:absolute;width:0;height:1px;text-indent:-999999px;padding:0}
    </style>
    <div
      class="root"
    >
      <label
        class="label"
      >
        <span
          class="label__text"
        >
          Counter
        </span>
        <slot />
      </label>
    </div>
  </template>
  <input
    maxlength="20"
    type="text"
    value="Some value"
  />
</p-text-field-wrapper>
`;

exports[`manual test cases should pass internal props correctly to p-text-field-wrapper 2`] = `
<p-text-field-wrapper
  class="ssr"
>
  <template
    shadowroot="open"
    shadowrootmode="open"
  >
    <style>
      :host{display:block;--p-internal-text-field-input-padding-left:16px !important;--p-internal-text-field-input-padding-right:16px !important;color-scheme:light dark !important}:host([hidden]){display:none !important}::slotted(input){display:block !important;width:100% !important;height:calc(calc(6px + 2.125ex) + 10px + 2px * 2 + 8px * 2) !important;margin:0 !important;outline:0 !important;-webkit-appearance:none !important;appearance:none !important;box-sizing:border-box !important;border:2px solid #6B6D70 !important;border-radius:4px !important;background:transparent !important;font:normal normal 400 1rem/calc(6px + 2.125ex + 6px) 'Porsche Next','Arial Narrow',Arial,'Heiti SC',SimHei,sans-serif !important;text-indent:0 !important;color:#010205 !important;transition:color var(--p-transition-duration, .24s) ease,border-color var(--p-transition-duration, .24s) ease,background-color var(--p-transition-duration, .24s) ease !important;padding:8px var(--p-internal-text-field-input-padding-right) 8px var(--p-internal-text-field-input-padding-left) !important}::slotted(input:disabled){cursor:not-allowed !important;color:#949598 !important;border-color:#949598 !important;-webkit-text-fill-color:#949598 !important}::slotted(input[readonly]){border-color:#D8D8DB !important;background:#D8D8DB !important}.root{display:block;position:relative}.label{display:flex;flex-direction:column;gap:4px;position:relative}.label__text{display:block;position:static;width:fit-content;height:auto;text-indent:0;font:normal normal 400 1rem/calc(6px + 2.125ex) 'Porsche Next','Arial Narrow',Arial,'Heiti SC',SimHei,sans-serif;overflow-wrap:break-word;hyphens:auto;color:#010205;transition:color var(--p-transition-duration, .24s) ease}.label__text+.label__text{margin-top:-4px;font-size:clamp(0.81rem, 0.23vw + 0.77rem, 0.88rem);color:#535457}.required{user-select:none}.message{display:flex;gap:4px;margin-top:4px;font:normal normal 400 1rem/calc(6px + 2.125ex) 'Porsche Next','Arial Narrow',Arial,'Heiti SC',SimHei,sans-serif;overflow-wrap:break-word;hyphens:auto;transition:color var(--p-transition-duration, .24s) ease}.sr-only{position:absolute;width:0;height:1px;text-indent:-999999px;padding:0}
    </style>
    <div
      class="root"
    >
      <label
        class="label"
      >
        <span
          class="label__text"
        >
          Counter hidden
        </span>
        <slot />
      </label>
    </div>
  </template>
  <input
    maxlength="20"
    type="text"
    value="Some value"
  />
</p-text-field-wrapper>
`;

exports[`manual test cases should pass internal props correctly to p-text-field-wrapper 3`] = `
<p-text-field-wrapper
  class="ssr"
>
  <template
    shadowroot="open"
    shadowrootmode="open"
  >
    <style>
      :host{display:block;--p-internal-text-field-input-padding-left:16px !important;--p-internal-text-field-input-padding-right:calc(9px * 2 + calc(calc(6px + 2.125ex) + 4px * 2) * 1) !important;color-scheme:light dark !important}:host([hidden]){display:none !important}::slotted(input){display:block !important;width:100% !important;height:calc(calc(6px + 2.125ex) + 10px + 2px * 2 + 8px * 2) !important;margin:0 !important;outline:0 !important;-webkit-appearance:none !important;appearance:none !important;box-sizing:border-box !important;border:2px solid #6B6D70 !important;border-radius:4px !important;background:transparent !important;font:normal normal 400 1rem/calc(6px + 2.125ex + 6px) 'Porsche Next','Arial Narrow',Arial,'Heiti SC',SimHei,sans-serif !important;text-indent:0 !important;color:#010205 !important;transition:color var(--p-transition-duration, .24s) ease,border-color var(--p-transition-duration, .24s) ease,background-color var(--p-transition-duration, .24s) ease !important;padding:8px var(--p-internal-text-field-input-padding-right) 8px var(--p-internal-text-field-input-padding-left) !important}::slotted(input:disabled){cursor:not-allowed !important;color:#949598 !important;border-color:#949598 !important;-webkit-text-fill-color:#949598 !important}::slotted(input[readonly]){border-color:#D8D8DB !important;background:#D8D8DB !important}.button{position:absolute;bottom:11px;padding:4px;font:1rem 'Porsche Next','Arial Narrow',Arial,'Heiti SC',SimHei,sans-serif;right:calc(9px + 2px)}.button:not([hidden]) ~ .button{right:calc(9px + 2px + calc(calc(6px + 2.125ex) + 4px * 2) * 1)}.root{display:block;position:relative}.label{display:flex;flex-direction:column;gap:4px;position:relative}.label__text{display:block;position:static;width:fit-content;height:auto;text-indent:0;font:normal normal 400 1rem/calc(6px + 2.125ex) 'Porsche Next','Arial Narrow',Arial,'Heiti SC',SimHei,sans-serif;overflow-wrap:break-word;hyphens:auto;color:#010205;transition:color var(--p-transition-duration, .24s) ease}.label__text+.label__text{margin-top:-4px;font-size:clamp(0.81rem, 0.23vw + 0.77rem, 0.88rem);color:#535457}.required{user-select:none}.message{display:flex;gap:4px;margin-top:4px;font:normal normal 400 1rem/calc(6px + 2.125ex) 'Porsche Next','Arial Narrow',Arial,'Heiti SC',SimHei,sans-serif;overflow-wrap:break-word;hyphens:auto;transition:color var(--p-transition-duration, .24s) ease}.sr-only{position:absolute;width:0;height:1px;text-indent:-999999px;padding:0}
    </style>
    <div
      class="root"
    >
      <label
        class="label"
      >
        <span
          class="label__text"
        >
          Type password
        </span>
        <slot />
      </label>
      <p-button-pure
        class="button ssr"
      >
        <template
          shadowroot="open"
          shadowrootdelegatesfocus="true"
          shadowrootmode="open"
        >
          <style>
            :host{transform:translate3d(0,0,0) !important;outline:0 !important;color-scheme:light dark !important;display:inline-block;width:auto;vertical-align:top}:host([hidden]){display:none !important}.root{display:flex;gap:4px;width:100%;margin:0;padding:0;color:#010205;outline:0;font:normal normal 400 1rem/calc(6px + 2.125ex) 'Porsche Next','Arial Narrow',Arial,'Heiti SC',SimHei,sans-serif;overflow-wrap:break-word;hyphens:auto;justify-content:flex-start;align-items:flex-start;font-size:1rem;appearance:none;background:transparent;text-align:left;border:0;cursor:pointer}.root::before{content:"";position:absolute;top:-2px;bottom:-2px;right:-2px;left:-2px;border-radius:4px;transition:background-color var(--p-transition-duration, .24s) ease}.root:hover::before{-webkit-backdrop-filter:blur(32px);backdrop-filter:blur(32px);background-color:rgba(148, 149, 152, .18)}.label{position:absolute;top:0;left:0;right:0;bottom:0;white-space:nowrap;text-indent:-999999px;order:0}.icon{position:relative;flex-shrink:0;width:calc(6px + 2.125ex);height:calc(6px + 2.125ex)}@supports (width:round(down, 1px, 1px)){.icon{width:round(down, calc(6px + 2.125ex), 1px);height:round(down, calc(6px + 2.125ex), 1px)}}
          </style>
          <button
            aria-pressed="false"
            class="root"
            type="button"
          >
            <p-icon
              aria-hidden="true"
              class="icon ssr"
            >
              <template
                shadowroot="open"
                shadowrootmode="open"
              >
                <style>
                  :host{display:inline-block;vertical-align:top;color-scheme:light dark !important}:host([hidden]){display:none !important}img{display:block;margin:0;padding:0;pointer-events:none;filter:invert(3%) sepia(7%) saturate(2930%) hue-rotate(188deg) brightness(91%) contrast(103%);-webkit-animation:rerender-light-primary 1ms;width:inherit;height:inherit}@keyframes rerender-light-primary{0%{transform:rotateZ(0)}100%{transform:rotateZ(0)}}
                </style>
                <img
                  alt=""
                  height="24"
                  loading="lazy"
                  src="http://localhost:3001/icons/view.min.cd78cae7309f44d941e9264047e3efa0.svg"
                  width="24"
                />
              </template>
            </p-icon>
            <span
              class="label"
            >
              <slot />
            </span>
          </button>
        </template>
        Toggle password visibility
      </p-button-pure>
    </div>
  </template>
  <input
    type="password"
    value="some password"
  />
</p-text-field-wrapper>
`;

exports[`manual test cases should pass internal props correctly to p-text-field-wrapper 4`] = `
<p-text-field-wrapper
  class="ssr"
>
  <template
    shadowroot="open"
    shadowrootmode="open"
  >
    <style>
      :host{display:block;--p-internal-text-field-input-padding-left:calc(9px * 2 + calc(calc(6px + 2.125ex) + 4px * 2) * 1) !important;--p-internal-text-field-input-padding-right:calc(9px * 2 + calc(calc(6px + 2.125ex) + 4px * 2) * 1) !important;color-scheme:light dark !important}:host([hidden]){display:none !important}::slotted(input){display:block !important;width:100% !important;height:calc(calc(6px + 2.125ex) + 10px + 2px * 2 + 8px * 2) !important;margin:0 !important;outline:0 !important;-webkit-appearance:none !important;appearance:none !important;box-sizing:border-box !important;border:2px solid #6B6D70 !important;border-radius:4px !important;background:transparent !important;font:normal normal 400 1rem/calc(6px + 2.125ex + 6px) 'Porsche Next','Arial Narrow',Arial,'Heiti SC',SimHei,sans-serif !important;text-indent:0 !important;color:#010205 !important;transition:color var(--p-transition-duration, .24s) ease,border-color var(--p-transition-duration, .24s) ease,background-color var(--p-transition-duration, .24s) ease !important;padding:8px var(--p-internal-text-field-input-padding-right) 8px var(--p-internal-text-field-input-padding-left) !important}::slotted(input:disabled){cursor:not-allowed !important;color:#949598 !important;border-color:#949598 !important;-webkit-text-fill-color:#949598 !important}::slotted(input[readonly]){border-color:#D8D8DB !important;background:#D8D8DB !important}.button{position:absolute;bottom:11px;padding:4px;font:1rem 'Porsche Next','Arial Narrow',Arial,'Heiti SC',SimHei,sans-serif;right:calc(9px + 2px)}.button:not([hidden]) ~ .button{right:calc(9px + 2px + calc(calc(6px + 2.125ex) + 4px * 2) * 1)}.icon{position:absolute;bottom:11px;padding:4px;font:1rem 'Porsche Next','Arial Narrow',Arial,'Heiti SC',SimHei,sans-serif;left:calc(9px + 2px);pointer-events:none}.root{display:block;position:relative}.label{display:flex;flex-direction:column;gap:4px;position:relative}.label__text{display:block;position:static;width:fit-content;height:auto;text-indent:0;font:normal normal 400 1rem/calc(6px + 2.125ex) 'Porsche Next','Arial Narrow',Arial,'Heiti SC',SimHei,sans-serif;overflow-wrap:break-word;hyphens:auto;color:#010205;transition:color var(--p-transition-duration, .24s) ease}.label__text+.label__text{margin-top:-4px;font-size:clamp(0.81rem, 0.23vw + 0.77rem, 0.88rem);color:#535457}.required{user-select:none}.message{display:flex;gap:4px;margin-top:4px;font:normal normal 400 1rem/calc(6px + 2.125ex) 'Porsche Next','Arial Narrow',Arial,'Heiti SC',SimHei,sans-serif;overflow-wrap:break-word;hyphens:auto;transition:color var(--p-transition-duration, .24s) ease}.sr-only{position:absolute;width:0;height:1px;text-indent:-999999px;padding:0}
    </style>
    <div
      class="root"
    >
      <label
        class="label"
      >
        <span
          class="label__text"
        >
          Search
        </span>
        <slot />
      </label>
      <p-icon
        aria-hidden="true"
        class="icon ssr"
      >
        <template
          shadowroot="open"
          shadowrootmode="open"
        >
          <style>
            :host{display:inline-block;vertical-align:top;color-scheme:light dark !important}:host([hidden]){display:none !important}img{display:block;margin:0;padding:0;pointer-events:none;filter:invert(63%) sepia(8%) saturate(108%) hue-rotate(188deg) brightness(94%) contrast(86%);-webkit-animation:rerender-light-state-disabled 1ms;width:calc(6px + 2.125ex);height:calc(6px + 2.125ex);font:1rem 'Porsche Next','Arial Narrow',Arial,'Heiti SC',SimHei,sans-serif}@keyframes rerender-light-state-disabled{0%{transform:rotateZ(0)}100%{transform:rotateZ(0)}}
          </style>
          <img
            alt=""
            height="24"
            loading="lazy"
            src="http://localhost:3001/icons/search.min.f2755d61c24b6ad037f51d65588be308.svg"
            width="24"
          />
        </template>
      </p-icon>
      <p-button-pure
        class="button ssr"
        hidden="true"
        tabindex="-1"
      >
        <template
          shadowroot="open"
          shadowrootdelegatesfocus="true"
          shadowrootmode="open"
        >
          <style>
            :host{transform:translate3d(0,0,0) !important;outline:0 !important;color-scheme:light dark !important;display:inline-block;width:auto;vertical-align:top}:host([hidden]){display:none !important}.root{display:flex;gap:4px;width:100%;margin:0;padding:0;color:#010205;outline:0;font:normal normal 400 1rem/calc(6px + 2.125ex) 'Porsche Next','Arial Narrow',Arial,'Heiti SC',SimHei,sans-serif;overflow-wrap:break-word;hyphens:auto;justify-content:flex-start;align-items:flex-start;font-size:1rem;appearance:none;background:transparent;text-align:left;border:0;cursor:pointer}.root::before{content:"";position:absolute;top:-2px;bottom:-2px;right:-2px;left:-2px;border-radius:4px;transition:background-color var(--p-transition-duration, .24s) ease}.root:hover::before{-webkit-backdrop-filter:blur(32px);backdrop-filter:blur(32px);background-color:rgba(148, 149, 152, .18)}.label{position:absolute;top:0;left:0;right:0;bottom:0;white-space:nowrap;text-indent:-999999px;order:0}.icon{position:relative;flex-shrink:0;width:calc(6px + 2.125ex);height:calc(6px + 2.125ex)}@supports (width:round(down, 1px, 1px)){.icon{width:round(down, calc(6px + 2.125ex), 1px);height:round(down, calc(6px + 2.125ex), 1px)}}
          </style>
          <button
            class="root"
            type="button"
          >
            <p-icon
              aria-hidden="true"
              class="icon ssr"
            >
              <template
                shadowroot="open"
                shadowrootmode="open"
              >
                <style>
                  :host{display:inline-block;vertical-align:top;color-scheme:light dark !important}:host([hidden]){display:none !important}img{display:block;margin:0;padding:0;pointer-events:none;filter:invert(3%) sepia(7%) saturate(2930%) hue-rotate(188deg) brightness(91%) contrast(103%);-webkit-animation:rerender-light-primary 1ms;width:inherit;height:inherit}@keyframes rerender-light-primary{0%{transform:rotateZ(0)}100%{transform:rotateZ(0)}}
                </style>
                <img
                  alt=""
                  height="24"
                  loading="lazy"
                  src="http://localhost:3001/icons/close.min.eefab6ef191882058f9ed548bd5a467e.svg"
                  width="24"
                />
              </template>
            </p-icon>
            <span
              class="label"
            >
              <slot />
            </span>
          </button>
        </template>
        Clear field
      </p-button-pure>
    </div>
  </template>
  <input
    type="search"
  />
</p-text-field-wrapper>
`;

exports[`manual test cases should pass internal props correctly to p-text-list-item 1`] = `
<p-text-list
  class="ssr"
>
  <template
    shadowroot="open"
    shadowrootmode="open"
  >
    <style>
      :host{display:block;counter-reset:p-text-list-counter !important;color-scheme:light dark !important}:host([hidden]){display:none !important}ol,ul{font:normal normal 400 1rem/calc(6px + 2.125ex) 'Porsche Next','Arial Narrow',Arial,'Heiti SC',SimHei,sans-serif;overflow-wrap:break-word;hyphens:auto;margin:0;padding:var(--p-internal-text-list-padding-top,0) 0 var(--p-internal-text-list-padding-bottom,0) var(--p-internal-text-list-ordered-padding-left,1.5rem);list-style-type:none;color:#010205}::slotted(*){--p-internal-text-list-padding-top:4px !important;--p-internal-text-list-padding-bottom:16px !important;--p-internal-text-list-ordered-padding-left:2rem !important;--p-internal-text-list-unordered-padding-left:.625rem !important;--p-internal-text-list-list-style-type:"–" !important}::slotted(*)::before{content:counters(p-text-list-counter,'.',lower-latin) var(--p-internal-text-list-pseudo-suffix,'.') !important;counter-increment:p-text-list-counter !important;position:absolute !important;top:0 !important;left:0 !important;transform:translate(-100%,0) !important}
    </style>
    <ol>
      <slot />
    </ol>
  </template>
  <p-text-list-item
    class="ssr"
    role="listitem"
  >
    <template
      shadowroot="open"
      shadowrootmode="open"
    >
      <style>
        :host{display:list-item !important;position:relative !important;font:inherit !important;color:inherit !important;list-style-type:inherit !important;padding-left:16px !important}:host([hidden]){display:none !important}::slotted(*){--p-internal-text-list-pseudo-suffix:"" !important}
      </style>
      <slot />
    </template>
    Item 1
  </p-text-list-item>
  <p-text-list-item
    class="ssr"
    role="listitem"
  >
    <template
      shadowroot="open"
      shadowrootmode="open"
    >
      <style>
        :host{display:list-item !important;position:relative !important;font:inherit !important;color:inherit !important;list-style-type:inherit !important;padding-left:16px !important}:host([hidden]){display:none !important}::slotted(*){--p-internal-text-list-pseudo-suffix:"" !important}
      </style>
      <slot />
    </template>
    Item 2
  </p-text-list-item>
</p-text-list>
`;

exports[`should render dsr component for PAccordion 1`] = `
<p-accordion
  class="ssr"
>
  <template
    shadowroot="open"
    shadowrootmode="open"
  >
    <style>
      :host {
  display: block !important;
  border-bottom: 1px solid #D8D8DB !important;
  color-scheme: light dark !important;
}
:host([hidden]) {
  display: none !important;
}
button {
  display: flex;
  position: relative;
  justify-content: space-between;
  width: 100%;
  text-decoration: none;
  border: 0;
  outline: 0;
  gap: 24px;
  background: transparent;
  cursor: pointer;
  text-align: left;
  color: #010205;
  font: normal normal 400 1rem/calc(6px + 2.125ex) 'Porsche Next','Arial Narrow',Arial,'Heiti SC',SimHei,sans-serif;
  overflow-wrap: break-word;
  hyphens: auto;
  font-weight: 600;
  font-size: 1rem;
  padding: 15px 0;
}
button::before {
  content: "";
  position: absolute;
  border-radius: 4px;
  left: -4px;
  right: -4px;
  top: 6px;
  bottom: 6px;
  transition: background-color var(--p-transition-duration, .24s) ease;
}
button:hover::before {
  background: rgba(148, 149, 152, .18);
}
.heading {
  margin: 0;
}
.icon-container {
  height: calc(6px + 2.125ex);
  width: calc(6px + 2.125ex);
  display: flex;
  align-items: center;
  justify-content: center;
}
.icon {
  width: calc(6px + 2.125ex);
  height: calc(6px + 2.125ex);
  font-size: .75rem;
  transform: rotate3d(0,0,1,90deg);
  transition: transform var(--p-transition-duration, .24s) ease;
}
.collapsible {
  color: #010205;
  display: grid;
  grid-template-rows: 0fr;
  visibility: hidden;
  transition: grid-template-rows var(--p-transition-duration, .24s) ease-out, visibility 0s linear var(--p-transition-duration, .24s);
}
.collapsible div {
  overflow: hidden;
  animation: none;
  padding: 4px;
  margin: -4px;
}
@keyframes keyframes-overflow {
  from {
    overflow: hidden;
  }
  to {
    overflow: hidden;
  }
}
    </style>
    <h2
      class="heading"
    >
      <button
        aria-controls="accordion-panel"
        aria-expanded="false"
        id="accordion-control"
        type="button"
      >
        <slot
          name="heading"
        />
        <span
          class="icon-container"
        >
          <p-icon
            aria-hidden="true"
            class="icon ssr"
          >
            <template
              shadowroot="open"
              shadowrootmode="open"
            >
              <style>
                :host {
  display: inline-block;
  vertical-align: top;
  color-scheme: light dark !important;
}
:host([hidden]) {
  display: none !important;
}
img {
  display: block;
  margin: 0;
  padding: 0;
  pointer-events: none;
  filter: invert(3%) sepia(7%) saturate(2930%) hue-rotate(188deg) brightness(91%) contrast(103%);
  -webkit-animation: rerender-light-primary 1ms;
  width: calc(6px + 2.125ex);
  height: calc(6px + 2.125ex);
  font: .75rem 'Porsche Next','Arial Narrow',Arial,'Heiti SC',SimHei,sans-serif;
}
@keyframes rerender-light-primary {
  0% {
    transform: rotateZ(0);
  }
  100% {
    transform: rotateZ(0);
  }
}
              </style>
              <img
                alt=""
                height="24"
                loading="lazy"
                src="http://localhost:3001/icons/plus.min.dd34f71292a547080b9247a72c1adda2.svg"
                width="24"
              />
            </template>
          </p-icon>
        </span>
      </button>
    </h2>
    <div
      aria-labelledby="accordion-control"
      class="collapsible"
      id="accordion-panel"
      role="region"
    >
      <div>
        <slot />
      </div>
    </div>
  </template>
  Some child
</p-accordion>
`;

exports[`should render dsr component for PBanner 1`] = `
<p-banner
  class="ssr"
>
  <template
    shadowroot="open"
    shadowrootmode="open"
  >
    <style>
      :host {
  position: fixed !important;
  bottom: var(--p-banner-position-bottom,56px) !important;
  left: max(22px, 10.625vw - 12px) !important;
  right: max(22px, 10.625vw - 12px) !important;
  margin: 0 !important;
  padding: 0 !important;
  width: auto !important;
  max-width: 100% !important;
  z-index: var(--p-internal-banner-z-index,99) !important;
  box-shadow: 0px 8px 40px rgba(0, 0, 0, 0.16) !important;
  border-radius: 4px !important;
  opacity: 0 !important;
  visibility: hidden !important;
  transform: translate3d(0,calc(var(--p-banner-position-bottom,56px) + 100%),0) !important;
  color-scheme: light dark !important;
}
:host(.hydrated), :host(.ssr) {
  transition: visibility 0s linear var(--p-animation-duration,600ms),opacity var(--p-animation-duration,600ms) cubic-bezier(0.5,1,0.89,1),transform var(--p-animation-duration,600ms) cubic-bezier(0.5,1,0.89,1) !important;
}
:host([hidden]) {
  display: none !important;
}
@media(min-width:760px) {
  :host {
    top: var(--p-banner-position-top,56px) !important;
    bottom: auto !important;
    left: calc(calc(5vw - 16px) + (clamp(16px, 1.25vw + 12px, 36px) + calc((100vw - calc(5vw - 16px) * 2 - clamp(16px, 1.25vw + 12px, 36px) * 15) / 16)) * 1) !important;
    right: calc(calc(5vw - 16px) + (clamp(16px, 1.25vw + 12px, 36px) + calc((100vw - calc(5vw - 16px) * 2 - clamp(16px, 1.25vw + 12px, 36px) * 15) / 16)) * 1) !important;
    transform: translate3d(0,calc(-100% - var(--p-banner-position-top,56px)),0) !important;
  }
}

@media(min-width:1920px) {
  :host {
    left: calc(max(0px, 50vw - 2560px / 2) + min(50vw - 880px, 400px) + (clamp(16px, 1.25vw + 12px, 36px) + calc((min(100vw, 2560px) - min(50vw - 880px, 400px) * 2 - clamp(16px, 1.25vw + 12px, 36px) * 15) / 16)) * 1) !important;
    right: calc(max(0px, 50vw - 2560px / 2) + min(50vw - 880px, 400px) + (clamp(16px, 1.25vw + 12px, 36px) + calc((min(100vw, 2560px) - min(50vw - 880px, 400px) * 2 - clamp(16px, 1.25vw + 12px, 36px) * 15) / 16)) * 1) !important;
  }
}

    </style>
    <p-inline-notification
      aria-hidden="true"
      class="ssr"
    >
      <template
        shadowroot="open"
        shadowrootmode="open"
      >
        <style>
          :host {
  display: grid !important;
  grid-template-columns: minmax(auto, 1fr) auto !important;
  gap: 16px !important;
  place-items: start !important;
  padding: 16px !important;
  background: #D3E1FF !important;
  border-radius: 4px !important;
  color-scheme: light dark !important;
}
:host([hidden]) {
  display: none !important;
}
h5 {
  font: normal normal 600 1rem/calc(6px + 2.125ex) 'Porsche Next','Arial Narrow',Arial,'Heiti SC',SimHei,sans-serif;
}
p {
  font: normal normal 400 1rem/calc(6px + 2.125ex) 'Porsche Next','Arial Narrow',Arial,'Heiti SC',SimHei,sans-serif;
  overflow-wrap: break-word;
  hyphens: auto;
}
h5,p {
  margin: 0;
  color: #010205;
}
@media(min-width:760px) {
  :host {
    grid-template-columns: auto minmax(auto, 1fr) auto !important;
  }
}

.content {
  display: grid;
  gap: 4px;
  max-width: 50rem;
}
@media(min-width:760px) {
  .content {
    margin-left: -8px;
  }
}

@media(max-width:759px) {
  .icon {
    display: none;
  }
}

        </style>
        <p-icon
          aria-hidden="true"
          class="icon ssr"
        >
          <template
            shadowroot="open"
            shadowrootmode="open"
          >
            <style>
              :host {
  display: inline-block;
  vertical-align: top;
  color-scheme: light dark !important;
}
:host([hidden]) {
  display: none !important;
}
img {
  display: block;
  margin: 0;
  padding: 0;
  pointer-events: none;
  filter: invert(44%) sepia(100%) saturate(492%) hue-rotate(195deg) brightness(86%) contrast(221%);
  -webkit-animation: rerender-light-notification-info 1ms;
  width: calc(6px + 2.125ex);
  height: calc(6px + 2.125ex);
  font: 1rem 'Porsche Next','Arial Narrow',Arial,'Heiti SC',SimHei,sans-serif;
}
@keyframes rerender-light-notification-info {
  0% {
    transform: rotateZ(0);
  }
  100% {
    transform: rotateZ(0);
  }
}
            </style>
            <img
              alt=""
              height="24"
              loading="lazy"
              src="http://localhost:3001/icons/information-filled.min.1055e842bb7d89c061ff1b5f47ed6169.svg"
              width="24"
            />
          </template>
        </p-icon>
        <div
          aria-describedby="description"
          aria-labelledby="label"
          aria-live="polite"
          class="content"
          id="banner"
          role="status"
        >
          <p
            id="description"
          >
            <slot />
          </p>
        </div>
        <p-button-pure
          aria-controls="banner"
          class="close ssr"
        >
          <template
            shadowroot="open"
            shadowrootdelegatesfocus="true"
            shadowrootmode="open"
          >
            <style>
              :host {
  transform: translate3d(0,0,0) !important;
  outline: 0 !important;
  color-scheme: light dark !important;
  display: inline-block;
  width: auto;
  vertical-align: top;
}
:host([hidden]) {
  display: none !important;
}
.root {
  display: flex;
  gap: 4px;
  width: 100%;
  margin: 0;
  padding: 0;
  color: #010205;
  outline: 0;
  font: normal normal 400 1rem/calc(6px + 2.125ex) 'Porsche Next','Arial Narrow',Arial,'Heiti SC',SimHei,sans-serif;
  overflow-wrap: break-word;
  hyphens: auto;
  justify-content: flex-start;
  align-items: flex-start;
  font-size: 1rem;
  appearance: none;
  background: transparent;
  text-align: left;
  border: 0;
  cursor: pointer;
}
.root::before {
  content: "";
  position: absolute;
  top: -2px;
  bottom: -2px;
  right: -2px;
  left: -2px;
  border-radius: 4px;
  transition: background-color var(--p-transition-duration, .24s) ease;
}
.root:hover::before {
  -webkit-backdrop-filter: blur(32px);
  backdrop-filter: blur(32px);
  background-color: rgba(148, 149, 152, .18);
}
.label {
  position: absolute;
  top: 0;
  left: 0;
  right: 0;
  bottom: 0;
  white-space: nowrap;
  text-indent: -999999px;
  order: 0;
}
.icon {
  position: relative;
  flex-shrink: 0;
  width: calc(6px + 2.125ex);
  height: calc(6px + 2.125ex);
}
@supports (width: round(down, 1px, 1px)) {
  .icon {
    width: round(down, calc(6px + 2.125ex), 1px);
    height: round(down, calc(6px + 2.125ex), 1px);
  }
}

            </style>
            <button
              class="root"
              type="button"
            >
              <p-icon
                aria-hidden="true"
                class="icon ssr"
              >
                <template
                  shadowroot="open"
                  shadowrootmode="open"
                >
                  <style>
                    :host {
  display: inline-block;
  vertical-align: top;
  color-scheme: light dark !important;
}
:host([hidden]) {
  display: none !important;
}
img {
  display: block;
  margin: 0;
  padding: 0;
  pointer-events: none;
  filter: invert(3%) sepia(7%) saturate(2930%) hue-rotate(188deg) brightness(91%) contrast(103%);
  -webkit-animation: rerender-light-primary 1ms;
  width: inherit;
  height: inherit;
}
@keyframes rerender-light-primary {
  0% {
    transform: rotateZ(0);
  }
  100% {
    transform: rotateZ(0);
  }
}
                  </style>
                  <img
                    alt=""
                    height="24"
                    loading="lazy"
                    src="http://localhost:3001/icons/close.min.eefab6ef191882058f9ed548bd5a467e.svg"
                    width="24"
                  />
                </template>
              </p-icon>
              <span
                class="label"
              >
                <slot />
              </span>
            </button>
          </template>
          Close notification
        </p-button-pure>
      </template>
    </p-inline-notification>
  </template>
  Some child
</p-banner>
`;

exports[`should render dsr component for PButton 1`] = `
<p-button
  class="ssr"
>
  <template
    shadowroot="open"
    shadowrootdelegatesfocus="true"
    shadowrootmode="open"
  >
    <style>
      :host {
  display: inline-block;
  vertical-align: top !important;
  outline: 0 !important;
  color-scheme: light dark !important;
}
:host([hidden]) {
  display: none !important;
}
.root {
  display: flex;
  align-items: flex-start;
  justify-content: center;
  width: 100%;
  min-width: 54px;
  min-height: 54px;
  box-sizing: border-box;
  outline: 0;
  text-align: left;
  appearance: none;
  text-decoration: none;
  border: 2px solid #010205;
  border-radius: 4px;
  transform: translate3d(0,0,0);
  background-color: #010205;
  color: #FBFCFF;
  font: normal normal 400 1rem/calc(6px + 2.125ex) 'Porsche Next','Arial Narrow',Arial,'Heiti SC',SimHei,sans-serif;
  overflow-wrap: break-word;
  hyphens: auto;
  transition: background-color var(--p-transition-duration, .24s) ease,border-color var(--p-transition-duration, .24s) ease,color var(--p-transition-duration, .24s) ease;
  padding: 13px 26px;
  gap: 8px;
  cursor: pointer;
}
.root:hover {
  background-color: #535457;
  border-color: #535457;
}
.label {
  position: static;
  width: auto;
  height: auto;
  text-indent: 0;
  transition: opacity var(--p-transition-duration, .24s) ease;
}
.icon {
  transition: opacity var(--p-transition-duration, .24s) ease;
  filter: invert(1);
}
    </style>
    <button
      class="root"
      type="submit"
    >
      <span
        class="label"
      >
        <slot />
      </span>
    </button>
  </template>
  Some child
</p-button>
`;

exports[`should render dsr component for PButtonGroup 1`] = `
<p-button-group
  class="ssr"
>
  <template
    shadowroot="open"
    shadowrootmode="open"
  >
    <style>
      :host {
  display: block;
  color-scheme: light dark !important;
}
:host([hidden]) {
  display: none !important;
}
div {
  display: flex;
  gap: clamp(8px, 0.5vw + 6px, 16px);
  flex-flow: column nowrap;
  align-items: stretch;
}
@media(min-width:480px) {
  div {
    flex-flow: row wrap;
    align-items: center;
  }
}

    </style>
    <div
      role="group"
    >
      <slot />
    </div>
  </template>
  Some child
</p-button-group>
`;

exports[`should render dsr component for PButtonPure 1`] = `
<p-button-pure
  class="ssr"
>
  <template
    shadowroot="open"
    shadowrootdelegatesfocus="true"
    shadowrootmode="open"
  >
    <style>
      :host {
  transform: translate3d(0,0,0) !important;
  outline: 0 !important;
  color-scheme: light dark !important;
  display: inline-block;
  width: auto;
  vertical-align: top;
}
:host([hidden]) {
  display: none !important;
}
.root {
  display: flex;
  gap: 4px;
  width: 100%;
  margin: 0;
  padding: 0;
  color: #010205;
  outline: 0;
  font: normal normal 400 1rem/calc(6px + 2.125ex) 'Porsche Next','Arial Narrow',Arial,'Heiti SC',SimHei,sans-serif;
  overflow-wrap: break-word;
  hyphens: auto;
  justify-content: flex-start;
  align-items: flex-start;
  font-size: 1rem;
  appearance: none;
  background: transparent;
  text-align: left;
  border: 0;
  cursor: pointer;
}
.root::before {
  content: "";
  position: absolute;
  top: -2px;
  bottom: -2px;
  right: -4px;
  left: -4px;
  border-radius: 4px;
  transition: background-color var(--p-transition-duration, .24s) ease;
}
.root:hover::before {
  -webkit-backdrop-filter: blur(32px);
  backdrop-filter: blur(32px);
  background-color: rgba(148, 149, 152, .18);
}
.label {
  position: relative;
  top: auto;
  left: auto;
  right: auto;
  bottom: auto;
  white-space: inherit;
  text-indent: 0;
  z-index: 1;
  order: 0;
}
.icon {
  position: relative;
  flex-shrink: 0;
  width: calc(6px + 2.125ex);
  height: calc(6px + 2.125ex);
}
@supports (width: round(down, 1px, 1px)) {
  .icon {
    width: round(down, calc(6px + 2.125ex), 1px);
    height: round(down, calc(6px + 2.125ex), 1px);
  }
}

    </style>
    <button
      class="root"
      type="submit"
    >
      <p-icon
        aria-hidden="true"
        class="icon ssr"
      >
        <template
          shadowroot="open"
          shadowrootmode="open"
        >
          <style>
            :host {
  display: inline-block;
  vertical-align: top;
  color-scheme: light dark !important;
}
:host([hidden]) {
  display: none !important;
}
img {
  display: block;
  margin: 0;
  padding: 0;
  pointer-events: none;
  filter: invert(3%) sepia(7%) saturate(2930%) hue-rotate(188deg) brightness(91%) contrast(103%);
  -webkit-animation: rerender-light-primary 1ms;
  width: inherit;
  height: inherit;
}
@keyframes rerender-light-primary {
  0% {
    transform: rotateZ(0);
  }
  100% {
    transform: rotateZ(0);
  }
}
          </style>
          <img
            alt=""
            height="24"
            loading="lazy"
            src="http://localhost:3001/icons/arrow-right.min.8fb7b42d2d08d60f918602aa28475c0b.svg"
            width="24"
          />
        </template>
      </p-icon>
      <span
        class="label"
      >
        <slot />
      </span>
    </button>
  </template>
  Some child
</p-button-pure>
`;

exports[`should render dsr component for PButtonTile 1`] = `
<p-button-tile
  class="ssr"
>
  <template
    shadowroot="open"
    shadowrootdelegatesfocus="true"
    shadowrootmode="open"
  >
    <style>
      :host {
  display: block;
  hyphens: auto;
  color-scheme: light dark !important;
}
:host([hidden]) {
  display: none !important;
}
::slotted(picture) {
  position: absolute !important;
  top: 0 !important;
  left: 0 !important;
  right: 0 !important;
  bottom: 0 !important;
}
::slotted(img) {
  height: 100% !important;
  width: 100% !important;
  object-fit: cover !important;
}
p {
  max-width: 34.375rem;
  margin: 0;
  font: normal normal 400 clamp(1.27rem, 0.51vw + 1.16rem, 1.78rem)/calc(6px + 2.125ex) 'Porsche Next','Arial Narrow',Arial,'Heiti SC',SimHei,sans-serif;
  overflow-wrap: break-word;
  hyphens: inherit;
  font-size: clamp(1.13rem, 0.21vw + 1.08rem, 1.33rem);
  font-weight: 600;
  color: #FBFCFF;
}
.root {
  position: relative;
  overflow: hidden;
  transform: translate3d(0,0,0);
  border-radius: 12px;
  color: #FBFCFF;
  padding-top: 75%;
  cursor: pointer;
}
.root:hover .image-container {
  transform: scale3d(1.05,1.05,1.05);
}
.image-container {
  position: absolute;
  transition: transform var(--p-transition-duration, .24s) ease;
  top: 0;
  left: 0;
  right: 0;
  bottom: 0;
}
.content {
  position: absolute;
  left: 0;
  right: 0;
  display: grid;
  justify-items: start;
  gap: 16px;
  border-radius: 12px;
  bottom: 0;
  padding: clamp(32px, 2.75vw + 23px, 76px) clamp(16px, 1.25vw + 12px, 36px) clamp(16px, 1.25vw + 12px, 36px);
  background: linear-gradient(to top, rgba(31,31,31,0.9) 0%,rgba(31,31,31,0.9) 20%,rgba(31,31,31,0.852589) 26.67%,rgba(32,32,32,0.768225) 33.33%,rgba(33,33,33,0.668116) 40%,rgba(34,34,34,0.557309) 46.67%,rgba(35,35,35,0.442691) 53.33%,rgba(36,36,36,0.331884) 60%,rgba(37,37,37,0.231775) 66.67%,rgba(38,38,38,0.147411) 73.33%,rgba(39,39,39,0.0816599) 80%,rgba(39,39,39,0.03551) 86.67%,rgba(39,39,39,0.0086472) 93.33%,rgba(39,39,39,0) 100%);;
  grid-template-rows: auto auto;
  grid-template-columns: auto;
}
.link-or-button-pure {
  display: none;
}
.link-or-button {
  min-height: 54px;
  display: inline-block;
}
@media (forced-colors: active) {
  .content {
    background: rgba(0,0,0,0.7);
  }
}

    </style>
    <div
      class="root"
    >
      <div
        class="image-container"
      >
        <slot />
      </div>
      <div
        class="content"
      >
        <p />
        <p-button
          class="link-or-button ssr"
        >
          <template
            shadowroot="open"
            shadowrootdelegatesfocus="true"
            shadowrootmode="open"
          >
            <style>
              :host {
  display: inline-block;
  vertical-align: top !important;
  outline: 0 !important;
  color-scheme: light dark !important;
}
:host([hidden]) {
  display: none !important;
}
.root {
  display: flex;
  align-items: flex-start;
  justify-content: center;
  width: 100%;
  min-width: 54px;
  min-height: 54px;
  box-sizing: border-box;
  outline: 0;
  text-align: left;
  appearance: none;
  text-decoration: none;
  border: 2px solid #FBFCFF;
  border-radius: 4px;
  transform: translate3d(0,0,0);
  background-color: transparent;
  color: #FBFCFF;
  font: normal normal 400 1rem/calc(6px + 2.125ex) 'Porsche Next','Arial Narrow',Arial,'Heiti SC',SimHei,sans-serif;
  overflow-wrap: break-word;
  hyphens: auto;
  transition: background-color var(--p-transition-duration, .24s) ease,border-color var(--p-transition-duration, .24s) ease,color var(--p-transition-duration, .24s) ease;
  padding: 13px 26px;
  gap: 8px;
  cursor: pointer;
}
.root:hover {
  background-color: rgba(148, 149, 152, .18);
  border-color: #88898C;
  -webkit-backdrop-filter: blur(32px);
  backdrop-filter: blur(32px);
}
.label {
  position: static;
  width: auto;
  height: auto;
  text-indent: 0;
  transition: opacity var(--p-transition-duration, .24s) ease;
}
.icon {
  transition: opacity var(--p-transition-duration, .24s) ease;
}
            </style>
            <button
              class="root"
              type="submit"
            >
              <span
                class="label"
              >
                <slot />
              </span>
            </button>
          </template>
        </p-button>
      </div>
    </div>
  </template>
  Some child
</p-button-tile>
`;

exports[`should render dsr component for PCarousel 1`] = `
<p-carousel
  class="ssr"
>
  <template
    shadowroot="open"
    shadowrootmode="open"
  >
    <style>
      :host {
  display: flex !important;
  gap: clamp(16px, 1.25vw + 12px, 36px) !important;
  flex-direction: column !important;
  box-sizing: content-box !important;
  color-scheme: light dark !important;
}
:host([hidden]) {
  display: none !important;
}
::slotted(*) {
  border-radius: var(--p-carousel-border-radius, 12px) !important;
}
h2,::slotted([slot=heading]) {
  font: normal normal 600 clamp(1.42rem, 0.94vw + 1.23rem, 2.37rem)/calc(6px + 2.125ex) 'Porsche Next','Arial Narrow',Arial,'Heiti SC',SimHei,sans-serif !important;
  max-width: 56.25rem !important;
  margin: 0 !important;
}
p,::slotted([slot=description]) {
  font: normal normal 400 1rem/calc(6px + 2.125ex) 'Porsche Next','Arial Narrow',Arial,'Heiti SC',SimHei,sans-serif !important;
  overflow-wrap: break-word !important;
  hyphens: auto !important;
  max-width: 34.375rem !important;
  margin: clamp(4px, 0.25vw + 3px, 8px) 0 0 !important;
}
h2,::slotted([slot=heading]),p,::slotted([slot=description]) {
  color: #010205 !important;
}
@media(min-width:760px) {
  h2,::slotted([slot=heading]),p,::slotted([slot=description]) {
    grid-column: 1 / 3 !important;
  }
}

.header {
  display: grid;
  padding: 0 max(22px, 10.625vw - 12px);
}
.nav {
  display: none;
}
.btn {
  padding: 8px;
}
.skip-link {
  opacity: 0;
  pointer-events: none;
}
.splide {
  overflow: hidden;
  padding: 4px 0;
  margin: -4px 0;
}
.splide__track {
  padding: 0 max(22px, 10.625vw - 12px) !important;
}
.splide__list {
  display: flex;
  backface-visibility: hidden;
  -webkit-backface-visibility: hidden;
}
.splide__slide {
  flex-shrink: 0;
  backface-visibility: hidden;
  -webkit-backface-visibility: hidden;
  transform: translateZ(0);
}
.splide__sr {
  position: absolute;
  width: 0;
  height: 1px;
  text-indent: -999999px;
}
.splide__track--draggable {
  cursor: grab;
  user-select: none;
  -webkit-user-select: none;
  -webkit-touch-callout: none;
}
.pagination-container {
  display: flex;
  position: relative;
  justify-content: center;
  width: calc(20px + 8px * 4 + 8px * 4);
  left: calc(50% - 42px);
  overflow-x: hidden;
}
.pagination {
  display: flex;
  align-items: center;
  width: fit-content;
  height: 8px;
  gap: 8px;
  transition: transform 400ms;
}
.bullet {
  border-radius: 4px;
  background: #6B6D70;
  width: 8px;
  height: 8px;
  transition: background-color 400ms, width 400ms;
}
.bullet--active {
  background: #010205;
  height: 8px;
  width: 20px !important;
}
@media(min-width:760px) {
  .header {
    font-family: 'Porsche Next','Arial Narrow',Arial,'Heiti SC',SimHei,sans-serif;
    font-size: 1rem;
    column-gap: 16px;
    grid-template-columns: calc(calc(8px * 2 + calc(6px + 2.125ex)) * 3 + 4px + 2px) minmax(0px, 1fr) calc(calc(8px * 2 + calc(6px + 2.125ex)) * 3 + 4px + 2px);
    padding: 0 calc(calc(5vw - 16px) + (clamp(16px, 1.25vw + 12px, 36px) + calc((100vw - calc(5vw - 16px) * 2 - clamp(16px, 1.25vw + 12px, 36px) * 15) / 16)) * 2);
  }
  .nav {
    display: flex;
    gap: 4px;
    grid-area: 1 / 3 / 3 / auto;
    align-items: end;
    justify-content: end;
    justify-self: end;
  }
  .splide__track {
    padding: 0 calc(calc(5vw - 16px) + (clamp(16px, 1.25vw + 12px, 36px) + calc((100vw - calc(5vw - 16px) * 2 - clamp(16px, 1.25vw + 12px, 36px) * 15) / 16)) * 2) !important;
  }
}

@media(min-width:1920px) {
  .header {
    padding: 0 calc(max(0px, 50vw - 2560px / 2) + min(50vw - 880px, 400px) + (clamp(16px, 1.25vw + 12px, 36px) + calc((min(100vw, 2560px) - min(50vw - 880px, 400px) * 2 - clamp(16px, 1.25vw + 12px, 36px) * 15) / 16)) * 2);
  }
  .splide__track {
    padding: 0 calc(max(0px, 50vw - 2560px / 2) + min(50vw - 880px, 400px) + (clamp(16px, 1.25vw + 12px, 36px) + calc((min(100vw, 2560px) - min(50vw - 880px, 400px) * 2 - clamp(16px, 1.25vw + 12px, 36px) * 15) / 16)) * 2) !important;
  }
}

@media(max-width:479px) {
  .splide__track {
    padding-right: calc(max(22px, 10.625vw - 12px) + clamp(16px, 1.25vw + 12px, 36px)) !important;
  }
}

    </style>
    <div
      class="header"
    >
      <slot
        name="heading"
      />
      <div
        class="nav"
      />
    </div>
    <div
      class="splide"
      id="splide"
    >
      <div
        class="splide__track"
      >
        <div
          class="splide__list"
        >
          <div
            class="splide__slide"
          >
            <slot
              name="slide-0"
            />
          </div>
        </div>
      </div>
    </div>
  </template>
  <div>
    Some child
  </div>
</p-carousel>
`;

exports[`should render dsr component for PCheckboxWrapper 1`] = `
<p-checkbox-wrapper
  class="ssr"
>
  <template
    shadowroot="open"
    shadowrootmode="open"
  >
    <style>
      :host {
  color-scheme: light dark !important;
  display: block !important;
}
:host([hidden]) {
  display: none !important;
}
::slotted(input) {
  position: relative !important;
  width: calc(6px + 2.125ex) !important;
  height: calc(6px + 2.125ex) !important;
  font-family: 'Porsche Next','Arial Narrow',Arial,'Heiti SC',SimHei,sans-serif !important;
  font-size: 1rem !important;
  flex-shrink: 0 !important;
  display: block !important;
  margin: 0 !important;
  padding: 0 !important;
  -webkit-appearance: none !important;
  appearance: none !important;
  box-sizing: content-box !important;
  background: transparent 0% 0% / calc(6px + 2.125ex) !important;
  transition: border-color var(--p-transition-duration, .24s) ease,background-color var(--p-transition-duration, .24s) ease !important;
  border: 2px solid #6B6D70 !important;
  outline: 0 !important;
  cursor: pointer !important;
  border-radius: 4px !important;
}
::slotted(input:checked) {
  border-color: #010205 !important;
  background-color: #010205 !important;
  background-image: url('data:image/svg+xml;charset=UTF-8,&lt;svg xmlns="http://www.w3.org/2000/svg" viewBox="0 0 24 24"&gt;&lt;path fill="%23FBFCFF" d="m20.22,7.47l-1.47-1.42-9.26,9.02-4.24-4.15-1.47,1.42,5.71,5.6,10.73-10.47Z"/&gt;&lt;/svg&gt;') !important;
}
::slotted(input:hover), .text:hover ~ ::slotted(input) {
  border-color: #010205 !important;
}
::slotted(input:checked:hover), .text:hover ~ ::slotted(input:checked) {
  border-color: #535457 !important;
  background-color: #535457 !important;
}
::slotted(input:indeterminate) {
  background-image: url('data:image/svg+xml;charset=UTF-8,&lt;svg xmlns="http://www.w3.org/2000/svg" viewBox="0 0 24 24"&gt;&lt;path fill="%23010205" d="m20,11v2H4v-2h16Z"/&gt;&lt;/svg&gt;') !important;
}
label {
  position: relative;
  display: flex;
  align-items: flex-start;
}
.text {
  order: 1;
  cursor: pointer;
  font: normal normal 400 1rem/calc(6px + 2.125ex) 'Porsche Next','Arial Narrow',Arial,'Heiti SC',SimHei,sans-serif;
  overflow-wrap: break-word;
  hyphens: auto;
  color: #010205;
  transition: color var(--p-transition-duration, .24s) ease;
  position: static;
  width: auto;
  height: auto;
  text-indent: 0;
  padding: 2px 0 0 8px;
}
.required {
  user-select: none;
}
.message {
  display: flex;
  gap: 4px;
  margin-top: 4px;
  font: normal normal 400 1rem/calc(6px + 2.125ex) 'Porsche Next','Arial Narrow',Arial,'Heiti SC',SimHei,sans-serif;
  overflow-wrap: break-word;
  hyphens: auto;
  transition: color var(--p-transition-duration, .24s) ease;
}
    </style>
    <label>
      <slot />
    </label>
  </template>
  <input
    type="checkbox"
  />
</p-checkbox-wrapper>
`;

exports[`should render dsr component for PContentWrapper 1`] = `
<p-content-wrapper
  class="ssr"
>
  <template
    shadowroot="open"
    shadowrootmode="open"
  >
    <style>
      :host {
  display: block;
  color-scheme: light dark !important;
}
:host([hidden]) {
  display: none !important;
}
.root {
  min-width: 0;
  padding: 0 max(22px, 10.625vw - 12px);
}
@media(min-width:760px) {
  .root {
    padding: 0 calc(calc(5vw - 16px) + (clamp(16px, 1.25vw + 12px, 36px) + calc((100vw - calc(5vw - 16px) * 2 - clamp(16px, 1.25vw + 12px, 36px) * 15) / 16)) * 1);
  }
}

@media(min-width:1920px) {
  .root {
    padding: 0 calc(max(0px, 50vw - 2560px / 2) + min(50vw - 880px, 400px) + (clamp(16px, 1.25vw + 12px, 36px) + calc((min(100vw, 2560px) - min(50vw - 880px, 400px) * 2 - clamp(16px, 1.25vw + 12px, 36px) * 15) / 16)) * 1);
  }
}

    </style>
    <div
      class="root"
    >
      <slot />
    </div>
  </template>
  Some child
</p-content-wrapper>
`;

exports[`should render dsr component for PCrest 1`] = `
<p-crest
  class="ssr"
>
  <template
    shadowroot="open"
    shadowrootdelegatesfocus="true"
    shadowrootmode="open"
  >
    <style>
      :host {
  position: relative;
  display: inline-block;
  vertical-align: top;
  outline: 0 !important;
  box-sizing: content-box !important;
  max-width: 30px !important;
  max-height: 40px !important;
  width: inherit !important;
  height: inherit !important;
  color-scheme: light dark !important;
}
:host([hidden]) {
  display: none !important;
}
a {
  display: block;
  text-decoration: none;
  max-width: 30px;
  max-height: 40px;
  width: inherit;
  height: inherit;
  outline: 0;
}
picture {
  display: block;
  width: min(30px, 100%);
  height: min(40px, 100%);
}
img {
  display: block;
  max-width: 100%;
  max-height: 100%;
  width: auto;
  height: auto;
}
    </style>
    <picture>
      <source
        srcset="http://localhost:3001/crest/porsche-crest.min.0d0cc89ae5ee57c4c15bd0dbbcbfe5d0@1x.webp 1x,http://localhost:3001/crest/porsche-crest.min.2245c45e99be5a46b4b56e73c43d5c63@2x.webp 2x,http://localhost:3001/crest/porsche-crest.min.19b429278b158b5cb5aa6ce80751e3fe@3x.webp 3x"
        type="image/webp"
      />
      <source
        srcset="http://localhost:3001/crest/porsche-crest.min.d76137cf8cf94822b7aedb534ba88418@1x.png 1x,http://localhost:3001/crest/porsche-crest.min.8a292fbd35a5155789ddd011585e05c4@2x.png 2x,http://localhost:3001/crest/porsche-crest.min.18d6f02003b0829bac939fade88fd4e6@3x.png 3x"
        type="image/png"
      />
      <img
        alt="Porsche"
        height="40"
        src="http://localhost:3001/crest/porsche-crest.min.8a292fbd35a5155789ddd011585e05c4@2x.png"
        width="30"
      />
    </picture>
  </template>
</p-crest>
`;

exports[`should render dsr component for PDisplay 1`] = `
<p-display
  class="ssr"
>
  <template
    shadowroot="open"
    shadowrootmode="open"
  >
    <style>
      :host {
  display: block;
  color-scheme: light dark !important;
}
:host([hidden]) {
  display: none !important;
}
::slotted(h1), ::slotted(h2), ::slotted(h3), ::slotted(h4), ::slotted(h5), ::slotted(h6) {
  margin: inherit !important;
  padding: inherit !important;
  font-family: inherit !important;
  font-weight: inherit !important;
  font-size: inherit !important;
  line-height: inherit !important;
  font-style: inherit !important;
  font-variant: inherit !important;
  color: inherit !important;
  text-align: inherit !important;
  overflow-wrap: inherit !important;
  word-wrap: inherit !important;
  hyphens: inherit !important;
  white-space: inherit !important;
  letter-spacing: inherit !important;
}
.root {
  margin: 0;
  padding: 0;
  font: normal normal 400 clamp(2.28rem, 5.2vw + 1.24rem, 7.48rem)/calc(6px + 2.125ex) 'Porsche Next','Arial Narrow',Arial,'Heiti SC',SimHei,sans-serif;
  color: #010205;
  text-align: left;
  letter-spacing: normal;
  list-style-type: none;
  white-space: inherit;
  font-size: clamp(2.28rem, 5.2vw + 1.24rem, 7.48rem);
}
    </style>
    <h1
      class="root"
    >
      <slot />
    </h1>
  </template>
  Some child
</p-display>
`;

exports[`should render dsr component for PDivider 1`] = `
<p-divider
  class="ssr"
>
  <template
    shadowroot="open"
    shadowrootmode="open"
  >
    <style>
      :host {
  display: block;
  color-scheme: light dark !important;
}
:host([hidden]) {
  display: none !important;
}
hr {
  margin: 0;
  padding: 0;
  border: none;
  text-align: left;
  background: #D8D8DB;
  height: 1px;
  width: 100%;
}
    </style>
    <hr />
  </template>
</p-divider>
`;

exports[`should render dsr component for PFieldset 1`] = `
<p-fieldset
  class="ssr"
>
  <template
    shadowroot="open"
    shadowrootmode="open"
  >
    <style>
      :host {
  display: block !important;
  color-scheme: light dark !important;
}
:host([hidden]) {
  display: none !important;
}
fieldset {
  margin: 0;
  padding: 0;
  border: none;
}
.required {
  user-select: none;
}
.message {
  display: flex;
  gap: 4px;
  margin-top: 16px;
  font: normal normal 400 1rem/calc(6px + 2.125ex) 'Porsche Next','Arial Narrow',Arial,'Heiti SC',SimHei,sans-serif;
  overflow-wrap: break-word;
  hyphens: auto;
  transition: color var(--p-transition-duration, .24s) ease;
}
    </style>
    <fieldset>
      <slot />
    </fieldset>
  </template>
  Some child
</p-fieldset>
`;

exports[`should render dsr component for PFieldsetWrapper 1`] = `
<p-fieldset-wrapper
  class="ssr"
>
  <template
    shadowroot="open"
    shadowrootmode="open"
  >
    <style>
      :host {
  display: block !important;
  color-scheme: light dark !important;
}
:host([hidden]) {
  display: none !important;
}
fieldset {
  margin: 0;
  padding: 0;
  border: none;
}
.required {
  user-select: none;
}
.message {
  display: flex;
  gap: 4px;
  margin-top: 16px;
  font: normal normal 400 1rem/calc(6px + 2.125ex) 'Porsche Next','Arial Narrow',Arial,'Heiti SC',SimHei,sans-serif;
  overflow-wrap: break-word;
  hyphens: auto;
  transition: color var(--p-transition-duration, .24s) ease;
}
    </style>
    <fieldset>
      <slot />
    </fieldset>
  </template>
  Some child
</p-fieldset-wrapper>
`;

exports[`should render dsr component for PFlex 1`] = `
<p-flex
  class="ssr"
>
  <template
    shadowroot="open"
    shadowrootmode="open"
  >
    <style>
      :host {
  color-scheme: light dark !important;
  display: flex !important;
  flex-wrap: nowrap !important;
  flex-direction: row !important;
  justify-content: flex-start !important;
  align-items: stretch !important;
  align-content: stretch !important;
}
:host([hidden]) {
  display: none !important;
}
    </style>
    <slot />
  </template>
  Some child
</p-flex>
`;

exports[`should render dsr component for PFlexItem 1`] = `
<p-flex-item
  class="ssr"
>
  <template
    shadowroot="open"
    shadowrootmode="open"
  >
    <style>
      :host {
  box-sizing: border-box !important;
  width: auto% !important;
  margin-left: 0% !important;
  align-self: auto !important;
  flex-grow: 0 !important;
  flex-shrink: 1 !important;
}
:host([hidden]) {
  display: none !important;
}
    </style>
    <slot />
  </template>
  Some child
</p-flex-item>
`;

exports[`should render dsr component for PFlyout 1`] = `
<p-flyout
  class="ssr"
>
  <template
    shadowroot="open"
    shadowrootmode="open"
  >
    <style>
      :host {
  display: flex !important;
  position: fixed !important;
  z-index: 99998 !important;
  visibility: hidden !important;
  transition: visibility 0s linear 0.5s !important;
  top: 0 !important;
  left: 0 !important;
  right: 0 !important;
  bottom: 0 !important;
  color-scheme: light dark !important;
}
:host::before {
  content: "" !important;
  position: fixed !important;
  top: 0 !important;
  left: 0 !important;
  right: 0 !important;
  bottom: 0 !important;
  background: rgba(1, 2, 5, 0.67) !important;
  pointer-events: none !important;
  opacity: 0 !important;
  backdrop-filter: blur(0px) !important;
  -webkit-backdrop-filter: blur(0px) !important;
  transition: opacity 0.5s cubic-bezier(.16,1,.3,1), backdrop-filter 0.5s cubic-bezier(.16,1,.3,1), --webkit-backdrop-filter 0.5s cubic-bezier(.16,1,.3,1) !important;
}
:host([hidden]) {
  display: none !important;
}
.header {
  display: flex;
  justify-content: flex-end;
  background: #FFF;
  position: sticky;
  top: 0;
  z-index: 1;
}
.header--shadow {
  box-shadow: rgba(204, 204, 204, 0.35) 0px 5px 10px;
}
.dismiss {
  margin: 16px;
  height: fit-content;
  border: 2px solid #FFF;
  border-radius: 4px;
  background: #FFF;
}
.dismiss:hover {
  background: #AFB0B3;
  border-color: #AFB0B3;
}
.root {
  color: #010205;
  display: flex;
  flex-direction: column;
  position: relative;
  margin-left: auto;
  box-sizing: border-box;
  height: 100%;
  min-width: 320px;
  max-width: var(--p-flyout-max-width, 1180px);
  background: #FFF;
  opacity: 0;
  transform: translate3d(100%, 0, 0);
  transition: opacity 0.5s cubic-bezier(0.77, 0, 0.175, 1) 0.5s, transform 0.5s cubic-bezier(0.77, 0, 0.175, 1);
  box-shadow: -3px 0px 30px rgba(0, 0, 0, 0.25);
}
.content {
  padding: 16px clamp(32px, 2.75vw + 23px, 76px) 16px clamp(32px, 2.75vw + 23px, 76px);
  position: relative;
  z-index: 0;
  overflow-y: auto;
  -webkit-overflow-scrolling: touch;
  background-image: linear-gradient(to top, #FFF, #FFF), linear-gradient(to top, #FFF, #FFF), linear-gradient(to top, rgba(204, 204, 204, 0.35), rgba(255, 255, 255, 0)), linear-gradient(to bottom, rgba(204, 204, 204, 0.35), rgba(255, 255, 255, 0));
  background-position: bottom center, top center, bottom center, top center;
  background-repeat: no-repeat;
  background-size: 100% 20px, 100% 20px, 100% 10px, 100% 10px;
  background-attachment: local, local, scroll, scroll;
  overscroll-behavior-y: none;
}
    </style>
    <div
      aria-hidden="true"
      aria-modal="true"
      class="root"
      role="dialog"
      tabindex="-1"
    >
      <div
        class="header"
      >
        <p-button-pure
          class="dismiss ssr"
        >
          <template
            shadowroot="open"
            shadowrootdelegatesfocus="true"
            shadowrootmode="open"
          >
            <style>
              :host {
  transform: translate3d(0,0,0) !important;
  outline: 0 !important;
  color-scheme: light dark !important;
  display: inline-block;
  width: auto;
  vertical-align: top;
}
:host([hidden]) {
  display: none !important;
}
.root {
  display: flex;
  gap: 4px;
  width: 100%;
  margin: 0;
  padding: 0;
  color: #010205;
  outline: 0;
  font: normal normal 400 1rem/calc(6px + 2.125ex) 'Porsche Next','Arial Narrow',Arial,'Heiti SC',SimHei,sans-serif;
  overflow-wrap: break-word;
  hyphens: auto;
  justify-content: flex-start;
  align-items: flex-start;
  font-size: 1rem;
  appearance: none;
  background: transparent;
  text-align: left;
  border: 0;
  cursor: pointer;
}
.root::before {
  content: "";
  position: absolute;
  top: -2px;
  bottom: -2px;
  right: -2px;
  left: -2px;
  border-radius: 4px;
  transition: background-color var(--p-transition-duration, .24s) ease;
}
.root:hover::before {
  -webkit-backdrop-filter: blur(32px);
  backdrop-filter: blur(32px);
  background-color: rgba(148, 149, 152, .18);
}
.label {
  position: absolute;
  top: 0;
  left: 0;
  right: 0;
  bottom: 0;
  white-space: nowrap;
  text-indent: -999999px;
  order: 0;
}
.icon {
  position: relative;
  flex-shrink: 0;
  width: calc(6px + 2.125ex);
  height: calc(6px + 2.125ex);
}
@supports (width: round(down, 1px, 1px)) {
  .icon {
    width: round(down, calc(6px + 2.125ex), 1px);
    height: round(down, calc(6px + 2.125ex), 1px);
  }
}

            </style>
            <button
              class="root"
              type="button"
            >
              <p-icon
                aria-hidden="true"
                class="icon ssr"
              >
                <template
                  shadowroot="open"
                  shadowrootmode="open"
                >
                  <style>
                    :host {
  display: inline-block;
  vertical-align: top;
  color-scheme: light dark !important;
}
:host([hidden]) {
  display: none !important;
}
img {
  display: block;
  margin: 0;
  padding: 0;
  pointer-events: none;
  filter: invert(3%) sepia(7%) saturate(2930%) hue-rotate(188deg) brightness(91%) contrast(103%);
  -webkit-animation: rerender-light-primary 1ms;
  width: inherit;
  height: inherit;
}
@keyframes rerender-light-primary {
  0% {
    transform: rotateZ(0);
  }
  100% {
    transform: rotateZ(0);
  }
}
                  </style>
                  <img
                    alt=""
                    height="24"
                    loading="lazy"
                    src="http://localhost:3001/icons/close.min.eefab6ef191882058f9ed548bd5a467e.svg"
                    width="24"
                  />
                </template>
              </p-icon>
              <span
                class="label"
              >
                <slot />
              </span>
            </button>
          </template>
          Dismiss flyout
        </p-button-pure>
      </div>
      <div
        class="content"
      >
        <slot />
      </div>
    </div>
  </template>
  Some child
</p-flyout>
`;

exports[`should render dsr component for PGrid 1`] = `
<p-grid
  class="ssr"
>
  <template
    shadowroot="open"
    shadowrootmode="open"
  >
    <style>
      :host {
  display: flex !important;
  flex: auto !important;
  width: auto !important;
  margin-left: calc(clamp(16px, 1.25vw + 12px, 36px) / -2) !important;
  margin-right: calc(clamp(16px, 1.25vw + 12px, 36px) / -2) !important;
  color-scheme: light dark !important;
  flex-direction: row !important;
  flex-wrap: wrap !important;
}
:host([hidden]) {
  display: none !important;
}
    </style>
    <slot />
  </template>
  Some child
</p-grid>
`;

exports[`should render dsr component for PGridItem 1`] = `
<p-grid-item
  class="ssr"
>
  <template
    shadowroot="open"
    shadowrootmode="open"
  >
    <style>
      :host {
  padding-left: calc(clamp(16px, 1.25vw + 12px, 36px) / 2) !important;
  padding-right: calc(clamp(16px, 1.25vw + 12px, 36px) / 2) !important;
  box-sizing: border-box !important;
  width: 8.333333% !important;
  min-width: 8.333333% !important;
  margin-left: 0% !important;
}
:host([hidden]) {
  display: none !important;
}
    </style>
    <slot />
  </template>
  Some child
</p-grid-item>
`;

exports[`should render dsr component for PHeading 1`] = `
<p-heading
  class="ssr"
>
  <template
    shadowroot="open"
    shadowrootmode="open"
  >
    <style>
      :host {
  display: block;
  color-scheme: light dark !important;
}
:host([hidden]) {
  display: none !important;
}
::slotted(h1), ::slotted(h2), ::slotted(h3), ::slotted(h4), ::slotted(h5), ::slotted(h6) {
  margin: inherit !important;
  padding: inherit !important;
  font-family: inherit !important;
  font-weight: inherit !important;
  font-size: inherit !important;
  line-height: inherit !important;
  font-style: inherit !important;
  font-variant: inherit !important;
  color: inherit !important;
  text-align: inherit !important;
  overflow-wrap: inherit !important;
  word-wrap: inherit !important;
  hyphens: inherit !important;
  white-space: inherit !important;
  letter-spacing: inherit !important;
}
.root {
  margin: 0;
  padding: 0;
  font: normal normal 600 clamp(1.6rem, 1.56vw + 1.29rem, 3.16rem)/calc(6px + 2.125ex) 'Porsche Next','Arial Narrow',Arial,'Heiti SC',SimHei,sans-serif;
  color: #010205;
  text-align: left;
  letter-spacing: normal;
  list-style-type: none;
  white-space: inherit;
  font-size: clamp(1.6rem, 1.56vw + 1.29rem, 3.16rem);
}
    </style>
    <h2
      class="root"
    >
      <slot />
    </h2>
  </template>
  Some child
</p-heading>
`;

exports[`should render dsr component for PHeadline 1`] = `
<p-headline
  class="ssr"
>
  <template
    shadowroot="open"
    shadowrootmode="open"
  >
    <style>
      :host {
  display: block;
  color-scheme: light dark !important;
}
:host([hidden]) {
  display: none !important;
}
::slotted(h1), ::slotted(h2), ::slotted(h3), ::slotted(h4), ::slotted(h5), ::slotted(h6) {
  margin: inherit !important;
  padding: inherit !important;
  font-family: inherit !important;
  font-weight: inherit !important;
  font-size: inherit !important;
  line-height: inherit !important;
  font-style: inherit !important;
  font-variant: inherit !important;
  color: inherit !important;
  text-align: inherit !important;
  overflow-wrap: inherit !important;
  word-wrap: inherit !important;
  hyphens: inherit !important;
  white-space: inherit !important;
  letter-spacing: inherit !important;
}
.root {
  margin: 0;
  padding: 0;
  font: normal normal 600 clamp(1.6rem, 1.56vw + 1.29rem, 3.16rem)/calc(6px + 2.125ex) 'Porsche Next','Arial Narrow',Arial,'Heiti SC',SimHei,sans-serif;
  color: #010205;
  text-align: left;
  letter-spacing: normal;
  list-style-type: none;
  white-space: inherit;
  font-size: clamp(1.6rem, 1.56vw + 1.29rem, 3.16rem);
}
    </style>
    <h1
      class="root"
    >
      <slot />
    </h1>
  </template>
  Some child
</p-headline>
`;

exports[`should render dsr component for PIcon 1`] = `
<p-icon
  class="ssr"
>
  <template
    shadowroot="open"
    shadowrootmode="open"
  >
    <style>
      :host {
  display: inline-block;
  vertical-align: top;
  color-scheme: light dark !important;
}
:host([hidden]) {
  display: none !important;
}
img {
  display: block;
  margin: 0;
  padding: 0;
  pointer-events: none;
  filter: invert(3%) sepia(7%) saturate(2930%) hue-rotate(188deg) brightness(91%) contrast(103%);
  -webkit-animation: rerender-light-primary 1ms;
  width: calc(6px + 2.125ex);
  height: calc(6px + 2.125ex);
  font: 1rem 'Porsche Next','Arial Narrow',Arial,'Heiti SC',SimHei,sans-serif;
}
@keyframes rerender-light-primary {
  0% {
    transform: rotateZ(0);
  }
  100% {
    transform: rotateZ(0);
  }
}
    </style>
    <img
      alt=""
      height="24"
      loading="lazy"
      src="http://localhost:3001/icons/arrow-right.min.8fb7b42d2d08d60f918602aa28475c0b.svg"
      width="24"
    />
  </template>
</p-icon>
`;

exports[`should render dsr component for PInlineNotification 1`] = `
<p-inline-notification
  class="ssr"
>
  <template
    shadowroot="open"
    shadowrootmode="open"
  >
    <style>
      :host {
  display: grid !important;
  grid-template-columns: minmax(auto, 1fr) auto !important;
  gap: 16px !important;
  place-items: start !important;
  padding: 16px !important;
  background: #D3E1FF !important;
  border-radius: 4px !important;
  color-scheme: light dark !important;
}
:host([hidden]) {
  display: none !important;
}
h5 {
  font: normal normal 600 1rem/calc(6px + 2.125ex) 'Porsche Next','Arial Narrow',Arial,'Heiti SC',SimHei,sans-serif;
}
p {
  font: normal normal 400 1rem/calc(6px + 2.125ex) 'Porsche Next','Arial Narrow',Arial,'Heiti SC',SimHei,sans-serif;
  overflow-wrap: break-word;
  hyphens: auto;
}
h5,p {
  margin: 0;
  color: #010205;
}
@media(min-width:760px) {
  :host {
    grid-template-columns: auto minmax(auto, 1fr) auto !important;
  }
}

.content {
  display: grid;
  gap: 4px;
  max-width: 50rem;
}
@media(min-width:760px) {
  .content {
    margin-left: -8px;
  }
}

@media(max-width:759px) {
  .icon {
    display: none;
  }
}

    </style>
    <p-icon
      aria-hidden="true"
      class="icon ssr"
    >
      <template
        shadowroot="open"
        shadowrootmode="open"
      >
        <style>
          :host {
  display: inline-block;
  vertical-align: top;
  color-scheme: light dark !important;
}
:host([hidden]) {
  display: none !important;
}
img {
  display: block;
  margin: 0;
  padding: 0;
  pointer-events: none;
  filter: invert(44%) sepia(100%) saturate(492%) hue-rotate(195deg) brightness(86%) contrast(221%);
  -webkit-animation: rerender-light-notification-info 1ms;
  width: calc(6px + 2.125ex);
  height: calc(6px + 2.125ex);
  font: 1rem 'Porsche Next','Arial Narrow',Arial,'Heiti SC',SimHei,sans-serif;
}
@keyframes rerender-light-notification-info {
  0% {
    transform: rotateZ(0);
  }
  100% {
    transform: rotateZ(0);
  }
}
        </style>
        <img
          alt=""
          height="24"
          loading="lazy"
          src="http://localhost:3001/icons/information-filled.min.1055e842bb7d89c061ff1b5f47ed6169.svg"
          width="24"
        />
      </template>
    </p-icon>
    <div
      aria-describedby="description"
      aria-labelledby="label"
      aria-live="polite"
      class="content"
      id="banner"
      role="status"
    >
      <p
        id="description"
      >
        <slot />
      </p>
    </div>
    <p-button-pure
      aria-controls="banner"
      class="close ssr"
    >
      <template
        shadowroot="open"
        shadowrootdelegatesfocus="true"
        shadowrootmode="open"
      >
        <style>
          :host {
  transform: translate3d(0,0,0) !important;
  outline: 0 !important;
  color-scheme: light dark !important;
  display: inline-block;
  width: auto;
  vertical-align: top;
}
:host([hidden]) {
  display: none !important;
}
.root {
  display: flex;
  gap: 4px;
  width: 100%;
  margin: 0;
  padding: 0;
  color: #010205;
  outline: 0;
  font: normal normal 400 1rem/calc(6px + 2.125ex) 'Porsche Next','Arial Narrow',Arial,'Heiti SC',SimHei,sans-serif;
  overflow-wrap: break-word;
  hyphens: auto;
  justify-content: flex-start;
  align-items: flex-start;
  font-size: 1rem;
  appearance: none;
  background: transparent;
  text-align: left;
  border: 0;
  cursor: pointer;
}
.root::before {
  content: "";
  position: absolute;
  top: -2px;
  bottom: -2px;
  right: -2px;
  left: -2px;
  border-radius: 4px;
  transition: background-color var(--p-transition-duration, .24s) ease;
}
.root:hover::before {
  -webkit-backdrop-filter: blur(32px);
  backdrop-filter: blur(32px);
  background-color: rgba(148, 149, 152, .18);
}
.label {
  position: absolute;
  top: 0;
  left: 0;
  right: 0;
  bottom: 0;
  white-space: nowrap;
  text-indent: -999999px;
  order: 0;
}
.icon {
  position: relative;
  flex-shrink: 0;
  width: calc(6px + 2.125ex);
  height: calc(6px + 2.125ex);
}
@supports (width: round(down, 1px, 1px)) {
  .icon {
    width: round(down, calc(6px + 2.125ex), 1px);
    height: round(down, calc(6px + 2.125ex), 1px);
  }
}

        </style>
        <button
          class="root"
          type="button"
        >
          <p-icon
            aria-hidden="true"
            class="icon ssr"
          >
            <template
              shadowroot="open"
              shadowrootmode="open"
            >
              <style>
                :host {
  display: inline-block;
  vertical-align: top;
  color-scheme: light dark !important;
}
:host([hidden]) {
  display: none !important;
}
img {
  display: block;
  margin: 0;
  padding: 0;
  pointer-events: none;
  filter: invert(3%) sepia(7%) saturate(2930%) hue-rotate(188deg) brightness(91%) contrast(103%);
  -webkit-animation: rerender-light-primary 1ms;
  width: inherit;
  height: inherit;
}
@keyframes rerender-light-primary {
  0% {
    transform: rotateZ(0);
  }
  100% {
    transform: rotateZ(0);
  }
}
              </style>
              <img
                alt=""
                height="24"
                loading="lazy"
                src="http://localhost:3001/icons/close.min.eefab6ef191882058f9ed548bd5a467e.svg"
                width="24"
              />
            </template>
          </p-icon>
          <span
            class="label"
          >
            <slot />
          </span>
        </button>
      </template>
      Close notification
    </p-button-pure>
  </template>
  Some child
</p-inline-notification>
`;

exports[`should render dsr component for PLink 1`] = `
<p-link
  class="ssr"
>
  <template
    shadowroot="open"
    shadowrootdelegatesfocus="true"
    shadowrootmode="open"
  >
    <style>
      :host {
  display: inline-block;
  vertical-align: top !important;
  outline: 0 !important;
  color-scheme: light dark !important;
}
:host([hidden]) {
  display: none !important;
}
::slotted(a) {
  margin: 0 !important;
  padding: 0 !important;
  outline: 0 !important;
  border-radius: 0 !important;
  background: transparent !important;
  text-decoration: none !important;
  font: inherit !important;
  color: inherit !important;
}
::slotted(a)::before {
  content: "" !important;
  position: fixed !important;
  border-radius: 8px !important;
  top: -6px !important;
  left: -6px !important;
  right: -6px !important;
  bottom: -6px !important;
}
::slotted(a::-moz-focus-inner) {
  border: 0 !important;
}
.root {
  display: flex;
  align-items: flex-start;
  justify-content: center;
  width: 100%;
  min-width: 54px;
  min-height: 54px;
  box-sizing: border-box;
  outline: 0;
  text-align: left;
  appearance: none;
  text-decoration: none;
  border: 2px solid #010205;
  border-radius: 4px;
  transform: translate3d(0,0,0);
  background-color: #010205;
  color: #FBFCFF;
  font: normal normal 400 1rem/calc(6px + 2.125ex) 'Porsche Next','Arial Narrow',Arial,'Heiti SC',SimHei,sans-serif;
  overflow-wrap: break-word;
  hyphens: auto;
  transition: background-color var(--p-transition-duration, .24s) ease,border-color var(--p-transition-duration, .24s) ease,color var(--p-transition-duration, .24s) ease;
  padding: 13px 26px;
  gap: 8px;
}
.root:hover {
  background-color: #535457;
  border-color: #535457;
}
.label {
  position: static;
  width: auto;
  height: auto;
  text-indent: 0;
}
.icon {
  filter: invert(1);
}
    </style>
    <span
      class="root"
    >
      <span
        class="label"
      >
        <slot />
      </span>
    </span>
  </template>
  Some child
</p-link>
`;

exports[`should render dsr component for PLinkPure 1`] = `
<p-link-pure
  class="ssr"
>
  <template
    shadowroot="open"
    shadowrootdelegatesfocus="true"
    shadowrootmode="open"
  >
    <style>
      :host {
  transform: translate3d(0,0,0) !important;
  outline: 0 !important;
  color-scheme: light dark !important;
  display: inline-block;
  width: auto;
  vertical-align: top;
}
:host([hidden]) {
  display: none !important;
}
::slotted(a) {
  margin: 0 !important;
  padding: 0 !important;
  outline: 0 !important;
  border-radius: 0 !important;
  background: transparent !important;
  text-decoration: none !important;
  font: inherit !important;
  color: inherit !important;
}
::slotted(a)::before {
  content: "" !important;
  position: fixed !important;
  top: -2px !important;
  bottom: -2px !important;
  border-radius: 4px !important;
  right: -4px !important;
  left: -4px !important;
}
.root {
  display: flex;
  gap: 4px;
  width: 100%;
  margin: 0;
  padding: 0;
  color: #010205;
  outline: 0;
  font: normal normal 400 1rem/calc(6px + 2.125ex) 'Porsche Next','Arial Narrow',Arial,'Heiti SC',SimHei,sans-serif;
  overflow-wrap: break-word;
  hyphens: auto;
  justify-content: flex-start;
  align-items: flex-start;
  font-size: 1rem;
  text-decoration: none;
}
.root::before {
  content: "";
  position: absolute;
  top: -2px;
  bottom: -2px;
  right: -4px;
  left: -4px;
  border-radius: 4px;
  transition: background-color var(--p-transition-duration, .24s) ease;
}
.root:hover::before {
  -webkit-backdrop-filter: blur(32px);
  backdrop-filter: blur(32px);
  background-color: rgba(148, 149, 152, .18);
}
.label {
  position: relative;
  top: auto;
  left: auto;
  right: auto;
  bottom: auto;
  white-space: inherit;
  text-indent: 0;
  z-index: 1;
  order: 0;
}
.icon {
  position: relative;
  flex-shrink: 0;
  width: calc(6px + 2.125ex);
  height: calc(6px + 2.125ex);
}
@supports (width: round(down, 1px, 1px)) {
  .icon {
    width: round(down, calc(6px + 2.125ex), 1px);
    height: round(down, calc(6px + 2.125ex), 1px);
  }
}

    </style>
    <span
      class="root"
    >
      <p-icon
        aria-hidden="true"
        class="icon ssr"
      >
        <template
          shadowroot="open"
          shadowrootmode="open"
        >
          <style>
            :host {
  display: inline-block;
  vertical-align: top;
  color-scheme: light dark !important;
}
:host([hidden]) {
  display: none !important;
}
img {
  display: block;
  margin: 0;
  padding: 0;
  pointer-events: none;
  filter: invert(3%) sepia(7%) saturate(2930%) hue-rotate(188deg) brightness(91%) contrast(103%);
  -webkit-animation: rerender-light-primary 1ms;
  width: inherit;
  height: inherit;
}
@keyframes rerender-light-primary {
  0% {
    transform: rotateZ(0);
  }
  100% {
    transform: rotateZ(0);
  }
}
          </style>
          <img
            alt=""
            height="24"
            loading="lazy"
            src="http://localhost:3001/icons/arrow-right.min.8fb7b42d2d08d60f918602aa28475c0b.svg"
            width="24"
          />
        </template>
      </p-icon>
      <span
        class="label"
      >
        <slot />
      </span>
    </span>
  </template>
  Some child
</p-link-pure>
`;

exports[`should render dsr component for PLinkSocial 1`] = `
<p-link-social
  class="ssr"
>
  <template
    shadowroot="open"
    shadowrootdelegatesfocus="true"
    shadowrootmode="open"
  >
    <style>
      :host {
  display: inline-block;
  vertical-align: top !important;
  outline: 0 !important;
  color-scheme: light dark !important;
}
:host([hidden]) {
  display: none !important;
}
::slotted(a) {
  margin: 0 !important;
  padding: 0 !important;
  outline: 0 !important;
  border-radius: 0 !important;
  background: transparent !important;
  text-decoration: none !important;
  font: inherit !important;
  color: inherit !important;
}
::slotted(a)::before {
  content: "" !important;
  position: fixed !important;
  border-radius: 8px !important;
  top: -6px !important;
  left: -6px !important;
  right: -6px !important;
  bottom: -6px !important;
}
::slotted(a::-moz-focus-inner) {
  border: 0 !important;
}
.root {
  display: flex;
  align-items: flex-start;
  justify-content: center;
  width: 100%;
  min-width: 54px;
  min-height: 54px;
  box-sizing: border-box;
  outline: 0;
  text-align: left;
  appearance: none;
  text-decoration: none;
  border: 2px solid #010205;
  border-radius: 4px;
  transform: translate3d(0,0,0);
  background-color: #010205;
  color: #FBFCFF;
  font: normal normal 400 1rem/calc(6px + 2.125ex) 'Porsche Next','Arial Narrow',Arial,'Heiti SC',SimHei,sans-serif;
  overflow-wrap: break-word;
  hyphens: auto;
  transition: background-color var(--p-transition-duration, .24s) ease,border-color var(--p-transition-duration, .24s) ease,color var(--p-transition-duration, .24s) ease;
  padding: 13px 26px 13px 18px;
  gap: 8px;
}
.root:hover {
  background-color: #535457;
  border-color: #535457;
}
.label {
  position: static;
  width: auto;
  height: auto;
  text-indent: 0;
}
.icon {
  width: calc(6px + 2.125ex);
  height: calc(6px + 2.125ex);
  filter: invert(1);
}
    </style>
    <span
      class="root"
    >
      <p-icon
        aria-hidden="true"
        class="icon ssr"
      >
        <template
          shadowroot="open"
          shadowrootmode="open"
        >
          <style>
            :host {
  display: inline-block;
  vertical-align: top;
  color-scheme: light dark !important;
}
:host([hidden]) {
  display: none !important;
}
img {
  display: block;
  margin: 0;
  padding: 0;
  pointer-events: none;
  filter: invert(3%) sepia(7%) saturate(2930%) hue-rotate(188deg) brightness(91%) contrast(103%);
  -webkit-animation: rerender-light-primary 1ms;
  width: inherit;
  height: inherit;
}
@keyframes rerender-light-primary {
  0% {
    transform: rotateZ(0);
  }
  100% {
    transform: rotateZ(0);
  }
}
          </style>
          <img
            alt=""
            height="24"
            loading="lazy"
            src="http://localhost:3001/icons/arrow-right.min.8fb7b42d2d08d60f918602aa28475c0b.svg"
            width="24"
          />
        </template>
      </p-icon>
      <span
        class="label"
      >
        <slot />
      </span>
    </span>
  </template>
  Some child
</p-link-social>
`;

exports[`should render dsr component for PLinkTile 1`] = `
<p-link-tile
  class="ssr"
>
  <template
    shadowroot="open"
    shadowrootdelegatesfocus="true"
    shadowrootmode="open"
  >
    <style>
      :host {
  display: block;
  hyphens: auto;
  color-scheme: light dark !important;
}
:host([hidden]) {
  display: none !important;
}
::slotted(picture) {
  position: absolute !important;
  top: 0 !important;
  left: 0 !important;
  right: 0 !important;
  bottom: 0 !important;
}
::slotted(img) {
  height: 100% !important;
  width: 100% !important;
  object-fit: cover !important;
}
p {
  max-width: 34.375rem;
  margin: 0;
  font: normal normal 400 clamp(1.27rem, 0.51vw + 1.16rem, 1.78rem)/calc(6px + 2.125ex) 'Porsche Next','Arial Narrow',Arial,'Heiti SC',SimHei,sans-serif;
  overflow-wrap: break-word;
  hyphens: inherit;
  font-size: clamp(1.13rem, 0.21vw + 1.08rem, 1.33rem);
  font-weight: 600;
  color: #FBFCFF;
}
.root {
  position: relative;
  overflow: hidden;
  transform: translate3d(0,0,0);
  border-radius: 12px;
  color: #FBFCFF;
  padding-top: 75%;
}
.root:hover .image-container {
  transform: scale3d(1.05,1.05,1.05);
}
.image-container {
  position: absolute;
  transition: transform var(--p-transition-duration, .24s) ease;
  top: 0;
  left: 0;
  right: 0;
  bottom: 0;
}
.content {
  position: absolute;
  left: 0;
  right: 0;
  display: grid;
  justify-items: start;
  gap: 16px;
  border-radius: 12px;
  bottom: 0;
  padding: clamp(32px, 2.75vw + 23px, 76px) clamp(16px, 1.25vw + 12px, 36px) clamp(16px, 1.25vw + 12px, 36px);
  background: linear-gradient(to top, rgba(31,31,31,0.9) 0%,rgba(31,31,31,0.9) 20%,rgba(31,31,31,0.852589) 26.67%,rgba(32,32,32,0.768225) 33.33%,rgba(33,33,33,0.668116) 40%,rgba(34,34,34,0.557309) 46.67%,rgba(35,35,35,0.442691) 53.33%,rgba(36,36,36,0.331884) 60%,rgba(37,37,37,0.231775) 66.67%,rgba(38,38,38,0.147411) 73.33%,rgba(39,39,39,0.0816599) 80%,rgba(39,39,39,0.03551) 86.67%,rgba(39,39,39,0.0086472) 93.33%,rgba(39,39,39,0) 100%);;
  grid-template-rows: auto auto;
  grid-template-columns: auto;
}
.link-or-button-pure {
  display: none;
}
.link-or-button {
  min-height: 54px;
  display: inline-block;
}
.link-overlay {
  position: fixed;
  top: 0;
  left: 0;
  right: 0;
  bottom: 0;
}
@media (forced-colors: active) {
  .content {
    background: rgba(0,0,0,0.7);
  }
}

    </style>
    <div
      class="root"
    >
      <div
        class="image-container"
      >
        <slot />
      </div>
      <div
        class="content"
      >
        <a
          aria-hidden="true"
          class="link-overlay"
          tabindex="-1"
          target="_self"
        />
        <p />
        <p-link
          class="link-or-button ssr"
        >
          <template
            shadowroot="open"
            shadowrootdelegatesfocus="true"
            shadowrootmode="open"
          >
            <style>
              :host {
  display: inline-block;
  vertical-align: top !important;
  outline: 0 !important;
  color-scheme: light dark !important;
}
:host([hidden]) {
  display: none !important;
}
::slotted(a) {
  margin: 0 !important;
  padding: 0 !important;
  outline: 0 !important;
  border-radius: 0 !important;
  background: transparent !important;
  text-decoration: none !important;
  font: inherit !important;
  color: inherit !important;
}
::slotted(a)::before {
  content: "" !important;
  position: fixed !important;
  border-radius: 8px !important;
  top: -6px !important;
  left: -6px !important;
  right: -6px !important;
  bottom: -6px !important;
}
::slotted(a::-moz-focus-inner) {
  border: 0 !important;
}
.root {
  display: flex;
  align-items: flex-start;
  justify-content: center;
  width: 100%;
  min-width: 54px;
  min-height: 54px;
  box-sizing: border-box;
  outline: 0;
  text-align: left;
  appearance: none;
  text-decoration: none;
  border: 2px solid #FBFCFF;
  border-radius: 4px;
  transform: translate3d(0,0,0);
  background-color: transparent;
  color: #FBFCFF;
  font: normal normal 400 1rem/calc(6px + 2.125ex) 'Porsche Next','Arial Narrow',Arial,'Heiti SC',SimHei,sans-serif;
  overflow-wrap: break-word;
  hyphens: auto;
  transition: background-color var(--p-transition-duration, .24s) ease,border-color var(--p-transition-duration, .24s) ease,color var(--p-transition-duration, .24s) ease;
  padding: 13px 26px;
  gap: 8px;
}
.root:hover {
  background-color: rgba(148, 149, 152, .18);
  border-color: #88898C;
  -webkit-backdrop-filter: blur(32px);
  backdrop-filter: blur(32px);
}
.label {
  position: static;
  width: auto;
  height: auto;
  text-indent: 0;
}
            </style>
            <span
              class="root"
            >
              <span
                class="label"
              >
                <slot />
              </span>
            </span>
          </template>
        </p-link>
      </div>
    </div>
  </template>
  Some child
</p-link-tile>
`;

exports[`should render dsr component for PLinkTileModelSignature 1`] = `
<p-link-tile-model-signature
  class="ssr"
>
  <template
    shadowroot="open"
    shadowrootmode="open"
  >
    <style>
      :host {
  display: block;
  hyphens: auto;
  color-scheme: light dark !important;
}
:host([hidden]) {
  display: none !important;
}
::slotted(picture) {
  position: absolute !important;
  top: 0 !important;
  left: 0 !important;
  right: 0 !important;
  bottom: 0 !important;
}
::slotted(img) {
  height: 100% !important;
  width: 100% !important;
  object-fit: cover !important;
}
h2,h3,h4,h5,h6 {
  margin: 0 !important;
}
.root {
  position: relative;
  overflow: hidden;
  transform: translate3d(0,0,0);
  border-radius: 12px;
  color: #FBFCFF;
  padding-top: 133.33%;
}
.root:hover .image-container {
  transform: scale3d(1.05,1.05,1.05);
}
.image-container {
  position: absolute;
  transition: transform var(--p-transition-duration, .24s) ease;
  top: 0;
  left: 0;
  right: 0;
  bottom: 0;
}
.content {
  position: absolute;
  left: 0;
  right: 0;
  display: flex;
  justify-items: start;
  gap: 16px;
  border-radius: 12px;
  flex-direction: column;
  bottom: 0;
  padding: clamp(32px, 2.75vw + 23px, 76px) clamp(16px, 1.25vw + 12px, 36px) clamp(16px, 1.25vw + 12px, 36px);
  background: linear-gradient(to top, rgba(31,31,31,0.9) 0%,rgba(31,31,31,0.9) 20%,rgba(31,31,31,0.852589) 26.67%,rgba(32,32,32,0.768225) 33.33%,rgba(33,33,33,0.668116) 40%,rgba(34,34,34,0.557309) 46.67%,rgba(35,35,35,0.442691) 53.33%,rgba(36,36,36,0.331884) 60%,rgba(37,37,37,0.231775) 66.67%,rgba(38,38,38,0.147411) 73.33%,rgba(39,39,39,0.0816599) 80%,rgba(39,39,39,0.03551) 86.67%,rgba(39,39,39,0.0086472) 93.33%,rgba(39,39,39,0) 100%);;
}
.model {
  position: absolute;
  top: clamp(16px, 1.25vw + 12px, 36px);
  left: clamp(16px, 1.25vw + 12px, 36px);
}
.heading {
  margin: 0;
  font: normal normal 400 clamp(1.27rem, 0.51vw + 1.16rem, 1.78rem)/calc(6px + 2.125ex) 'Porsche Next','Arial Narrow',Arial,'Heiti SC',SimHei,sans-serif;
  overflow-wrap: break-word;
  hyphens: inherit;
  font-weight: 600;
}
.link-group {
  display: flex;
  width: 100%;
  gap: clamp(8px, 0.5vw + 6px, 16px);
  flex-flow: column nowrap;
  align-items: stretch;
}
.link-overlay {
  position: fixed;
  top: 0;
  left: 0;
  right: 0;
  bottom: 0;
}
@media(min-width:480px) {
  .link-group {
    flex-flow: row wrap;
    align-items: center;
  }
}

@media (forced-colors: active) {
  .content {
    background: rgba(0,0,0,0.7);
  }
}

    </style>
    <div
      class="root"
    >
      <div
        class="image-container"
      >
        <slot />
      </div>
      <p-model-signature
        class="model ssr"
      >
        <template
          shadowroot="open"
          shadowrootmode="open"
        >
          <style>
            :host {
  display: inline-block;
  vertical-align: top;
  max-width: 100% !important;
  max-height: 36px !important;
  width: inherit !important;
  height: inherit !important;
  color-scheme: light dark !important;
}
:host([hidden]) {
  display: none !important;
}
img {
  display: block;
  max-width: 100%;
  max-height: 100%;
  pointer-events: none;
  filter: invert(100%) sepia(91%) saturate(38%) hue-rotate(254deg) brightness(110%) contrast(110%);
}
          </style>
          <img
            alt="911"
            height="36"
            src="http://localhost:3001/model-signatures/911.min.5c462658f9d472e90a139173414e8fdd.svg"
          />
        </template>
      </p-model-signature>
      <div
        class="content"
      >
        <a
          aria-hidden="true"
          class="link-overlay"
          href="#"
          tabindex="-1"
          target="_self"
        />
        <h2
          class="heading"
        />
        <div
          class="link-group"
          role="group"
        >
          <slot
            name="primary"
          />
          <slot
            name="secondary"
          />
        </div>
      </div>
    </div>
  </template>
  <p-link
    class="ssr"
    slot="primary"
  >
    <template
      shadowroot="open"
      shadowrootdelegatesfocus="true"
      shadowrootmode="open"
    >
      <style>
        :host {
  display: inline-block;
  vertical-align: top !important;
  outline: 0 !important;
  color-scheme: light dark !important;
}
:host([hidden]) {
  display: none !important;
}
.root {
  display: flex;
  align-items: flex-start;
  justify-content: center;
  width: 100%;
  min-width: 54px;
  min-height: 54px;
  box-sizing: border-box;
  outline: 0;
  text-align: left;
  appearance: none;
  text-decoration: none;
  border: 2px solid #FBFCFF;
  border-radius: 4px;
  transform: translate3d(0,0,0);
  background-color: #FBFCFF;
  color: #010205;
  font: normal normal 400 1rem/calc(6px + 2.125ex) 'Porsche Next','Arial Narrow',Arial,'Heiti SC',SimHei,sans-serif;
  overflow-wrap: break-word;
  hyphens: auto;
  transition: background-color var(--p-transition-duration, .24s) ease,border-color var(--p-transition-duration, .24s) ease,color var(--p-transition-duration, .24s) ease;
  padding: 13px 26px;
  gap: 8px;
}
.root:hover {
  background-color: #AFB0B3;
  border-color: #AFB0B3;
}
.label {
  position: static;
  width: auto;
  height: auto;
  text-indent: 0;
}
.icon {
  filter: invert(1);
}
      </style>
      <a
        class="root"
        href="#"
        target="_self"
      >
        <span
          class="label"
        >
          <slot />
        </span>
      </a>
    </template>
    Some label
  </p-link>
  <p-link
    class="ssr"
    slot="secondary"
  >
    <template
      shadowroot="open"
      shadowrootdelegatesfocus="true"
      shadowrootmode="open"
    >
      <style>
        :host {
  display: inline-block;
  vertical-align: top !important;
  outline: 0 !important;
  color-scheme: light dark !important;
}
:host([hidden]) {
  display: none !important;
}
.root {
  display: flex;
  align-items: flex-start;
  justify-content: center;
  width: 100%;
  min-width: 54px;
  min-height: 54px;
  box-sizing: border-box;
  outline: 0;
  text-align: left;
  appearance: none;
  text-decoration: none;
  border: 2px solid #FBFCFF;
  border-radius: 4px;
  transform: translate3d(0,0,0);
  background-color: transparent;
  color: #FBFCFF;
  font: normal normal 400 1rem/calc(6px + 2.125ex) 'Porsche Next','Arial Narrow',Arial,'Heiti SC',SimHei,sans-serif;
  overflow-wrap: break-word;
  hyphens: auto;
  transition: background-color var(--p-transition-duration, .24s) ease,border-color var(--p-transition-duration, .24s) ease,color var(--p-transition-duration, .24s) ease;
  padding: 13px 26px;
  gap: 8px;
}
.root:hover {
  background-color: rgba(148, 149, 152, .18);
  border-color: #88898C;
  -webkit-backdrop-filter: blur(32px);
  backdrop-filter: blur(32px);
}
.label {
  position: static;
  width: auto;
  height: auto;
  text-indent: 0;
}
      </style>
      <a
        class="root"
        href="#"
        target="_self"
      >
        <span
          class="label"
        >
          <slot />
        </span>
      </a>
    </template>
    Some label
  </p-link>
</p-link-tile-model-signature>
`;

exports[`should render dsr component for PMarque 1`] = `
<p-marque
  class="ssr"
>
  <template
    shadowroot="open"
    shadowrootdelegatesfocus="true"
    shadowrootmode="open"
  >
    <style>
      :host {
  position: relative;
  display: inline-flex;
  vertical-align: top;
  outline: 0 !important;
  color-scheme: light dark !important;
}
:host([hidden]) {
  display: none !important;
}
a {
  display: block;
  text-decoration: none;
  outline: 0;
}
picture {
  display: block;
  width: 100px;
  height: 60px;
}
img {
  display: block;
  width: 100%;
  height: auto;
}
@media(min-width:1300px) {
  picture {
    width: 120px;
    height: 72px;
  }
}

    </style>
    <picture>
      <source
        media="(min-width: 1300px)"
        srcset="http://localhost:3001/marque/porsche-marque-trademark.medium.min.5c6af9aa7946fea34f60c8f8c95d0188@1x.webp 1x,http://localhost:3001/marque/porsche-marque-trademark.medium.min.fff6e9b91481cc5b1fc6c9b62987ccaf@2x.webp 2x,http://localhost:3001/marque/porsche-marque-trademark.medium.min.f67092ff6b5f4ecb4add73d6ae153db0@3x.webp 3x"
        type="image/webp"
      />
      <source
        media="(min-width: 1300px)"
        srcset="http://localhost:3001/marque/porsche-marque-trademark.medium.min.da075315857e239ff46bf4c150648ff0@1x.png 1x,http://localhost:3001/marque/porsche-marque-trademark.medium.min.aa801f42028b1c385a5e26ae115da598@2x.png 2x,http://localhost:3001/marque/porsche-marque-trademark.medium.min.824818d15eaf445f50e0a2391613f214@3x.png 3x"
        type="image/png"
      />
      <source
        srcset="http://localhost:3001/marque/porsche-marque-trademark.small.min.783639706bead66b2d56e3b8b64bd61f@1x.webp 1x,http://localhost:3001/marque/porsche-marque-trademark.small.min.760a57efa93d4e7e16e26128ec7ead46@2x.webp 2x,http://localhost:3001/marque/porsche-marque-trademark.small.min.1726036a7829347e1e24d1eb54fc0d64@3x.webp 3x"
        type="image/webp"
      />
      <source
        srcset="http://localhost:3001/marque/porsche-marque-trademark.small.min.020244b41a29323e2a7932a264514cdf@1x.png 1x,http://localhost:3001/marque/porsche-marque-trademark.small.min.92184fae44511ceda8320443c17110b1@2x.png 2x,http://localhost:3001/marque/porsche-marque-trademark.small.min.fd545cea4298f5d797246d5805711646@3x.png 3x"
        type="image/png"
      />
      <img
        alt="Porsche"
        src="http://localhost:3001/marque/porsche-marque-trademark.medium.min.aa801f42028b1c385a5e26ae115da598@2x.png"
      />
    </picture>
  </template>
</p-marque>
`;

exports[`should render dsr component for PModal 1`] = `
<p-modal
  class="ssr"
>
  <template
    shadowroot="open"
    shadowrootmode="open"
  >
    <style>
      :host {
  position: fixed !important;
  top: 0 !important;
  left: 0 !important;
  right: 0 !important;
  bottom: 0 !important;
  z-index: 99999 !important;
  display: flex !important;
  align-items: center !important;
  justify-content: center !important;
  flex-wrap: wrap !important;
  visibility: hidden !important;
  transition: visibility 0s linear .2s !important;
  color-scheme: light dark !important;
  overflow-y: auto;
}
:host([hidden]) {
  display: none !important;
}
:host::before {
  content: "" !important;
  position: fixed !important;
  top: 0 !important;
  left: 0 !important;
  right: 0 !important;
  bottom: 0 !important;
  background: rgba(1, 2, 5, 0.67) !important;
  pointer-events: none !important;
  opacity: 0 !important;
  backdrop-filter: blur(0px) !important;
  -webkit-backdrop-filter: blur(0px) !important;
  transition: opacity .2s cubic-bezier(.16,1,.3,1), backdrop-filter .2s cubic-bezier(.16,1,.3,1), --webkit-backdrop-filter .2s cubic-bezier(.16,1,.3,1) !important;
}
::slotted(.stretch-to-full-modal-width) {
  width: calc(100% + 64px) !important;
  margin: 0 -32px !important;
}
::slotted(.stretch-to-full-modal-width:first-child) {
  margin-top: -2rem !important;
}
::slotted(.stretch-to-full-modal-width:last-child) {
  margin-bottom: -32px !important;
}
::slotted(.stretch-to-full-modal-width:first-child) {
  border-radius: 8px 8px 0 0 !important;
}
::slotted(.stretch-to-full-modal-width:last-child) {
  border-radius: 0 0 8px 8px !important;
}
h2 {
  font: normal normal 600 clamp(1.27rem, 0.51vw + 1.16rem, 1.78rem)/calc(6px + 2.125ex) 'Porsche Next','Arial Narrow',Arial,'Heiti SC',SimHei,sans-serif;
  margin: 0;
  color: #010205;
}
.root {
  position: relative;
  box-sizing: border-box;
  transform: scale3d(.9,.9,1);
  opacity: 0;
  transition: opacity .2s cubic-bezier(.16,1,.3,1),transform .2s cubic-bezier(.16,1,.3,1);
  padding-top: 2rem;
  padding-bottom: 32px;
  background: #FFF;
  outline: 0;
  min-width: 276px;
  max-width: 1535.5px;
  min-height: auto;
  margin: clamp(16px, 7vh, 192px) max(22px, 10.625vw - 12px);
  border-radius: 8px;
}
.content {
  padding: 0 32px;
}
.dismiss {
  position: absolute;
  top: 8px;
  right: 8px;
  border: 2px solid #FFF;
  border-radius: 4px;
  background: #FFF;
}
.dismiss:hover {
  background: #AFB0B3;
  border-color: #AFB0B3;
}
@media(min-width:1760px) {
  .root {
    margin: min(192px, 10vh) max(22px, 10.625vw - 12px);
  }
}

    </style>
    <div
      aria-hidden="true"
      aria-modal="true"
      class="root"
      role="dialog"
      tabindex="-1"
    >
      <p-button-pure
        class="dismiss ssr"
      >
        <template
          shadowroot="open"
          shadowrootdelegatesfocus="true"
          shadowrootmode="open"
        >
          <style>
            :host {
  transform: translate3d(0,0,0) !important;
  outline: 0 !important;
  color-scheme: light dark !important;
  display: inline-block;
  width: auto;
  vertical-align: top;
}
:host([hidden]) {
  display: none !important;
}
.root {
  display: flex;
  gap: 4px;
  width: 100%;
  margin: 0;
  padding: 0;
  color: #010205;
  outline: 0;
  font: normal normal 400 1rem/calc(6px + 2.125ex) 'Porsche Next','Arial Narrow',Arial,'Heiti SC',SimHei,sans-serif;
  overflow-wrap: break-word;
  hyphens: auto;
  justify-content: flex-start;
  align-items: flex-start;
  font-size: 1rem;
  appearance: none;
  background: transparent;
  text-align: left;
  border: 0;
  cursor: pointer;
}
.root::before {
  content: "";
  position: absolute;
  top: -2px;
  bottom: -2px;
  right: -2px;
  left: -2px;
  border-radius: 4px;
  transition: background-color var(--p-transition-duration, .24s) ease;
}
.root:hover::before {
  -webkit-backdrop-filter: blur(32px);
  backdrop-filter: blur(32px);
  background-color: rgba(148, 149, 152, .18);
}
.label {
  position: absolute;
  top: 0;
  left: 0;
  right: 0;
  bottom: 0;
  white-space: nowrap;
  text-indent: -999999px;
  order: 0;
}
.icon {
  position: relative;
  flex-shrink: 0;
  width: calc(6px + 2.125ex);
  height: calc(6px + 2.125ex);
}
@supports (width: round(down, 1px, 1px)) {
  .icon {
    width: round(down, calc(6px + 2.125ex), 1px);
    height: round(down, calc(6px + 2.125ex), 1px);
  }
}

          </style>
          <button
            class="root"
            type="button"
          >
            <p-icon
              aria-hidden="true"
              class="icon ssr"
            >
              <template
                shadowroot="open"
                shadowrootmode="open"
              >
                <style>
                  :host {
  display: inline-block;
  vertical-align: top;
  color-scheme: light dark !important;
}
:host([hidden]) {
  display: none !important;
}
img {
  display: block;
  margin: 0;
  padding: 0;
  pointer-events: none;
  filter: invert(3%) sepia(7%) saturate(2930%) hue-rotate(188deg) brightness(91%) contrast(103%);
  -webkit-animation: rerender-light-primary 1ms;
  width: inherit;
  height: inherit;
}
@keyframes rerender-light-primary {
  0% {
    transform: rotateZ(0);
  }
  100% {
    transform: rotateZ(0);
  }
}
                </style>
                <img
                  alt=""
                  height="24"
                  loading="lazy"
                  src="http://localhost:3001/icons/close.min.eefab6ef191882058f9ed548bd5a467e.svg"
                  width="24"
                />
              </template>
            </p-icon>
            <span
              class="label"
            >
              <slot />
            </span>
          </button>
        </template>
        Dismiss modal
      </p-button-pure>
      <div
        class="content"
      >
        <slot />
      </div>
    </div>
  </template>
  Some child
</p-modal>
`;

exports[`should render dsr component for PModelSignature 1`] = `
<p-model-signature
  class="ssr"
>
  <template
    shadowroot="open"
    shadowrootmode="open"
  >
    <style>
      :host {
  display: inline-block;
  vertical-align: top;
  max-width: 100% !important;
  max-height: 36px !important;
  width: inherit !important;
  height: inherit !important;
  color-scheme: light dark !important;
}
:host([hidden]) {
  display: none !important;
}
img {
  display: block;
  max-width: 100%;
  max-height: 100%;
  pointer-events: none;
  filter: invert(3%) sepia(7%) saturate(2930%) hue-rotate(188deg) brightness(91%) contrast(103%);
}
    </style>
    <img
      alt="911"
      height="36"
      src="http://localhost:3001/model-signatures/911.min.5c462658f9d472e90a139173414e8fdd.svg"
    />
  </template>
</p-model-signature>
`;

exports[`should render dsr component for PMultiSelect 1`] = `
<p-multi-select
  class="ssr"
>
  <template
    shadowroot="open"
    shadowrootmode="open"
  >
    <style>
      :host {
  display: block !important;
  position: relative !important;
  color-scheme: light dark !important;
}
:host([hidden]) {
  display: none !important;
}
input {
  flex: 1;
  min-width: 0;
  height: calc(calc(6px + 2.125ex) + 6px + 2px * 2 + 8px * 2);
  font: normal normal 400 1rem/calc(6px + 2.125ex) 'Porsche Next','Arial Narrow',Arial,'Heiti SC',SimHei,sans-serif;
  padding: 13px 16px;
  box-sizing: border-box;
  border: 0;
  outline: 0;
  appearance: none;
  background: transparent;
  overflow-wrap: break-word;
  hyphens: auto;
  text-overflow: ellipsis;
  color: #010205;
}
input:disabled {
  cursor: not-allowed;
}
.root {
  position: relative;
}
.listbox {
  position: absolute;
  margin: 0;
  display: none;
  flex-direction: column;
  gap: 8px;
  padding: 6px;
  font: normal normal 400 1rem/calc(6px + 2.125ex) 'Porsche Next','Arial Narrow',Arial,'Heiti SC',SimHei,sans-serif;
  overflow-wrap: break-word;
  hyphens: auto;
  z-index: 10;
  left: 0;
  right: 0;
  top: 100%;
  box-sizing: border-box;
  max-height: 450px;
  overflow-y: auto;
  -webkit-overflow-scrolling: touch;
  background: #FFF;
  border: 2px solid #010205;
  border-top: none;
  border-radius: 4px;
  border-top-left-radius: 0;
  border-top-right-radius: 0;
  scrollbar-width: thin;
  scrollbar-color: auto;
  transition: border-color var(--p-transition-duration, .24s) ease;
  transform: translate3d(0,0,0);
}
.input-container {
  display: flex;
  transition: color var(--p-transition-duration, .24s) ease,border-color var(--p-transition-duration, .24s) ease,background-color var(--p-transition-duration, .24s) ease;
  cursor: text;
  background: #FFF;
  border: 2px solid #6B6D70;
  border-radius: 4px;
}
.input-container:hover:not(.disabled) {
  border-color: #010205;
}
.icon {
  padding: 13px 15px;
  cursor: pointer;
}
.reset-icon {
  padding: 4px;
  margin: auto;
}
.toggle-icon {
  transform: rotate3d(0,0,1,0.0001deg);
  transition: transform var(--p-transition-duration, .24s) ease;
}
.toggle-icon--open {
  transform: rotate3d(0,0,1,180deg);
}
.no-results {
  padding: 8px 12px;
  color: #535457;
  box-sizing: border-box;
}
.no-results[role=status] {
  cursor: not-allowed;
}
.no-results__sr {
  position: absolute;
  width: 0;
  height: 1px;
  text-indent: -999999px;
}
.required {
  user-select: none;
}
.message {
  display: flex;
  gap: 4px;
  margin-top: 4px;
  font: normal normal 400 1rem/calc(6px + 2.125ex) 'Porsche Next','Arial Narrow',Arial,'Heiti SC',SimHei,sans-serif;
  overflow-wrap: break-word;
  hyphens: auto;
  transition: color var(--p-transition-duration, .24s) ease;
}
.sr-text {
  position: absolute;
  width: 0;
  height: 1px;
  text-indent: -999999px;
}
    </style>
    <div
      class="root"
    >
      <label
        class="label"
      />
      <div
        class="input-container"
      >
        <input
          autocomplete="off"
          role="combobox"
        />
        <p-icon
          aria-hidden="true"
          class="icon toggle-icon ssr"
        >
          <template
            shadowroot="open"
            shadowrootmode="open"
          >
            <style>
              :host {
  display: inline-block;
  vertical-align: top;
  color-scheme: light dark !important;
}
:host([hidden]) {
  display: none !important;
}
img {
  display: block;
  margin: 0;
  padding: 0;
  pointer-events: none;
  filter: invert(3%) sepia(7%) saturate(2930%) hue-rotate(188deg) brightness(91%) contrast(103%);
  -webkit-animation: rerender-light-primary 1ms;
  width: calc(6px + 2.125ex);
  height: calc(6px + 2.125ex);
  font: 1rem 'Porsche Next','Arial Narrow',Arial,'Heiti SC',SimHei,sans-serif;
}
@keyframes rerender-light-primary {
  0% {
    transform: rotateZ(0);
  }
  100% {
    transform: rotateZ(0);
  }
}
            </style>
            <img
              alt=""
              height="24"
              loading="lazy"
              src="http://localhost:3001/icons/arrow-head-down.min.454c189f4914925447670d0ae9bd2043.svg"
              width="24"
            />
          </template>
        </p-icon>
      </div>
      <div
        class="listbox"
        id="list"
      >
        <div
          aria-live="polite"
          class="no-results"
          role="status"
        >
          <span
            aria-hidden="true"
          >
            ---
          </span>
          <span
            class="no-results__sr"
          >
            No results found
          </span>
        </div>
        <slot />
      </div>
    </div>
    <span
      aria-live="assertive"
      aria-relevant="additions text"
      class="sr-text"
      role="status"
    />
  </template>
  Some child
</p-multi-select>
`;

exports[`should render dsr component for PMultiSelectOption 1`] = `
<p-multi-select-option
  class="ssr"
/>
`;

exports[`should render dsr component for PPagination 1`] = `
<p-pagination
  class="ssr"
>
  <template
    shadowroot="open"
    shadowrootdelegatesfocus="true"
    shadowrootmode="open"
  >
    <style>
      :host {
  display: block;
  color-scheme: light dark !important;
}
:host([hidden]) {
  display: none !important;
}
nav {
  display: flex;
  justify-content: center;
  user-select: none;
  counter-reset: size 5;
}
ul {
  display: flex;
  gap: 4px;
  margin: 0;
  padding: 0;
}
li {
  list-style-type: none;
}
span {
  display: flex;
  justify-content: center;
  align-items: center;
  transition: color var(--p-transition-duration, .24s) ease,border-color var(--p-transition-duration, .24s) ease,background-color var(--p-transition-duration, .24s) ease;
  position: relative;
  width: clamp(36px, calc(calc(6px + 2.125ex) + 10vw - 20px), 40px);
  height: clamp(36px, calc(calc(6px + 2.125ex) + 10vw - 20px), 40px);
  box-sizing: border-box;
  font: normal normal 400 1rem/calc(6px + 2.125ex) 'Porsche Next','Arial Narrow',Arial,'Heiti SC',SimHei,sans-serif;
  overflow-wrap: break-word;
  hyphens: auto;
  white-space: nowrap;
  cursor: pointer;
  color: #010205;
  outline: 0;
  border-radius: 4px;
  border-color: transparent;
}
span:not([aria-disabled]):not(.ellipsis):hover {
  -webkit-backdrop-filter: blur(32px);
  backdrop-filter: blur(32px);
  background: rgba(148, 149, 152, .18);
}
span[aria-current] {
  cursor: default;
  pointer-events: none;
  color: #010205;
  border: 2px solid #010205;
}
span[aria-disabled] {
  cursor: default;
  pointer-events: none;
  color: #949598;
}
@media(min-width:480px) {
  nav {
    counter-reset: size 7;
  }
}

@media(min-width:760px) {
  ul {
    gap: 8px;
  }
  li:first-child {
    margin-right: 8px;
  }
  li:last-child {
    margin-left: 8px;
  }
}

.ellipsis {
  cursor: default;
  pointer-events: none;
}
.ellipsis::after {
  content: "…";
}
    </style>
    <nav
      aria-label="Pagination"
      role="navigation"
    >
      <ul>
        <li>
          <span
            aria-disabled="true"
            aria-label="Previous page"
            role="button"
          >
            <p-icon
              aria-hidden="true"
              class="ssr"
            >
              <template
                shadowroot="open"
                shadowrootmode="open"
              >
                <style>
                  :host {
  display: inline-block;
  vertical-align: top;
  color-scheme: light dark !important;
}
:host([hidden]) {
  display: none !important;
}
img {
  display: block;
  margin: 0;
  padding: 0;
  pointer-events: none;
  filter: invert(63%) sepia(8%) saturate(108%) hue-rotate(188deg) brightness(94%) contrast(86%);
  -webkit-animation: rerender-light-state-disabled 1ms;
  width: calc(6px + 2.125ex);
  height: calc(6px + 2.125ex);
  font: 1rem 'Porsche Next','Arial Narrow',Arial,'Heiti SC',SimHei,sans-serif;
}
@keyframes rerender-light-state-disabled {
  0% {
    transform: rotateZ(0);
  }
  100% {
    transform: rotateZ(0);
  }
}
                </style>
                <img
                  alt=""
                  height="24"
                  loading="lazy"
                  src="http://localhost:3001/icons/arrow-left.min.24e8467ef0f8f206f228a3d8d443d70b.svg"
                  width="24"
                />
              </template>
            </p-icon>
          </span>
        </li>
        <li>
          <span
            aria-current="page"
            aria-label="Page 1"
            role="button"
            tabindex="0"
          >
            1
          </span>
        </li>
        <li>
          <span
            aria-disabled="true"
            aria-label="Next page"
            role="button"
          >
            <p-icon
              aria-hidden="true"
              class="ssr"
            >
              <template
                shadowroot="open"
                shadowrootmode="open"
              >
                <style>
                  :host {
  display: inline-block;
  vertical-align: top;
  color-scheme: light dark !important;
}
:host([hidden]) {
  display: none !important;
}
img {
  display: block;
  margin: 0;
  padding: 0;
  pointer-events: none;
  filter: invert(63%) sepia(8%) saturate(108%) hue-rotate(188deg) brightness(94%) contrast(86%);
  -webkit-animation: rerender-light-state-disabled 1ms;
  width: calc(6px + 2.125ex);
  height: calc(6px + 2.125ex);
  font: 1rem 'Porsche Next','Arial Narrow',Arial,'Heiti SC',SimHei,sans-serif;
}
@keyframes rerender-light-state-disabled {
  0% {
    transform: rotateZ(0);
  }
  100% {
    transform: rotateZ(0);
  }
}
                </style>
                <img
                  alt=""
                  height="24"
                  loading="lazy"
                  src="http://localhost:3001/icons/arrow-right.min.8fb7b42d2d08d60f918602aa28475c0b.svg"
                  width="24"
                />
              </template>
            </p-icon>
          </span>
        </li>
      </ul>
    </nav>
  </template>
</p-pagination>
`;

exports[`should render dsr component for PPinCode 1`] = `
<p-pin-code
  class="ssr"
>
  <template
    shadowroot="open"
    shadowrootmode="open"
  >
    <style>
      :host {
  display: block !important;
  color-scheme: light dark !important;
}
:host([hidden]) {
  display: none !important;
}
input {
  display: block;
  width: calc(calc(6px + 2.125ex) + 10px + 2px * 2 + 8px * 2);
  height: calc(calc(6px + 2.125ex) + 10px + 2px * 2 + 8px * 2);
  margin: 0;
  outline: 0;
  -webkit-appearance: none;
  appearance: none;
  box-sizing: border-box;
  border: 2px solid #6B6D70;
  border-radius: 4px;
  background: transparent;
  font: normal normal 400 1rem/calc(6px + 2.125ex + 6px) 'Porsche Next','Arial Narrow',Arial,'Heiti SC',SimHei,sans-serif;
  text-indent: 0;
  color: #010205;
  transition: color var(--p-transition-duration, .24s) ease,border-color var(--p-transition-duration, .24s) ease,background-color var(--p-transition-duration, .24s) ease;
  text-align: center;
}
input:disabled {
  cursor: not-allowed;
  color: #949598;
  border-color: #949598;
  -webkit-text-fill-color: #949598;
}
.input-container {
  display: flex;
  position: relative;
  gap: 8px;
  flex-wrap: wrap;
  width: fit-content;
}
.label {
  display: inline-flex;
  flex-direction: column;
  gap: 4px;
  position: relative;
  margin-bottom: 4px;
}
.label__text {
  display: block;
  position: static;
  width: fit-content;
  height: auto;
  text-indent: 0;
  font: normal normal 400 1rem/calc(6px + 2.125ex) 'Porsche Next','Arial Narrow',Arial,'Heiti SC',SimHei,sans-serif;
  overflow-wrap: break-word;
  hyphens: auto;
  color: #010205;
  transition: color var(--p-transition-duration, .24s) ease;
}
.label__text+.label__text {
  margin-top: -4px;
  font-size: clamp(0.81rem, 0.23vw + 0.77rem, 0.88rem);
  color: #535457;
}
.required {
  user-select: none;
}
.message {
  display: flex;
  gap: 4px;
  margin-top: 4px;
  font: normal normal 400 1rem/calc(6px + 2.125ex) 'Porsche Next','Arial Narrow',Arial,'Heiti SC',SimHei,sans-serif;
  overflow-wrap: break-word;
  hyphens: auto;
  transition: color var(--p-transition-duration, .24s) ease;
}
    </style>
    <label
      class="label"
      for="current-input"
    />
    <div
      class="input-container"
    >
      <input
        aria-describedby="label description message"
        aria-label="1-4"
        autocomplete="one-time-code"
        id="current-input"
        inputmode="numeric"
        pattern="\\d*"
        type="text"
        value=""
      />
      <input
        aria-describedby="label description message"
        aria-label="2-4"
        autocomplete="one-time-code"
        inputmode="numeric"
        pattern="\\d*"
        type="text"
        value=""
      />
      <input
        aria-describedby="label description message"
        aria-label="3-4"
        autocomplete="one-time-code"
        inputmode="numeric"
        pattern="\\d*"
        type="text"
        value=""
      />
      <input
        aria-describedby="label description message"
        aria-label="4-4"
        autocomplete="one-time-code"
        inputmode="numeric"
        pattern="\\d*"
        type="text"
        value=""
      />
    </div>
  </template>
  Some child
</p-pin-code>
`;

exports[`should render dsr component for PPopover 1`] = `
<p-popover
  class="ssr"
>
  <template
    shadowroot="open"
    shadowrootdelegatesfocus="true"
    shadowrootmode="open"
  >
    <style>
      :host {
  position: relative !important;
  display: inline-block !important;
  color-scheme: light dark !important;
  vertical-align: top;
}
:host([hidden]) {
  display: none !important;
}
p {
  font: normal normal 400 1rem/calc(6px + 2.125ex) 'Porsche Next','Arial Narrow',Arial,'Heiti SC',SimHei,sans-serif;
  overflow-wrap: break-word;
  hyphens: auto;
  margin: 0;
}
button {
  display: block;
  position: relative;
  appearance: none;
  background: transparent;
  border: 0;
  padding: 0;
  outline: 0;
  cursor: pointer;
  font: normal normal 400 1rem/calc(6px + 2.125ex) 'Porsche Next','Arial Narrow',Arial,'Heiti SC',SimHei,sans-serif;
  overflow-wrap: break-word;
  hyphens: auto;
  width: calc(6px + 2.125ex);
  height: calc(6px + 2.125ex);
  border-radius: 50%;
  transition: background-color var(--p-transition-duration, .24s) ease;
}
button:hover {
  -webkit-backdrop-filter: blur(32px);
  backdrop-filter: blur(32px);
  background-color: rgba(148, 149, 152, .18);
}
button::before {
  content: "";
  position: absolute;
  top: -2px;
  left: -2px;
  right: -2px;
  bottom: -2px;
  border: 2px solid transparent;
  border-radius: 50%;
}
.label {
  position: absolute;
  width: 0;
  height: 1px;
  text-indent: -999999px;
}
.icon {
  display: inline-block;
  transform: translate3d(0,0,0);
}
.spacer {
  position: absolute;
  z-index: 9999;
  top: -16px;
  left: -16px;
  right: -16px;
  bottom: -16px;
  filter: drop-shadow(0 0 16px rgba(0,0,0,.3));
  backdrop-filter: drop-shadow(0px 0px 0px transparent);
  pointer-events: none;
  animation: var(--p-animation-duration, 240ms) keyframes-fadeIn ease forwards;
}
.spacer::before {
  content: "";
  position: absolute;
  border-style: solid;
  bottom: 0;
  left: 50%;
  transform: translateX(-50%);
  border-width: 0 12px 12px;
  border-color: transparent transparent #FFF;
}
.popover {
  position: absolute;
  max-width: min(90vw, 27rem);
  width: max-content;
  box-sizing: border-box;
  background: #FFF;
  padding: 8px 16px;
  pointer-events: auto;
  top: 100%;
  left: 50%;
  transform: translate3d(-50%, 0, 0);
  font: normal normal 400 1rem/calc(6px + 2.125ex) 'Porsche Next','Arial Narrow',Arial,'Heiti SC',SimHei,sans-serif;
  overflow-wrap: break-word;
  hyphens: auto;
  list-style-type: none;
  color: #010205;
  white-space: inherit;
  border-radius: 4px;
}
@keyframes keyframes-fadeIn {
  from {
    opacity: 0;
  }
  to {
    opacity: 1;
  }
}
    </style>
    <button
      type="button"
    >
      <p-icon
        class="icon ssr"
      >
        <template
          shadowroot="open"
          shadowrootmode="open"
        >
          <style>
            :host {
  display: inline-block;
  vertical-align: top;
  color-scheme: light dark !important;
}
:host([hidden]) {
  display: none !important;
}
img {
  display: block;
  margin: 0;
  padding: 0;
  pointer-events: none;
  filter: invert(3%) sepia(7%) saturate(2930%) hue-rotate(188deg) brightness(91%) contrast(103%);
  -webkit-animation: rerender-light-primary 1ms;
  width: calc(6px + 2.125ex);
  height: calc(6px + 2.125ex);
  font: 1rem 'Porsche Next','Arial Narrow',Arial,'Heiti SC',SimHei,sans-serif;
}
@keyframes rerender-light-primary {
  0% {
    transform: rotateZ(0);
  }
  100% {
    transform: rotateZ(0);
  }
}
          </style>
          <img
            alt=""
            height="24"
            loading="lazy"
            src="http://localhost:3001/icons/information.min.d387e44cc786ca3df3702f429518a1d9.svg"
            width="24"
          />
        </template>
      </p-icon>
      <span
        class="label"
      >
        More information
      </span>
    </button>
  </template>
  Some child
</p-popover>
`;

exports[`should render dsr component for PRadioButtonWrapper 1`] = `
<p-radio-button-wrapper
  class="ssr"
>
  <template
    shadowroot="open"
    shadowrootmode="open"
  >
    <style>
      :host {
  color-scheme: light dark !important;
  display: block !important;
}
:host([hidden]) {
  display: none !important;
}
::slotted(input) {
  position: relative !important;
  width: calc(6px + 2.125ex) !important;
  height: calc(6px + 2.125ex) !important;
  font-family: 'Porsche Next','Arial Narrow',Arial,'Heiti SC',SimHei,sans-serif !important;
  font-size: 1rem !important;
  flex-shrink: 0 !important;
  display: block !important;
  margin: 0 !important;
  padding: 0 !important;
  -webkit-appearance: none !important;
  appearance: none !important;
  box-sizing: content-box !important;
  background: transparent 0% 0% / calc(6px + 2.125ex) !important;
  transition: border-color var(--p-transition-duration, .24s) ease,background-color var(--p-transition-duration, .24s) ease !important;
  border: 2px solid #6B6D70 !important;
  outline: 0 !important;
  cursor: pointer !important;
  border-radius: 50% !important;
}
::slotted(input:checked) {
  border-color: #010205 !important;
  background-color: #010205 !important;
  background-image: url('data:image/svg+xml;charset=UTF-8,&lt;svg xmlns="http://www.w3.org/2000/svg" viewBox="0 0 24 24"&gt;&lt;circle fill="%23FBFCFF" cx="12" cy="12" r="6"/&gt;&lt;/svg&gt;') !important;
}
::slotted(input:hover), .text:hover ~ ::slotted(input) {
  border-color: #010205 !important;
}
::slotted(input:checked:hover), .text:hover ~ ::slotted(input:checked) {
  border-color: #535457 !important;
  background-color: #535457 !important;
}
label {
  position: relative;
  display: flex;
  align-items: flex-start;
}
.text {
  order: 1;
  cursor: pointer;
  font: normal normal 400 1rem/calc(6px + 2.125ex) 'Porsche Next','Arial Narrow',Arial,'Heiti SC',SimHei,sans-serif;
  overflow-wrap: break-word;
  hyphens: auto;
  color: #010205;
  transition: color var(--p-transition-duration, .24s) ease;
  position: static;
  width: auto;
  height: auto;
  text-indent: 0;
  padding: 2px 0 0 8px;
}
.required {
  user-select: none;
}
.message {
  display: flex;
  gap: 4px;
  margin-top: 4px;
  font: normal normal 400 1rem/calc(6px + 2.125ex) 'Porsche Next','Arial Narrow',Arial,'Heiti SC',SimHei,sans-serif;
  overflow-wrap: break-word;
  hyphens: auto;
  transition: color var(--p-transition-duration, .24s) ease;
}
    </style>
    <label>
      <slot />
    </label>
  </template>
  <input
    type="radio"
  />
</p-radio-button-wrapper>
`;

exports[`should render dsr component for PScroller 1`] = `
<p-scroller
  class="ssr"
>
  <template
    shadowroot="open"
    shadowrootmode="open"
  >
    <style>
      :host {
  display: block !important;
  height: inherit !important;
  color-scheme: light dark !important;
}
:host([hidden]) {
  display: none !important;
}
button {
  display: flex;
  pointer-events: auto;
  align-items: center;
  justify-content: center;
  font: normal normal 400 1rem/calc(6px + 2.125ex) 'Porsche Next','Arial Narrow',Arial,'Heiti SC',SimHei,sans-serif;
  overflow-wrap: break-word;
  hyphens: auto;
  height: calc(calc(6px + 2.125ex) + 4px);
  width: calc(calc(6px + 2.125ex) + 4px);
  border: 0;
  outline: 0;
  cursor: pointer;
  background: #FFF;
  border-radius: 4px;
  -webkit-backdrop-filter: blur(32px);
  backdrop-filter: blur(32px);
  visibility: hidden;
  box-shadow: 0px 3px 8px rgba(0, 0, 0, 0.16);
  transition: background-color var(--p-transition-duration, .24s) ease;
}
button:hover {
  -webkit-backdrop-filter: blur(32px);
  backdrop-filter: blur(32px);
  background: rgba(148, 149, 152, .18);
}
.root {
  display: grid;
  grid-template-columns: calc(calc(6px + 2.125ex) + 24px) minmax(0, 1fr) calc(calc(6px + 2.125ex) + 24px);
  margin: 0 -4px;
  height: inherit;
}
.scroll-area {
  grid-area: 1 / 1 / 1 / -1;
  padding: 4px;
  overflow: auto hidden;
  -ms-overflow-style: none;
  scrollbar-width: none;
}
.scroll-area::-webkit-scrollbar {
  display: none;
}
.scroll-wrapper {
  position: relative;
  display: inline-flex;
  min-height: 28px;
  min-width: 100%;
  vertical-align: top;
  outline: 0;
}
.scroll-wrapper::before {
  content: "";
  position: absolute;
  top: -4px;
  left: -4px;
  right: -4px;
  bottom: -4px;
  border: 2px solid transparent;
  border-radius: 4px;
  pointer-events: none;
}
.trigger {
  position: absolute;
  top: 0;
  bottom: 0;
  width: 1px;
  visibility: hidden;
}
.trigger:first-of-type {
  left: 0;
}
.trigger:last-of-type {
  right: 0;
}
.action-prev {
  position: relative;
  padding: 4px 0;
  pointer-events: none;
  display: flex;
  align-items: center;
  margin-left: -1px;
  grid-area: 1 / 1 / 1 / 1;
  justify-content: flex-start;
  background: linear-gradient(to right, rgba(255,255,255,1) 20%,rgba(255,255,255,0.6) 48%,rgba(255,255,255,0.3) 68%,rgba(255,255,255,0) 100%);
  visibility: hidden;
}
.action-prev button {
  margin-left: 8px;
  visibility: hidden;
}
.action-next {
  position: relative;
  padding: 4px 0;
  pointer-events: none;
  display: flex;
  align-items: center;
  margin-right: -1px;
  grid-area: 1 / 3 / 1 / 3;
  justify-content: flex-end;
  background: linear-gradient(to left, rgba(255,255,255,1) 20%,rgba(255,255,255,0.6) 48%,rgba(255,255,255,0.3) 68%,rgba(255,255,255,0) 100%);
  visibility: hidden;
}
.action-next button {
  margin-right: 8px;
  visibility: hidden;
}
    </style>
    <div
      class="root"
    >
      <div
        class="scroll-area"
      >
        <div
          class="scroll-wrapper"
        >
          <slot />
          <div
            class="trigger"
          />
          <div
            class="trigger"
          />
        </div>
      </div>
      <div
        class="action-prev"
      >
        <button
          aria-hidden="true"
          aria-label="prev"
          tabindex="-1"
          type="button"
        >
          <p-icon
            class="icon ssr"
          >
            <template
              shadowroot="open"
              shadowrootmode="open"
            >
              <style>
                :host {
  display: inline-block;
  vertical-align: top;
  color-scheme: light dark !important;
}
:host([hidden]) {
  display: none !important;
}
img {
  display: block;
  margin: 0;
  padding: 0;
  pointer-events: none;
  filter: invert(3%) sepia(7%) saturate(2930%) hue-rotate(188deg) brightness(91%) contrast(103%);
  -webkit-animation: rerender-light-primary 1ms;
  width: calc(6px + 2.125ex);
  height: calc(6px + 2.125ex);
  font: 1rem 'Porsche Next','Arial Narrow',Arial,'Heiti SC',SimHei,sans-serif;
}
@keyframes rerender-light-primary {
  0% {
    transform: rotateZ(0);
  }
  100% {
    transform: rotateZ(0);
  }
}
              </style>
              <img
                alt=""
                height="24"
                loading="lazy"
                src="http://localhost:3001/icons/arrow-head-left.min.aa2da7b4dbbb8a28c046592290054e94.svg"
                width="24"
              />
            </template>
          </p-icon>
        </button>
      </div>
      <div
        class="action-next"
      >
        <button
          aria-hidden="true"
          aria-label="next"
          tabindex="-1"
          type="button"
        >
          <p-icon
            class="icon ssr"
          >
            <template
              shadowroot="open"
              shadowrootmode="open"
            >
              <style>
                :host {
  display: inline-block;
  vertical-align: top;
  color-scheme: light dark !important;
}
:host([hidden]) {
  display: none !important;
}
img {
  display: block;
  margin: 0;
  padding: 0;
  pointer-events: none;
  filter: invert(3%) sepia(7%) saturate(2930%) hue-rotate(188deg) brightness(91%) contrast(103%);
  -webkit-animation: rerender-light-primary 1ms;
  width: calc(6px + 2.125ex);
  height: calc(6px + 2.125ex);
  font: 1rem 'Porsche Next','Arial Narrow',Arial,'Heiti SC',SimHei,sans-serif;
}
@keyframes rerender-light-primary {
  0% {
    transform: rotateZ(0);
  }
  100% {
    transform: rotateZ(0);
  }
}
              </style>
              <img
                alt=""
                height="24"
                loading="lazy"
                src="http://localhost:3001/icons/arrow-head-right.min.fb602ae5cb51970770570a70287e77e9.svg"
                width="24"
              />
            </template>
          </p-icon>
        </button>
      </div>
    </div>
  </template>
  Some child
</p-scroller>
`;

exports[`should render dsr component for PSegmentedControl 1`] = `
<p-segmented-control
  class="ssr"
  role="group"
>
  <template
    shadowroot="open"
    shadowrootmode="open"
  >
    <style>
      :host {
  display: grid !important;
  grid-auto-rows: 1fr !important;
  grid-template-columns: repeat(auto-fit, 100px) !important;
  gap: 6px !important;
  color-scheme: light dark !important;
}
:host([hidden]) {
  display: none !important;
}
    </style>
    <slot />
  </template>
  Some child
</p-segmented-control>
`;

exports[`should render dsr component for PSegmentedControlItem 1`] = `
<p-segmented-control-item
  class="ssr"
>
  <template
    shadowroot="open"
    shadowrootdelegatesfocus="true"
    shadowrootmode="open"
  >
    <style>
      :host {
  display: block !important;
  outline: 0 !important;
}
:host([hidden]) {
  display: none !important;
}
button {
  position: relative;
  display: block;
  height: 100%;
  width: 100%;
  padding: 13px 17px;
  margin: 0;
  border: 2px solid #D8D8DB;
  border-radius: 4px;
  outline: 0;
  background: transparent;
  color: #010205;
  font: normal normal 400 1rem/calc(6px + 2.125ex) 'Porsche Next','Arial Narrow',Arial,'Heiti SC',SimHei,sans-serif;
  overflow-wrap: break-word;
  hyphens: auto;
  cursor: pointer;
  transition: border-color var(--p-transition-duration, .24s) ease;
}
button::before {
  content: "";
  position: absolute;
  top: -5px;
  left: -5px;
  right: -5px;
  bottom: -5px;
  border: 2px solid transparent;
  border-radius: 7px;
}
button:hover {
  border-color: #010205;
}
span {
  display: block;
  font: normal normal 400 clamp(0.81rem, 0.23vw + 0.77rem, 0.88rem)/calc(6px + 2.125ex) 'Porsche Next','Arial Narrow',Arial,'Heiti SC',SimHei,sans-serif;
  overflow-wrap: normal;
  hyphens: auto;
  color: #6B6D70;
}
    </style>
    <button
      type="button"
    >
      <slot />
    </button>
  </template>
  Some child
</p-segmented-control-item>
`;

exports[`should render dsr component for PSelectWrapper 1`] = `
<p-select-wrapper
  class="ssr"
>
  <template
    shadowroot="open"
    shadowrootmode="open"
  >
    <style>
      :host {
  display: block !important;
  color-scheme: light dark !important;
}
:host([hidden]) {
  display: none !important;
}
::slotted(select) {
  display: block !important;
  width: 100% !important;
  height: calc(calc(6px + 2.125ex) + 10px + 2px * 2 + 8px * 2) !important;
  margin: 0 !important;
  outline: 0 !important;
  -webkit-appearance: none !important;
  appearance: none !important;
  box-sizing: border-box !important;
  border: 2px solid #6B6D70 !important;
  border-radius: 4px !important;
  background: transparent !important;
  font: normal normal 400 1rem/calc(6px + 2.125ex + 6px) 'Porsche Next','Arial Narrow',Arial,'Heiti SC',SimHei,sans-serif !important;
  text-indent: 0 !important;
  color: #010205 !important;
  transition: color var(--p-transition-duration, .24s) ease,border-color var(--p-transition-duration, .24s) ease,background-color var(--p-transition-duration, .24s) ease !important;
  position: static !important;
  z-index: 0 !important;
  cursor: pointer !important;
  padding: 8px calc(calc(6px + 2.125ex) + 10px + 2px * 2 + 8px * 2) 8px 16px !important;
  border-color: transparent !important;
}
::slotted(select:disabled) {
  cursor: not-allowed !important;
  color: #949598 !important;
  border-color: #949598 !important;
  -webkit-text-fill-color: #949598 !important;
}
.root {
  display: block;
  position: relative;
}
.label {
  display: flex;
  flex-direction: column;
  gap: 4px;
  position: relative;
}
.label__text {
  display: block;
  position: static;
  width: fit-content;
  height: auto;
  text-indent: 0;
  font: normal normal 400 1rem/calc(6px + 2.125ex) 'Porsche Next','Arial Narrow',Arial,'Heiti SC',SimHei,sans-serif;
  overflow-wrap: break-word;
  hyphens: auto;
  color: #010205;
  transition: color var(--p-transition-duration, .24s) ease;
}
.label__text+.label__text {
  margin-top: -4px;
  font-size: clamp(0.81rem, 0.23vw + 0.77rem, 0.88rem);
  color: #535457;
}
.icon {
  position: absolute;
  bottom: 13px;
  right: 15px;
  transform: rotate3d(0,0,1,0.0001deg);
  transition: transform var(--p-transition-duration, .24s) ease;
  pointer-events: none;
}
.icon--open {
  transform: rotate3d(0,0,1,180deg);
}
.required {
  user-select: none;
}
.message {
  display: flex;
  gap: 4px;
  margin-top: 4px;
  font: normal normal 400 1rem/calc(6px + 2.125ex) 'Porsche Next','Arial Narrow',Arial,'Heiti SC',SimHei,sans-serif;
  overflow-wrap: break-word;
  hyphens: auto;
  transition: color var(--p-transition-duration, .24s) ease;
}
    </style>
    <div
      class="root"
    >
      <label
        class="label"
      >
        <p-icon
          aria-hidden="true"
          class="icon ssr"
        >
          <template
            shadowroot="open"
            shadowrootmode="open"
          >
            <style>
              :host {
  display: inline-block;
  vertical-align: top;
  color-scheme: light dark !important;
}
:host([hidden]) {
  display: none !important;
}
img {
  display: block;
  margin: 0;
  padding: 0;
  pointer-events: none;
  filter: invert(3%) sepia(7%) saturate(2930%) hue-rotate(188deg) brightness(91%) contrast(103%);
  -webkit-animation: rerender-light-primary 1ms;
  width: calc(6px + 2.125ex);
  height: calc(6px + 2.125ex);
  font: 1rem 'Porsche Next','Arial Narrow',Arial,'Heiti SC',SimHei,sans-serif;
}
@keyframes rerender-light-primary {
  0% {
    transform: rotateZ(0);
  }
  100% {
    transform: rotateZ(0);
  }
}
            </style>
            <img
              alt=""
              height="24"
              loading="lazy"
              src="http://localhost:3001/icons/arrow-head-down.min.454c189f4914925447670d0ae9bd2043.svg"
              width="24"
            />
          </template>
        </p-icon>
        <slot />
      </label>
      <p-select-wrapper-dropdown
        class="ssr"
      >
        <template
          shadowroot="open"
          shadowrootmode="open"
        >
          <style>
            :host {
  --p-internal-dropdown-position: absolute;
  display: block;
  position: var(--p-internal-dropdown-position);
  font: normal normal 400 1rem/calc(6px + 2.125ex + 6px) 'Porsche Next','Arial Narrow',Arial,'Heiti SC',SimHei,sans-serif;
  margin-top: calc(-1 * (calc(6px + 2.125ex) + 10px + 2px * 2 + 8px * 2));
  padding-top: calc(calc(6px + 2.125ex) + 10px + 2px * 2 + 8px * 2);
  left: 0;
  right: 0;
  color: #6B6D70;
}
:host(:hover) {
  color: #010205;
}
button {
  position: absolute;
  top: 0;
  height: calc(calc(6px + 2.125ex) + 10px + 2px * 2 + 8px * 2);
  width: 100%;
  font: normal normal 400 1rem/calc(6px + 2.125ex + 6px) 'Porsche Next','Arial Narrow',Arial,'Heiti SC',SimHei,sans-serif;
  padding: 0;
  background: transparent;
  border: 2px solid #6B6D70;
  border-radius: 4px;
  outline: 0;
  cursor: pointer;
  transition: border-color var(--p-transition-duration, .24s) ease;
}
button:disabled {
  cursor: not-allowed;
  border-color: #949598;
}
.sr-text {
  display: none;
}
          </style>
          <button
            id="value"
            role="combobox"
            type="button"
          />
        </template>
      </p-select-wrapper-dropdown>
    </div>
  </template>
  <select />
</p-select-wrapper>
`;

exports[`should render dsr component for PSpinner 1`] = `
<p-spinner
  class="ssr"
>
  <template
    shadowroot="open"
    shadowrootmode="open"
  >
    <style>
      :host {
  display: inline-flex !important;
  vertical-align: top !important;
  color-scheme: light dark !important;
}
:host([hidden]) {
  display: none !important;
}
svg {
  display: block;
  position: relative;
  fill: none;
  transform: translate3d(0,0,0);
  animation: rotate var(--p-animation-duration, 2s) linear infinite;
}
circle:first-child {
  stroke: #6B6D70;
  animation: rotate var(--p-animation-duration, 2s) linear infinite;
}
circle:last-child {
  transform-origin: 0 0;
  animation: dash var(--p-animation-duration, 2s) ease-in-out infinite;
  stroke: #010205;
  stroke-dasharray: var(--p-temporary-spinner-stroke-dasharray, 57);
  stroke-linecap: round;
}
@keyframes rotate {
  0% {
    transform: rotateZ(0deg);
  }
  100% {
    transform: rotateZ(360deg);
  }
}
@keyframes dash {
  0% {
    stroke-dashoffset: 57;
    transform: rotateZ(0);
  }
  50%, 75% {
    stroke-dashoffset: 20;
    transform: rotateZ(80deg);
  }
  100% {
    stroke-dashoffset: 57;
    transform: rotateZ(360deg);
  }
}
  .root {
    display: block;
    height: 48px;
    width: 48px;
    margin: 0;
    padding: 0;
    box-sizing: border-box;
    stroke-width: 1.5;
  }
  .sr-only {
    position: absolute;
    width: 0;
    height: 1px;
    text-indent: -999999px;
  }
    </style>
    <span
      aria-live="assertive"
      class="root"
      role="alert"
    >
      <span
        class="sr-only"
      >
         
      </span>
      <svg
        aria-hidden="true"
        focusable="false"
        height="100%"
        viewBox="-16 -16 32 32"
        width="100%"
      >
        <circle
          r="9"
        />
        <circle
          r="9"
        />
      </svg>
    </span>
  </template>
</p-spinner>
`;

exports[`should render dsr component for PStepperHorizontal 1`] = `
<p-stepper-horizontal
  class="ssr"
>
  <template
    shadowroot="open"
    shadowrootmode="open"
  >
    <style>
      :host {
  display: block;
  color-scheme: light dark !important;
}
:host([hidden]) {
  display: none !important;
}
.scroller {
  font: normal normal 400 1rem/calc(6px + 2.125ex) 'Porsche Next','Arial Narrow',Arial,'Heiti SC',SimHei,sans-serif;
  overflow-wrap: break-word;
  hyphens: auto;
  font-size: 1rem;
}
    </style>
    <p-scroller
      class="scroller ssr"
    >
      <template
        shadowroot="open"
        shadowrootmode="open"
      >
        <style>
          :host {
  display: block !important;
  height: inherit !important;
  color-scheme: light dark !important;
}
:host([hidden]) {
  display: none !important;
}
button {
  display: flex;
  pointer-events: auto;
  align-items: center;
  justify-content: center;
  font: normal normal 400 1rem/calc(6px + 2.125ex) 'Porsche Next','Arial Narrow',Arial,'Heiti SC',SimHei,sans-serif;
  overflow-wrap: break-word;
  hyphens: auto;
  height: calc(calc(6px + 2.125ex) + 4px);
  width: calc(calc(6px + 2.125ex) + 4px);
  border: 0;
  outline: 0;
  cursor: pointer;
  background: #FFF;
  border-radius: 4px;
  -webkit-backdrop-filter: blur(32px);
  backdrop-filter: blur(32px);
  visibility: hidden;
  box-shadow: 0px 3px 8px rgba(0, 0, 0, 0.16);
  transition: background-color var(--p-transition-duration, .24s) ease;
}
button:hover {
  -webkit-backdrop-filter: blur(32px);
  backdrop-filter: blur(32px);
  background: rgba(148, 149, 152, .18);
}
.root {
  display: grid;
  grid-template-columns: calc(calc(6px + 2.125ex) + 24px) minmax(0, 1fr) calc(calc(6px + 2.125ex) + 24px);
  margin: 0 -4px;
  height: inherit;
}
.scroll-area {
  grid-area: 1 / 1 / 1 / -1;
  padding: 4px;
  overflow: auto hidden;
  -ms-overflow-style: none;
  scrollbar-width: none;
}
.scroll-area::-webkit-scrollbar {
  display: none;
}
.scroll-wrapper {
  position: relative;
  display: inline-flex;
  min-height: 28px;
  min-width: 100%;
  vertical-align: top;
  outline: 0;
}
.scroll-wrapper::before {
  content: "";
  position: absolute;
  top: -4px;
  left: -4px;
  right: -4px;
  bottom: -4px;
  border: 2px solid transparent;
  border-radius: 4px;
  pointer-events: none;
}
.trigger {
  position: absolute;
  top: 0;
  bottom: 0;
  width: 1px;
  visibility: hidden;
}
.trigger:first-of-type {
  left: 0;
}
.trigger:last-of-type {
  right: 0;
}
.action-prev {
  position: relative;
  padding: 4px 0;
  pointer-events: none;
  display: flex;
  align-items: center;
  margin-left: -1px;
  grid-area: 1 / 1 / 1 / 1;
  justify-content: flex-start;
  background: linear-gradient(to right, rgba(255,255,255,1) 20%,rgba(255,255,255,0.6) 48%,rgba(255,255,255,0.3) 68%,rgba(255,255,255,0) 100%);
  visibility: hidden;
}
.action-prev button {
  margin-left: 8px;
  visibility: hidden;
}
.action-next {
  position: relative;
  padding: 4px 0;
  pointer-events: none;
  display: flex;
  align-items: center;
  margin-right: -1px;
  grid-area: 1 / 3 / 1 / 3;
  justify-content: flex-end;
  background: linear-gradient(to left, rgba(255,255,255,1) 20%,rgba(255,255,255,0.6) 48%,rgba(255,255,255,0.3) 68%,rgba(255,255,255,0) 100%);
  visibility: hidden;
}
.action-next button {
  margin-right: 8px;
  visibility: hidden;
}
        </style>
        <div
          class="root"
        >
          <div
            class="scroll-area"
          >
            <div
              class="scroll-wrapper"
              role="list"
            >
              <slot />
              <div
                class="trigger"
              />
              <div
                class="trigger"
              />
            </div>
          </div>
          <div
            class="action-prev"
          >
            <button
              aria-hidden="true"
              aria-label="prev"
              tabindex="-1"
              type="button"
            >
              <p-icon
                class="icon ssr"
              >
                <template
                  shadowroot="open"
                  shadowrootmode="open"
                >
                  <style>
                    :host {
  display: inline-block;
  vertical-align: top;
  color-scheme: light dark !important;
}
:host([hidden]) {
  display: none !important;
}
img {
  display: block;
  margin: 0;
  padding: 0;
  pointer-events: none;
  filter: invert(3%) sepia(7%) saturate(2930%) hue-rotate(188deg) brightness(91%) contrast(103%);
  -webkit-animation: rerender-light-primary 1ms;
  width: calc(6px + 2.125ex);
  height: calc(6px + 2.125ex);
  font: 1rem 'Porsche Next','Arial Narrow',Arial,'Heiti SC',SimHei,sans-serif;
}
@keyframes rerender-light-primary {
  0% {
    transform: rotateZ(0);
  }
  100% {
    transform: rotateZ(0);
  }
}
                  </style>
                  <img
                    alt=""
                    height="24"
                    loading="lazy"
                    src="http://localhost:3001/icons/arrow-head-left.min.aa2da7b4dbbb8a28c046592290054e94.svg"
                    width="24"
                  />
                </template>
              </p-icon>
            </button>
          </div>
          <div
            class="action-next"
          >
            <button
              aria-hidden="true"
              aria-label="next"
              tabindex="-1"
              type="button"
            >
              <p-icon
                class="icon ssr"
              >
                <template
                  shadowroot="open"
                  shadowrootmode="open"
                >
                  <style>
                    :host {
  display: inline-block;
  vertical-align: top;
  color-scheme: light dark !important;
}
:host([hidden]) {
  display: none !important;
}
img {
  display: block;
  margin: 0;
  padding: 0;
  pointer-events: none;
  filter: invert(3%) sepia(7%) saturate(2930%) hue-rotate(188deg) brightness(91%) contrast(103%);
  -webkit-animation: rerender-light-primary 1ms;
  width: calc(6px + 2.125ex);
  height: calc(6px + 2.125ex);
  font: 1rem 'Porsche Next','Arial Narrow',Arial,'Heiti SC',SimHei,sans-serif;
}
@keyframes rerender-light-primary {
  0% {
    transform: rotateZ(0);
  }
  100% {
    transform: rotateZ(0);
  }
}
                  </style>
                  <img
                    alt=""
                    height="24"
                    loading="lazy"
                    src="http://localhost:3001/icons/arrow-head-right.min.fb602ae5cb51970770570a70287e77e9.svg"
                    width="24"
                  />
                </template>
              </p-icon>
            </button>
          </div>
        </div>
      </template>
      <slot />
    </p-scroller>
  </template>
  Some child
</p-stepper-horizontal>
`;

exports[`should render dsr component for PStepperHorizontalItem 1`] = `
<p-stepper-horizontal-item
  class="ssr"
  role="listitem"
>
  <template
    shadowroot="open"
    shadowrootdelegatesfocus="true"
    shadowrootmode="open"
  >
    <style>
      :host {
  font-size: inherit !important;
}
:host(:nth-of-type(1)) button::before {
  background-image: url('data:image/svg+xml;charset=UTF-8,&lt;svg xmlns="http://www.w3.org/2000/svg" viewBox="0 0 24 24"&gt;&lt;circle fill="none" stroke="%23949598" stroke-width="1px" cx="12" cy="12" r="9"/&gt;&lt;path fill="%23949598" d="m12.33 8.67-2.43.91v-.94l2.6-1.03h.85v8.78h-1.02z"/&gt;&lt;/svg&gt;');
}
:host(:nth-of-type(2)) button::before {
  background-image: url('data:image/svg+xml;charset=UTF-8,&lt;svg xmlns="http://www.w3.org/2000/svg" viewBox="0 0 24 24"&gt;&lt;circle fill="none" stroke="%23949598" stroke-width="1px" cx="12" cy="12" r="9"/&gt;&lt;path fill="%23949598" d="m9.46 15.58c0-1.35.73-2.07 1.7-2.72l.95-.63c.78-.52 1.57-1.05 1.57-2.24 0-1.12-.62-1.58-1.7-1.58s-1.68.48-1.78 1.97h-.96c.06-1.82.78-2.91 2.74-2.91s2.72.92 2.72 2.52-.92 2.23-1.79 2.8l-.95.63c-1.11.75-1.52 1.18-1.52 2.01v.16h4.17v.81h-5.15v-.81z"/&gt;&lt;/svg&gt;');
}
:host(:nth-of-type(3)) button::before {
  background-image: url('data:image/svg+xml;charset=UTF-8,&lt;svg xmlns="http://www.w3.org/2000/svg" viewBox="0 0 24 24"&gt;&lt;circle fill="none" stroke="%23949598" stroke-width="1px" cx="12" cy="12" r="9"/&gt;&lt;path fill="%23949598" d="m10.1 13.73c.1 1.43.63 2 1.92 2 1.2 0 1.8-.49 1.8-1.68 0-1.08-.51-1.66-1.8-1.66h-.89v-.9h.83c1.12 0 1.66-.56 1.66-1.53 0-1.08-.64-1.55-1.73-1.55s-1.69.49-1.79 1.97h-.97c.1-1.79.84-2.91 2.76-2.91s2.74.92 2.74 2.49c0 .79-.38 1.54-1.16 1.9.84.28 1.36.92 1.36 2.19 0 1.54-.97 2.49-2.81 2.49-1.96 0-2.8-.9-2.88-2.81z"/&gt;&lt;/svg&gt;');
}
:host(:nth-of-type(4)) button::before {
  background-image: url('data:image/svg+xml;charset=UTF-8,&lt;svg xmlns="http://www.w3.org/2000/svg" viewBox="0 0 24 24"&gt;&lt;circle fill="none" stroke="%23949598" stroke-width="1px" cx="12" cy="12" r="9"/&gt;&lt;path fill="%23949598" d="m8.87 13.6 3.54-5.99h1.43v5.89h1.25v.86h-1.25v2.02h-.99v-2.02h-3.98zm3.98-.1v-4.98l-2.91 4.98z"/&gt;&lt;/svg&gt;');
}
:host(:nth-of-type(5)) button::before {
  background-image: url('data:image/svg+xml;charset=UTF-8,&lt;svg xmlns="http://www.w3.org/2000/svg" viewBox="0 0 24 24"&gt;&lt;circle fill="none" stroke="%23949598" stroke-width="1px" cx="12" cy="12" r="9"/&gt;&lt;path fill="%23949598" d="m9.34 12.45.42-4.83h4.71v.94h-3.9l-.26 2.95c.38-.43 1-.68 1.79-.68 1.86 0 2.76.9 2.76 2.81 0 2.06-1.03 2.91-2.86 2.91s-2.74-.84-2.81-2.51h.97c.06 1.13.57 1.7 1.84 1.7 1.39 0 1.85-.68 1.85-2.06s-.48-2-1.85-2c-1.07 0-1.54.42-1.75 1.17h-.91v-.39z"/&gt;&lt;/svg&gt;');
}
:host(:nth-of-type(6)) button::before {
  background-image: url('data:image/svg+xml;charset=UTF-8,&lt;svg xmlns="http://www.w3.org/2000/svg" viewBox="0 0 24 24"&gt;&lt;circle fill="none" stroke="%23949598" stroke-width="1px" cx="12" cy="12" r="9"/&gt;&lt;path fill="%23949598" d="m9.97 11.02 2.22-3.4h1.1l-2.27 3.44c.33-.16.69-.23 1.1-.23 1.84 0 2.76.9 2.76 2.81 0 2.06-1.04 2.91-2.86 2.91s-2.87-.85-2.87-2.91c0-1.08.3-1.8.83-2.61zm2.05 4.71c1.38 0 1.84-.68 1.84-2.05s-.47-2.01-1.84-2.01-1.85.64-1.85 2.01.46 2.05 1.85 2.05z"/&gt;&lt;/svg&gt;');
}
:host(:nth-of-type(7)) button::before {
  background-image: url('data:image/svg+xml;charset=UTF-8,&lt;svg xmlns="http://www.w3.org/2000/svg" viewBox="0 0 24 24"&gt;&lt;circle fill="none" stroke="%23949598" stroke-width="1px" cx="12" cy="12" r="9"/&gt;&lt;path fill="%23949598" d="m9.21 7.61h5.57v.74l-3.58 8.04h-1.05l3.54-7.84h-4.49v-.94z"/&gt;&lt;/svg&gt;');
}
:host(:nth-of-type(8)) button::before {
  background-image: url('data:image/svg+xml;charset=UTF-8,&lt;svg xmlns="http://www.w3.org/2000/svg" viewBox="0 0 24 24"&gt;&lt;circle fill="none" stroke="%23949598" stroke-width="1px" cx="12" cy="12" r="9"/&gt;&lt;path fill="%23949598" d="m10.47 11.94c-.65-.33-1.13-.92-1.13-2.01 0-1.53.85-2.47 2.66-2.47s2.66.94 2.66 2.47c0 1.08-.47 1.68-1.15 2.01.92.35 1.34 1.07 1.34 2.11 0 1.73-.99 2.49-2.86 2.49s-2.86-.76-2.86-2.49c0-1.04.41-1.76 1.33-2.11zm1.53 3.78c1.27 0 1.85-.51 1.85-1.69 0-1.1-.58-1.61-1.85-1.61s-1.85.52-1.85 1.61c0 1.18.58 1.69 1.85 1.69zm1.65-5.76c0-1.1-.56-1.56-1.65-1.56s-1.65.47-1.65 1.56c0 1 .46 1.6 1.65 1.6s1.65-.6 1.65-1.6z"/&gt;&lt;/svg&gt;');
}
:host(:nth-of-type(9)) button::before {
  background-image: url('data:image/svg+xml;charset=UTF-8,&lt;svg xmlns="http://www.w3.org/2000/svg" viewBox="0 0 24 24"&gt;&lt;circle fill="none" stroke="%23949598" stroke-width="1px" cx="12" cy="12" r="9"/&gt;&lt;path fill="%23949598" d="m9.16 10.33c0-2.03 1.02-2.86 2.83-2.86s2.82.81 2.82 2.85c0 1.11-.3 1.82-.81 2.64l-2.18 3.44h-1.1l2.18-3.37c-.31.14-.65.2-1.01.2-1.82 0-2.74-.99-2.74-2.9zm4.65 0c0-1.23-.47-1.92-1.81-1.92s-1.81.69-1.81 1.92c0 1.37.49 2.05 1.81 2.05s1.81-.68 1.81-2.05z"/&gt;&lt;/svg&gt;');
}
:host([hidden]) {
  display: none !important;
}
:host(:not(:last-of-type)) {
  margin: 0 clamp(4px, 0.25vw + 3px, 8px) 0 0 !important;
}
button {
  display: flex;
  position: relative;
  gap: 3px;
  color: #949598;
  padding: 4px 10px 4px 6px;
  background: 0;
  border: 0;
  outline: 0;
  font: normal normal 400 1rem/calc(6px + 2.125ex) 'Porsche Next','Arial Narrow',Arial,'Heiti SC',SimHei,sans-serif;
  overflow-wrap: break-word;
  hyphens: auto;
  font-size: inherit;
  width: max-content;
  cursor: not-allowed;
  border-radius: 4px;
}
button::before {
  content: "";
  height: calc(6px + 2.125ex);
  width: calc(6px + 2.125ex);
}
.sr-only {
  position: absolute;
  width: 0;
  height: 1px;
  text-indent: -999999px;
}
    </style>
    <button
      aria-disabled="true"
      type="button"
    >
      <slot />
    </button>
  </template>
  Some child
</p-stepper-horizontal-item>
`;

exports[`should render dsr component for PSwitch 1`] = `
<p-switch
  class="ssr"
>
  <template
    shadowroot="open"
    shadowrootdelegatesfocus="true"
    shadowrootmode="open"
  >
    <style>
      :host {
  outline: 0 !important;
  color-scheme: light dark !important;
  display: inline-block !important;
  width: auto !important;
  vertical-align: top !important;
}
:host([hidden]) {
  display: none !important;
}
.root {
  display: flex;
  align-items: flex-start;
  gap: 8px;
  width: 100%;
  padding: 0;
  outline: 0;
  border: 0;
  text-align: left;
  background: transparent;
  appearance: none;
  cursor: pointer;
  justify-content: flex-start;
}
.root:hover .switch {
  border-color: #010205;
  background-color: transparent;
}
.root:hover .switch .toggle {
  background-color: #010205;
}
.switch {
  position: relative;
  width: 48px;
  height: 28px;
  flex-shrink: 0;
  box-sizing: border-box;
  border: 2px solid #6B6D70;
  border-radius: 14px;
  background-color: transparent;
  cursor: pointer;
  transition: background-color var(--p-transition-duration, .24s) ease,border-color var(--p-transition-duration, .24s) ease,color var(--p-transition-duration, .24s) ease;
}
.toggle {
  position: absolute;
  top: 2px;
  left: 2px;
  width: 20px;
  height: 20px;
  display: block;
  border-radius: 50%;
  background-color: #010205;
  transform: translate3d(0, 0, 0);
  transition: background-color var(--p-transition-duration, .24s) ease,transform var(--p-transition-duration, .24s) ease;
}
.label {
  font: normal normal 400 1rem/calc(6px + 2.125ex) 'Porsche Next','Arial Narrow',Arial,'Heiti SC',SimHei,sans-serif;
  overflow-wrap: break-word;
  hyphens: auto;
  padding-top: 2px;
  min-width: 0;
  min-height: 0;
  color: #010205;
  order: 0;
  position: static;
  width: auto;
  height: auto;
  text-indent: 0;
}
    </style>
    <button
      aria-checked="false"
      class="root"
      role="switch"
      type="button"
    >
      <span
        class="switch"
      >
        <span
          class="toggle"
        />
      </span>
      <span
        class="label"
      >
        <slot />
      </span>
    </button>
  </template>
  Some child
</p-switch>
`;

exports[`should render dsr component for PTable 1`] = `
<p-table
  class="ssr"
>
  <template
    shadowroot="open"
    shadowrootmode="open"
  >
    <style>
      :host {
  display: block !important;
  font: normal normal 400 1rem/calc(6px + 2.125ex) 'Porsche Next','Arial Narrow',Arial,'Heiti SC',SimHei,sans-serif !important;
  overflow-wrap: break-word !important;
  hyphens: auto !important;
  color: #010205 !important;
  text-align: left !important;
  color-scheme: light dark !important;
}
:host([hidden]) {
  display: none !important;
}
::slotted(*) {
  --p-internal-table-hover-color: rgba(148, 149, 152, .18) !important;
  --p-internal-table-border-color: #D8D8DB !important;
  --p-internal-table-head-cell-icon-filter: none !important;
}
.caption {
  margin-bottom: clamp(16px, 1.25vw + 12px, 36px);
}
.table {
  display: table;
  border-collapse: collapse;
  width: 100%;
  white-space: nowrap;
}
    </style>
    <p-scroller
      class="ssr"
    >
      <template
        shadowroot="open"
        shadowrootmode="open"
      >
        <style>
          :host {
  display: block !important;
  height: inherit !important;
  color-scheme: light dark !important;
}
:host([hidden]) {
  display: none !important;
}
button {
  display: flex;
  pointer-events: auto;
  align-items: center;
  justify-content: center;
  font: normal normal 400 1rem/calc(6px + 2.125ex) 'Porsche Next','Arial Narrow',Arial,'Heiti SC',SimHei,sans-serif;
  overflow-wrap: break-word;
  hyphens: auto;
  height: calc(calc(6px + 2.125ex) + 4px);
  width: calc(calc(6px + 2.125ex) + 4px);
  border: 0;
  outline: 0;
  cursor: pointer;
  background: #FFF;
  border-radius: 4px;
  -webkit-backdrop-filter: blur(32px);
  backdrop-filter: blur(32px);
  visibility: hidden;
  box-shadow: 0px 3px 8px rgba(0, 0, 0, 0.16);
  transition: background-color var(--p-transition-duration, .24s) ease;
}
button:hover {
  -webkit-backdrop-filter: blur(32px);
  backdrop-filter: blur(32px);
  background: rgba(148, 149, 152, .18);
}
.root {
  display: grid;
  grid-template-columns: calc(calc(6px + 2.125ex) + 24px) minmax(0, 1fr) calc(calc(6px + 2.125ex) + 24px);
  margin: 0 -4px;
  height: inherit;
}
.scroll-area {
  grid-area: 1 / 1 / 1 / -1;
  padding: 4px;
  overflow: auto hidden;
}
.scroll-wrapper {
  position: relative;
  display: inline-flex;
  min-height: 28px;
  min-width: 100%;
  vertical-align: top;
  outline: 0;
}
.scroll-wrapper::before {
  content: "";
  position: absolute;
  top: -4px;
  left: -4px;
  right: -4px;
  bottom: -4px;
  border: 2px solid transparent;
  border-radius: 4px;
  pointer-events: none;
}
.trigger {
  position: absolute;
  top: 0;
  bottom: 0;
  width: 1px;
  visibility: hidden;
}
.trigger:first-of-type {
  left: 0;
}
.trigger:last-of-type {
  right: 0;
}
.action-prev {
  position: relative;
  padding: 4px 0;
  pointer-events: none;
  display: flex;
  align-items: center;
  margin-left: -1px;
  grid-area: 1 / 1 / 1 / 1;
  justify-content: flex-start;
  background: linear-gradient(to right, rgba(255,255,255,1) 20%,rgba(255,255,255,0.6) 48%,rgba(255,255,255,0.3) 68%,rgba(255,255,255,0) 100%);
  visibility: hidden;
}
.action-prev button {
  margin-left: 8px;
  visibility: hidden;
}
.action-next {
  position: relative;
  padding: 4px 0;
  pointer-events: none;
  display: flex;
  align-items: center;
  margin-right: -1px;
  grid-area: 1 / 3 / 1 / 3;
  justify-content: flex-end;
  background: linear-gradient(to left, rgba(255,255,255,1) 20%,rgba(255,255,255,0.6) 48%,rgba(255,255,255,0.3) 68%,rgba(255,255,255,0) 100%);
  visibility: hidden;
}
.action-next button {
  margin-right: 8px;
  visibility: hidden;
}
        </style>
        <div
          class="root"
        >
          <div
            class="scroll-area"
          >
            <div
              class="scroll-wrapper"
            >
              <slot />
              <div
                class="trigger"
              />
              <div
                class="trigger"
              />
            </div>
          </div>
          <div
            class="action-prev"
          >
            <button
              aria-hidden="true"
              aria-label="prev"
              tabindex="-1"
              type="button"
            >
              <p-icon
                class="icon ssr"
              >
                <template
                  shadowroot="open"
                  shadowrootmode="open"
                >
                  <style>
                    :host {
  display: inline-block;
  vertical-align: top;
  color-scheme: light dark !important;
}
:host([hidden]) {
  display: none !important;
}
img {
  display: block;
  margin: 0;
  padding: 0;
  pointer-events: none;
  filter: invert(3%) sepia(7%) saturate(2930%) hue-rotate(188deg) brightness(91%) contrast(103%);
  -webkit-animation: rerender-light-primary 1ms;
  width: calc(6px + 2.125ex);
  height: calc(6px + 2.125ex);
  font: 1rem 'Porsche Next','Arial Narrow',Arial,'Heiti SC',SimHei,sans-serif;
}
@keyframes rerender-light-primary {
  0% {
    transform: rotateZ(0);
  }
  100% {
    transform: rotateZ(0);
  }
}
                  </style>
                  <img
                    alt=""
                    height="24"
                    loading="lazy"
                    src="http://localhost:3001/icons/arrow-head-left.min.aa2da7b4dbbb8a28c046592290054e94.svg"
                    width="24"
                  />
                </template>
              </p-icon>
            </button>
          </div>
          <div
            class="action-next"
          >
            <button
              aria-hidden="true"
              aria-label="next"
              tabindex="-1"
              type="button"
            >
              <p-icon
                class="icon ssr"
              >
                <template
                  shadowroot="open"
                  shadowrootmode="open"
                >
                  <style>
                    :host {
  display: inline-block;
  vertical-align: top;
  color-scheme: light dark !important;
}
:host([hidden]) {
  display: none !important;
}
img {
  display: block;
  margin: 0;
  padding: 0;
  pointer-events: none;
  filter: invert(3%) sepia(7%) saturate(2930%) hue-rotate(188deg) brightness(91%) contrast(103%);
  -webkit-animation: rerender-light-primary 1ms;
  width: calc(6px + 2.125ex);
  height: calc(6px + 2.125ex);
  font: 1rem 'Porsche Next','Arial Narrow',Arial,'Heiti SC',SimHei,sans-serif;
}
@keyframes rerender-light-primary {
  0% {
    transform: rotateZ(0);
  }
  100% {
    transform: rotateZ(0);
  }
}
                  </style>
                  <img
                    alt=""
                    height="24"
                    loading="lazy"
                    src="http://localhost:3001/icons/arrow-head-right.min.fb602ae5cb51970770570a70287e77e9.svg"
                    width="24"
                  />
                </template>
              </p-icon>
            </button>
          </div>
        </div>
      </template>
      <div
        class="table"
        role="table"
      >
        <slot />
      </div>
    </p-scroller>
  </template>
  Some child
</p-table>
`;

exports[`should render dsr component for PTableBody 1`] = `
<p-table-body
  class="ssr"
  role="rowgroup"
>
  <template
    shadowroot="open"
    shadowrootmode="open"
  >
    <style>
      :host {
  display: table-row-group !important;
}
:host([hidden]) {
  display: none !important;
}
    </style>
    <slot />
  </template>
  Some child
</p-table-body>
`;

exports[`should render dsr component for PTableCell 1`] = `
<p-table-cell
  class="ssr"
  role="cell"
>
  <template
    shadowroot="open"
    shadowrootmode="open"
  >
    <style>
      :host {
  display: table-cell !important;
  padding: clamp(8px, 0.5vw + 6px, 16px) !important;
  margin: 0 !important;
  white-space: nowrap !important;
  vertical-align: middle;
}
:host([hidden]) {
  display: none !important;
}
    </style>
    <slot />
  </template>
  Some child
</p-table-cell>
`;

exports[`should render dsr component for PTableHead 1`] = `
<p-table-head
  class="ssr"
  role="rowgroup"
>
  <template
    shadowroot="open"
    shadowrootmode="open"
  >
    <style>
      :host {
  display: table-header-group !important;
  font-size: clamp(0.81rem, 0.23vw + 0.77rem, 0.88rem) !important;
  line-height: calc(6px + 2.125ex) !important;
  font-weight: 600 !important;
}
:host([hidden]) {
  display: none !important;
}
    </style>
    <slot />
  </template>
  Some child
</p-table-head>
`;

exports[`should render dsr component for PTableHeadCell 1`] = `
<p-table-head-cell
  class="ssr"
  role="columnheader"
  scope="col"
>
  <template
    shadowroot="open"
    shadowrootmode="open"
  >
    <style>
      :host {
  display: table-cell !important;
  padding: 2px clamp(8px, 0.5vw + 6px, 16px) clamp(8px, 0.5vw + 6px, 16px) !important;
  vertical-align: bottom !important;
  white-space: nowrap !important;
}
:host([hidden]) {
  display: none !important;
}
    </style>
    <span>
      <slot />
    </span>
  </template>
  Some child
</p-table-head-cell>
`;

exports[`should render dsr component for PTableHeadRow 1`] = `
<p-table-head-row
  class="ssr"
  role="row"
>
  <template
    shadowroot="open"
    shadowrootmode="open"
  >
    <style>
      :host {
  display: table-row !important;
}
:host([hidden]) {
  display: none !important;
}
    </style>
    <slot />
  </template>
  Some child
</p-table-head-row>
`;

exports[`should render dsr component for PTableRow 1`] = `
<p-table-row
  class="ssr"
  role="row"
>
  <template
    shadowroot="open"
    shadowrootmode="open"
  >
    <style>
      :host {
  display: table-row !important;
  border-top: 1px solid var(--p-internal-table-border-color) !important;
  border-bottom: 1px solid var(--p-internal-table-border-color) !important;
  transition: background var(--p-transition-duration, .24s) ease !important;
}
:host([hidden]) {
  display: none !important;
}
:host(:hover) {
  background: var(--p-internal-table-hover-color) !important;
}
    </style>
    <slot />
  </template>
  Some child
</p-table-row>
`;

exports[`should render dsr component for PTabs 1`] = `
<p-tabs
  class="ssr"
>
  <template
    shadowroot="open"
    shadowrootmode="open"
  >
    <style>
      :host {
  display: block;
  color-scheme: light dark !important;
}
:host([hidden]) {
  display: none !important;
}
.root {
  margin-bottom: 8px;
}
    </style>
    <p-tabs-bar
      class="root ssr"
    >
      <template
        shadowroot="open"
        shadowrootmode="open"
      >
        <style>
          :host {
  display: block;
  position: relative !important;
  color-scheme: light dark !important;
}
:host([hidden]) {
  display: none !important;
}
::slotted(a),::slotted(button) {
  margin: 0 0 4px 0 !important;
  padding: 0 !important;
  outline: 0 !important;
  border-radius: 4px !important;
  background: transparent !important;
  display: inline-block !important;
  position: relative !important;
  vertical-align: top !important;
  font-family: inherit !important;
  font-style: inherit !important;
  font-variant: inherit !important;
  font-weight: inherit !important;
  font-size: inherit !important;
  line-height: inherit !important;
  white-space: nowrap !important;
  box-sizing: border-box !important;
  -webkit-appearance: none !important;
  appearance: none !important;
  outline-offset: 1px !important;
  text-decoration: none !important;
  text-align: left !important;
  border: 0 !important;
  color: #010205 !important;
  cursor: pointer !important;
  z-index: 0 !important;
}
::slotted(a)::before, ::slotted(button)::before {
  content: "" !important;
  position: absolute !important;
  inset: -2px -4px !important;
  border-radius: 4px !important;
  z-index: -1 !important;
  transition: background-color var(--p-transition-duration, .24s) ease !important;
}
::slotted(a:hover)::before,::slotted(button:hover)::before {
  -webkit-backdrop-filter: blur(32px) !important;
  backdrop-filter: blur(32px) !important;
  background: rgba(148, 149, 152, .18) !important;
}
::slotted(a)::after,::slotted(button)::after {
  content: "" !important;
  visibility: hidden !important;
}
::slotted(a[aria-selected="true"])::after, ::slotted(a[aria-current="true"])::after,::slotted(button[aria-selected="true"])::after, ::slotted(button[aria-current="true"])::after {
  position: absolute !important;
  height: 2px !important;
  left: 0 !important;
  background: #010205 !important;
  right: 0px !important;
  bottom: -6px !important;
  visibility: visible !important;
}
::slotted(a:not(:last-child)),::slotted(button:not(:last-child)) {
  margin-right: 16px !important;
}
.scroller {
  font: normal normal 400 1rem/calc(6px + 2.125ex) 'Porsche Next','Arial Narrow',Arial,'Heiti SC',SimHei,sans-serif;
  overflow-wrap: break-word;
  hyphens: auto;
  font-weight: 400;
  font-size: 1rem;
}
.scroller--animated ::slotted(a[aria-selected="true"])::after, .scroller--animated ::slotted(a[aria-current="true"])::after, .scroller--animated ::slotted(button[aria-selected="true"])::after, .scroller--animated ::slotted(button[aria-current="true"])::after {
  transition: visibility 0s linear .4s !important;
}
.bar {
  position: absolute;
  height: 2px;
  left: 0;
  background: #010205;
  width: 0;
  bottom: -2px;
  visibility: visible;
  transition: transform .4s,width .4s;
  animation: keyframes-hide 0s .5s forwards;
}
@keyframes keyframes-hide {
  to {
    visibility: hidden;
  }
}
        </style>
        <p-scroller
          class="scroller ssr"
        >
          <template
            shadowroot="open"
            shadowrootmode="open"
          >
            <style>
              :host {
  display: block !important;
  height: inherit !important;
  color-scheme: light dark !important;
}
:host([hidden]) {
  display: none !important;
}
button {
  display: flex;
  pointer-events: auto;
  align-items: center;
  justify-content: center;
  font: normal normal 400 1rem/calc(6px + 2.125ex) 'Porsche Next','Arial Narrow',Arial,'Heiti SC',SimHei,sans-serif;
  overflow-wrap: break-word;
  hyphens: auto;
  height: calc(calc(6px + 2.125ex) + 4px);
  width: calc(calc(6px + 2.125ex) + 4px);
  border: 0;
  outline: 0;
  cursor: pointer;
  background: #FFF;
  border-radius: 4px;
  -webkit-backdrop-filter: blur(32px);
  backdrop-filter: blur(32px);
  visibility: hidden;
  box-shadow: 0px 3px 8px rgba(0, 0, 0, 0.16);
  transition: background-color var(--p-transition-duration, .24s) ease;
}
button:hover {
  -webkit-backdrop-filter: blur(32px);
  backdrop-filter: blur(32px);
  background: rgba(148, 149, 152, .18);
}
.root {
  display: grid;
  grid-template-columns: calc(calc(6px + 2.125ex) + 24px) minmax(0, 1fr) calc(calc(6px + 2.125ex) + 24px);
  margin: 0 -4px;
  height: inherit;
}
.scroll-area {
  grid-area: 1 / 1 / 1 / -1;
  padding: 4px;
  overflow: auto hidden;
  -ms-overflow-style: none;
  scrollbar-width: none;
}
.scroll-area::-webkit-scrollbar {
  display: none;
}
.scroll-wrapper {
  position: relative;
  display: inline-flex;
  min-height: 28px;
  min-width: 100%;
  vertical-align: top;
  outline: 0;
}
.scroll-wrapper::before {
  content: "";
  position: absolute;
  top: -4px;
  left: -4px;
  right: -4px;
  bottom: -4px;
  border: 2px solid transparent;
  border-radius: 4px;
  pointer-events: none;
}
.trigger {
  position: absolute;
  top: 0;
  bottom: 0;
  width: 1px;
  visibility: hidden;
}
.trigger:first-of-type {
  left: 0;
}
.trigger:last-of-type {
  right: 0;
}
.action-prev {
  position: relative;
  padding: 4px 0;
  pointer-events: none;
  display: flex;
  align-items: flex-start;
  margin-left: -1px;
  grid-area: 1 / 1 / 1 / 1;
  justify-content: flex-start;
  background: linear-gradient(to right, rgba(255,255,255,1) 20%,rgba(255,255,255,0.6) 48%,rgba(255,255,255,0.3) 68%,rgba(255,255,255,0) 100%);
  visibility: hidden;
}
.action-prev button {
  margin-left: 8px;
  visibility: hidden;
}
.action-next {
  position: relative;
  padding: 4px 0;
  pointer-events: none;
  display: flex;
  align-items: flex-start;
  margin-right: -1px;
  grid-area: 1 / 3 / 1 / 3;
  justify-content: flex-end;
  background: linear-gradient(to left, rgba(255,255,255,1) 20%,rgba(255,255,255,0.6) 48%,rgba(255,255,255,0.3) 68%,rgba(255,255,255,0) 100%);
  visibility: hidden;
}
.action-next button {
  margin-right: 8px;
  visibility: hidden;
}
            </style>
            <div
              class="root"
            >
              <div
                class="scroll-area"
              >
                <div
                  class="scroll-wrapper"
                >
                  <slot />
                  <div
                    class="trigger"
                  />
                  <div
                    class="trigger"
                  />
                </div>
              </div>
              <div
                class="action-prev"
              >
                <button
                  aria-hidden="true"
                  aria-label="prev"
                  tabindex="-1"
                  type="button"
                >
                  <p-icon
                    class="icon ssr"
                  >
                    <template
                      shadowroot="open"
                      shadowrootmode="open"
                    >
                      <style>
                        :host {
  display: inline-block;
  vertical-align: top;
  color-scheme: light dark !important;
}
:host([hidden]) {
  display: none !important;
}
img {
  display: block;
  margin: 0;
  padding: 0;
  pointer-events: none;
  filter: invert(3%) sepia(7%) saturate(2930%) hue-rotate(188deg) brightness(91%) contrast(103%);
  -webkit-animation: rerender-light-primary 1ms;
  width: calc(6px + 2.125ex);
  height: calc(6px + 2.125ex);
  font: 1rem 'Porsche Next','Arial Narrow',Arial,'Heiti SC',SimHei,sans-serif;
}
@keyframes rerender-light-primary {
  0% {
    transform: rotateZ(0);
  }
  100% {
    transform: rotateZ(0);
  }
}
                      </style>
                      <img
                        alt=""
                        height="24"
                        loading="lazy"
                        src="http://localhost:3001/icons/arrow-head-left.min.aa2da7b4dbbb8a28c046592290054e94.svg"
                        width="24"
                      />
                    </template>
                  </p-icon>
                </button>
              </div>
              <div
                class="action-next"
              >
                <button
                  aria-hidden="true"
                  aria-label="next"
                  tabindex="-1"
                  type="button"
                >
                  <p-icon
                    class="icon ssr"
                  >
                    <template
                      shadowroot="open"
                      shadowrootmode="open"
                    >
                      <style>
                        :host {
  display: inline-block;
  vertical-align: top;
  color-scheme: light dark !important;
}
:host([hidden]) {
  display: none !important;
}
img {
  display: block;
  margin: 0;
  padding: 0;
  pointer-events: none;
  filter: invert(3%) sepia(7%) saturate(2930%) hue-rotate(188deg) brightness(91%) contrast(103%);
  -webkit-animation: rerender-light-primary 1ms;
  width: calc(6px + 2.125ex);
  height: calc(6px + 2.125ex);
  font: 1rem 'Porsche Next','Arial Narrow',Arial,'Heiti SC',SimHei,sans-serif;
}
@keyframes rerender-light-primary {
  0% {
    transform: rotateZ(0);
  }
  100% {
    transform: rotateZ(0);
  }
}
                      </style>
                      <img
                        alt=""
                        height="24"
                        loading="lazy"
                        src="http://localhost:3001/icons/arrow-head-right.min.fb602ae5cb51970770570a70287e77e9.svg"
                        width="24"
                      />
                    </template>
                  </p-icon>
                </button>
              </div>
            </div>
          </template>
          <slot />
          <span
            class="bar"
          />
        </p-scroller>
      </template>
      <button
        aria-selected="true"
        role="tab"
        tabindex="0"
        type="button"
      >
        TabItem
      </button>
    </p-tabs-bar>
    <slot />
  </template>
  <p-tabs-item
    label="TabItem"
    theme="light"
  />
</p-tabs>
`;

exports[`should render dsr component for PTabsBar 1`] = `
<p-tabs-bar
  class="ssr"
>
  <template
    shadowroot="open"
    shadowrootmode="open"
  >
    <style>
      :host {
  display: block;
  position: relative !important;
  color-scheme: light dark !important;
}
:host([hidden]) {
  display: none !important;
}
::slotted(a),::slotted(button) {
  margin: 0 0 4px 0 !important;
  padding: 0 !important;
  outline: 0 !important;
  border-radius: 4px !important;
  background: transparent !important;
  display: inline-block !important;
  position: relative !important;
  vertical-align: top !important;
  font-family: inherit !important;
  font-style: inherit !important;
  font-variant: inherit !important;
  font-weight: inherit !important;
  font-size: inherit !important;
  line-height: inherit !important;
  white-space: nowrap !important;
  box-sizing: border-box !important;
  -webkit-appearance: none !important;
  appearance: none !important;
  outline-offset: 1px !important;
  text-decoration: none !important;
  text-align: left !important;
  border: 0 !important;
  color: #010205 !important;
  cursor: pointer !important;
  z-index: 0 !important;
}
::slotted(a)::before, ::slotted(button)::before {
  content: "" !important;
  position: absolute !important;
  inset: -2px -4px !important;
  border-radius: 4px !important;
  z-index: -1 !important;
  transition: background-color var(--p-transition-duration, .24s) ease !important;
}
::slotted(a:hover)::before,::slotted(button:hover)::before {
  -webkit-backdrop-filter: blur(32px) !important;
  backdrop-filter: blur(32px) !important;
  background: rgba(148, 149, 152, .18) !important;
}
::slotted(a)::after,::slotted(button)::after {
  content: "" !important;
  visibility: hidden !important;
}
::slotted(a[aria-selected="true"])::after, ::slotted(a[aria-current="true"])::after,::slotted(button[aria-selected="true"])::after, ::slotted(button[aria-current="true"])::after {
  position: absolute !important;
  height: 2px !important;
  left: 0 !important;
  background: #010205 !important;
  right: 0px !important;
  bottom: -6px !important;
  visibility: visible !important;
}
::slotted(a:not(:last-child)),::slotted(button:not(:last-child)) {
  margin-right: 16px !important;
}
.scroller {
  font: normal normal 400 1rem/calc(6px + 2.125ex) 'Porsche Next','Arial Narrow',Arial,'Heiti SC',SimHei,sans-serif;
  overflow-wrap: break-word;
  hyphens: auto;
  font-weight: 400;
  font-size: 1rem;
}
.scroller--animated ::slotted(a[aria-selected="true"])::after, .scroller--animated ::slotted(a[aria-current="true"])::after, .scroller--animated ::slotted(button[aria-selected="true"])::after, .scroller--animated ::slotted(button[aria-current="true"])::after {
  transition: visibility 0s linear .4s !important;
}
.bar {
  position: absolute;
  height: 2px;
  left: 0;
  background: #010205;
  width: 0;
  bottom: -2px;
  visibility: visible;
  transition: transform .4s,width .4s;
  animation: keyframes-hide 0s .5s forwards;
}
@keyframes keyframes-hide {
  to {
    visibility: hidden;
  }
}
    </style>
    <p-scroller
      class="scroller ssr"
    >
      <template
        shadowroot="open"
        shadowrootmode="open"
      >
        <style>
          :host {
  display: block !important;
  height: inherit !important;
  color-scheme: light dark !important;
}
:host([hidden]) {
  display: none !important;
}
button {
  display: flex;
  pointer-events: auto;
  align-items: center;
  justify-content: center;
  font: normal normal 400 1rem/calc(6px + 2.125ex) 'Porsche Next','Arial Narrow',Arial,'Heiti SC',SimHei,sans-serif;
  overflow-wrap: break-word;
  hyphens: auto;
  height: calc(calc(6px + 2.125ex) + 4px);
  width: calc(calc(6px + 2.125ex) + 4px);
  border: 0;
  outline: 0;
  cursor: pointer;
  background: #FFF;
  border-radius: 4px;
  -webkit-backdrop-filter: blur(32px);
  backdrop-filter: blur(32px);
  visibility: hidden;
  box-shadow: 0px 3px 8px rgba(0, 0, 0, 0.16);
  transition: background-color var(--p-transition-duration, .24s) ease;
}
button:hover {
  -webkit-backdrop-filter: blur(32px);
  backdrop-filter: blur(32px);
  background: rgba(148, 149, 152, .18);
}
.root {
  display: grid;
  grid-template-columns: calc(calc(6px + 2.125ex) + 24px) minmax(0, 1fr) calc(calc(6px + 2.125ex) + 24px);
  margin: 0 -4px;
  height: inherit;
}
.scroll-area {
  grid-area: 1 / 1 / 1 / -1;
  padding: 4px;
  overflow: auto hidden;
  -ms-overflow-style: none;
  scrollbar-width: none;
}
.scroll-area::-webkit-scrollbar {
  display: none;
}
.scroll-wrapper {
  position: relative;
  display: inline-flex;
  min-height: 28px;
  min-width: 100%;
  vertical-align: top;
  outline: 0;
}
.scroll-wrapper::before {
  content: "";
  position: absolute;
  top: -4px;
  left: -4px;
  right: -4px;
  bottom: -4px;
  border: 2px solid transparent;
  border-radius: 4px;
  pointer-events: none;
}
.trigger {
  position: absolute;
  top: 0;
  bottom: 0;
  width: 1px;
  visibility: hidden;
}
.trigger:first-of-type {
  left: 0;
}
.trigger:last-of-type {
  right: 0;
}
.action-prev {
  position: relative;
  padding: 4px 0;
  pointer-events: none;
  display: flex;
  align-items: flex-start;
  margin-left: -1px;
  grid-area: 1 / 1 / 1 / 1;
  justify-content: flex-start;
  background: linear-gradient(to right, rgba(255,255,255,1) 20%,rgba(255,255,255,0.6) 48%,rgba(255,255,255,0.3) 68%,rgba(255,255,255,0) 100%);
  visibility: hidden;
}
.action-prev button {
  margin-left: 8px;
  visibility: hidden;
}
.action-next {
  position: relative;
  padding: 4px 0;
  pointer-events: none;
  display: flex;
  align-items: flex-start;
  margin-right: -1px;
  grid-area: 1 / 3 / 1 / 3;
  justify-content: flex-end;
  background: linear-gradient(to left, rgba(255,255,255,1) 20%,rgba(255,255,255,0.6) 48%,rgba(255,255,255,0.3) 68%,rgba(255,255,255,0) 100%);
  visibility: hidden;
}
.action-next button {
  margin-right: 8px;
  visibility: hidden;
}
        </style>
        <div
          class="root"
        >
          <div
            class="scroll-area"
          >
            <div
              class="scroll-wrapper"
            >
              <slot />
              <div
                class="trigger"
              />
              <div
                class="trigger"
              />
            </div>
          </div>
          <div
            class="action-prev"
          >
            <button
              aria-hidden="true"
              aria-label="prev"
              tabindex="-1"
              type="button"
            >
              <p-icon
                class="icon ssr"
              >
                <template
                  shadowroot="open"
                  shadowrootmode="open"
                >
                  <style>
                    :host {
  display: inline-block;
  vertical-align: top;
  color-scheme: light dark !important;
}
:host([hidden]) {
  display: none !important;
}
img {
  display: block;
  margin: 0;
  padding: 0;
  pointer-events: none;
  filter: invert(3%) sepia(7%) saturate(2930%) hue-rotate(188deg) brightness(91%) contrast(103%);
  -webkit-animation: rerender-light-primary 1ms;
  width: calc(6px + 2.125ex);
  height: calc(6px + 2.125ex);
  font: 1rem 'Porsche Next','Arial Narrow',Arial,'Heiti SC',SimHei,sans-serif;
}
@keyframes rerender-light-primary {
  0% {
    transform: rotateZ(0);
  }
  100% {
    transform: rotateZ(0);
  }
}
                  </style>
                  <img
                    alt=""
                    height="24"
                    loading="lazy"
                    src="http://localhost:3001/icons/arrow-head-left.min.aa2da7b4dbbb8a28c046592290054e94.svg"
                    width="24"
                  />
                </template>
              </p-icon>
            </button>
          </div>
          <div
            class="action-next"
          >
            <button
              aria-hidden="true"
              aria-label="next"
              tabindex="-1"
              type="button"
            >
              <p-icon
                class="icon ssr"
              >
                <template
                  shadowroot="open"
                  shadowrootmode="open"
                >
                  <style>
                    :host {
  display: inline-block;
  vertical-align: top;
  color-scheme: light dark !important;
}
:host([hidden]) {
  display: none !important;
}
img {
  display: block;
  margin: 0;
  padding: 0;
  pointer-events: none;
  filter: invert(3%) sepia(7%) saturate(2930%) hue-rotate(188deg) brightness(91%) contrast(103%);
  -webkit-animation: rerender-light-primary 1ms;
  width: calc(6px + 2.125ex);
  height: calc(6px + 2.125ex);
  font: 1rem 'Porsche Next','Arial Narrow',Arial,'Heiti SC',SimHei,sans-serif;
}
@keyframes rerender-light-primary {
  0% {
    transform: rotateZ(0);
  }
  100% {
    transform: rotateZ(0);
  }
}
                  </style>
                  <img
                    alt=""
                    height="24"
                    loading="lazy"
                    src="http://localhost:3001/icons/arrow-head-right.min.fb602ae5cb51970770570a70287e77e9.svg"
                    width="24"
                  />
                </template>
              </p-icon>
            </button>
          </div>
        </div>
      </template>
      <slot />
      <span
        class="bar"
      />
    </p-scroller>
  </template>
  Some child
</p-tabs-bar>
`;

exports[`should render dsr component for PTabsItem 1`] = `
<p-tabs-item
  class="ssr"
>
  <template
    shadowroot="open"
    shadowrootmode="open"
  >
    <style>
      :host {
  display: block !important;
  position: relative !important;
  color: #010205 !important;
  outline: 0 !important;
}
:host([hidden]) {
  display: none !important;
}
    </style>
    <slot />
  </template>
  Some child
</p-tabs-item>
`;

exports[`should render dsr component for PTag 1`] = `
<p-tag
  class="ssr"
>
  <template
    shadowroot="open"
    shadowrootmode="open"
  >
    <style>
      :host {
  display: inline-flex;
  vertical-align: top;
  white-space: nowrap;
  color-scheme: light dark !important;
}
:host([hidden]) {
  display: none !important;
}
span {
  display: flex;
  gap: 2px;
  align-items: center;
  position: relative;
  padding: 4px 9px;
  border-radius: 4px;
  background: #EEEFF2;
  color: #010205;
  font: normal normal 400 clamp(0.81rem, 0.23vw + 0.77rem, 0.88rem)/calc(6px + 2.125ex) 'Porsche Next','Arial Narrow',Arial,'Heiti SC',SimHei,sans-serif;
}
::slotted(a), ::slotted(button) {
  margin: 0 !important;
  padding: 0 !important;
  outline: 0 !important;
  border-radius: 0 !important;
  background: transparent !important;
  display: inline !important;
  position: static !important;
  text-decoration: underline !important;
  cursor: pointer !important;
  font: inherit !important;
  color: inherit !important;
  appearance: none !important;
  border: 0 !important;
  text-align: left !important;
}
::slotted(br) {
  display: none !important;
}
.icon {
  margin-left: -2px;
  align-self: flex-start;
}
    </style>
    <span>
      <div
        class="label"
      >
        <slot />
      </div>
    </span>
  </template>
  Some child
</p-tag>
`;

exports[`should render dsr component for PTagDismissible 1`] = `
<p-tag-dismissible
  class="ssr"
>
  <template
    shadowroot="open"
    shadowrootdelegatesfocus="true"
    shadowrootmode="open"
  >
    <style>
      :host {
  display: inline-block !important;
  vertical-align: top !important;
  outline: 0 !important;
  color-scheme: light dark !important;
}
:host([hidden]) {
  display: none !important;
}
button {
  display: flex;
  position: relative;
  align-items: center;
  gap: 12px;
  min-height: 54px;
  padding: 4px 0 4px 12px;
  border-radius: 4px;
  border: 0;
  cursor: pointer;
  background: #EEEFF2;
  color: #010205;
  text-align: left;
  font: normal normal 400 1rem/calc(6px + 2.125ex) 'Porsche Next','Arial Narrow',Arial,'Heiti SC',SimHei,sans-serif;
  overflow-wrap: break-word;
  hyphens: auto;
  outline: 0;
}
button:hover &gt; .icon {
  background-color: rgba(148, 149, 152, .18);
}
.icon {
  padding: 4px;
  margin-right: 10px;
  transition: background-color var(--p-transition-duration, .24s) ease;
  border-radius: 4px;
}
.sr-only {
  position: absolute;
  width: 0;
  height: 1px;
  text-indent: -999999px;
}
    </style>
    <button
      type="button"
    >
      <span
        class="sr-only"
      >
        Remove:
      </span>
      <span>
        <slot />
      </span>
      <p-icon
        aria-hidden="true"
        class="icon ssr"
      >
        <template
          shadowroot="open"
          shadowrootmode="open"
        >
          <style>
            :host {
  display: inline-block;
  vertical-align: top;
  color-scheme: light dark !important;
}
:host([hidden]) {
  display: none !important;
}
img {
  display: block;
  margin: 0;
  padding: 0;
  pointer-events: none;
  filter: invert(3%) sepia(7%) saturate(2930%) hue-rotate(188deg) brightness(91%) contrast(103%);
  -webkit-animation: rerender-light-primary 1ms;
  width: calc(6px + 2.125ex);
  height: calc(6px + 2.125ex);
  font: 1rem 'Porsche Next','Arial Narrow',Arial,'Heiti SC',SimHei,sans-serif;
}
@keyframes rerender-light-primary {
  0% {
    transform: rotateZ(0);
  }
  100% {
    transform: rotateZ(0);
  }
}
          </style>
          <img
            alt=""
            height="24"
            loading="lazy"
            src="http://localhost:3001/icons/close.min.eefab6ef191882058f9ed548bd5a467e.svg"
            width="24"
          />
        </template>
      </p-icon>
    </button>
  </template>
  Some child
</p-tag-dismissible>
`;

exports[`should render dsr component for PText 1`] = `
<p-text
  class="ssr"
>
  <template
    shadowroot="open"
    shadowrootmode="open"
  >
    <style>
      :host {
  display: block;
  color-scheme: light dark !important;
}
:host([hidden]) {
  display: none !important;
}
::slotted(p), ::slotted(span), ::slotted(div), ::slotted(address), ::slotted(blockquote), ::slotted(figcaption), ::slotted(cite), ::slotted(time), ::slotted(legend) {
  margin: inherit !important;
  padding: inherit !important;
  font-family: inherit !important;
  font-weight: inherit !important;
  font-size: inherit !important;
  line-height: inherit !important;
  font-style: inherit !important;
  font-variant: inherit !important;
  color: inherit !important;
  text-align: inherit !important;
  overflow-wrap: inherit !important;
  word-wrap: inherit !important;
  hyphens: inherit !important;
  white-space: inherit !important;
  letter-spacing: inherit !important;
}
.root {
  margin: 0;
  padding: 0;
  font: normal normal 400 1rem/calc(6px + 2.125ex) 'Porsche Next','Arial Narrow',Arial,'Heiti SC',SimHei,sans-serif;
  overflow-wrap: break-word;
  hyphens: auto;
  color: #010205;
  text-align: left;
  letter-spacing: normal;
  list-style-type: none;
  white-space: inherit;
  font-size: 1rem;
  font-weight: 400;
}
    </style>
    <p
      class="root"
    >
      <slot />
    </p>
  </template>
  Some child
</p-text>
`;

exports[`should render dsr component for PTextFieldWrapper 1`] = `
<p-text-field-wrapper
  class="ssr"
>
  <template
    shadowroot="open"
    shadowrootmode="open"
  >
    <style>
      :host {
  display: block;
  --p-internal-text-field-input-padding-left: 16px !important;
  --p-internal-text-field-input-padding-right: 16px !important;
  color-scheme: light dark !important;
}
:host([hidden]) {
  display: none !important;
}
::slotted(input) {
  display: block !important;
  width: 100% !important;
  height: calc(calc(6px + 2.125ex) + 10px + 2px * 2 + 8px * 2) !important;
  margin: 0 !important;
  outline: 0 !important;
  -webkit-appearance: none !important;
  appearance: none !important;
  box-sizing: border-box !important;
  border: 2px solid #6B6D70 !important;
  border-radius: 4px !important;
  background: transparent !important;
  font: normal normal 400 1rem/calc(6px + 2.125ex + 6px) 'Porsche Next','Arial Narrow',Arial,'Heiti SC',SimHei,sans-serif !important;
  text-indent: 0 !important;
  color: #010205 !important;
  transition: color var(--p-transition-duration, .24s) ease,border-color var(--p-transition-duration, .24s) ease,background-color var(--p-transition-duration, .24s) ease !important;
  padding: 8px var(--p-internal-text-field-input-padding-right) 8px var(--p-internal-text-field-input-padding-left) !important;
}
::slotted(input:disabled) {
  cursor: not-allowed !important;
  color: #949598 !important;
  border-color: #949598 !important;
  -webkit-text-fill-color: #949598 !important;
}
::slotted(input[readonly]) {
  border-color: #D8D8DB !important;
  background: #D8D8DB !important;
}
.root {
  display: block;
  position: relative;
}
.label {
  display: flex;
  flex-direction: column;
  gap: 4px;
  position: relative;
}
.label__text {
  display: block;
  position: static;
  width: fit-content;
  height: auto;
  text-indent: 0;
  font: normal normal 400 1rem/calc(6px + 2.125ex) 'Porsche Next','Arial Narrow',Arial,'Heiti SC',SimHei,sans-serif;
  overflow-wrap: break-word;
  hyphens: auto;
  color: #010205;
  transition: color var(--p-transition-duration, .24s) ease;
}
.label__text+.label__text {
  margin-top: -4px;
  font-size: clamp(0.81rem, 0.23vw + 0.77rem, 0.88rem);
  color: #535457;
}
.required {
  user-select: none;
}
.message {
  display: flex;
  gap: 4px;
  margin-top: 4px;
  font: normal normal 400 1rem/calc(6px + 2.125ex) 'Porsche Next','Arial Narrow',Arial,'Heiti SC',SimHei,sans-serif;
  overflow-wrap: break-word;
  hyphens: auto;
  transition: color var(--p-transition-duration, .24s) ease;
}
.sr-only {
  position: absolute;
  width: 0;
  height: 1px;
  text-indent: -999999px;
  padding: 0;
}
    </style>
    <div
      class="root"
    >
      <label
        class="label"
      >
        <slot />
      </label>
    </div>
  </template>
  <input
    type="text"
  />
</p-text-field-wrapper>
`;

exports[`should render dsr component for PTextList 1`] = `
<p-text-list
  class="ssr"
>
  <template
    shadowroot="open"
    shadowrootmode="open"
  >
    <style>
      :host {
  display: block;
  counter-reset: p-text-list-counter !important;
  color-scheme: light dark !important;
}
:host([hidden]) {
  display: none !important;
}
ol,ul {
  font: normal normal 400 1rem/calc(6px + 2.125ex) 'Porsche Next','Arial Narrow',Arial,'Heiti SC',SimHei,sans-serif;
  overflow-wrap: break-word;
  hyphens: auto;
  margin: 0;
  padding: var(--p-internal-text-list-padding-top,0) 0 var(--p-internal-text-list-padding-bottom,0) var(--p-internal-text-list-unordered-padding-left,.375rem);
  list-style-type: var(--p-internal-text-list-list-style-type,'•');
  color: #010205;
}
::slotted(*) {
  --p-internal-text-list-padding-top: 4px !important;
  --p-internal-text-list-padding-bottom: 16px !important;
  --p-internal-text-list-ordered-padding-left: 2rem !important;
  --p-internal-text-list-unordered-padding-left: .625rem !important;
  --p-internal-text-list-list-style-type: "–" !important;
}
    </style>
    <ul>
      <slot />
    </ul>
  </template>
  Some child
</p-text-list>
`;

exports[`should render dsr component for PTextListItem 1`] = `
<p-text-list-item
  class="ssr"
  role="listitem"
>
  <template
    shadowroot="open"
    shadowrootmode="open"
  >
    <style>
      :host {
  display: list-item !important;
  position: relative !important;
  font: inherit !important;
  color: inherit !important;
  list-style-type: inherit !important;
  padding-left: 16px !important;
}
:host([hidden]) {
  display: none !important;
}
::slotted(*) {
  --p-internal-text-list-pseudo-suffix: "" !important;
}
    </style>
    <slot />
  </template>
  Some child
</p-text-list-item>
`;

exports[`should render dsr component for PTextareaWrapper 1`] = `
<p-textarea-wrapper
  class="ssr"
>
  <template
    shadowroot="open"
    shadowrootmode="open"
  >
    <style>
      :host {
  display: block !important;
  color-scheme: light dark !important;
}
:host([hidden]) {
  display: none !important;
}
::slotted(textarea) {
  display: block !important;
  width: 100% !important;
  height: auto;
  margin: 0 !important;
  outline: 0 !important;
  -webkit-appearance: none !important;
  appearance: none !important;
  box-sizing: border-box !important;
  border: 2px solid #6B6D70 !important;
  border-radius: 4px !important;
  background: transparent !important;
  font: normal normal 400 1rem/calc(6px + 2.125ex) 'Porsche Next','Arial Narrow',Arial,'Heiti SC',SimHei,sans-serif !important;
  text-indent: 0 !important;
  color: #010205 !important;
  transition: color var(--p-transition-duration, .24s) ease,border-color var(--p-transition-duration, .24s) ease,background-color var(--p-transition-duration, .24s) ease !important;
  padding: 12px 16px !important;
  min-height: 200px;
  resize: vertical;
}
::slotted(textarea:disabled) {
  cursor: not-allowed !important;
  color: #949598 !important;
  border-color: #949598 !important;
  -webkit-text-fill-color: #949598 !important;
}
::slotted(textarea[readonly]) {
  border-color: #D8D8DB !important;
  background: #D8D8DB !important;
}
.label {
  display: flex;
  flex-direction: column;
  gap: 4px;
  position: relative;
}
.label__text {
  display: block;
  position: static;
  width: fit-content;
  height: auto;
  text-indent: 0;
  font: normal normal 400 1rem/calc(6px + 2.125ex) 'Porsche Next','Arial Narrow',Arial,'Heiti SC',SimHei,sans-serif;
  overflow-wrap: break-word;
  hyphens: auto;
  color: #010205;
  transition: color var(--p-transition-duration, .24s) ease;
}
.label__text+.label__text {
  margin-top: -4px;
  font-size: clamp(0.81rem, 0.23vw + 0.77rem, 0.88rem);
  color: #535457;
}
.required {
  user-select: none;
}
.message {
  display: flex;
  gap: 4px;
  margin-top: 4px;
  font: normal normal 400 1rem/calc(6px + 2.125ex) 'Porsche Next','Arial Narrow',Arial,'Heiti SC',SimHei,sans-serif;
  overflow-wrap: break-word;
  hyphens: auto;
  transition: color var(--p-transition-duration, .24s) ease;
}
    </style>
    <label
      class="label"
    >
      <slot />
    </label>
  </template>
  <textarea />
</p-textarea-wrapper>
`;

exports[`should render dsr component for PToast 1`] = `
<p-toast
  class="ssr"
>
  <template
    shadowroot="open"
    shadowrootmode="open"
  >
    <style>
      :host {
  position: fixed !important;
  left: max(22px, 10.625vw - 12px) !important;
  right: max(22px, 10.625vw - 12px) !important;
  --p-internal-toast-position-bottom: var(--p-toast-position-bottom, 56px) !important;
  bottom: var(--p-internal-toast-position-bottom) !important;
  max-width: 42rem !important;
  z-index: 999999 !important;
  color-scheme: light dark !important;
}
    </style>
  </template>
</p-toast>
`;

exports[`should render dsr component for PWordmark 1`] = `
<p-wordmark
  class="ssr"
>
  <template
    shadowroot="open"
    shadowrootdelegatesfocus="true"
    shadowrootmode="open"
  >
    <style>
      :host {
  position: relative;
  display: inline-block;
  vertical-align: top;
  outline: 0 !important;
  max-width: 100% !important;
  max-height: 100% !important;
  box-sizing: content-box !important;
  height: clamp(0.63rem, 0.42vw + 0.5rem, 1rem) !important;
  color-scheme: light dark !important;
}
:host([hidden]) {
  display: none !important;
}
a, svg {
  display: block;
  max-width: 100%;
  max-height: 100%;
  height: inherit;
}
a {
  text-decoration: none;
  outline: 0;
}
svg {
  fill: #010205;
}
@supports (height: round(down, 1px, 1px)) {
  :host {
    height: round(down, clamp(0.63rem, 0.42vw + 0.5rem, 1rem), 1px) !important;
  }
}

    </style>
    <svg
      viewBox="0 0 4500 300"
      xmlns="http://www.w3.org/2000/svg"
    >
      <title>
        Porsche
      </title>
      <path
        d="M502 221c48.1 0 74-25.9 74-74V74c0-48.1-25.9-74-74-74H0v300h68v-79h434zm6-143v65c0 7.8-4.2 12-12 12H68V66h428c7.8 0 12 4.2 12 12zm228 222c-48.1 0-74-25.9-74-74V74c0-48.1 25.9-74 74-74h417c48.1 0 74 25.9 74 74v152c0 48.1-25.9 74-74 74H736zm411-66c7.8 0 12-4.2 12-12V78c0-7.8-4.2-12-12-12H742c-7.8 0-12 4.2-12 12v144c0 7.8 4.2 12 12 12h405zm675-36c39.844 16.757 67.853 56.1 68 102h-68c0-54-25-79-79-79h-361v79h-68V0h502c48.1 0 74 25.9 74 74v50.14c0 46.06-23.75 71.76-68 73.86zm-12-43c7.8 0 12-4.2 12-12V78c0-7.8-4.2-12-12-12h-428v89h428zm162-81c0-48.1 25.9-74 74-74h492v56h-486c-7.8 0-12 4.2-12 12v42c0 7.8 4.2 12 12 12h422c48.1 0 74 25.9 74 74v30c0 48.1-25.9 74-74 74h-492v-56h486c7.8 0 12-4.2 12-12v-42c0-7.8-4.2-12-12-12h-422c-48.1 0-74-25.9-74-74V74zm661 0c0-48.1 25.9-74 74-74h480v66h-474c-7.8 0-12 4.2-12 12v144c0 7.8 4.2 12 12 12h474v66h-480c-48.1 0-74-25.9-74-74V74zM3817 0v300h-68V183h-407v117h-68V0h68v117h407V0h68zm156 56v66h527v56h-527v66h527v56h-595V0h595v56h-527z"
      />
    </svg>
  </template>
</p-wordmark>
`;<|MERGE_RESOLUTION|>--- conflicted
+++ resolved
@@ -816,13 +816,8 @@
 </p-multi-select>
 `;
 
-<<<<<<< HEAD
-exports[`manual test cases should pass internal props correctly to p-pin-code 1`] = `
-<p-pin-code
-=======
 exports[`manual test cases should pass internal props correctly to p-radio-button-wrapper 1`] = `
 <p-radio-button-wrapper
->>>>>>> f9166ec2
   class="ssr"
 >
   <template
@@ -830,56 +825,6 @@
     shadowrootmode="open"
   >
     <style>
-<<<<<<< HEAD
-      :host{display:block !important;color-scheme:light dark !important}:host([hidden]){display:none !important}input{display:block;width:calc(calc(6px + 2.125ex) + 10px + 2px * 2 + 8px * 2);height:calc(calc(6px + 2.125ex) + 10px + 2px * 2 + 8px * 2);margin:0;outline:0;-webkit-appearance:none;appearance:none;box-sizing:border-box;border:2px solid #6B6D70;border-radius:4px;background:transparent;font:normal normal 400 1rem/calc(6px + 2.125ex + 6px) 'Porsche Next','Arial Narrow',Arial,'Heiti SC',SimHei,sans-serif;text-indent:0;color:#010205;transition:color var(--p-transition-duration, .24s) ease,border-color var(--p-transition-duration, .24s) ease,background-color var(--p-transition-duration, .24s) ease;text-align:center}input:disabled{cursor:not-allowed;color:#949598;border-color:#949598;-webkit-text-fill-color:#949598}.input-container{display:flex;position:relative;gap:8px;flex-wrap:wrap;width:fit-content}.label{display:inline-flex;flex-direction:column;gap:4px;position:relative;margin-bottom:4px}.label__text{display:block;position:static;width:fit-content;height:auto;text-indent:0;font:normal normal 400 1rem/calc(6px + 2.125ex) 'Porsche Next','Arial Narrow',Arial,'Heiti SC',SimHei,sans-serif;overflow-wrap:break-word;hyphens:auto;color:#010205;transition:color var(--p-transition-duration, .24s) ease}.label__text+.label__text{margin-top:-4px;font-size:clamp(0.81rem, 0.23vw + 0.77rem, 0.88rem);color:#535457}.required{user-select:none}.message{display:flex;gap:4px;margin-top:4px;font:normal normal 400 1rem/calc(6px + 2.125ex) 'Porsche Next','Arial Narrow',Arial,'Heiti SC',SimHei,sans-serif;overflow-wrap:break-word;hyphens:auto;transition:color var(--p-transition-duration, .24s) ease}
-    </style>
-    <label
-      class="label"
-      for="current-input"
-    />
-    <div
-      class="input-container"
-    >
-      <input
-        aria-describedby="label description message"
-        aria-label="1-4"
-        autocomplete="one-time-code"
-        inputmode="numeric"
-        pattern="\\d*"
-        type="text"
-        value="1"
-      />
-      <input
-        aria-describedby="label description message"
-        aria-label="2-4"
-        autocomplete="one-time-code"
-        inputmode="numeric"
-        pattern="\\d*"
-        type="text"
-        value="2"
-      />
-      <input
-        aria-describedby="label description message"
-        aria-label="3-4"
-        autocomplete="one-time-code"
-        inputmode="numeric"
-        pattern="\\d*"
-        type="text"
-        value="3"
-      />
-      <input
-        aria-describedby="label description message"
-        aria-label="4-4"
-        autocomplete="one-time-code"
-        inputmode="numeric"
-        pattern="\\d*"
-        type="text"
-        value="4"
-      />
-    </div>
-  </template>
-</p-pin-code>
-=======
       :host{color-scheme:light dark !important;display:block !important}:host([hidden]){display:none !important}::slotted(input){position:relative !important;width:calc(6px + 2.125ex) !important;height:calc(6px + 2.125ex) !important;font-family:'Porsche Next','Arial Narrow',Arial,'Heiti SC',SimHei,sans-serif !important;font-size:1rem !important;flex-shrink:0 !important;display:block !important;margin:0 !important;padding:0 !important;-webkit-appearance:none !important;appearance:none !important;box-sizing:content-box !important;background:transparent 0% 0% / calc(6px + 2.125ex) !important;transition:border-color var(--p-transition-duration, .24s) ease,background-color var(--p-transition-duration, .24s) ease !important;border:2px solid #949598 !important;outline:0 !important;cursor:not-allowed !important;border-radius:50% !important}::slotted(input:checked){border-color:#949598 !important;background-color:#949598 !important}label{position:relative;display:flex;align-items:flex-start}.text{order:1;cursor:default;font:normal normal 400 1rem/calc(6px + 2.125ex) 'Porsche Next','Arial Narrow',Arial,'Heiti SC',SimHei,sans-serif;overflow-wrap:break-word;hyphens:auto;color:#949598;transition:color var(--p-transition-duration, .24s) ease;position:static;width:auto;height:auto;text-indent:0;padding:2px 0 0 8px}.required{user-select:none}.message{display:flex;gap:4px;margin-top:4px;font:normal normal 400 1rem/calc(6px + 2.125ex) 'Porsche Next','Arial Narrow',Arial,'Heiti SC',SimHei,sans-serif;overflow-wrap:break-word;hyphens:auto;transition:color var(--p-transition-duration, .24s) ease}.spinner{position:absolute;top:calc(calc(6px + 2.125ex)/2 + 2px);left:calc(calc(6px + 2.125ex)/2 + 2px);transform:translate(-50%, -50%);height:calc(6px + 2.125ex);width:calc(6px + 2.125ex);padding:2px;font-family:'Porsche Next','Arial Narrow',Arial,'Heiti SC',SimHei,sans-serif;font-size:1rem;cursor:not-allowed}
     </style>
     <label
@@ -962,7 +907,6 @@
     type="radio"
   />
 </p-radio-button-wrapper>
->>>>>>> f9166ec2
 `;
 
 exports[`manual test cases should pass internal props correctly to p-segmented-control-item 1`] = `
@@ -5924,140 +5868,6 @@
 </p-pagination>
 `;
 
-exports[`should render dsr component for PPinCode 1`] = `
-<p-pin-code
-  class="ssr"
->
-  <template
-    shadowroot="open"
-    shadowrootmode="open"
-  >
-    <style>
-      :host {
-  display: block !important;
-  color-scheme: light dark !important;
-}
-:host([hidden]) {
-  display: none !important;
-}
-input {
-  display: block;
-  width: calc(calc(6px + 2.125ex) + 10px + 2px * 2 + 8px * 2);
-  height: calc(calc(6px + 2.125ex) + 10px + 2px * 2 + 8px * 2);
-  margin: 0;
-  outline: 0;
-  -webkit-appearance: none;
-  appearance: none;
-  box-sizing: border-box;
-  border: 2px solid #6B6D70;
-  border-radius: 4px;
-  background: transparent;
-  font: normal normal 400 1rem/calc(6px + 2.125ex + 6px) 'Porsche Next','Arial Narrow',Arial,'Heiti SC',SimHei,sans-serif;
-  text-indent: 0;
-  color: #010205;
-  transition: color var(--p-transition-duration, .24s) ease,border-color var(--p-transition-duration, .24s) ease,background-color var(--p-transition-duration, .24s) ease;
-  text-align: center;
-}
-input:disabled {
-  cursor: not-allowed;
-  color: #949598;
-  border-color: #949598;
-  -webkit-text-fill-color: #949598;
-}
-.input-container {
-  display: flex;
-  position: relative;
-  gap: 8px;
-  flex-wrap: wrap;
-  width: fit-content;
-}
-.label {
-  display: inline-flex;
-  flex-direction: column;
-  gap: 4px;
-  position: relative;
-  margin-bottom: 4px;
-}
-.label__text {
-  display: block;
-  position: static;
-  width: fit-content;
-  height: auto;
-  text-indent: 0;
-  font: normal normal 400 1rem/calc(6px + 2.125ex) 'Porsche Next','Arial Narrow',Arial,'Heiti SC',SimHei,sans-serif;
-  overflow-wrap: break-word;
-  hyphens: auto;
-  color: #010205;
-  transition: color var(--p-transition-duration, .24s) ease;
-}
-.label__text+.label__text {
-  margin-top: -4px;
-  font-size: clamp(0.81rem, 0.23vw + 0.77rem, 0.88rem);
-  color: #535457;
-}
-.required {
-  user-select: none;
-}
-.message {
-  display: flex;
-  gap: 4px;
-  margin-top: 4px;
-  font: normal normal 400 1rem/calc(6px + 2.125ex) 'Porsche Next','Arial Narrow',Arial,'Heiti SC',SimHei,sans-serif;
-  overflow-wrap: break-word;
-  hyphens: auto;
-  transition: color var(--p-transition-duration, .24s) ease;
-}
-    </style>
-    <label
-      class="label"
-      for="current-input"
-    />
-    <div
-      class="input-container"
-    >
-      <input
-        aria-describedby="label description message"
-        aria-label="1-4"
-        autocomplete="one-time-code"
-        id="current-input"
-        inputmode="numeric"
-        pattern="\\d*"
-        type="text"
-        value=""
-      />
-      <input
-        aria-describedby="label description message"
-        aria-label="2-4"
-        autocomplete="one-time-code"
-        inputmode="numeric"
-        pattern="\\d*"
-        type="text"
-        value=""
-      />
-      <input
-        aria-describedby="label description message"
-        aria-label="3-4"
-        autocomplete="one-time-code"
-        inputmode="numeric"
-        pattern="\\d*"
-        type="text"
-        value=""
-      />
-      <input
-        aria-describedby="label description message"
-        aria-label="4-4"
-        autocomplete="one-time-code"
-        inputmode="numeric"
-        pattern="\\d*"
-        type="text"
-        value=""
-      />
-    </div>
-  </template>
-  Some child
-</p-pin-code>
-`;
-
 exports[`should render dsr component for PPopover 1`] = `
 <p-popover
   class="ssr"
