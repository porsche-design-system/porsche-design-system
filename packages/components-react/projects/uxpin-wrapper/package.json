--- conflicted
+++ resolved
@@ -21,11 +21,7 @@
   "devDependencies": {
     "@babel/preset-typescript": "^7.18.6",
     "@types/react": "^18.0.21",
-<<<<<<< HEAD
-    "@uxpin/merge-cli": "^2.8.1",
-=======
     "@uxpin/merge-cli": "2.8.0-dev.77",
->>>>>>> aa85193f
     "babel-loader": "^8.2.4",
     "typescript": "~4.8.3"
   }
