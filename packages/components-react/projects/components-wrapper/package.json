{
  "name": "@porsche-design-system/components-react",
  "version": "1.5.2",
  "scope": "@porsche-design-system",
  "author": "Dr. Ing. h.c. F. Porsche AG",
  "contributors": [
    "Stephan Schröter <stephan.schroeter@mhp.com>",
    "Marcel Bertram <marcel.bertram@porsche.de>",
    "Anna Krohmer <anna.krohmer@udg.de>",
    "Oliver Hook <oliver.hook@mhp.com>",
    "Olivia Pala <olivia.pala@udg.de>",
    "Christoph Stickel <net.christoph.stickel@mhp.com>",
    "Matthias Hägele <matthias.haegele@mhp.com>",
    "Melanie Kolar <melanie.kolar@udg.de>",
    "Bernd Hacker <bernd.hacker@mhp.com"
  ],
  "license": "SEE LICENSE IN https://designsystem.porsche.com",
  "description": "Porsche Design System Web Components React",
  "main": "./dist/index.js",
  "module": "./dist/esm/index.js",
  "typings": "./dist/index.d.ts",
  "files": [
    "./dist",
    "./mocks"
  ],
  "scripts": {
    "build": "yarn build:components && yarn build:mocks",
    "build:components": "yarn build:components:module && yarn build:components:cjs",
    "build:components:module": "tsc --build './tsconfig.esm.json'",
    "build:components:cjs": "tsc --build './tsconfig.cjs.json'",
    "build:mocks": "tsc --build './tsconfig.mocks.json'",
    "clean": "rm -rf ./node_modules && rm -rf ./yarn-error.log && rm -rf './dist' && rm -rf './mocks'"
  },
  "dependencies": {
<<<<<<< HEAD
    "@porsche-design-system/components-pwcm": "1.5.0-rc.0"
=======
    "@porsche-design-system/components-js": "1.5.2"
>>>>>>> b6549279
  },
  "peerDependencies": {
    "react": ">=16.9.0 <17.0.0",
    "react-dom": ">=16.9.0 <17.0.0"
  },
  "publishConfig": {
    "@porsche-design-system:registry": "https://porscheui.jfrog.io/porscheui/api/npm/npm-local/"
  }
}<|MERGE_RESOLUTION|>--- conflicted
+++ resolved
@@ -32,11 +32,7 @@
     "clean": "rm -rf ./node_modules && rm -rf ./yarn-error.log && rm -rf './dist' && rm -rf './mocks'"
   },
   "dependencies": {
-<<<<<<< HEAD
-    "@porsche-design-system/components-pwcm": "1.5.0-rc.0"
-=======
     "@porsche-design-system/components-js": "1.5.2"
->>>>>>> b6549279
   },
   "peerDependencies": {
     "react": ">=16.9.0 <17.0.0",
