--- conflicted
+++ resolved
@@ -6,10 +6,9 @@
 
 ## [Unreleased]
 
-<<<<<<< HEAD
 ### Changed
 - `Select Wrapper` is now ready for the catwalk. It is dressed now with a custom drop down list box and gets naked by default on touch devices. 
-=======
+
 ## [1.4.0-rc.3] - 2020-05-08
 
 ### Added
@@ -20,7 +19,6 @@
 - Improve caching strategy for marque by content-based hash
 - Dimensions and sharpness of marque
 - Props for `Content Wrapper`
->>>>>>> 91db1c2e
 
 ## [1.4.0-rc.2] - 2020-05-06
 
