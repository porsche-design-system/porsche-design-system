# Porsche Design System | Components React
All notable changes to this project will be documented in this file.

The format is based on [Keep a Changelog](https://keepachangelog.com/en/1.0.0/),
and this project adheres to [Semantic Versioning](https://semver.org/spec/v2.0.0.html).

## [Unreleased]

### Changed
<<<<<<< HEAD
- Visual appearance of icons
- Improve caching strategy for icons by content-based hash
=======
- Cursor of Radio, Checkbox and Select
>>>>>>> a3938bc8

## [1.4.0-rc.0] - 2020-04-09

### Added
- SSR support

## [1.3.0] - 2020-04-08

### Added
- New headline size `headline-5` to `p-headline`
- Test Mocks

### Fixed
- Text styling of Select component on focus in IE11 and Chrome on Windows 10

## [1.3.0-rc.0] - 2020-04-03

### Fixed
- Improve form elements

## [1.2.0] - 2020-03-25

### Added
- `Divider`
- Hover state for form elements

### Fixed
- Support label text of form elements for Screen readers

## [1.1.2] - 2020-03-17

### Changed
- Notification colors

## [1.1.1] - 2020-03-13

### Changed
- Icon of `Checkbox` indeterminate state

## [1.1.0] - 2020-03-11

### Fixed
- Minor improvements

## [1.1.0-rc.0] - 2020-03-02

### Added
- `Select Wrapper`
- `Checkbox Wrapper`
- `Radio Button Wrapper`
- `Textarea Wrapper`

### Fixed
- `Text Field Wrapper` toggle password visibility

## [1.0.3] - 2020-02-13

### Fixed
- JS framework compatibility

## [1.1.0-0] - 2020-02-06

### Added
- `Text Field Wrapper`

### Changed
- Add proper cursor for disabled state for `Button` and `Button Pure`

## [1.0.2] - 2020-02-04

### Fixed
- Inheritable styling of slotted content

## [1.0.1] - 2020-01-30

### Added
- Clickable area of `Link Pure` and `Button Pure` is optionally configurable by defining padding on host element

## [1.0.0] - 2020-01-28

### Added
- Cursor pointer on hover for `Button` and `Button Pure`
- Line-height gets calculated based on Porsche type-scaling formula automatically for `Text`, `Link Pure` and `Button Pure`
- Test helper function `componentsReady()` which indicates when lazy loaded components fully have loaded

### Changed
- Update CDN asset paths
- Improve font-weight definitions
- Rename and optimize neutral colors for `Icon` and `Text`

## [1.0.0-rc.1] - 2019-12-13

### Added
- `Headline`
- `Text`
- `Marque`
- `Button`
- `Button Pure`
- `Spinner`
- `Icon`
- `Flex`
- `Grid`
- `Link`
- `Link Pure`
- `Pagination`
- "Blur on focus"<|MERGE_RESOLUTION|>--- conflicted
+++ resolved
@@ -7,12 +7,9 @@
 ## [Unreleased]
 
 ### Changed
-<<<<<<< HEAD
 - Visual appearance of icons
 - Improve caching strategy for icons by content-based hash
-=======
 - Cursor of Radio, Checkbox and Select
->>>>>>> a3938bc8
 
 ## [1.4.0-rc.0] - 2020-04-09
 
