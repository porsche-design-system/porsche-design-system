--- conflicted
+++ resolved
@@ -12,12 +12,9 @@
 - Test-Projects React, Angular, Gatsby and NextJS
 
 ### Changed
-<<<<<<< HEAD
 - Improve accessibility of error and success states of form elements
 - Aria-invalid attribute of form elements if they are in error state is now managed by component
-=======
 - Background color of readonly state in components `p-textfield-wrapper` and `p-textarea-wrapper`
->>>>>>> 8c730afb
 - Visual appearance of icons
 - Improve caching strategy for icons by content-based hash
 - Cursor of Radio, Checkbox and Select
