--- conflicted
+++ resolved
@@ -16,17 +16,14 @@
 ### Changed
 - Improve accessibility of error and success states of form elements
 - Aria-invalid attribute of form elements if they are in error state is now managed by component 
-<<<<<<< HEAD
+- Rename icon name `configure` to `configurate` (prevents breaking change compared to stable v1.3.0)
 - Improve `p-icon` loading behavior
+
+### Removed
+- `safe-zone` property of `p-grid` (`Content Wrapper` should be used instead)
 
 ### Fixed
 - Display of wrong icons
-=======
-- Rename icon name `configure` to `configurate` (prevents breaking change compared to stable v1.3.0)
-
-### Removed
-- `safe-zone` property of `p-grid` (`Content Wrapper` should be used instead)
->>>>>>> 67351eaf
 
 ## [1.4.0-rc.1] - 2020-04-27
 
