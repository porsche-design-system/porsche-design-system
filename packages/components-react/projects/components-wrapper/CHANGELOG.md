--- conflicted
+++ resolved
@@ -8,13 +8,11 @@
 
 ### [Unreleased]
 
-<<<<<<< HEAD
-#### Added
-- `designSystemReadyEvent` to avoid FOUC
-=======
+#### Added
+- `designSystemReadyEvent` to avoid Flash of Unstyled Content
+
 #### Fixed
 - Mix of `Optgroups` and `Options` on same level in `Select Wrapper` component
->>>>>>> 51ee12a7
 
 ### [1.5.2] - 2020-07-22
 
