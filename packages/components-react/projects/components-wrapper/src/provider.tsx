--- conflicted
+++ resolved
@@ -12,72 +12,4 @@
   }, [prefix]);
 
   return <PorscheDesignSystemContext.Provider value={{ prefix }} {...props} />;
-<<<<<<< HEAD
-};
-
-export const usePrefix = (tagName: string): string => {
-  const { prefix } = useContext(PorscheDesignSystemContext);
-
-  if (prefix === undefined) {
-    throw new Error('It appears the <PorscheDesignSystemProvider /> is missing. Make sure to wrap your App in it.');
-  }
-
-  return prefix ? `${prefix}-${tagName}` : tagName;
-};
-
-export const useEventCallback = (
-  ref: MutableRefObject<HTMLElement | undefined>,
-  eventName: string,
-  eventHandler: (e: Event) => void,
-): void => {
-  useEffect(() => {
-    const { current } = ref;
-    if (current && eventHandler) {
-      current.addEventListener(eventName, eventHandler);
-      return () => current?.removeEventListener(eventName, eventHandler);
-    }
-  }, [eventHandler]);
-};
-
-export const jsonStringify = (value: any) => (typeof value === 'object' ? JSON.stringify(value) : value);
-
-const splitToArray = (str: string) => str.split(' ').filter((str) => str);
-
-export const getMergedClassName = (
-  domClassName: string,
-  oldClassName: string = '',
-  newClassName: string = ''
-): string => {
-  // classes previously set by component
-  const prevComponentClassNames = splitToArray(oldClassName);
-
-  // all classes not set by component -> to keep hydrated class and other classes set on host element
-  // (usually dom-manipulated class additions would be lost on rerender)
-  let domClasses = splitToArray(domClassName);
-  if (prevComponentClassNames.length > 0) {
-    domClasses = domClasses.filter((x) => !prevComponentClassNames.includes(x));
-  }
-
-  // all classes set by component
-  const componentClasses = splitToArray(newClassName);
-
-  return componentClasses.concat(domClasses).join(' ');
-};
-
-export const useMergedClass = (ref: MutableRefObject<HTMLElement>, className: string) => {
-  const prevComponentClassName = useRef<string>();
-  return useMemo(() => {
-    const { current } = ref;
-    let newClassName = className;
-
-    if (current) {
-      newClassName = getMergedClassName(current.className, prevComponentClassName.current, className);
-      // the jsx does not override className when the attribute changes
-      current.className = newClassName;
-    }
-    prevComponentClassName.current = className;
-    return newClassName;
-  }, [className]);
-=======
->>>>>>> 38a4b1b3
 };