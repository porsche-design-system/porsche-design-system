{
  "name": "@porsche-design-system/react",
  "version": "0.0.0",
  "private": true,
  "license": "UNLICENSED",
  "scope": "@porsche-design-system",
  "author": "Dr. Ing. h.c. F. Porsche AG",
  "scripts": {
    "start": "SKIP_PREFLIGHT_CHECK=true concurrently -k -s 'first' -n 'cdn,react' 'serve-cdn' 'react-scripts start'",
    "start-app": "concurrently -k -s 'first' -n 'cdn,app' 'serve-cdn' 'ws --spa index.html -p 3000 -d ./dist/demo-app'",
    "build": "yarn clean:build && yarn build:react-wrapper && yarn build:react-ssr-wrapper && yarn build:uxpin-wrapper",
    "build-app": "BUILD_PATH='./dist/demo-app' SKIP_PREFLIGHT_CHECK=true react-scripts build",
    "build:react-wrapper": "yarn rollup -c ./projects/react-wrapper/rollup.config.js --bundleConfigAsCjs",
    "build:react-ssr-wrapper": "yarn --cwd ./projects/react-ssr-wrapper build",
    "build:uxpin-wrapper": "yarn --cwd ./projects/uxpin-wrapper build",
    "lint": "eslint 'src/**/*.{ts,tsx}'",
    "test": "yarn test:unit && yarn test:e2e && yarn test:vrt",
    "test:unit": "yarn test:unit:react-wrapper && yarn test:unit:react-ssr-wrapper && yarn test:unit:uxpin-wrapper",
    "test:unit:react-wrapper": "jest --colors -c projects/react-wrapper/tests/unit/config/jest.config.js",
    "test:unit:react-ssr-wrapper": "yarn --cwd ./projects/react-ssr-wrapper test:unit",
    "test:unit:uxpin-wrapper": "yarn --cwd ./projects/uxpin-wrapper test:unit",
    "test:e2e": "yarn build-app && TYPE=E2E PORT=3000 jest --colors -c tests/e2e/config/jest.config.ts",
    "test:vrt": "if [ \"$CI\" != true ]; then yarn build-app; fi && TYPE=VRT PORT=3000 jest --colors -c tests/vrt/config/jest.config.ts",
    "clean": "yarn clean:node_modules && yarn clean:build",
    "clean:node_modules": "rm -rf ./node_modules && rm -rf ./yarn-error.log && yarn --cwd projects/nextjs clean:node_modules && yarn --cwd projects/uxpin-wrapper clean:node_modules",
    "clean:build": "rm -rf ./dist && yarn --cwd projects/nextjs clean:build && yarn --cwd projects/uxpin-wrapper clean:build"
  },
  "dependencies": {
<<<<<<< HEAD
    "@porsche-design-system/components-react": "2.19.0",
=======
    "@juggle/resize-observer": "^3.4.0",
    "@porsche-design-system/components-react": "2.19.1-rc.0",
    "construct-style-sheets-polyfill": "^3.1.0",
    "intersection-observer": "^0.12.2",
    "matchmedia-polyfill": "^0.3.2",
>>>>>>> 6ba53798
    "react": "^18.2.0",
    "react-dom": "^18.2.0",
    "react-imask": "^6.4.3",
    "react-router-dom": "^6.6.1"
  },
  "devDependencies": {
    "@porsche-design-system/assets": "5.0.2",
    "@porsche-design-system/shared": "0.0.0",
    "@rollup/plugin-node-resolve": "^15.0.1",
    "@rollup/plugin-typescript": "^10.0.1",
    "@testing-library/jest-dom": "^5.16.5",
    "@testing-library/react": "^13.4.0",
    "@testing-library/user-event": "^14.4.3",
    "@types/node": "^18.11.18",
    "@types/react": "^18.0.26",
    "@types/react-dom": "^18.0.10",
    "concurrently": "^7.6.0",
    "globby": "^11.0.4",
    "local-web-server": "^5.2.1",
    "react-scripts": "^5.0.1",
    "rollup": "^3.9.1",
    "rollup-plugin-copy": "^3.4.0",
    "rollup-plugin-generate-package-json": "^3.2.0",
    "ts-node": "^10.9.1",
    "typescript": "~4.9.4"
  },
  "eslintConfig": {
    "extends": [
      "react-app",
      "react-app/jest"
    ],
    "rules": {
      "jsx-a11y/anchor-is-valid": "off"
    }
  },
  "browserslist": {
    "production": [
      ">0.2%",
      "not dead",
      "not op_mini all"
    ],
    "development": [
      "last 1 chrome version",
      "last 1 firefox version",
      "last 1 safari version"
    ]
  }
}<|MERGE_RESOLUTION|>--- conflicted
+++ resolved
@@ -26,15 +26,7 @@
     "clean:build": "rm -rf ./dist && yarn --cwd projects/nextjs clean:build && yarn --cwd projects/uxpin-wrapper clean:build"
   },
   "dependencies": {
-<<<<<<< HEAD
-    "@porsche-design-system/components-react": "2.19.0",
-=======
-    "@juggle/resize-observer": "^3.4.0",
     "@porsche-design-system/components-react": "2.19.1-rc.0",
-    "construct-style-sheets-polyfill": "^3.1.0",
-    "intersection-observer": "^0.12.2",
-    "matchmedia-polyfill": "^0.3.2",
->>>>>>> 6ba53798
     "react": "^18.2.0",
     "react-dom": "^18.2.0",
     "react-imask": "^6.4.3",
