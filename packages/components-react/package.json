--- conflicted
+++ resolved
@@ -26,13 +26,7 @@
     "clean:build": "rm -rf ./dist && yarn --cwd projects/nextjs clean:build && yarn --cwd projects/remix clean:build && yarn --cwd projects/uxpin-wrapper clean:build"
   },
   "dependencies": {
-<<<<<<< HEAD
-    "@porsche-design-system/components-react": "3.27.0-rc.5",
-=======
     "@porsche-design-system/components-react": "3.27.1",
-    "react": "^19.0.0",
-    "react-dom": "^19.0.0",
->>>>>>> 4772fa4a
     "react-imask": "^7.6.1",
     "react-router-dom": "^7.1.1",
     "styled-components": "^6.1.13"
