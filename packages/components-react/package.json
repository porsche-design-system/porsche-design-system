--- conflicted
+++ resolved
@@ -26,11 +26,7 @@
   },
   "dependencies": {
     "@juggle/resize-observer": "^3.3.1",
-<<<<<<< HEAD
-    "@porsche-design-system/components-react": "2.9.2-beta.0",
-=======
-    "@porsche-design-system/components-react": "2.9.2-rc.0",
->>>>>>> e260f4bf
+    "@porsche-design-system/components-react": "2.9.3-beta.0",
     "construct-style-sheets-polyfill": "^3.1.0",
     "intersection-observer": "^0.12.0",
     "react": "^17.0.2",
