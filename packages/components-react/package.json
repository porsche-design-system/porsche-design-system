--- conflicted
+++ resolved
@@ -44,29 +44,16 @@
     "@testing-library/jest-dom": "^5.14.1",
     "@testing-library/react": "^12.1.0",
     "@testing-library/user-event": "^13.1.8",
-<<<<<<< HEAD
-    "@types/jasmine": "^3.8.2",
+    "@types/jasmine": "^3.9.1",
     "@types/jest": "^27.0.2",
     "@types/node": "^16.9.6",
-    "@types/react": "^17.0.16",
-=======
-    "@types/jasmine": "^3.9.1",
-    "@types/jest": "^27.0.2",
-    "@types/node": "^16.9.4",
     "@types/react": "^17.0.22",
->>>>>>> 732f3736
     "@types/react-dom": "^17.0.9",
     "@types/react-router-dom": "^5.1.9",
     "concurrently": "^6.2.1",
     "globby": "^11.0.4",
     "jasmine": "^3.8.0",
-<<<<<<< HEAD
-    "jasmine-spec-reporter": "^7.0.0",
     "jest": "^27.2.1",
-    "puppeteer": "~10.1.0",
-=======
-    "jest": "^27.2.1",
->>>>>>> 732f3736
     "react-scripts": "^4.0.2",
     "rollup": "^2.56.1",
     "rollup-plugin-polyfill": "^3.0.0",
