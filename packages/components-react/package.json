--- conflicted
+++ resolved
@@ -25,13 +25,8 @@
   },
   "dependencies": {
     "@juggle/resize-observer": "^3.3.1",
-<<<<<<< HEAD
     "@porsche-design-system/components-react": "2.9.0-rc.0",
-    "construct-style-sheets-polyfill": "^2.4.16",
-=======
-    "@porsche-design-system/components-react": "2.9.0-beta.1",
     "construct-style-sheets-polyfill": "^3.1.0",
->>>>>>> 80eecde2
     "intersection-observer": "^0.12.0",
     "react": "^17.0.2",
     "react-dom": "^17.0.2",
