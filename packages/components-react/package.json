--- conflicted
+++ resolved
@@ -36,12 +36,8 @@
   },
   "devDependencies": {
     "@porsche-design-system/assets": "4.0.0",
-<<<<<<< HEAD
-    "@porsche-design-system/visual-regression-tester": "^4.0.0",
+    "@porsche-design-system/shared": "0.0.0",
     "@rollup/plugin-commonjs": "^20.0.0",
-=======
-    "@porsche-design-system/shared": "0.0.0",
->>>>>>> a3b33859
     "@rollup/plugin-node-resolve": "^13.0.0",
     "@rollup/plugin-typescript": "^8.2.5",
     "@testing-library/jest-dom": "^5.14.1",
