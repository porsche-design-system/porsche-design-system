--- conflicted
+++ resolved
@@ -14,14 +14,8 @@
     "build:jsdom-polyfill": "rollup -c ./projects/jsdom-polyfill/rollup.config.js",
     "build:uxpin-wrapper": "yarn --cwd ./projects/uxpin-wrapper build",
     "lint": "eslint 'src/**/*.{ts,tsx}'",
-<<<<<<< HEAD
     "test": "yarn test:unit && yarn test:e2e && yarn test:vrt && yarn test:jsdom-polyfill && ",
-    "test:unit": "jest --colors -c tests/unit/config/jest.config.js --coverage",
-=======
-    "test": "yarn test:jsdom-polyfill && yarn test:unit && yarn test:e2e && yarn test:vrt",
     "test:unit": "jest --colors -c tests/unit/config/jest.config.js",
-    "test:jsdom-polyfill": "concurrently -k -s 'first' -n 'cdn,test' 'serve-cdn' 'jest --colors -c tests/jsdom-polyfill/config/jest.config.js'",
->>>>>>> a998434c
     "test:e2e": "yarn build-app && TYPE=E2E PORT=3000 jest --colors -c tests/e2e/config/jest.config.ts",
     "test:vrt": "if [ \"$CI\" != true ]; then yarn build-app; fi && TYPE=VRT PORT=3000 jest --colors -c tests/vrt/config/jest.config.ts",
     "test:jsdom-polyfill": "jest --colors -c tests/jsdom-polyfill/config/jest.config.js",
