--- conflicted
+++ resolved
@@ -3,16 +3,10 @@
   "version": "0.0.0",
   "private": true,
   "scripts": {
-<<<<<<< HEAD
-    "start": "concurrently -k -s 'first' -n 'cdn,pwcm,react' 'yarn start:cdn-server' 'yarn start:pwcm-server' 'react-scripts start'",
+    "start": "SKIP_PREFLIGHT_CHECK=true concurrently -k -s 'first' -n 'cdn,pwcm,react' 'yarn start:cdn-server' 'yarn start:pwcm-server' 'react-scripts start'",
     "start:cdn-server": "start-cdn-local",
     "start:pwcm-server": "start-cdn-pwcm",
-    "build": "cd projects/components-wrapper && yarn build",
-=======
-    "start": "SKIP_PREFLIGHT_CHECK=true concurrently -k -s 'first' -n 'cdn,react' 'yarn start:cdn-server' 'react-scripts start'",
-    "start:cdn-server": "start-cdn-local",
     "build": "yarn --cwd projects/components-wrapper build",
->>>>>>> b6549279
     "test": "yarn test:mocks && yarn test:vrt && yarn test:cbt",
     "test:mocks": "yarn test:mocks:js && yarn test:mocks:ts",
     "test:mocks:js": "jest --config='./tests/mocks/config/jest.config-js.js'",
@@ -27,12 +21,8 @@
   },
   "devDependencies": {
     "@porsche-design-system/cdn-local": "0.0.0",
-<<<<<<< HEAD
     "@porsche-design-system/cdn-pwcm": "0.0.0",
-    "@porsche-design-system/visual-regression-tester": "^2.0.1",
-=======
     "@porsche-design-system/visual-regression-tester": "^3.0.0",
->>>>>>> b6549279
     "@porsche-ui/cross-browser-tester": "^1.0.2",
     "@testing-library/jest-dom": "^5.11.1",
     "@testing-library/react": "^10.4.7",
