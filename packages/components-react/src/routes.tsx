import type { RouteProps } from 'react-router-dom';
import * as fromPages from './pages';
import * as fromExamples from './examples';
import * as fromStyles from './styles';

export type RouteType = RouteProps & {
  name: string;
  path?: string; // override string | string[]
  isDisabled?: boolean;
};

export const routes: RouteType[] = [
  ...[
    {
      name: 'Table',
      path: '/table',
      element: <fromPages.TablePage />,
    },
    ...fromPages.generatedRoutes,
  ].sort((a, b) => a.name.toLowerCase().localeCompare(b.name.toLowerCase())),
  {
    name: '---',
    isDisabled: true,
  },
  {
    name: 'Overview',
    path: '/overview',
    element: <fromPages.OverviewPage />,
  },
  {
    name: 'Overview Flaky',
    path: '/overview-flaky',
    element: <fromPages.OverviewFlakyPage />,
  },
  {
    name: 'Overview Notifications',
    path: '/overview-notifications',
    element: <fromPages.OverviewNotificationsPage />,
  },
  {
    name: 'Core Initializer',
    path: '/core-initializer',
    element: <fromPages.CoreInitializerPage />,
  },
  {
    name: 'Core Class Names',
    path: '/core-class-names',
    element: <fromPages.CoreClassNamesPage />,
  },
  {
    name: 'Events',
    path: '/events',
    element: <fromPages.EventsPage />,
  },
  {
    name: 'Modal Focus Cycle',
    path: '/modal-focus-cycle',
    element: <fromPages.ModalFocusCyclePage />,
  },
  {
    name: 'Stencil Lifecycle',
    path: '/stencil-lifecycles',
    element: <fromPages.StencilLifecyclesPage />,
  },
  {
    name: 'Utilities',
    path: '/utilities',
    element: <fromPages.UtilitiesPage />,
  },
  {
    name: '---',
    isDisabled: true,
  },
  {
    name: 'Accordion Example',
    path: '/accordion-example',
    element: <fromExamples.AccordionExamplePage />,
  },
  {
    name: 'Banner Example',
    path: '/banner-example',
    element: <fromExamples.BannerExamplePage />,
  },
  {
    name: 'Carousel Example Dynamic Slides',
    path: '/carousel-example-dynamic-slides',
    element: <fromExamples.CarouselExampleDynamicSlidesPage />,
  },
  {
    name: 'Carousel Example Events',
    path: '/carousel-example-events',
    element: <fromExamples.CarouselExampleEventsPage />,
  },
  {
    name: 'Carousel Example Jump to Slide',
    path: '/carousel-example-jump-to-slide',
    element: <fromExamples.CarouselExampleJumpToSlidePage />,
  },
  {
    name: 'Flyout Example',
    path: '/flyout-example',
    element: <fromExamples.FlyoutExamplePage />,
  },
  {
    name: 'Inline Notification Example Action Button',
    path: '/inline-notification-example-action-button',
    element: <fromExamples.InlineNotificationExampleActionButtonPage />,
  },
  {
    name: 'Inline Notification Example Events',
    path: '/inline-notification-example-events',
    element: <fromExamples.InlineNotificationExampleEventsPage />,
  },
  {
    name: 'Modal Example Accessibility',
    path: '/modal-example-accessibility',
    element: <fromExamples.ModalExampleAccessibilityPage />,
  },
  {
<<<<<<< HEAD
    name: 'Pin Code Example',
    path: '/pin-code-example',
    element: <fromExamples.PinCodeExamplePage />,
  },
  {
    name: 'Pin Code Example Controlled',
    path: '/pin-code-example-controlled',
    element: <fromExamples.PinCodeExampleControlledPage />,
=======
    name: 'Multi-Select Example',
    path: '/multi-select-example',
    element: <fromExamples.MultiSelectExamplePage />,
  },
  {
    name: 'Multi-Select Example Controlled',
    path: '/multi-select-example-controlled',
    element: <fromExamples.MultiSelectControlledExamplePage />,
  },
  {
    name: 'Multi-Select Example Dynamic',
    path: '/multi-select-example-dynamic',
    element: <fromExamples.MultiSelectDynamicExamplePage />,
>>>>>>> f287a1e8
  },
  {
    name: 'Scroller Example',
    path: '/scroller-example',
    element: <fromExamples.ScrollerExamplePage />,
  },
  {
    name: 'Segmented Control Example',
    path: '/segmented-control-example',
    element: <fromExamples.SegmentedControlExamplePage />,
  },
  {
    name: 'Stepper Horizontal Example',
    path: '/stepper-horizontal-example',
    element: <fromExamples.StepperHorizontalExample />,
  },
  {
    name: 'Table Example Basic',
    path: '/table-example-basic',
    element: <fromExamples.TableExampleBasicPage />,
  },
  {
    name: 'Table Example Sorting',
    path: '/table-example-sorting',
    element: <fromExamples.TableExampleSortingPage />,
  },
  {
    name: 'Table Example Advanced',
    path: '/table-example-advanced',
    element: <fromExamples.TableExampleAdvancedPage />,
  },
  {
    name: 'Tabs Bar Example Accessibility',
    path: '/tabs-bar-example-accessibility',
    element: <fromExamples.TabsBarExampleAccessibilityPage />,
  },
  {
    name: 'Tabs Bar Example Basic',
    path: '/tabs-bar-example-basic',
    element: <fromExamples.TabsBarExampleBasicPage />,
  },
  {
    name: 'Text Field Wrapper Example IMask',
    path: '/text-field-wrapper-example-imask',
    element: <fromExamples.TextFieldWrapperExampleIMaskPage />,
  },
  {
    name: 'Text Field Wrapper Example Search',
    path: '/text-field-wrapper-example-search',
    element: <fromExamples.TextFieldWrapperExampleSearchPage />,
  },
  {
    name: 'Toast Example',
    path: '/toast-example',
    element: <fromExamples.ToastExamplePage />,
  },
  {
    name: '---',
    isDisabled: true,
  },
  {
    name: 'Styles Border',
    path: '/styles-border',
    element: <fromStyles.StylesBorderExample />,
  },
  {
    name: 'Styles Drop Shadow',
    path: '/styles-drop-shadow',
    element: <fromStyles.StylesDropShadowExample />,
  },
  {
    name: 'Styles Focus',
    path: '/styles-focus',
    element: <fromStyles.StylesFocusExample />,
  },
  {
    name: 'Styles Frosted Glass',
    path: '/styles-frosted-glass',
    element: <fromStyles.StylesFrostedGlassExample />,
  },
  {
    name: 'Styles Gradient',
    path: '/styles-gradient',
    element: <fromStyles.StylesGradientExample />,
  },
  {
    name: 'Styles Grid',
    path: '/styles-grid',
    element: <fromStyles.StylesGridExample />,
  },
  {
    name: 'Styles Hover',
    path: '/styles-hover',
    element: <fromStyles.StylesHoverExample />,
  },
  {
    name: 'Styles Media Query',
    path: '/styles-media-query',
    element: <fromStyles.StylesMediaQueryExample />,
  },
  {
    name: 'Styles Spacing',
    path: '/styles-spacing',
    element: <fromStyles.StylesSpacingExample />,
  },
  {
    name: 'Styles Theme',
    path: '/styles-theme',
    element: <fromStyles.StylesThemeExample />,
  },
  {
    name: 'Styles Typography',
    path: '/styles-typography',
    element: <fromStyles.StylesTypographyExample />,
  },
];<|MERGE_RESOLUTION|>--- conflicted
+++ resolved
@@ -117,7 +117,21 @@
     element: <fromExamples.ModalExampleAccessibilityPage />,
   },
   {
-<<<<<<< HEAD
+    name: 'Multi-Select Example',
+    path: '/multi-select-example',
+    element: <fromExamples.MultiSelectExamplePage />,
+  },
+  {
+    name: 'Multi-Select Example Controlled',
+    path: '/multi-select-example-controlled',
+    element: <fromExamples.MultiSelectControlledExamplePage />,
+  },
+  {
+    name: 'Multi-Select Example Dynamic',
+    path: '/multi-select-example-dynamic',
+    element: <fromExamples.MultiSelectDynamicExamplePage />,
+  },
+  {
     name: 'Pin Code Example',
     path: '/pin-code-example',
     element: <fromExamples.PinCodeExamplePage />,
@@ -126,21 +140,6 @@
     name: 'Pin Code Example Controlled',
     path: '/pin-code-example-controlled',
     element: <fromExamples.PinCodeExampleControlledPage />,
-=======
-    name: 'Multi-Select Example',
-    path: '/multi-select-example',
-    element: <fromExamples.MultiSelectExamplePage />,
-  },
-  {
-    name: 'Multi-Select Example Controlled',
-    path: '/multi-select-example-controlled',
-    element: <fromExamples.MultiSelectControlledExamplePage />,
-  },
-  {
-    name: 'Multi-Select Example Dynamic',
-    path: '/multi-select-example-dynamic',
-    element: <fromExamples.MultiSelectDynamicExamplePage />,
->>>>>>> f287a1e8
   },
   {
     name: 'Scroller Example',
