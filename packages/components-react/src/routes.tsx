import type { RouteProps } from 'react-router-dom';
import * as fromExamples from './examples';
import * as fromPages from './pages';
import * as fromStyles from './styles';

export type RouteType = RouteProps & {
  name: string;
  path?: string; // override string | string[]
  isDisabled?: boolean;
};

export const routes: RouteType[] = [
  ...[
    {
      name: 'Table',
      path: '/table',
      element: <fromPages.TablePage />,
    },
    ...fromPages.generatedRoutes,
  ].sort((a, b) => a.name.toLowerCase().localeCompare(b.name.toLowerCase())),
  {
    name: '---',
    isDisabled: true,
  },
  {
    name: 'Overview',
    path: '/overview',
    element: <fromPages.OverviewPage />,
  },
  {
    name: 'Core Initializer',
    path: '/core-initializer',
    element: <fromPages.CoreInitializerPage />,
  },
  {
    name: 'Core Class Names',
    path: '/core-class-names',
    element: <fromPages.CoreClassNamesPage />,
  },
  {
    name: 'Events',
    path: '/events',
    element: <fromPages.EventsPage />,
  },
  {
    name: 'Lifecycle Overlapping',
    path: '/lifecycle-overlapping',
    element: <fromPages.LifecycleOverlappingPage />,
  },
  {
    name: 'Modal Focus Cycle',
    path: '/modal-focus-cycle',
    element: <fromPages.ModalFocusCyclePage />,
  },
  {
    name: 'Stencil Lifecycle',
    path: '/stencil-lifecycles',
    element: <fromPages.StencilLifecyclesPage />,
  },
  {
    name: 'Theme Injection',
    path: '/theme-injection',
    element: <fromPages.ThemeInjectionPage />,
  },
  {
    name: 'Utilities',
    path: '/utilities',
    element: <fromPages.UtilitiesPage />,
  },
  {
    name: '---',
    isDisabled: true,
  },
  {
    name: 'Accordion Example',
    path: '/accordion-example',
    element: <fromExamples.AccordionExamplePage />,
  },
  {
    name: 'Sheet Example',
    path: '/sheet-example',
    element: <fromExamples.SheetExamplePage />,
  },
  {
    name: 'AG Grid Example',
    path: '/aggrid-example',
    element: <fromExamples.AGGridExamplePage />,
  },
  {
    name: 'AG Grid Example Storefront',
    path: '/aggrid-example-storefront',
    element: <fromExamples.AGGridExampleStorefrontPage />,
  },
  {
    name: 'Banner Example',
    path: '/banner-example',
    element: <fromExamples.BannerExamplePage />,
  },
  {
    name: 'Button Example Form',
    path: '/button-example-form',
    element: <fromExamples.ButtonExampleFormPage />,
  },
  {
    name: 'Button Example Form Attribute',
    path: '/button-example-form-attribute',
    element: <fromExamples.ButtonExampleFormAttributePage />,
  },
  {
    name: 'Button Pure Example Form',
    path: '/button-pure-example-form',
    element: <fromExamples.ButtonPureExampleFormPage />,
  },
  {
    name: 'Button Pure Example Form Attribute',
    path: '/button-pure-example-form-attribute',
    element: <fromExamples.ButtonPureExampleFormAttributePage />,
  },
  {
    name: 'Button Tile Example Hyphens',
    path: '/button-tile-example-hyphens',
    element: <fromExamples.ButtonTileExampleHyphensPage />,
  },
  {
    name: 'Canvas Example',
    path: '/canvas-example',
    element: <fromExamples.CanvasExamplePage />,
  },
  {
    name: 'Carousel Example Dynamic Slides',
    path: '/carousel-example-dynamic-slides',
    element: <fromExamples.CarouselExampleDynamicSlidesPage />,
  },
  {
    name: 'Carousel Example Focus On Center Slide',
    path: '/carousel-example-focus-on-center-slide',
    element: <fromExamples.CarouselExampleFocusOnCenterSlidePage />,
  },
  {
    name: 'Carousel Example Events',
    path: '/carousel-example-events',
    element: <fromExamples.CarouselExampleEventsPage />,
  },
  {
    name: 'Carousel Example Jump to Slide',
    path: '/carousel-example-jump-to-slide',
    element: <fromExamples.CarouselExampleJumpToSlidePage />,
  },
  {
    name: 'Checkbox Example',
    path: '/checkbox-example',
    element: <fromExamples.CheckboxExamplePage />,
  },
  {
    name: 'Checkbox Example Controlled',
    path: '/checkbox-example-controlled',
    element: <fromExamples.CheckboxExampleControlledPage />,
  },
  {
    name: 'Flyout Example',
    path: '/flyout-example',
    element: <fromExamples.FlyoutExamplePage />,
  },
  {
    name: 'Flyout Example Form',
    path: '/flyout-example-form',
    element: <fromExamples.FlyoutExampleFormPage />,
  },
  {
    name: 'Flyout Example Conditional',
    path: '/flyout-example-conditional',
    element: <fromExamples.FlyoutExampleConditionalPage />,
  },
  {
    name: 'Flyout Multilevel Example',
    path: '/flyout-multilevel-example',
    element: <fromExamples.FlyoutMultilevelExamplePage />,
  },
  {
    name: 'Flyout Multilevel Example Active Identifier',
    path: '/flyout-multilevel-example-active-identifier',
    element: <fromExamples.FlyoutMultilevelExampleActiveIdentifierPage />,
  },
  {
    name: 'Flyout Multilevel Example Custom Content',
    path: '/flyout-multilevel-example-custom-content',
    element: <fromExamples.FlyoutMultilevelExampleCustomContentPage />,
  },
  {
    name: 'Hidden Attribute Example',
    path: '/hidden-attribute-example',
    element: <fromExamples.HiddenAttributeExamplePage />,
  },
  {
    name: 'Inline Notification Example Action Button',
    path: '/inline-notification-example-action-button',
    element: <fromExamples.InlineNotificationExampleActionButtonPage />,
  },
  {
    name: 'Inline Notification Example Events',
    path: '/inline-notification-example-events',
    element: <fromExamples.InlineNotificationExampleEventsPage />,
  },
  {
<<<<<<< HEAD
    name: 'Link Tile Example Hyphens',
    path: '/link-tile-example-hyphens',
    element: <fromExamples.LinkTileExampleHyphensPage />,
  },
  {
    name: 'Link Tile Product',
    path: '/link-tile-product-example',
    element: <fromExamples.LinkTileProductExamplePage />,
=======
    name: 'Input Password Example',
    path: '/input-password-example',
    element: <fromExamples.InputPasswordExamplePage />,
  },
  {
    name: 'Input Password Example Controlled',
    path: '/input-password-example-controlled',
    element: <fromExamples.InputPasswordControlledExamplePage />,
>>>>>>> 978a6e59
  },
  {
    name: 'Modal Example Accessibility',
    path: '/modal-example-accessibility',
    element: <fromExamples.ModalExampleAccessibilityPage />,
  },
  {
    name: 'Modal Example Conditional',
    path: '/modal-example-conditional',
    element: <fromExamples.ModalExampleConditionalPage />,
  },
  {
    name: 'Multi-Select Example',
    path: '/multi-select-example',
    element: <fromExamples.MultiSelectExamplePage />,
  },
  {
    name: 'Multi-Select Example Controlled',
    path: '/multi-select-example-controlled',
    element: <fromExamples.MultiSelectExampleControlledPage />,
  },
  {
    name: 'Multi-Select Example Dynamic',
    path: '/multi-select-example-dynamic',
    element: <fromExamples.MultiSelectExampleDynamicPage />,
  },
  {
    name: 'Pin Code Example',
    path: '/pin-code-example',
    element: <fromExamples.PinCodeExamplePage />,
  },
  {
    name: 'Pin Code Example Controlled',
    path: '/pin-code-example-controlled',
    element: <fromExamples.PinCodeExampleControlledPage />,
  },
  {
    name: 'Scroller Example',
    path: '/scroller-example',
    element: <fromExamples.ScrollerExamplePage />,
  },
  {
    name: 'Segmented Control Example',
    path: '/segmented-control-example',
    element: <fromExamples.SegmentedControlExamplePage />,
  },
  {
    name: 'Segmented Control Example Controlled',
    path: '/segmented-control-example-controlled',
    element: <fromExamples.SegmentedControlExampleControlledPage />,
  },
  {
    name: 'Select Example',
    path: '/select-example',
    element: <fromExamples.SelectExamplePage />,
  },
  {
    name: 'Select Example Controlled',
    path: '/select-example-controlled',
    element: <fromExamples.SelectExampleControlledPage />,
  },
  {
    name: 'Select Example Dynamic',
    path: '/select-example-dynamic',
    element: <fromExamples.SelectExampleDynamicPage />,
  },
  {
    name: 'Select Example Required',
    path: '/select-example-required',
    element: <fromExamples.SelectExampleRequiredPage />,
  },
  {
    name: 'Stepper Horizontal Example',
    path: '/stepper-horizontal-example',
    element: <fromExamples.StepperHorizontalExamplePage />,
  },
  {
    name: 'Table Example Basic',
    path: '/table-example-basic',
    element: <fromExamples.TableExampleBasicPage />,
  },
  {
    name: 'Table Example Sorting',
    path: '/table-example-sorting',
    element: <fromExamples.TableExampleSortingPage />,
  },
  {
    name: 'Table Example Advanced',
    path: '/table-example-advanced',
    element: <fromExamples.TableExampleAdvancedPage />,
  },
  {
    name: 'Tabs Bar Example Accessibility',
    path: '/tabs-bar-example-accessibility',
    element: <fromExamples.TabsBarExampleAccessibilityPage />,
  },
  {
    name: 'Tabs Bar Example Basic',
    path: '/tabs-bar-example-basic',
    element: <fromExamples.TabsBarExampleBasicPage />,
  },
  {
    name: 'Textarea Example',
    path: '/textarea-example',
    element: <fromExamples.TextareaExamplePage />,
  },
  {
    name: 'Textarea Example Controlled',
    path: '/textarea-example-controlled',
    element: <fromExamples.TextareaExampleControlledPage />,
  },
  {
    name: 'Text Field Wrapper Example IMask',
    path: '/text-field-wrapper-example-imask',
    element: <fromExamples.TextFieldWrapperExampleIMaskPage />,
  },
  {
    name: 'Text Field Wrapper Example Search',
    path: '/text-field-wrapper-example-search',
    element: <fromExamples.TextFieldWrapperExampleSearchPage />,
  },
  {
    name: 'Toast Example',
    path: '/toast-example',
    element: <fromExamples.ToastExamplePage />,
  },
  {
    name: '---',
    isDisabled: true,
  },
  {
    name: 'Styles Border',
    path: '/styles-border',
    element: <fromStyles.StylesBorderExample />,
  },
  {
    name: 'Styles Drop Shadow',
    path: '/styles-drop-shadow',
    element: <fromStyles.StylesDropShadowExample />,
  },
  {
    name: 'Styles Flyout Grid',
    path: '/styles-flyout-grid',
    element: <fromStyles.StylesFlyoutGridExample />,
  },
  {
    name: 'Styles Focus',
    path: '/styles-focus',
    element: <fromStyles.StylesFocusExample />,
  },
  {
    name: 'Styles Frosted Glass',
    path: '/styles-frosted-glass',
    element: <fromStyles.StylesFrostedGlassExample />,
  },
  {
    name: 'Styles Gradient',
    path: '/styles-gradient',
    element: <fromStyles.StylesGradientExample />,
  },
  {
    name: 'Styles Grid',
    path: '/styles-grid',
    element: <fromStyles.StylesGridExample />,
  },
  {
    name: 'Styles Hover',
    path: '/styles-hover',
    element: <fromStyles.StylesHoverExample />,
  },
  {
    name: 'Styles Media Query',
    path: '/styles-media-query',
    element: <fromStyles.StylesMediaQueryExample />,
  },
  {
    name: 'Styles Motion',
    path: '/styles-motion',
    element: <fromStyles.StylesMotionExample />,
  },
  {
    name: 'Styles Skeleton',
    path: '/styles-skeleton',
    element: <fromStyles.StylesSkeletonExample />,
  },
  {
    name: 'Styles Spacing',
    path: '/styles-spacing',
    element: <fromStyles.StylesSpacingExample />,
  },
  {
    name: 'Styles Theme',
    path: '/styles-theme',
    element: <fromStyles.StylesThemeExample />,
  },
  {
    name: 'Styles Typography',
    path: '/styles-typography',
    element: <fromStyles.StylesTypographyExample />,
  },
];<|MERGE_RESOLUTION|>--- conflicted
+++ resolved
@@ -202,7 +202,16 @@
     element: <fromExamples.InlineNotificationExampleEventsPage />,
   },
   {
-<<<<<<< HEAD
+    name: 'Input Password Example',
+    path: '/input-password-example',
+    element: <fromExamples.InputPasswordExamplePage />,
+  },
+  {
+    name: 'Input Password Example Controlled',
+    path: '/input-password-example-controlled',
+    element: <fromExamples.InputPasswordControlledExamplePage />,
+  },
+  {
     name: 'Link Tile Example Hyphens',
     path: '/link-tile-example-hyphens',
     element: <fromExamples.LinkTileExampleHyphensPage />,
@@ -211,16 +220,6 @@
     name: 'Link Tile Product',
     path: '/link-tile-product-example',
     element: <fromExamples.LinkTileProductExamplePage />,
-=======
-    name: 'Input Password Example',
-    path: '/input-password-example',
-    element: <fromExamples.InputPasswordExamplePage />,
-  },
-  {
-    name: 'Input Password Example Controlled',
-    path: '/input-password-example-controlled',
-    element: <fromExamples.InputPasswordControlledExamplePage />,
->>>>>>> 978a6e59
   },
   {
     name: 'Modal Example Accessibility',
