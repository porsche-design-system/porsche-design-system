--- conflicted
+++ resolved
@@ -497,24 +497,11 @@
     element: <fromExamples.TextareaExampleControlledPage />,
   },
   {
-<<<<<<< HEAD
-=======
     name: 'Textarea Example Form',
     path: '/textarea-example-form',
     element: <fromExamples.TextareaExampleFormPage />,
   },
   {
-    name: 'Text Field Wrapper Example IMask',
-    path: '/text-field-wrapper-example-imask',
-    element: <fromExamples.TextFieldWrapperExampleIMaskPage />,
-  },
-  {
-    name: 'Text Field Wrapper Example Search',
-    path: '/text-field-wrapper-example-search',
-    element: <fromExamples.TextFieldWrapperExampleSearchPage />,
-  },
-  {
->>>>>>> d7dafb30
     name: 'Toast Example',
     path: '/toast-example',
     element: <fromExamples.ToastExamplePage />,
