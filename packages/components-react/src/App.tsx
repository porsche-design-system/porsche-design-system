import React from 'react';
import {
<<<<<<< HEAD
  PGrid,
  PGridItem,
  PFlex,
  PFlexItem,
  PMarque,
  PHeadline,
  PText,
  PButton,
  PButtonPure,
  PSpinner,
  PIcon,
  PPagination,
  PLink,
  PLinkPure,
  PCheckboxWrapper
} from '@porsche-design-system/components-react';
=======
  BrowserRouter as Router,
  Switch,
  Route,
  Link
} from 'react-router-dom';
import { LinkPure, Text } from '@porsche-design-system/components-react';
import { Basic } from "./pages/Basic";
import { Action } from "./pages/Action";
import { Feedback } from "./pages/Feedback";
import { Form } from "./pages/Form";
import { Icons } from "./pages/Icons";
import { Layout } from "./pages/Layout";
import { Navigation } from "./pages/Navigation";
>>>>>>> 2085b8d2

const App: React.FC = () => {

  return (
<<<<<<< HEAD
    <div id="app">
      <PText>
        <b id="human-readable-browser-name"></b>
        <br/>
        <span id="system-log"></span>
      </PText>
      <hr/>
      <PHeadline variant={'headline-2'} tag={'h2'}>Basic</PHeadline>
      <hr/>
      <PGrid>
        <PGridItem size={2}>
          <PHeadline variant={'headline-4'} tag={'h4'}>&lt;p-marque&gt;</PHeadline>
        </PGridItem>
        <PGridItem size={10}>
          <div className="playground light spacing-block">
            <PMarque/>
            <PMarque trademark={false}/>
          </div>
          <hr/>
        </PGridItem>
      </PGrid>
      <PGrid>
        <PGridItem size={2}>
          <PHeadline variant={'headline-4'} tag={'h4'}>&lt;p-headline&gt;</PHeadline>
        </PGridItem>
        <PGridItem size={10}>
          <div className="playground light spacing-block">
            <PHeadline variant={'large-title'}>The quick brown fox jumps over the lazy dog</PHeadline>
            <PHeadline variant={'headline-1'}>The quick brown fox jumps over the lazy dog</PHeadline>
            <PHeadline variant={'headline-2'}>The quick brown fox jumps over the lazy dog</PHeadline>
            <PHeadline variant={'headline-3'}>The quick brown fox jumps over the lazy dog</PHeadline>
            <PHeadline variant={'headline-4'}>The quick brown fox jumps over the lazy dog</PHeadline>
          </div>
        </PGridItem>
      </PGrid>
      <PGrid>
        <PGridItem size={5} offset={2}>
          <div className="playground light spacing-block">
            <PHeadline variant={'headline-3'} color={'default'} style={{color: 'deeppink'}}>The quick brown fox jumps over the lazy dog</PHeadline>
            <PHeadline variant={'headline-3'} color={'inherit'} style={{color: 'deeppink'}}>The quick brown fox jumps over the lazy dog</PHeadline>
          </div>
          <hr/>
        </PGridItem>
        <PGridItem size={5}>
          <div className="playground dark spacing-block">
            <PHeadline theme={'dark'} variant={'headline-3'} color={'default'} style={{color: 'deeppink'}}>The quick brown fox jumps over the lazy dog</PHeadline>
            <PHeadline theme={'dark'} variant={'headline-3'} color={'inherit'} style={{color: 'deeppink'}}>The quick brown fox jumps over the lazy dog</PHeadline>
          </div>
          <hr/>
        </PGridItem>
      </PGrid>
      <PGrid>
        <PGridItem size={2}>
          <PHeadline variant={'headline-4'} tag={'h4'}>&lt;p-text&gt;</PHeadline>
        </PGridItem>
        <PGridItem size={10}>
          <div className="playground light spacing-block">
            <PText>The quick brown fox jumps over the lazy dog</PText>
            <PText size={'x-small'}>The quick brown fox jumps over the lazy dog</PText>
          </div>
        </PGridItem>
      </PGrid>
      <PGrid>
        <PGridItem offset={2} size={5}>
          <div className="playground light spacing-block">
            <PText color={'default'} style={{color: 'deeppink'}}>The quick brown fox jumps over the lazy dog</PText>
            <PText color={'brand'} style={{color: 'deeppink'}}>The quick brown fox jumps over the lazy dog</PText>
            <PText color={'neutral-contrast-high'} style={{color: 'deeppink'}}>The quick brown fox jumps over the lazy dog</PText>
            <PText color={'neutral-contrast-medium'} style={{color: 'deeppink'}}>The quick brown fox jumps over the lazy dog</PText>
            <PText color={'neutral-contrast-low'} style={{color: 'deeppink'}}>The quick brown fox jumps over the lazy dog</PText>
            <PText color={'notification-success'} style={{color: 'deeppink'}}>The quick brown fox jumps over the lazy dog</PText>
            <PText color={'notification-warning'} style={{color: 'deeppink'}}>The quick brown fox jumps over the lazy dog</PText>
            <PText color={'notification-error'} style={{color: 'deeppink'}}>The quick brown fox jumps over the lazy dog</PText>
            <PText color={'inherit'} style={{color: 'deeppink'}}>The quick brown fox jumps over the lazy dog</PText>
          </div>
        </PGridItem>
        <PGridItem size={5}>
          <div className="playground dark spacing-block">
            <PText theme={'dark'} color={'default'} style={{color: 'deeppink'}}>The quick brown fox jumps over the lazy dog</PText>
            <PText theme={'dark'} color={'brand'} style={{color: 'deeppink'}}>The quick brown fox jumps over the lazy dog</PText>
            <PText theme={'dark'} color={'neutral-contrast-high'} style={{color: 'deeppink'}}>The quick brown fox jumps over the lazy dog</PText>
            <PText theme={'dark'} color={'neutral-contrast-medium'} style={{color: 'deeppink'}}>The quick brown fox jumps over the lazy dog</PText>
            <PText theme={'dark'} color={'neutral-contrast-low'} style={{color: 'deeppink'}}>The quick brown fox jumps over the lazy dog</PText>
            <PText theme={'dark'} color={'notification-success'} style={{color: 'deeppink'}}>The quick brown fox jumps over the lazy dog</PText>
            <PText theme={'dark'} color={'notification-warning'} style={{color: 'deeppink'}}>The quick brown fox jumps over the lazy dog</PText>
            <PText theme={'dark'} color={'notification-error'} style={{color: 'deeppink'}}>The quick brown fox jumps over the lazy dog</PText>
            <PText theme={'dark'} color={'inherit'} style={{color: 'deeppink'}}>The quick brown fox jumps over the lazy dog</PText>
          </div>
        </PGridItem>
      </PGrid>
      <PGrid>
        <PGridItem size={10} offset={2}>
          <div className="playground light spacing-block">
            <PText ellipsis={true}>Lorem ipsum dolor sit amet, consetetur sadipscing elitr, sed diam nonumy eirmod
              tempor
              invidunt ut labore et dolore magna aliquyam erat, sed diam voluptua. At vero eos et accusam et justo duo
              dolores et ea rebum.
            </PText>
          </div>
          <div className="playground light spacing-block">
            <PText>Lorem ipsum dolor sit amet <a href="https://designsystem.porsche.com">linked text</a> et, <b>bold text</b> &amp; <strong>strong text</strong></PText>
          </div>
          <hr/>
        </PGridItem>
      </PGrid>
      <PHeadline variant={'headline-2'}>Action</PHeadline>
      <hr/>
      <PGrid>
        <PGridItem size={2}>
          <PHeadline variant={'headline-4'} tag={'h4'}>&lt;p-button&gt;</PHeadline>
        </PGridItem>
        <PGridItem size={5}>
          <div className="playground light spacing-inline">
            <PButton variant={'primary'}>Some label</PButton>
            <PButton variant={'primary'} disabled={true}>Some label</PButton>
            <PButton variant={'primary'} loading={true}>Some label</PButton>
          </div>
          <div className="playground light spacing-inline">
            <PButton>Some label</PButton>
            <PButton disabled={true}>Some label</PButton>
            <PButton loading={true}>Some label</PButton>
          </div>
          <div className="playground light spacing-inline">
            <PButton variant={'tertiary'}>Some label</PButton>
            <PButton variant={'tertiary'} disabled={true}>Some label</PButton>
            <PButton variant={'tertiary'} loading={true}>Some label</PButton>
          </div>
          <div className="playground light spacing-inline">
            <PButton icon={'phone'}>Some label</PButton>
          </div>
          <div className="playground light spacing-inline">
            <PButton style={{ width: '240px' }}>Lorem ipsum dolor sit amet, consetetur sadipscing</PButton>
          </div>
          <hr/>
          <div className="playground light spacing-inline">
            <PButton variant={'primary'} hideLabel={true}>Some label</PButton>
            <PButton variant={'primary'} hideLabel={true} disabled={true}>Some label</PButton>
            <PButton variant={'primary'} hideLabel={true} loading={true}>Some label</PButton>
          </div>
          <div className="playground light spacing-inline">
            <PButton hideLabel={true}>Some label</PButton>
            <PButton disabled={true} hideLabel={true}>Some label</PButton>
            <PButton loading={true} hideLabel={true}>Some label</PButton>
          </div>
          <div className="playground light spacing-inline">
            <PButton variant={'tertiary'} hideLabel={true}>Some label</PButton>
            <PButton variant={'tertiary'} hideLabel={true} disabled={true}>Some label</PButton>
            <PButton variant={'tertiary'} hideLabel={true} loading={true}>Some label</PButton>
          </div>
          <div className="playground light spacing-inline">
            <PButton icon={'phone'} hideLabel={true}>Some label</PButton>
          </div>
          <hr/>
        </PGridItem>
        <PGridItem size={5}>
          <div className="playground dark spacing-inline">
            <PButton variant={'primary'} theme={'dark'}>Some label</PButton>
            <PButton variant={'primary'} theme={'dark'} disabled={true}>Some label</PButton>
            <PButton variant={'primary'} theme={'dark'} loading={true}>Some label</PButton>
          </div>
          <div className="playground dark spacing-inline">
            <PButton theme={'dark'}>Some label</PButton>
            <PButton theme={'dark'} disabled={true}>Some label</PButton>
            <PButton theme={'dark'} loading={true}>Some label</PButton>
          </div>
          <div className="playground dark spacing-inline">
            <PButton theme={'dark'} variant={'tertiary'}>Some label</PButton>
            <PButton theme={'dark'} variant={'tertiary'} disabled={true}>Some label</PButton>
            <PButton theme={'dark'} variant={'tertiary'} loading={true}>Some label</PButton>
          </div>
          <div className="playground dark spacing-inline">
            <PButton theme={'dark'} icon={'phone'}>Some label</PButton>
          </div>
          <div className="playground dark spacing-inline">
            <PButton theme={'dark'} style={{ width: '240px' }}>Lorem ipsum dolor sit amet, consetetur sadipscing</PButton>
          </div>
          <hr/>
          <div className="playground dark spacing-inline">
            <PButton variant={'primary'} hideLabel={true} theme={'dark'}>Some label</PButton>
            <PButton variant={'primary'} hideLabel={true} theme={'dark'} disabled={true}>Some label</PButton>
            <PButton variant={'primary'} hideLabel={true} theme={'dark'} loading={true}>Some label</PButton>
          </div>
          <div className="playground dark spacing-inline">
            <PButton theme={'dark'} hideLabel={true}>Some label</PButton>
            <PButton theme={'dark'} hideLabel={true} disabled={true}>Some label</PButton>
            <PButton theme={'dark'} hideLabel={true} loading={true}>Some label</PButton>
          </div>
          <div className="playground dark spacing-inline">
            <PButton theme={'dark'} hideLabel={true} variant={'tertiary'}>Some label</PButton>
            <PButton theme={'dark'} hideLabel={true} variant={'tertiary'} disabled={true}>Some label</PButton>
            <PButton theme={'dark'} hideLabel={true} variant={'tertiary'} loading={true}>Some label</PButton>
          </div>
          <div className="playground dark spacing-inline">
            <PButton theme={'dark'} hideLabel={true} icon={'phone'}>Some label</PButton>
          </div>
          <hr/>
        </PGridItem>
      </PGrid>
      <PGrid>
        <PGridItem size={2}>
          <PHeadline variant={'headline-4'} tag={'h4'}>&lt;p-button-pure&gt;</PHeadline>
        </PGridItem>
        <PGridItem size={5}>
          <div className="playground light spacing-inline">
            <PButtonPure>Some label</PButtonPure>
            <PButtonPure disabled={true}>Some label</PButtonPure>
            <PButtonPure loading={true}>Some label</PButtonPure>
          </div>
          <div className="playground light spacing-inline">
            <PButtonPure hideLabel={true}>Some label</PButtonPure>
            <PButtonPure hideLabel={true} disabled={true}>Some label</PButtonPure>
            <PButtonPure hideLabel={true} loading={true}>Some label</PButtonPure>
          </div>
          <div className="playground light spacing-inline">
            <PButtonPure size={'medium'}>Medium</PButtonPure>
            <PButtonPure size={'inherit'} style={{ fontSize: '48px' }}>Inherit</PButtonPure>
          </div>
          <div className="playground light spacing-inline">
            <PButtonPure weight={'thin'}>Thin</PButtonPure>
            <PButtonPure weight={'regular'}>Regular</PButtonPure>
            <PButtonPure weight={'bold'}>Bold</PButtonPure>
          </div>
          <div className="playground light spacing-inline">
            <PButtonPure icon={'delete'}>Some button with a custom icon</PButtonPure>
          </div>
          <div className="playground light spacing-inline">
            <PButtonPure style={{ width: '240px' }}>Lorem ipsum dolor sit amet, consetetur sadipscing</PButtonPure>
          </div>
          <hr/>
        </PGridItem>
        <PGridItem size={5}>
          <div className="playground dark spacing-inline">
            <PButtonPure theme={'dark'}>Some label</PButtonPure>
            <PButtonPure disabled={true} theme={'dark'}>Some label</PButtonPure>
            <PButtonPure loading={true} theme={'dark'}>Some label</PButtonPure>
          </div>
          <div className="playground dark spacing-inline">
            <PButtonPure hideLabel={true} theme={'dark'}>Some label</PButtonPure>
            <PButtonPure hideLabel={true} disabled={true} theme={'dark'}>Some label</PButtonPure>
            <PButtonPure hideLabel={true} loading={true} theme={'dark'}>Some label</PButtonPure>
          </div>
          <div className="playground dark spacing-inline">
            <PButtonPure size={'medium'} theme={'dark'}>Medium</PButtonPure>
            <PButtonPure size={'inherit'} theme={'dark'} style={{ fontSize: '48px' }}>Inherit</PButtonPure>
          </div>
          <div className="playground dark spacing-inline">
            <PButtonPure weight={'thin'} theme={'dark'}>Thin</PButtonPure>
            <PButtonPure weight={'regular'} theme={'dark'}>Regular</PButtonPure>
            <PButtonPure weight={'bold'} theme={'dark'}>Bold</PButtonPure>
          </div>
          <div className="playground dark spacing-inline">
            <PButtonPure icon={'delete'} theme={'dark'}>Some button with a custom icon</PButtonPure>
          </div>
          <div className="playground dark spacing-inline">
            <PButtonPure theme={'dark'} style={{ width: '240px' }}>Lorem ipsum dolor sit amet, consetetur sadipscing</PButtonPure>
          </div>
          <hr/>
        </PGridItem>
      </PGrid>
      <PHeadline variant={'headline-2'}>Feedback</PHeadline>
      <hr/>
      <PGrid>
        <PGridItem size={2}>
          <PHeadline variant={'headline-4'} tag={'h4'}>&lt;p-spinner&gt;</PHeadline>
        </PGridItem>
        <PGridItem size={5}>
          <div className="playground light spacing-inline">
            <PSpinner size={'small'}/>
            <PSpinner size={'medium'}/>
            <PSpinner size={'large'}/>
            <PSpinner size={'inherit'} style={{width: '24px'}}/>
          </div>
          <hr/>
        </PGridItem>
        <PGridItem size={5}>
          <div className="playground dark spacing-inline">
            <PSpinner theme={'dark'} size={'small'}/>
            <PSpinner theme={'dark'} size={'medium'}/>
            <PSpinner theme={'dark'} size={'large'}/>
            <PSpinner theme={'dark'} size={'inherit'} style={{width: '24px'}}/>
          </div>
          <hr/>
        </PGridItem>
      </PGrid>
      <PHeadline variant={'headline-2'}>Icon</PHeadline>
      <hr/>
      <PGrid>
        <PGridItem size={2}>
          <PHeadline variant={'headline-4'} tag={'h4'}>&lt;p-icon&gt;</PHeadline>
        </PGridItem>
        <PGridItem size={5}>
          <div className="playground light spacing-inline">
            <PIcon name={'filter'} color={'neutral-contrast-high'} aria-label="Filter icon"/>
            <PIcon name={'filter'} size={'medium'} color={'neutral-contrast-medium'} aria-label="Filter icon"/>
            <PIcon name={'filter'} size={'large'} color={'neutral-contrast-low'} aria-label="Filter icon"/>
            <PIcon name={'filter'} size={'large'} color={'brand'} aria-label="Filter icon"/>
            <PIcon name={'filter'} size={'large'} color={'inherit'} aria-label="Filter icon" style={{color: 'deeppink'}}/>
            <PIcon name={'delete'} size={'large'} aria-label="Delete icon"/>
          </div>
          <hr/>
        </PGridItem>
        <PGridItem size={5}>
          <div className="playground dark spacing-inline">
            <PIcon name={'filter'} theme={'dark'} color={'neutral-contrast-high'} aria-label="Filter icon"/>
            <PIcon name={'filter'} theme={'dark'} size={'medium'} color={'neutral-contrast-medium'} aria-label="Filter icon"/>
            <PIcon name={'filter'} theme={'dark'} size={'large'} color={'neutral-contrast-low'} aria-label="Filter icon"/>
            <PIcon name={'filter'} theme={'dark'} size={'large'} color={'brand'} aria-label="Filter icon"/>
            <PIcon name={'filter'} theme={'dark'} size={'large'} color={'inherit'} aria-label="Filter icon" style={{color: 'deeppink'}}/>
            <PIcon name={'delete'} theme={'dark'} size={'large'} aria-label="Delete icon"/>
          </div>
          <hr/>
        </PGridItem>
      </PGrid>
      <PHeadline variant={'headline-2'}>Layout</PHeadline>
      <hr/>
      <PGrid>
        <PGridItem size={2}>
          <PHeadline variant={'headline-4'} tag={'h4'}>
            &lt;p-grid&gt;<br/>
            &lt;p-grid-item&gt;
          </PHeadline>
        </PGridItem>
        <PGridItem size={10}>
          <div className="playground light spacing-block">
            <PGrid>
              <PGridItem size={12}/>
            </PGrid>
            <PGrid>
              <PGridItem size={1}/>
              <PGridItem size={11}/>
            </PGrid>
            <PGrid>
              <PGridItem size={2}/>
              <PGridItem size={10}/>
            </PGrid>
            <PGrid>
              <PGridItem size={3}/>
              <PGridItem size={9}/>
            </PGrid>
            <PGrid>
              <PGridItem size={4}/>
              <PGridItem size={8}/>
            </PGrid>
            <PGrid>
              <PGridItem size={5}/>
              <PGridItem size={7}/>
            </PGrid>
            <PGrid>
              <PGridItem size={6}/>
              <PGridItem size={6}/>
            </PGrid>
            <PGrid>
              <PGridItem size={7}/>
              <PGridItem size={5}/>
            </PGrid>
            <PGrid>
              <PGridItem size={8}/>
              <PGridItem size={4}/>
            </PGrid>
            <PGrid>
              <PGridItem size={9}/>
              <PGridItem size={3}/>
            </PGrid>
            <PGrid>
              <PGridItem size={10}/>
              <PGridItem size={2}/>
            </PGrid>
            <PGrid>
              <PGridItem size={11}/>
              <PGridItem size={1}/>
            </PGrid>
          </div>
          <div className="playground light spacing-block">
            <PGrid>
              <PGridItem offset={1} size={11}/>
            </PGrid>
            <PGrid>
              <PGridItem offset={2} size={10}/>
            </PGrid>
            <PGrid>
              <PGridItem offset={3} size={9}/>
            </PGrid>
            <PGrid>
              <PGridItem offset={4} size={8}/>
            </PGrid>
            <PGrid>
              <PGridItem offset={5} size={7}/>
            </PGrid>
            <PGrid>
              <PGridItem offset={6} size={6}/>
            </PGrid>
            <PGrid>
              <PGridItem offset={7} size={5}/>
            </PGrid>
            <PGrid>
              <PGridItem offset={8} size={4}/>
            </PGrid>
            <PGrid>
              <PGridItem offset={9} size={3}/>
            </PGrid>
            <PGrid>
              <PGridItem offset={10} size={2}/>
            </PGrid>
            <PGrid>
              <PGridItem offset={11} size={1}/>
            </PGrid>
          </div>
          <hr/>
        </PGridItem>
      </PGrid>
      <PGrid>
        <PGridItem size={2}>
          <PHeadline variant={'headline-4'} tag={'h4'}>
            &lt;p-flex&gt;<br/>
            &lt;p-flex-item&gt;
          </PHeadline>
        </PGridItem>
        <PGridItem size={10}>
          <div className="playground light spacing-block">
            <PFlex>
              <PFlexItem width={'full'}/>
            </PFlex>
            <PFlex>
              <PFlexItem offset={'one-quarter'} width={'three-quarters'}/>
            </PFlex>
            <PFlex>
              <PFlexItem offset={'one-third'} width={'two-thirds'}/>
            </PFlex>
            <PFlex>
              <PFlexItem offset={'half'} width={'half'}/>
            </PFlex>
            <PFlex>
              <PFlexItem offset={'two-thirds'} width={'one-third'}/>
            </PFlex>
            <PFlex>
              <PFlexItem offset={'three-quarters'} width={'one-quarter'}/>
            </PFlex>
          </div>
          <hr/>
        </PGridItem>
      </PGrid>
      <PHeadline variant={'headline-2'}>Navigation</PHeadline>
      <hr/>
      <PGrid>
        <PGridItem size={2}>
          <PHeadline variant={'headline-4'} tag={'h4'}>&lt;p-link&gt;</PHeadline>
        </PGridItem>
        <PGridItem size={5}>
          <div className="playground light spacing-inline">
            <PLink variant={'primary'} href={'https://designsystem.porsche.com'}>Some label</PLink>
          </div>
          <div className="playground light spacing-inline">
            <PLink href={'https://designsystem.porsche.com'}>Some label</PLink>
          </div>
          <div className="playground light spacing-inline">
            <PLink variant={'tertiary'} href={'https://designsystem.porsche.com'}>Some label</PLink>
          </div>
          <div className="playground light spacing-inline">
            <PLink icon={'phone'} href={'https://designsystem.porsche.com'}>Some label</PLink>
          </div>
          <div className="playground light spacing-inline">
            <PLink href={'https://designsystem.porsche.com'} style={{ width: '240px' }}>Lorem ipsum dolor sit amet, consetetur sadipscing</PLink>
          </div>
          <hr/>
          <div className="playground light spacing-inline">
            <PLink variant={'primary'} href={'https://designsystem.porsche.com'} hideLabel={true}>Some label</PLink>
          </div>
          <div className="playground light spacing-inline">
            <PLink href={'https://designsystem.porsche.com'} hideLabel={true}>Some label</PLink>
          </div>
          <div className="playground light spacing-inline">
            <PLink variant={'tertiary'} href={'https://designsystem.porsche.com'} hideLabel={true}>Some label</PLink>
          </div>
          <div className="playground light spacing-inline">
            <PLink icon={'phone'} href={'https://designsystem.porsche.com'} hideLabel={true}>Some label</PLink>
          </div>
          <hr/>
        </PGridItem>
        <PGridItem size={5}>
          <div className="playground dark spacing-inline">
            <PLink variant={'primary'} href={'https://designsystem.porsche.com'} theme={'dark'}>Some label</PLink>
          </div>
          <div className="playground dark spacing-inline">
            <PLink href={'https://designsystem.porsche.com'} theme={'dark'}>Some label</PLink>
          </div>
          <div className="playground dark spacing-inline">
            <PLink variant={'tertiary'} href={'https://designsystem.porsche.com'} theme={'dark'}>Some label</PLink>
          </div>
          <div className="playground dark spacing-inline">
            <PLink icon={'phone'} href={'https://designsystem.porsche.com'} theme={'dark'}>Some label</PLink>
          </div>
          <div className="playground dark spacing-inline">
            <PLink href={'https://designsystem.porsche.com'} theme={'dark'} style={{ width: '240px' }}>Lorem ipsum dolor sit amet, consetetur sadipscing</PLink>
          </div>
          <hr/>
            <div className="playground dark spacing-inline">
              <PLink variant={'primary'} href={'https://designsystem.porsche.com'} hideLabel={true} theme={'dark'}>Some label</PLink>
            </div>
            <div className="playground dark spacing-inline">
              <PLink href={'https://designsystem.porsche.com'} hideLabel={true} theme={'dark'}>Some label</PLink>
            </div>
            <div className="playground dark spacing-inline">
              <PLink variant={'tertiary'} href={'https://designsystem.porsche.com'} hideLabel={true} theme={'dark'}>Some label
              </PLink>
            </div>
            <div className="playground dark spacing-inline">
              <PLink icon={'phone'} href={'https://designsystem.porsche.com'} hideLabel={true} theme={'dark'}>Some label</PLink>
            </div>
            <hr/>
        </PGridItem>
      </PGrid>
      <PGrid>
        <PGridItem size={2}>
          <PHeadline variant={'headline-4'} tag={'h4'}>&lt;p-link-pure&gt;</PHeadline>
        </PGridItem>
        <PGridItem size={5}>
          <div className="playground light spacing-inline">
            <PLinkPure href={'https://designsystem.porsche.com'}>Some label</PLinkPure>
          </div>
          <div className="playground light spacing-inline">
            <PLinkPure hideLabel={true} href={'https://designsystem.porsche.com'}>Some label</PLinkPure>
          </div>
          <div className="playground light spacing-inline">
            <PLinkPure size={'medium'} href={'https://designsystem.porsche.com'}>Medium</PLinkPure>
            <PLinkPure size={'inherit'} href={'https://designsystem.porsche.com'} style={{ fontSize: '48px' }}>Inherit</PLinkPure>
          </div>
          <div className="playground light spacing-inline">
            <PLinkPure weight={'thin'} href={'https://designsystem.porsche.com'}>Thin</PLinkPure>
            <PLinkPure weight={'regular'} href={'https://designsystem.porsche.com'}>Regular</PLinkPure>
            <PLinkPure weight={'bold'} href={'https://designsystem.porsche.com'}>Bold</PLinkPure>
          </div>
          <div className="playground light spacing-inline">
            <PLinkPure active={true} href={'https://designsystem.porsche.com'}>Some label</PLinkPure>
          </div>
          <div className="playground light spacing-inline">
            <PLinkPure icon={'phone'} href={'https://designsystem.porsche.com'}>Some link with a custom icon</PLinkPure>
          </div>
          <div className="playground light spacing-inline">
            <PLinkPure href={'https://designsystem.porsche.com'} style={{ width: '240px' }}>Lorem ipsum dolor sit amet, consetetur sadipscing</PLinkPure>
          </div>
          <hr/>
        </PGridItem>
        <PGridItem size={5}>
          <div className="playground dark spacing-inline">
            <PLinkPure href={'https://designsystem.porsche.com'} theme={'dark'}>Some label</PLinkPure>
          </div>
          <div className="playground dark spacing-inline">
            <PLinkPure hideLabel={true} href={'https://designsystem.porsche.com'} theme={'dark'}>Some label</PLinkPure>
          </div>
          <div className="playground dark spacing-inline">
            <PLinkPure size={'medium'} href={'https://designsystem.porsche.com'} theme={'dark'}>Medium</PLinkPure>
            <PLinkPure size={'inherit'} href={'https://designsystem.porsche.com'} theme={'dark'} style={{ fontSize: '48px' }}>Inherit</PLinkPure>
          </div>
          <div className="playground dark spacing-inline">
            <PLinkPure weight={'thin'} href={'https://designsystem.porsche.com'} theme={'dark'}>Thin</PLinkPure>
            <PLinkPure weight={'regular'} href={'https://designsystem.porsche.com'} theme={'dark'}>Regular</PLinkPure>
            <PLinkPure weight={'bold'} href={'https://designsystem.porsche.com'} theme={'dark'}>Bold</PLinkPure>
          </div>
          <div className="playground dark spacing-inline">
            <PLinkPure active={true} href={'https://designsystem.porsche.com'} theme={'dark'}>Some label</PLinkPure>
          </div>
          <div className="playground dark spacing-inline">
            <PLinkPure icon={'phone'} href={'https://designsystem.porsche.com'} theme={'dark'}>Some link with a custom icon</PLinkPure>
          </div>
          <div className="playground dark spacing-inline">
            <PLinkPure href={'https://designsystem.porsche.com'} theme={'dark'} style={{ width: '240px' }}>Lorem ipsum dolor sit amet, consetetur sadipscing</PLinkPure>
          </div>
          <hr/>
        </PGridItem>
      </PGrid>
      <PGrid>
        <PGridItem size={2}>
          <PHeadline variant={'headline-4'} tag={'h4'}>&lt;p-pagination&gt;</PHeadline>
        </PGridItem>
        <PGridItem size={5}>
          <div className="playground light spacing-block">
            <PPagination totalItemsCount={500} itemsPerPage={25} activePage={1}/>
          </div>
          <hr/>
        </PGridItem>
        <PGridItem size={5}>
          <div className="playground dark spacing-block">
            <PPagination theme={'dark'} totalItemsCount={500} itemsPerPage={25} activePage={1}/>
          </div>
          <hr/>
        </PGridItem>
      </PGrid>
      <PHeadline variant={'headline-2'}>Form</PHeadline>
      <hr/>
      <PGrid>
        <PGridItem size={2}>
          <PHeadline variant={'headline-4'} tag={'h4'}>&lt;p-checkbox-wrapper&gt;</PHeadline>
        </PGridItem>
        <PGridItem size={10}>
          <div className="playground light spacing-inline">
            <PCheckboxWrapper label={'Some label'}>
              <input type="checkbox" name="some-name"/>
            </PCheckboxWrapper>
            <PCheckboxWrapper label={'Some label'}>
              <input type="checkbox" name="some-name" checked={true}/>
            </PCheckboxWrapper>
            <PCheckboxWrapper label={'Some label'} hideLabel={true}>
              <input type="checkbox" name="some-name"/>
            </PCheckboxWrapper>
            <PCheckboxWrapper label={'Some label'} hideLabel={true}>
              <input type="checkbox" name="some-name" checked={true}/>
            </PCheckboxWrapper>
            <PCheckboxWrapper label={'Some label'}>
              <input type="checkbox"
                     ref={(elem: HTMLInputElement) => elem && (elem.indeterminate = true)}
                     name="some-name" />
            </PCheckboxWrapper>
            <PCheckboxWrapper label={'Some label'}>
              <input type="checkbox"
                     name="some-name"
                     ref={(elem: HTMLInputElement) => elem && (elem.indeterminate = true)}
                     checked={true} />
            </PCheckboxWrapper>
            <PCheckboxWrapper label={'Some label'}>
              <input type="checkbox" name="some-name" disabled={true}/>
            </PCheckboxWrapper>
            <PCheckboxWrapper label={'Some label'}>
              <input type="checkbox" name="some-name" checked={true} disabled={true}/>
            </PCheckboxWrapper>
            <PCheckboxWrapper label={'Some label'} state={'error'} message={'Some error validation message.'}>
              <input type="checkbox" name="some-name"/>
            </PCheckboxWrapper>
            <PCheckboxWrapper state="error">
              <span slot="label">Some label with a <a href="https://designsystem.porsche.com">link</a>.</span>
              <input type="checkbox" name="some-name"/>
              <span slot="message">Some error message with a <a
                href="https://designsystem.porsche.com">link</a>.</span>
            </PCheckboxWrapper>
          </div>
          <hr/>
        </PGridItem>
      </PGrid>
    </div>
=======
    <Router>
      <div id="app">
        <Text>
          <b id="human-readable-browser-name"/>
          <br/>
          <span id="system-log"/>
        </Text>
        <hr/>
        <Link to="/basic" component={LinkPure}>
          Basic
        </Link>
        <Link to="/action" component={LinkPure}>
          Action
        </Link>
        <Link to="/form" component={LinkPure}>
          Form
        </Link>
        <Link to="/feedback" component={LinkPure}>
          Feedback
        </Link>
        <Link to="/icon" component={LinkPure}>
          Icon
        </Link>
        <Link to="/layout" component={LinkPure}>
          Layout
        </Link>
        <Link to="/navigation" component={LinkPure}>
          Navigation
        </Link>
        <hr/>
        <Switch>
          <Route path="/basic">
            <Basic/>
          </Route>
          <Route path="/action">
            <Action/>
          </Route>
          <Route path="/form">
            <Form/>
          </Route>
          <Route path="/feedback">
            <Feedback/>
          </Route>
          <Route path="/icon">
            <Icons/>
          </Route>
          <Route path="/layout">
            <Layout/>
          </Route>
          <Route path="/navigation">
            <Navigation/>
          </Route>
        </Switch>
      </div>
    </Router>
>>>>>>> 2085b8d2
  );
};

export default App;<|MERGE_RESOLUTION|>--- conflicted
+++ resolved
@@ -1,23 +1,5 @@
 import React from 'react';
 import {
-<<<<<<< HEAD
-  PGrid,
-  PGridItem,
-  PFlex,
-  PFlexItem,
-  PMarque,
-  PHeadline,
-  PText,
-  PButton,
-  PButtonPure,
-  PSpinner,
-  PIcon,
-  PPagination,
-  PLink,
-  PLinkPure,
-  PCheckboxWrapper
-} from '@porsche-design-system/components-react';
-=======
   BrowserRouter as Router,
   Switch,
   Route,
@@ -31,651 +13,10 @@
 import { Icons } from "./pages/Icons";
 import { Layout } from "./pages/Layout";
 import { Navigation } from "./pages/Navigation";
->>>>>>> 2085b8d2
 
 const App: React.FC = () => {
 
   return (
-<<<<<<< HEAD
-    <div id="app">
-      <PText>
-        <b id="human-readable-browser-name"></b>
-        <br/>
-        <span id="system-log"></span>
-      </PText>
-      <hr/>
-      <PHeadline variant={'headline-2'} tag={'h2'}>Basic</PHeadline>
-      <hr/>
-      <PGrid>
-        <PGridItem size={2}>
-          <PHeadline variant={'headline-4'} tag={'h4'}>&lt;p-marque&gt;</PHeadline>
-        </PGridItem>
-        <PGridItem size={10}>
-          <div className="playground light spacing-block">
-            <PMarque/>
-            <PMarque trademark={false}/>
-          </div>
-          <hr/>
-        </PGridItem>
-      </PGrid>
-      <PGrid>
-        <PGridItem size={2}>
-          <PHeadline variant={'headline-4'} tag={'h4'}>&lt;p-headline&gt;</PHeadline>
-        </PGridItem>
-        <PGridItem size={10}>
-          <div className="playground light spacing-block">
-            <PHeadline variant={'large-title'}>The quick brown fox jumps over the lazy dog</PHeadline>
-            <PHeadline variant={'headline-1'}>The quick brown fox jumps over the lazy dog</PHeadline>
-            <PHeadline variant={'headline-2'}>The quick brown fox jumps over the lazy dog</PHeadline>
-            <PHeadline variant={'headline-3'}>The quick brown fox jumps over the lazy dog</PHeadline>
-            <PHeadline variant={'headline-4'}>The quick brown fox jumps over the lazy dog</PHeadline>
-          </div>
-        </PGridItem>
-      </PGrid>
-      <PGrid>
-        <PGridItem size={5} offset={2}>
-          <div className="playground light spacing-block">
-            <PHeadline variant={'headline-3'} color={'default'} style={{color: 'deeppink'}}>The quick brown fox jumps over the lazy dog</PHeadline>
-            <PHeadline variant={'headline-3'} color={'inherit'} style={{color: 'deeppink'}}>The quick brown fox jumps over the lazy dog</PHeadline>
-          </div>
-          <hr/>
-        </PGridItem>
-        <PGridItem size={5}>
-          <div className="playground dark spacing-block">
-            <PHeadline theme={'dark'} variant={'headline-3'} color={'default'} style={{color: 'deeppink'}}>The quick brown fox jumps over the lazy dog</PHeadline>
-            <PHeadline theme={'dark'} variant={'headline-3'} color={'inherit'} style={{color: 'deeppink'}}>The quick brown fox jumps over the lazy dog</PHeadline>
-          </div>
-          <hr/>
-        </PGridItem>
-      </PGrid>
-      <PGrid>
-        <PGridItem size={2}>
-          <PHeadline variant={'headline-4'} tag={'h4'}>&lt;p-text&gt;</PHeadline>
-        </PGridItem>
-        <PGridItem size={10}>
-          <div className="playground light spacing-block">
-            <PText>The quick brown fox jumps over the lazy dog</PText>
-            <PText size={'x-small'}>The quick brown fox jumps over the lazy dog</PText>
-          </div>
-        </PGridItem>
-      </PGrid>
-      <PGrid>
-        <PGridItem offset={2} size={5}>
-          <div className="playground light spacing-block">
-            <PText color={'default'} style={{color: 'deeppink'}}>The quick brown fox jumps over the lazy dog</PText>
-            <PText color={'brand'} style={{color: 'deeppink'}}>The quick brown fox jumps over the lazy dog</PText>
-            <PText color={'neutral-contrast-high'} style={{color: 'deeppink'}}>The quick brown fox jumps over the lazy dog</PText>
-            <PText color={'neutral-contrast-medium'} style={{color: 'deeppink'}}>The quick brown fox jumps over the lazy dog</PText>
-            <PText color={'neutral-contrast-low'} style={{color: 'deeppink'}}>The quick brown fox jumps over the lazy dog</PText>
-            <PText color={'notification-success'} style={{color: 'deeppink'}}>The quick brown fox jumps over the lazy dog</PText>
-            <PText color={'notification-warning'} style={{color: 'deeppink'}}>The quick brown fox jumps over the lazy dog</PText>
-            <PText color={'notification-error'} style={{color: 'deeppink'}}>The quick brown fox jumps over the lazy dog</PText>
-            <PText color={'inherit'} style={{color: 'deeppink'}}>The quick brown fox jumps over the lazy dog</PText>
-          </div>
-        </PGridItem>
-        <PGridItem size={5}>
-          <div className="playground dark spacing-block">
-            <PText theme={'dark'} color={'default'} style={{color: 'deeppink'}}>The quick brown fox jumps over the lazy dog</PText>
-            <PText theme={'dark'} color={'brand'} style={{color: 'deeppink'}}>The quick brown fox jumps over the lazy dog</PText>
-            <PText theme={'dark'} color={'neutral-contrast-high'} style={{color: 'deeppink'}}>The quick brown fox jumps over the lazy dog</PText>
-            <PText theme={'dark'} color={'neutral-contrast-medium'} style={{color: 'deeppink'}}>The quick brown fox jumps over the lazy dog</PText>
-            <PText theme={'dark'} color={'neutral-contrast-low'} style={{color: 'deeppink'}}>The quick brown fox jumps over the lazy dog</PText>
-            <PText theme={'dark'} color={'notification-success'} style={{color: 'deeppink'}}>The quick brown fox jumps over the lazy dog</PText>
-            <PText theme={'dark'} color={'notification-warning'} style={{color: 'deeppink'}}>The quick brown fox jumps over the lazy dog</PText>
-            <PText theme={'dark'} color={'notification-error'} style={{color: 'deeppink'}}>The quick brown fox jumps over the lazy dog</PText>
-            <PText theme={'dark'} color={'inherit'} style={{color: 'deeppink'}}>The quick brown fox jumps over the lazy dog</PText>
-          </div>
-        </PGridItem>
-      </PGrid>
-      <PGrid>
-        <PGridItem size={10} offset={2}>
-          <div className="playground light spacing-block">
-            <PText ellipsis={true}>Lorem ipsum dolor sit amet, consetetur sadipscing elitr, sed diam nonumy eirmod
-              tempor
-              invidunt ut labore et dolore magna aliquyam erat, sed diam voluptua. At vero eos et accusam et justo duo
-              dolores et ea rebum.
-            </PText>
-          </div>
-          <div className="playground light spacing-block">
-            <PText>Lorem ipsum dolor sit amet <a href="https://designsystem.porsche.com">linked text</a> et, <b>bold text</b> &amp; <strong>strong text</strong></PText>
-          </div>
-          <hr/>
-        </PGridItem>
-      </PGrid>
-      <PHeadline variant={'headline-2'}>Action</PHeadline>
-      <hr/>
-      <PGrid>
-        <PGridItem size={2}>
-          <PHeadline variant={'headline-4'} tag={'h4'}>&lt;p-button&gt;</PHeadline>
-        </PGridItem>
-        <PGridItem size={5}>
-          <div className="playground light spacing-inline">
-            <PButton variant={'primary'}>Some label</PButton>
-            <PButton variant={'primary'} disabled={true}>Some label</PButton>
-            <PButton variant={'primary'} loading={true}>Some label</PButton>
-          </div>
-          <div className="playground light spacing-inline">
-            <PButton>Some label</PButton>
-            <PButton disabled={true}>Some label</PButton>
-            <PButton loading={true}>Some label</PButton>
-          </div>
-          <div className="playground light spacing-inline">
-            <PButton variant={'tertiary'}>Some label</PButton>
-            <PButton variant={'tertiary'} disabled={true}>Some label</PButton>
-            <PButton variant={'tertiary'} loading={true}>Some label</PButton>
-          </div>
-          <div className="playground light spacing-inline">
-            <PButton icon={'phone'}>Some label</PButton>
-          </div>
-          <div className="playground light spacing-inline">
-            <PButton style={{ width: '240px' }}>Lorem ipsum dolor sit amet, consetetur sadipscing</PButton>
-          </div>
-          <hr/>
-          <div className="playground light spacing-inline">
-            <PButton variant={'primary'} hideLabel={true}>Some label</PButton>
-            <PButton variant={'primary'} hideLabel={true} disabled={true}>Some label</PButton>
-            <PButton variant={'primary'} hideLabel={true} loading={true}>Some label</PButton>
-          </div>
-          <div className="playground light spacing-inline">
-            <PButton hideLabel={true}>Some label</PButton>
-            <PButton disabled={true} hideLabel={true}>Some label</PButton>
-            <PButton loading={true} hideLabel={true}>Some label</PButton>
-          </div>
-          <div className="playground light spacing-inline">
-            <PButton variant={'tertiary'} hideLabel={true}>Some label</PButton>
-            <PButton variant={'tertiary'} hideLabel={true} disabled={true}>Some label</PButton>
-            <PButton variant={'tertiary'} hideLabel={true} loading={true}>Some label</PButton>
-          </div>
-          <div className="playground light spacing-inline">
-            <PButton icon={'phone'} hideLabel={true}>Some label</PButton>
-          </div>
-          <hr/>
-        </PGridItem>
-        <PGridItem size={5}>
-          <div className="playground dark spacing-inline">
-            <PButton variant={'primary'} theme={'dark'}>Some label</PButton>
-            <PButton variant={'primary'} theme={'dark'} disabled={true}>Some label</PButton>
-            <PButton variant={'primary'} theme={'dark'} loading={true}>Some label</PButton>
-          </div>
-          <div className="playground dark spacing-inline">
-            <PButton theme={'dark'}>Some label</PButton>
-            <PButton theme={'dark'} disabled={true}>Some label</PButton>
-            <PButton theme={'dark'} loading={true}>Some label</PButton>
-          </div>
-          <div className="playground dark spacing-inline">
-            <PButton theme={'dark'} variant={'tertiary'}>Some label</PButton>
-            <PButton theme={'dark'} variant={'tertiary'} disabled={true}>Some label</PButton>
-            <PButton theme={'dark'} variant={'tertiary'} loading={true}>Some label</PButton>
-          </div>
-          <div className="playground dark spacing-inline">
-            <PButton theme={'dark'} icon={'phone'}>Some label</PButton>
-          </div>
-          <div className="playground dark spacing-inline">
-            <PButton theme={'dark'} style={{ width: '240px' }}>Lorem ipsum dolor sit amet, consetetur sadipscing</PButton>
-          </div>
-          <hr/>
-          <div className="playground dark spacing-inline">
-            <PButton variant={'primary'} hideLabel={true} theme={'dark'}>Some label</PButton>
-            <PButton variant={'primary'} hideLabel={true} theme={'dark'} disabled={true}>Some label</PButton>
-            <PButton variant={'primary'} hideLabel={true} theme={'dark'} loading={true}>Some label</PButton>
-          </div>
-          <div className="playground dark spacing-inline">
-            <PButton theme={'dark'} hideLabel={true}>Some label</PButton>
-            <PButton theme={'dark'} hideLabel={true} disabled={true}>Some label</PButton>
-            <PButton theme={'dark'} hideLabel={true} loading={true}>Some label</PButton>
-          </div>
-          <div className="playground dark spacing-inline">
-            <PButton theme={'dark'} hideLabel={true} variant={'tertiary'}>Some label</PButton>
-            <PButton theme={'dark'} hideLabel={true} variant={'tertiary'} disabled={true}>Some label</PButton>
-            <PButton theme={'dark'} hideLabel={true} variant={'tertiary'} loading={true}>Some label</PButton>
-          </div>
-          <div className="playground dark spacing-inline">
-            <PButton theme={'dark'} hideLabel={true} icon={'phone'}>Some label</PButton>
-          </div>
-          <hr/>
-        </PGridItem>
-      </PGrid>
-      <PGrid>
-        <PGridItem size={2}>
-          <PHeadline variant={'headline-4'} tag={'h4'}>&lt;p-button-pure&gt;</PHeadline>
-        </PGridItem>
-        <PGridItem size={5}>
-          <div className="playground light spacing-inline">
-            <PButtonPure>Some label</PButtonPure>
-            <PButtonPure disabled={true}>Some label</PButtonPure>
-            <PButtonPure loading={true}>Some label</PButtonPure>
-          </div>
-          <div className="playground light spacing-inline">
-            <PButtonPure hideLabel={true}>Some label</PButtonPure>
-            <PButtonPure hideLabel={true} disabled={true}>Some label</PButtonPure>
-            <PButtonPure hideLabel={true} loading={true}>Some label</PButtonPure>
-          </div>
-          <div className="playground light spacing-inline">
-            <PButtonPure size={'medium'}>Medium</PButtonPure>
-            <PButtonPure size={'inherit'} style={{ fontSize: '48px' }}>Inherit</PButtonPure>
-          </div>
-          <div className="playground light spacing-inline">
-            <PButtonPure weight={'thin'}>Thin</PButtonPure>
-            <PButtonPure weight={'regular'}>Regular</PButtonPure>
-            <PButtonPure weight={'bold'}>Bold</PButtonPure>
-          </div>
-          <div className="playground light spacing-inline">
-            <PButtonPure icon={'delete'}>Some button with a custom icon</PButtonPure>
-          </div>
-          <div className="playground light spacing-inline">
-            <PButtonPure style={{ width: '240px' }}>Lorem ipsum dolor sit amet, consetetur sadipscing</PButtonPure>
-          </div>
-          <hr/>
-        </PGridItem>
-        <PGridItem size={5}>
-          <div className="playground dark spacing-inline">
-            <PButtonPure theme={'dark'}>Some label</PButtonPure>
-            <PButtonPure disabled={true} theme={'dark'}>Some label</PButtonPure>
-            <PButtonPure loading={true} theme={'dark'}>Some label</PButtonPure>
-          </div>
-          <div className="playground dark spacing-inline">
-            <PButtonPure hideLabel={true} theme={'dark'}>Some label</PButtonPure>
-            <PButtonPure hideLabel={true} disabled={true} theme={'dark'}>Some label</PButtonPure>
-            <PButtonPure hideLabel={true} loading={true} theme={'dark'}>Some label</PButtonPure>
-          </div>
-          <div className="playground dark spacing-inline">
-            <PButtonPure size={'medium'} theme={'dark'}>Medium</PButtonPure>
-            <PButtonPure size={'inherit'} theme={'dark'} style={{ fontSize: '48px' }}>Inherit</PButtonPure>
-          </div>
-          <div className="playground dark spacing-inline">
-            <PButtonPure weight={'thin'} theme={'dark'}>Thin</PButtonPure>
-            <PButtonPure weight={'regular'} theme={'dark'}>Regular</PButtonPure>
-            <PButtonPure weight={'bold'} theme={'dark'}>Bold</PButtonPure>
-          </div>
-          <div className="playground dark spacing-inline">
-            <PButtonPure icon={'delete'} theme={'dark'}>Some button with a custom icon</PButtonPure>
-          </div>
-          <div className="playground dark spacing-inline">
-            <PButtonPure theme={'dark'} style={{ width: '240px' }}>Lorem ipsum dolor sit amet, consetetur sadipscing</PButtonPure>
-          </div>
-          <hr/>
-        </PGridItem>
-      </PGrid>
-      <PHeadline variant={'headline-2'}>Feedback</PHeadline>
-      <hr/>
-      <PGrid>
-        <PGridItem size={2}>
-          <PHeadline variant={'headline-4'} tag={'h4'}>&lt;p-spinner&gt;</PHeadline>
-        </PGridItem>
-        <PGridItem size={5}>
-          <div className="playground light spacing-inline">
-            <PSpinner size={'small'}/>
-            <PSpinner size={'medium'}/>
-            <PSpinner size={'large'}/>
-            <PSpinner size={'inherit'} style={{width: '24px'}}/>
-          </div>
-          <hr/>
-        </PGridItem>
-        <PGridItem size={5}>
-          <div className="playground dark spacing-inline">
-            <PSpinner theme={'dark'} size={'small'}/>
-            <PSpinner theme={'dark'} size={'medium'}/>
-            <PSpinner theme={'dark'} size={'large'}/>
-            <PSpinner theme={'dark'} size={'inherit'} style={{width: '24px'}}/>
-          </div>
-          <hr/>
-        </PGridItem>
-      </PGrid>
-      <PHeadline variant={'headline-2'}>Icon</PHeadline>
-      <hr/>
-      <PGrid>
-        <PGridItem size={2}>
-          <PHeadline variant={'headline-4'} tag={'h4'}>&lt;p-icon&gt;</PHeadline>
-        </PGridItem>
-        <PGridItem size={5}>
-          <div className="playground light spacing-inline">
-            <PIcon name={'filter'} color={'neutral-contrast-high'} aria-label="Filter icon"/>
-            <PIcon name={'filter'} size={'medium'} color={'neutral-contrast-medium'} aria-label="Filter icon"/>
-            <PIcon name={'filter'} size={'large'} color={'neutral-contrast-low'} aria-label="Filter icon"/>
-            <PIcon name={'filter'} size={'large'} color={'brand'} aria-label="Filter icon"/>
-            <PIcon name={'filter'} size={'large'} color={'inherit'} aria-label="Filter icon" style={{color: 'deeppink'}}/>
-            <PIcon name={'delete'} size={'large'} aria-label="Delete icon"/>
-          </div>
-          <hr/>
-        </PGridItem>
-        <PGridItem size={5}>
-          <div className="playground dark spacing-inline">
-            <PIcon name={'filter'} theme={'dark'} color={'neutral-contrast-high'} aria-label="Filter icon"/>
-            <PIcon name={'filter'} theme={'dark'} size={'medium'} color={'neutral-contrast-medium'} aria-label="Filter icon"/>
-            <PIcon name={'filter'} theme={'dark'} size={'large'} color={'neutral-contrast-low'} aria-label="Filter icon"/>
-            <PIcon name={'filter'} theme={'dark'} size={'large'} color={'brand'} aria-label="Filter icon"/>
-            <PIcon name={'filter'} theme={'dark'} size={'large'} color={'inherit'} aria-label="Filter icon" style={{color: 'deeppink'}}/>
-            <PIcon name={'delete'} theme={'dark'} size={'large'} aria-label="Delete icon"/>
-          </div>
-          <hr/>
-        </PGridItem>
-      </PGrid>
-      <PHeadline variant={'headline-2'}>Layout</PHeadline>
-      <hr/>
-      <PGrid>
-        <PGridItem size={2}>
-          <PHeadline variant={'headline-4'} tag={'h4'}>
-            &lt;p-grid&gt;<br/>
-            &lt;p-grid-item&gt;
-          </PHeadline>
-        </PGridItem>
-        <PGridItem size={10}>
-          <div className="playground light spacing-block">
-            <PGrid>
-              <PGridItem size={12}/>
-            </PGrid>
-            <PGrid>
-              <PGridItem size={1}/>
-              <PGridItem size={11}/>
-            </PGrid>
-            <PGrid>
-              <PGridItem size={2}/>
-              <PGridItem size={10}/>
-            </PGrid>
-            <PGrid>
-              <PGridItem size={3}/>
-              <PGridItem size={9}/>
-            </PGrid>
-            <PGrid>
-              <PGridItem size={4}/>
-              <PGridItem size={8}/>
-            </PGrid>
-            <PGrid>
-              <PGridItem size={5}/>
-              <PGridItem size={7}/>
-            </PGrid>
-            <PGrid>
-              <PGridItem size={6}/>
-              <PGridItem size={6}/>
-            </PGrid>
-            <PGrid>
-              <PGridItem size={7}/>
-              <PGridItem size={5}/>
-            </PGrid>
-            <PGrid>
-              <PGridItem size={8}/>
-              <PGridItem size={4}/>
-            </PGrid>
-            <PGrid>
-              <PGridItem size={9}/>
-              <PGridItem size={3}/>
-            </PGrid>
-            <PGrid>
-              <PGridItem size={10}/>
-              <PGridItem size={2}/>
-            </PGrid>
-            <PGrid>
-              <PGridItem size={11}/>
-              <PGridItem size={1}/>
-            </PGrid>
-          </div>
-          <div className="playground light spacing-block">
-            <PGrid>
-              <PGridItem offset={1} size={11}/>
-            </PGrid>
-            <PGrid>
-              <PGridItem offset={2} size={10}/>
-            </PGrid>
-            <PGrid>
-              <PGridItem offset={3} size={9}/>
-            </PGrid>
-            <PGrid>
-              <PGridItem offset={4} size={8}/>
-            </PGrid>
-            <PGrid>
-              <PGridItem offset={5} size={7}/>
-            </PGrid>
-            <PGrid>
-              <PGridItem offset={6} size={6}/>
-            </PGrid>
-            <PGrid>
-              <PGridItem offset={7} size={5}/>
-            </PGrid>
-            <PGrid>
-              <PGridItem offset={8} size={4}/>
-            </PGrid>
-            <PGrid>
-              <PGridItem offset={9} size={3}/>
-            </PGrid>
-            <PGrid>
-              <PGridItem offset={10} size={2}/>
-            </PGrid>
-            <PGrid>
-              <PGridItem offset={11} size={1}/>
-            </PGrid>
-          </div>
-          <hr/>
-        </PGridItem>
-      </PGrid>
-      <PGrid>
-        <PGridItem size={2}>
-          <PHeadline variant={'headline-4'} tag={'h4'}>
-            &lt;p-flex&gt;<br/>
-            &lt;p-flex-item&gt;
-          </PHeadline>
-        </PGridItem>
-        <PGridItem size={10}>
-          <div className="playground light spacing-block">
-            <PFlex>
-              <PFlexItem width={'full'}/>
-            </PFlex>
-            <PFlex>
-              <PFlexItem offset={'one-quarter'} width={'three-quarters'}/>
-            </PFlex>
-            <PFlex>
-              <PFlexItem offset={'one-third'} width={'two-thirds'}/>
-            </PFlex>
-            <PFlex>
-              <PFlexItem offset={'half'} width={'half'}/>
-            </PFlex>
-            <PFlex>
-              <PFlexItem offset={'two-thirds'} width={'one-third'}/>
-            </PFlex>
-            <PFlex>
-              <PFlexItem offset={'three-quarters'} width={'one-quarter'}/>
-            </PFlex>
-          </div>
-          <hr/>
-        </PGridItem>
-      </PGrid>
-      <PHeadline variant={'headline-2'}>Navigation</PHeadline>
-      <hr/>
-      <PGrid>
-        <PGridItem size={2}>
-          <PHeadline variant={'headline-4'} tag={'h4'}>&lt;p-link&gt;</PHeadline>
-        </PGridItem>
-        <PGridItem size={5}>
-          <div className="playground light spacing-inline">
-            <PLink variant={'primary'} href={'https://designsystem.porsche.com'}>Some label</PLink>
-          </div>
-          <div className="playground light spacing-inline">
-            <PLink href={'https://designsystem.porsche.com'}>Some label</PLink>
-          </div>
-          <div className="playground light spacing-inline">
-            <PLink variant={'tertiary'} href={'https://designsystem.porsche.com'}>Some label</PLink>
-          </div>
-          <div className="playground light spacing-inline">
-            <PLink icon={'phone'} href={'https://designsystem.porsche.com'}>Some label</PLink>
-          </div>
-          <div className="playground light spacing-inline">
-            <PLink href={'https://designsystem.porsche.com'} style={{ width: '240px' }}>Lorem ipsum dolor sit amet, consetetur sadipscing</PLink>
-          </div>
-          <hr/>
-          <div className="playground light spacing-inline">
-            <PLink variant={'primary'} href={'https://designsystem.porsche.com'} hideLabel={true}>Some label</PLink>
-          </div>
-          <div className="playground light spacing-inline">
-            <PLink href={'https://designsystem.porsche.com'} hideLabel={true}>Some label</PLink>
-          </div>
-          <div className="playground light spacing-inline">
-            <PLink variant={'tertiary'} href={'https://designsystem.porsche.com'} hideLabel={true}>Some label</PLink>
-          </div>
-          <div className="playground light spacing-inline">
-            <PLink icon={'phone'} href={'https://designsystem.porsche.com'} hideLabel={true}>Some label</PLink>
-          </div>
-          <hr/>
-        </PGridItem>
-        <PGridItem size={5}>
-          <div className="playground dark spacing-inline">
-            <PLink variant={'primary'} href={'https://designsystem.porsche.com'} theme={'dark'}>Some label</PLink>
-          </div>
-          <div className="playground dark spacing-inline">
-            <PLink href={'https://designsystem.porsche.com'} theme={'dark'}>Some label</PLink>
-          </div>
-          <div className="playground dark spacing-inline">
-            <PLink variant={'tertiary'} href={'https://designsystem.porsche.com'} theme={'dark'}>Some label</PLink>
-          </div>
-          <div className="playground dark spacing-inline">
-            <PLink icon={'phone'} href={'https://designsystem.porsche.com'} theme={'dark'}>Some label</PLink>
-          </div>
-          <div className="playground dark spacing-inline">
-            <PLink href={'https://designsystem.porsche.com'} theme={'dark'} style={{ width: '240px' }}>Lorem ipsum dolor sit amet, consetetur sadipscing</PLink>
-          </div>
-          <hr/>
-            <div className="playground dark spacing-inline">
-              <PLink variant={'primary'} href={'https://designsystem.porsche.com'} hideLabel={true} theme={'dark'}>Some label</PLink>
-            </div>
-            <div className="playground dark spacing-inline">
-              <PLink href={'https://designsystem.porsche.com'} hideLabel={true} theme={'dark'}>Some label</PLink>
-            </div>
-            <div className="playground dark spacing-inline">
-              <PLink variant={'tertiary'} href={'https://designsystem.porsche.com'} hideLabel={true} theme={'dark'}>Some label
-              </PLink>
-            </div>
-            <div className="playground dark spacing-inline">
-              <PLink icon={'phone'} href={'https://designsystem.porsche.com'} hideLabel={true} theme={'dark'}>Some label</PLink>
-            </div>
-            <hr/>
-        </PGridItem>
-      </PGrid>
-      <PGrid>
-        <PGridItem size={2}>
-          <PHeadline variant={'headline-4'} tag={'h4'}>&lt;p-link-pure&gt;</PHeadline>
-        </PGridItem>
-        <PGridItem size={5}>
-          <div className="playground light spacing-inline">
-            <PLinkPure href={'https://designsystem.porsche.com'}>Some label</PLinkPure>
-          </div>
-          <div className="playground light spacing-inline">
-            <PLinkPure hideLabel={true} href={'https://designsystem.porsche.com'}>Some label</PLinkPure>
-          </div>
-          <div className="playground light spacing-inline">
-            <PLinkPure size={'medium'} href={'https://designsystem.porsche.com'}>Medium</PLinkPure>
-            <PLinkPure size={'inherit'} href={'https://designsystem.porsche.com'} style={{ fontSize: '48px' }}>Inherit</PLinkPure>
-          </div>
-          <div className="playground light spacing-inline">
-            <PLinkPure weight={'thin'} href={'https://designsystem.porsche.com'}>Thin</PLinkPure>
-            <PLinkPure weight={'regular'} href={'https://designsystem.porsche.com'}>Regular</PLinkPure>
-            <PLinkPure weight={'bold'} href={'https://designsystem.porsche.com'}>Bold</PLinkPure>
-          </div>
-          <div className="playground light spacing-inline">
-            <PLinkPure active={true} href={'https://designsystem.porsche.com'}>Some label</PLinkPure>
-          </div>
-          <div className="playground light spacing-inline">
-            <PLinkPure icon={'phone'} href={'https://designsystem.porsche.com'}>Some link with a custom icon</PLinkPure>
-          </div>
-          <div className="playground light spacing-inline">
-            <PLinkPure href={'https://designsystem.porsche.com'} style={{ width: '240px' }}>Lorem ipsum dolor sit amet, consetetur sadipscing</PLinkPure>
-          </div>
-          <hr/>
-        </PGridItem>
-        <PGridItem size={5}>
-          <div className="playground dark spacing-inline">
-            <PLinkPure href={'https://designsystem.porsche.com'} theme={'dark'}>Some label</PLinkPure>
-          </div>
-          <div className="playground dark spacing-inline">
-            <PLinkPure hideLabel={true} href={'https://designsystem.porsche.com'} theme={'dark'}>Some label</PLinkPure>
-          </div>
-          <div className="playground dark spacing-inline">
-            <PLinkPure size={'medium'} href={'https://designsystem.porsche.com'} theme={'dark'}>Medium</PLinkPure>
-            <PLinkPure size={'inherit'} href={'https://designsystem.porsche.com'} theme={'dark'} style={{ fontSize: '48px' }}>Inherit</PLinkPure>
-          </div>
-          <div className="playground dark spacing-inline">
-            <PLinkPure weight={'thin'} href={'https://designsystem.porsche.com'} theme={'dark'}>Thin</PLinkPure>
-            <PLinkPure weight={'regular'} href={'https://designsystem.porsche.com'} theme={'dark'}>Regular</PLinkPure>
-            <PLinkPure weight={'bold'} href={'https://designsystem.porsche.com'} theme={'dark'}>Bold</PLinkPure>
-          </div>
-          <div className="playground dark spacing-inline">
-            <PLinkPure active={true} href={'https://designsystem.porsche.com'} theme={'dark'}>Some label</PLinkPure>
-          </div>
-          <div className="playground dark spacing-inline">
-            <PLinkPure icon={'phone'} href={'https://designsystem.porsche.com'} theme={'dark'}>Some link with a custom icon</PLinkPure>
-          </div>
-          <div className="playground dark spacing-inline">
-            <PLinkPure href={'https://designsystem.porsche.com'} theme={'dark'} style={{ width: '240px' }}>Lorem ipsum dolor sit amet, consetetur sadipscing</PLinkPure>
-          </div>
-          <hr/>
-        </PGridItem>
-      </PGrid>
-      <PGrid>
-        <PGridItem size={2}>
-          <PHeadline variant={'headline-4'} tag={'h4'}>&lt;p-pagination&gt;</PHeadline>
-        </PGridItem>
-        <PGridItem size={5}>
-          <div className="playground light spacing-block">
-            <PPagination totalItemsCount={500} itemsPerPage={25} activePage={1}/>
-          </div>
-          <hr/>
-        </PGridItem>
-        <PGridItem size={5}>
-          <div className="playground dark spacing-block">
-            <PPagination theme={'dark'} totalItemsCount={500} itemsPerPage={25} activePage={1}/>
-          </div>
-          <hr/>
-        </PGridItem>
-      </PGrid>
-      <PHeadline variant={'headline-2'}>Form</PHeadline>
-      <hr/>
-      <PGrid>
-        <PGridItem size={2}>
-          <PHeadline variant={'headline-4'} tag={'h4'}>&lt;p-checkbox-wrapper&gt;</PHeadline>
-        </PGridItem>
-        <PGridItem size={10}>
-          <div className="playground light spacing-inline">
-            <PCheckboxWrapper label={'Some label'}>
-              <input type="checkbox" name="some-name"/>
-            </PCheckboxWrapper>
-            <PCheckboxWrapper label={'Some label'}>
-              <input type="checkbox" name="some-name" checked={true}/>
-            </PCheckboxWrapper>
-            <PCheckboxWrapper label={'Some label'} hideLabel={true}>
-              <input type="checkbox" name="some-name"/>
-            </PCheckboxWrapper>
-            <PCheckboxWrapper label={'Some label'} hideLabel={true}>
-              <input type="checkbox" name="some-name" checked={true}/>
-            </PCheckboxWrapper>
-            <PCheckboxWrapper label={'Some label'}>
-              <input type="checkbox"
-                     ref={(elem: HTMLInputElement) => elem && (elem.indeterminate = true)}
-                     name="some-name" />
-            </PCheckboxWrapper>
-            <PCheckboxWrapper label={'Some label'}>
-              <input type="checkbox"
-                     name="some-name"
-                     ref={(elem: HTMLInputElement) => elem && (elem.indeterminate = true)}
-                     checked={true} />
-            </PCheckboxWrapper>
-            <PCheckboxWrapper label={'Some label'}>
-              <input type="checkbox" name="some-name" disabled={true}/>
-            </PCheckboxWrapper>
-            <PCheckboxWrapper label={'Some label'}>
-              <input type="checkbox" name="some-name" checked={true} disabled={true}/>
-            </PCheckboxWrapper>
-            <PCheckboxWrapper label={'Some label'} state={'error'} message={'Some error validation message.'}>
-              <input type="checkbox" name="some-name"/>
-            </PCheckboxWrapper>
-            <PCheckboxWrapper state="error">
-              <span slot="label">Some label with a <a href="https://designsystem.porsche.com">link</a>.</span>
-              <input type="checkbox" name="some-name"/>
-              <span slot="message">Some error message with a <a
-                href="https://designsystem.porsche.com">link</a>.</span>
-            </PCheckboxWrapper>
-          </div>
-          <hr/>
-        </PGridItem>
-      </PGrid>
-    </div>
-=======
     <Router>
       <div id="app">
         <Text>
@@ -731,7 +72,6 @@
         </Switch>
       </div>
     </Router>
->>>>>>> 2085b8d2
   );
 };
 
