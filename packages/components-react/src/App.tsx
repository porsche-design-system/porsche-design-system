import React from 'react';
import {
<<<<<<< HEAD
  BrowserRouter as Router,
  Switch,
  Route,
  Link
} from 'react-router-dom';
import {
  PLinkPure
=======
  Grid,
  GridItem,
  Flex,
  FlexItem,
  Marque,
  Headline,
  Text,
  Button,
  ButtonPure,
  Spinner,
  Icon,
  Pagination,
  Link,
  LinkPure
>>>>>>> be0e415c
} from '@porsche-design-system/components-react';
import {Basic} from "./Basic";
import {Action} from "./Action";
import {Feedback} from "./Feedback";
import {Icon} from "./Icon";
import {Layout} from "./Layout";
import {Navigation} from "./Navigation";
import {SystemLog} from "./SystemLog";

const App: React.FC = () => {

  return (
<<<<<<< HEAD
    <Router>
      <div id="app">
        <SystemLog/>
        <Link to="/basic" component={PLinkPure}>
         Basic
        </Link>
        <Link to="/action" component={PLinkPure}>
          Action
        </Link>
        <Link to="/feedback" component={PLinkPure}>
          Feedback
        </Link>
        <Link to="/icon" component={PLinkPure}>
          Icon
        </Link>
        <Link to="/layout" component={PLinkPure}>
          Layout
        </Link>
        <Link to="/navigation" component={PLinkPure}>
          Navigation
        </Link>
        <hr/>

        <Switch>
         <Route path="/basic">
           <Basic/>
          </Route>
          <Route path="/action">
            <Action/>
          </Route>
          <Route path="/feedback">
            <Feedback/>
          </Route>
          <Route path="/icon">
            <Icon/>
          </Route>
          <Route path="/layout">
            <Layout/>
          </Route>
          <Route path="/navigation">
            <Navigation/>
          </Route>
        </Switch>
=======
    <div id="app">
      <Text>
        <b id="human-readable-browser-name"></b>
        <br/>
        <span id="system-log"></span>
      </Text>
      <hr/>
      <Headline variant={'headline-2'} tag={'h2'}>Basic</Headline>
      <hr/>
      <Grid>
        <GridItem size={2}>
          <Headline variant={'headline-4'} tag={'h4'}>&lt;p-marque&gt;</Headline>
        </GridItem>
        <GridItem size={10}>
          <div className="playground light spacing-block">
            <Marque/>
            <Marque trademark={false}/>
          </div>
          <hr/>
        </GridItem>
      </Grid>
      <Grid>
        <GridItem size={2}>
          <Headline variant={'headline-4'} tag={'h4'}>&lt;p-headline&gt;</Headline>
        </GridItem>
        <GridItem size={10}>
          <div className="playground light spacing-block">
            <Headline variant={'large-title'}>The quick brown fox jumps over the lazy dog</Headline>
            <Headline variant={'headline-1'}>The quick brown fox jumps over the lazy dog</Headline>
            <Headline variant={'headline-2'}>The quick brown fox jumps over the lazy dog</Headline>
            <Headline variant={'headline-3'}>The quick brown fox jumps over the lazy dog</Headline>
            <Headline variant={'headline-4'}>The quick brown fox jumps over the lazy dog</Headline>
          </div>
        </GridItem>
      </Grid>
      <Grid>
        <GridItem size={5} offset={2}>
          <div className="playground light spacing-block">
            <Headline variant={'headline-3'} color={'default'} style={{color: 'deeppink'}}>The quick brown fox jumps over the lazy dog</Headline>
            <Headline variant={'headline-3'} color={'inherit'} style={{color: 'deeppink'}}>The quick brown fox jumps over the lazy dog</Headline>
          </div>
          <hr/>
        </GridItem>
        <GridItem size={5}>
          <div className="playground dark spacing-block">
            <Headline theme={'dark'} variant={'headline-3'} color={'default'} style={{color: 'deeppink'}}>The quick brown fox jumps over the lazy dog</Headline>
            <Headline theme={'dark'} variant={'headline-3'} color={'inherit'} style={{color: 'deeppink'}}>The quick brown fox jumps over the lazy dog</Headline>
          </div>
          <hr/>
        </GridItem>
      </Grid>
      <Grid>
        <GridItem size={2}>
          <Headline variant={'headline-4'} tag={'h4'}>&lt;p-text&gt;</Headline>
        </GridItem>
        <GridItem size={10}>
          <div className="playground light spacing-block">
            <Text>The quick brown fox jumps over the lazy dog</Text>
            <Text size={'x-small'}>The quick brown fox jumps over the lazy dog</Text>
          </div>
        </GridItem>
      </Grid>
      <Grid>
        <GridItem offset={2} size={5}>
          <div className="playground light spacing-block">
            <Text color={'default'} style={{color: 'deeppink'}}>The quick brown fox jumps over the lazy dog</Text>
            <Text color={'brand'} style={{color: 'deeppink'}}>The quick brown fox jumps over the lazy dog</Text>
            <Text color={'neutral-contrast-high'} style={{color: 'deeppink'}}>The quick brown fox jumps over the lazy dog</Text>
            <Text color={'neutral-contrast-medium'} style={{color: 'deeppink'}}>The quick brown fox jumps over the lazy dog</Text>
            <Text color={'neutral-contrast-low'} style={{color: 'deeppink'}}>The quick brown fox jumps over the lazy dog</Text>
            <Text color={'notification-success'} style={{color: 'deeppink'}}>The quick brown fox jumps over the lazy dog</Text>
            <Text color={'notification-warning'} style={{color: 'deeppink'}}>The quick brown fox jumps over the lazy dog</Text>
            <Text color={'notification-error'} style={{color: 'deeppink'}}>The quick brown fox jumps over the lazy dog</Text>
            <Text color={'inherit'} style={{color: 'deeppink'}}>The quick brown fox jumps over the lazy dog</Text>
          </div>
        </GridItem>
        <GridItem size={5}>
          <div className="playground dark spacing-block">
            <Text theme={'dark'} color={'default'} style={{color: 'deeppink'}}>The quick brown fox jumps over the lazy dog</Text>
            <Text theme={'dark'} color={'brand'} style={{color: 'deeppink'}}>The quick brown fox jumps over the lazy dog</Text>
            <Text theme={'dark'} color={'neutral-contrast-high'} style={{color: 'deeppink'}}>The quick brown fox jumps over the lazy dog</Text>
            <Text theme={'dark'} color={'neutral-contrast-medium'} style={{color: 'deeppink'}}>The quick brown fox jumps over the lazy dog</Text>
            <Text theme={'dark'} color={'neutral-contrast-low'} style={{color: 'deeppink'}}>The quick brown fox jumps over the lazy dog</Text>
            <Text theme={'dark'} color={'notification-success'} style={{color: 'deeppink'}}>The quick brown fox jumps over the lazy dog</Text>
            <Text theme={'dark'} color={'notification-warning'} style={{color: 'deeppink'}}>The quick brown fox jumps over the lazy dog</Text>
            <Text theme={'dark'} color={'notification-error'} style={{color: 'deeppink'}}>The quick brown fox jumps over the lazy dog</Text>
            <Text theme={'dark'} color={'inherit'} style={{color: 'deeppink'}}>The quick brown fox jumps over the lazy dog</Text>
          </div>
        </GridItem>
      </Grid>
      <Grid>
        <GridItem size={10} offset={2}>
          <div className="playground light spacing-block">
            <Text ellipsis={true}>Lorem ipsum dolor sit amet, consetetur sadipscing elitr, sed diam nonumy eirmod
              tempor
              invidunt ut labore et dolore magna aliquyam erat, sed diam voluptua. At vero eos et accusam et justo duo
              dolores et ea rebum.
            </Text>
          </div>
          <div className="playground light spacing-block">
            <Text>Lorem ipsum dolor sit amet <a href="https://designsystem.porsche.com">linked text</a> et, <b>bold text</b> &amp; <strong>strong text</strong></Text>
          </div>
          <hr/>
        </GridItem>
      </Grid>
      <Headline variant={'headline-2'}>Action</Headline>
      <hr/>
      <Grid>
        <GridItem size={2}>
          <Headline variant={'headline-4'} tag={'h4'}>&lt;p-button&gt;</Headline>
        </GridItem>
        <GridItem size={5}>
          <div className="playground light spacing-inline">
            <Button variant={'primary'}>Some label</Button>
            <Button variant={'primary'} disabled={true}>Some label</Button>
            <Button variant={'primary'} loading={true}>Some label</Button>
          </div>
          <div className="playground light spacing-inline">
            <Button>Some label</Button>
            <Button disabled={true}>Some label</Button>
            <Button loading={true}>Some label</Button>
          </div>
          <div className="playground light spacing-inline">
            <Button variant={'tertiary'}>Some label</Button>
            <Button variant={'tertiary'} disabled={true}>Some label</Button>
            <Button variant={'tertiary'} loading={true}>Some label</Button>
          </div>
          <div className="playground light spacing-inline">
            <Button icon={'phone'}>Some label</Button>
          </div>
          <div className="playground light spacing-inline">
            <Button style={{ width: '240px' }}>Lorem ipsum dolor sit amet, consetetur sadipscing</Button>
          </div>
          <hr/>
          <div className="playground light spacing-inline">
            <Button variant={'primary'} hideLabel={true}>Some label</Button>
            <Button variant={'primary'} hideLabel={true} disabled={true}>Some label</Button>
            <Button variant={'primary'} hideLabel={true} loading={true}>Some label</Button>
          </div>
          <div className="playground light spacing-inline">
            <Button hideLabel={true}>Some label</Button>
            <Button disabled={true} hideLabel={true}>Some label</Button>
            <Button loading={true} hideLabel={true}>Some label</Button>
          </div>
          <div className="playground light spacing-inline">
            <Button variant={'tertiary'} hideLabel={true}>Some label</Button>
            <Button variant={'tertiary'} hideLabel={true} disabled={true}>Some label</Button>
            <Button variant={'tertiary'} hideLabel={true} loading={true}>Some label</Button>
          </div>
          <div className="playground light spacing-inline">
            <Button icon={'phone'} hideLabel={true}>Some label</Button>
          </div>
          <hr/>
        </GridItem>
        <GridItem size={5}>
          <div className="playground dark spacing-inline">
            <Button variant={'primary'} theme={'dark'}>Some label</Button>
            <Button variant={'primary'} theme={'dark'} disabled={true}>Some label</Button>
            <Button variant={'primary'} theme={'dark'} loading={true}>Some label</Button>
          </div>
          <div className="playground dark spacing-inline">
            <Button theme={'dark'}>Some label</Button>
            <Button theme={'dark'} disabled={true}>Some label</Button>
            <Button theme={'dark'} loading={true}>Some label</Button>
          </div>
          <div className="playground dark spacing-inline">
            <Button theme={'dark'} variant={'tertiary'}>Some label</Button>
            <Button theme={'dark'} variant={'tertiary'} disabled={true}>Some label</Button>
            <Button theme={'dark'} variant={'tertiary'} loading={true}>Some label</Button>
          </div>
          <div className="playground dark spacing-inline">
            <Button theme={'dark'} icon={'phone'}>Some label</Button>
          </div>
          <div className="playground dark spacing-inline">
            <Button theme={'dark'} style={{ width: '240px' }}>Lorem ipsum dolor sit amet, consetetur sadipscing</Button>
          </div>
          <hr/>
          <div className="playground dark spacing-inline">
            <Button variant={'primary'} hideLabel={true} theme={'dark'}>Some label</Button>
            <Button variant={'primary'} hideLabel={true} theme={'dark'} disabled={true}>Some label</Button>
            <Button variant={'primary'} hideLabel={true} theme={'dark'} loading={true}>Some label</Button>
          </div>
          <div className="playground dark spacing-inline">
            <Button theme={'dark'} hideLabel={true}>Some label</Button>
            <Button theme={'dark'} hideLabel={true} disabled={true}>Some label</Button>
            <Button theme={'dark'} hideLabel={true} loading={true}>Some label</Button>
          </div>
          <div className="playground dark spacing-inline">
            <Button theme={'dark'} hideLabel={true} variant={'tertiary'}>Some label</Button>
            <Button theme={'dark'} hideLabel={true} variant={'tertiary'} disabled={true}>Some label</Button>
            <Button theme={'dark'} hideLabel={true} variant={'tertiary'} loading={true}>Some label</Button>
          </div>
          <div className="playground dark spacing-inline">
            <Button theme={'dark'} hideLabel={true} icon={'phone'}>Some label</Button>
          </div>
          <hr/>
        </GridItem>
      </Grid>
      <Grid>
        <GridItem size={2}>
          <Headline variant={'headline-4'} tag={'h4'}>&lt;p-button-pure&gt;</Headline>
        </GridItem>
        <GridItem size={5}>
          <div className="playground light spacing-inline">
            <ButtonPure>Some label</ButtonPure>
            <ButtonPure disabled={true}>Some label</ButtonPure>
            <ButtonPure loading={true}>Some label</ButtonPure>
          </div>
          <div className="playground light spacing-inline">
            <ButtonPure hideLabel={true}>Some label</ButtonPure>
            <ButtonPure hideLabel={true} disabled={true}>Some label</ButtonPure>
            <ButtonPure hideLabel={true} loading={true}>Some label</ButtonPure>
          </div>
          <div className="playground light spacing-inline">
            <ButtonPure size={'medium'}>Medium</ButtonPure>
            <ButtonPure size={'inherit'} style={{ fontSize: '48px' }}>Inherit</ButtonPure>
          </div>
          <div className="playground light spacing-inline">
            <ButtonPure weight={'thin'}>Thin</ButtonPure>
            <ButtonPure weight={'regular'}>Regular</ButtonPure>
            <ButtonPure weight={'bold'}>Bold</ButtonPure>
          </div>
          <div className="playground light spacing-inline">
            <ButtonPure icon={'delete'}>Some button with a custom icon</ButtonPure>
          </div>
          <div className="playground light spacing-inline">
            <ButtonPure style={{ width: '240px' }}>Lorem ipsum dolor sit amet, consetetur sadipscing</ButtonPure>
          </div>
          <hr/>
        </GridItem>
        <GridItem size={5}>
          <div className="playground dark spacing-inline">
            <ButtonPure theme={'dark'}>Some label</ButtonPure>
            <ButtonPure disabled={true} theme={'dark'}>Some label</ButtonPure>
            <ButtonPure loading={true} theme={'dark'}>Some label</ButtonPure>
          </div>
          <div className="playground dark spacing-inline">
            <ButtonPure hideLabel={true} theme={'dark'}>Some label</ButtonPure>
            <ButtonPure hideLabel={true} disabled={true} theme={'dark'}>Some label</ButtonPure>
            <ButtonPure hideLabel={true} loading={true} theme={'dark'}>Some label</ButtonPure>
          </div>
          <div className="playground dark spacing-inline">
            <ButtonPure size={'medium'} theme={'dark'}>Medium</ButtonPure>
            <ButtonPure size={'inherit'} theme={'dark'} style={{ fontSize: '48px' }}>Inherit</ButtonPure>
          </div>
          <div className="playground dark spacing-inline">
            <ButtonPure weight={'thin'} theme={'dark'}>Thin</ButtonPure>
            <ButtonPure weight={'regular'} theme={'dark'}>Regular</ButtonPure>
            <ButtonPure weight={'bold'} theme={'dark'}>Bold</ButtonPure>
          </div>
          <div className="playground dark spacing-inline">
            <ButtonPure icon={'delete'} theme={'dark'}>Some button with a custom icon</ButtonPure>
          </div>
          <div className="playground dark spacing-inline">
            <ButtonPure theme={'dark'} style={{ width: '240px' }}>Lorem ipsum dolor sit amet, consetetur sadipscing</ButtonPure>
          </div>
          <hr/>
        </GridItem>
      </Grid>
      <Headline variant={'headline-2'}>Feedback</Headline>
      <hr/>
      <Grid>
        <GridItem size={2}>
          <Headline variant={'headline-4'} tag={'h4'}>&lt;p-spinner&gt;</Headline>
        </GridItem>
        <GridItem size={5}>
          <div className="playground light spacing-inline">
            <Spinner size={'small'}/>
            <Spinner size={'medium'}/>
            <Spinner size={'large'}/>
            <Spinner size={'inherit'} style={{width: '24px'}}/>
          </div>
          <hr/>
        </GridItem>
        <GridItem size={5}>
          <div className="playground dark spacing-inline">
            <Spinner theme={'dark'} size={'small'}/>
            <Spinner theme={'dark'} size={'medium'}/>
            <Spinner theme={'dark'} size={'large'}/>
            <Spinner theme={'dark'} size={'inherit'} style={{width: '24px'}}/>
          </div>
          <hr/>
        </GridItem>
      </Grid>
      <Headline variant={'headline-2'}>Icon</Headline>
      <hr/>
      <Grid>
        <GridItem size={2}>
          <Headline variant={'headline-4'} tag={'h4'}>&lt;p-icon&gt;</Headline>
        </GridItem>
        <GridItem size={5}>
          <div className="playground light spacing-inline">
            <Icon name={'filter'} color={'neutral-contrast-high'} aria-label="Filter icon"/>
            <Icon name={'filter'} size={'medium'} color={'neutral-contrast-medium'} aria-label="Filter icon"/>
            <Icon name={'filter'} size={'large'} color={'neutral-contrast-low'} aria-label="Filter icon"/>
            <Icon name={'filter'} size={'large'} color={'brand'} aria-label="Filter icon"/>
            <Icon name={'filter'} size={'large'} color={'inherit'} aria-label="Filter icon" style={{color: 'deeppink'}}/>
            <Icon name={'delete'} size={'large'} aria-label="Delete icon"/>
          </div>
          <hr/>
        </GridItem>
        <GridItem size={5}>
          <div className="playground dark spacing-inline">
            <Icon name={'filter'} theme={'dark'} color={'neutral-contrast-high'} aria-label="Filter icon"/>
            <Icon name={'filter'} theme={'dark'} size={'medium'} color={'neutral-contrast-medium'} aria-label="Filter icon"/>
            <Icon name={'filter'} theme={'dark'} size={'large'} color={'neutral-contrast-low'} aria-label="Filter icon"/>
            <Icon name={'filter'} theme={'dark'} size={'large'} color={'brand'} aria-label="Filter icon"/>
            <Icon name={'filter'} theme={'dark'} size={'large'} color={'inherit'} aria-label="Filter icon" style={{color: 'deeppink'}}/>
            <Icon name={'delete'} theme={'dark'} size={'large'} aria-label="Delete icon"/>
          </div>
          <hr/>
        </GridItem>
      </Grid>
      <Headline variant={'headline-2'}>Layout</Headline>
      <hr/>
      <Grid>
        <GridItem size={2}>
          <Headline variant={'headline-4'} tag={'h4'}>
            &lt;p-grid&gt;<br/>
            &lt;p-grid-item&gt;
          </Headline>
        </GridItem>
        <GridItem size={10}>
          <div className="playground light spacing-block">
            <Grid>
              <GridItem size={12}/>
            </Grid>
            <Grid>
              <GridItem size={1}/>
              <GridItem size={11}/>
            </Grid>
            <Grid>
              <GridItem size={2}/>
              <GridItem size={10}/>
            </Grid>
            <Grid>
              <GridItem size={3}/>
              <GridItem size={9}/>
            </Grid>
            <Grid>
              <GridItem size={4}/>
              <GridItem size={8}/>
            </Grid>
            <Grid>
              <GridItem size={5}/>
              <GridItem size={7}/>
            </Grid>
            <Grid>
              <GridItem size={6}/>
              <GridItem size={6}/>
            </Grid>
            <Grid>
              <GridItem size={7}/>
              <GridItem size={5}/>
            </Grid>
            <Grid>
              <GridItem size={8}/>
              <GridItem size={4}/>
            </Grid>
            <Grid>
              <GridItem size={9}/>
              <GridItem size={3}/>
            </Grid>
            <Grid>
              <GridItem size={10}/>
              <GridItem size={2}/>
            </Grid>
            <Grid>
              <GridItem size={11}/>
              <GridItem size={1}/>
            </Grid>
          </div>
          <div className="playground light spacing-block">
            <Grid>
              <GridItem offset={1} size={11}/>
            </Grid>
            <Grid>
              <GridItem offset={2} size={10}/>
            </Grid>
            <Grid>
              <GridItem offset={3} size={9}/>
            </Grid>
            <Grid>
              <GridItem offset={4} size={8}/>
            </Grid>
            <Grid>
              <GridItem offset={5} size={7}/>
            </Grid>
            <Grid>
              <GridItem offset={6} size={6}/>
            </Grid>
            <Grid>
              <GridItem offset={7} size={5}/>
            </Grid>
            <Grid>
              <GridItem offset={8} size={4}/>
            </Grid>
            <Grid>
              <GridItem offset={9} size={3}/>
            </Grid>
            <Grid>
              <GridItem offset={10} size={2}/>
            </Grid>
            <Grid>
              <GridItem offset={11} size={1}/>
            </Grid>
          </div>
          <hr/>
        </GridItem>
      </Grid>
      <Grid>
        <GridItem size={2}>
          <Headline variant={'headline-4'} tag={'h4'}>
            &lt;p-flex&gt;<br/>
            &lt;p-flex-item&gt;
          </Headline>
        </GridItem>
        <GridItem size={10}>
          <div className="playground light spacing-block">
            <Flex>
              <FlexItem width={'full'}/>
            </Flex>
            <Flex>
              <FlexItem offset={'one-quarter'} width={'three-quarters'}/>
            </Flex>
            <Flex>
              <FlexItem offset={'one-third'} width={'two-thirds'}/>
            </Flex>
            <Flex>
              <FlexItem offset={'half'} width={'half'}/>
            </Flex>
            <Flex>
              <FlexItem offset={'two-thirds'} width={'one-third'}/>
            </Flex>
            <Flex>
              <FlexItem offset={'three-quarters'} width={'one-quarter'}/>
            </Flex>
          </div>
          <hr/>
        </GridItem>
      </Grid>
      <Headline variant={'headline-2'}>Navigation</Headline>
      <hr/>
      <Grid>
        <GridItem size={2}>
          <Headline variant={'headline-4'} tag={'h4'}>&lt;p-link&gt;</Headline>
        </GridItem>
        <GridItem size={5}>
          <div className="playground light spacing-inline">
            <Link variant={'primary'} href={'https://designsystem.porsche.com'}>Some label</Link>
          </div>
          <div className="playground light spacing-inline">
            <Link href={'https://designsystem.porsche.com'}>Some label</Link>
          </div>
          <div className="playground light spacing-inline">
            <Link variant={'tertiary'} href={'https://designsystem.porsche.com'}>Some label</Link>
          </div>
          <div className="playground light spacing-inline">
            <Link icon={'phone'} href={'https://designsystem.porsche.com'}>Some label</Link>
          </div>
          <div className="playground light spacing-inline">
            <Link href={'https://designsystem.porsche.com'} style={{ width: '240px' }}>Lorem ipsum dolor sit amet, consetetur sadipscing</Link>
          </div>
          <hr/>
          <div className="playground light spacing-inline">
            <Link variant={'primary'} href={'https://designsystem.porsche.com'} hideLabel={true}>Some label</Link>
          </div>
          <div className="playground light spacing-inline">
            <Link href={'https://designsystem.porsche.com'} hideLabel={true}>Some label</Link>
          </div>
          <div className="playground light spacing-inline">
            <Link variant={'tertiary'} href={'https://designsystem.porsche.com'} hideLabel={true}>Some label</Link>
          </div>
          <div className="playground light spacing-inline">
            <Link icon={'phone'} href={'https://designsystem.porsche.com'} hideLabel={true}>Some label</Link>
          </div>
          <hr/>
        </GridItem>
        <GridItem size={5}>
          <div className="playground dark spacing-inline">
            <Link variant={'primary'} href={'https://designsystem.porsche.com'} theme={'dark'}>Some label</Link>
          </div>
          <div className="playground dark spacing-inline">
            <Link href={'https://designsystem.porsche.com'} theme={'dark'}>Some label</Link>
          </div>
          <div className="playground dark spacing-inline">
            <Link variant={'tertiary'} href={'https://designsystem.porsche.com'} theme={'dark'}>Some label</Link>
          </div>
          <div className="playground dark spacing-inline">
            <Link icon={'phone'} href={'https://designsystem.porsche.com'} theme={'dark'}>Some label</Link>
          </div>
          <div className="playground dark spacing-inline">
            <Link href={'https://designsystem.porsche.com'} theme={'dark'} style={{ width: '240px' }}>Lorem ipsum dolor sit amet, consetetur sadipscing</Link>
          </div>
          <hr/>
            <div className="playground dark spacing-inline">
              <Link variant={'primary'} href={'https://designsystem.porsche.com'} hideLabel={true} theme={'dark'}>Some label</Link>
            </div>
            <div className="playground dark spacing-inline">
              <Link href={'https://designsystem.porsche.com'} hideLabel={true} theme={'dark'}>Some label</Link>
            </div>
            <div className="playground dark spacing-inline">
              <Link variant={'tertiary'} href={'https://designsystem.porsche.com'} hideLabel={true} theme={'dark'}>Some label
              </Link>
            </div>
            <div className="playground dark spacing-inline">
              <Link icon={'phone'} href={'https://designsystem.porsche.com'} hideLabel={true} theme={'dark'}>Some label</Link>
            </div>
            <hr/>
        </GridItem>
      </Grid>
      <Grid>
        <GridItem size={2}>
          <Headline variant={'headline-4'} tag={'h4'}>&lt;p-link-pure&gt;</Headline>
        </GridItem>
        <GridItem size={5}>
          <div className="playground light spacing-inline">
            <LinkPure href={'https://designsystem.porsche.com'}>Some label</LinkPure>
          </div>
          <div className="playground light spacing-inline">
            <LinkPure hideLabel={true} href={'https://designsystem.porsche.com'}>Some label</LinkPure>
          </div>
          <div className="playground light spacing-inline">
            <LinkPure size={'medium'} href={'https://designsystem.porsche.com'}>Medium</LinkPure>
            <LinkPure size={'inherit'} href={'https://designsystem.porsche.com'} style={{ fontSize: '48px' }}>Inherit</LinkPure>
          </div>
          <div className="playground light spacing-inline">
            <LinkPure weight={'thin'} href={'https://designsystem.porsche.com'}>Thin</LinkPure>
            <LinkPure weight={'regular'} href={'https://designsystem.porsche.com'}>Regular</LinkPure>
            <LinkPure weight={'bold'} href={'https://designsystem.porsche.com'}>Bold</LinkPure>
          </div>
          <div className="playground light spacing-inline">
            <LinkPure active={true} href={'https://designsystem.porsche.com'}>Some label</LinkPure>
          </div>
          <div className="playground light spacing-inline">
            <LinkPure icon={'phone'} href={'https://designsystem.porsche.com'}>Some link with a custom icon</LinkPure>
          </div>
          <div className="playground light spacing-inline">
            <LinkPure href={'https://designsystem.porsche.com'} style={{ width: '240px' }}>Lorem ipsum dolor sit amet, consetetur sadipscing</LinkPure>
          </div>
          <hr/>
        </GridItem>
        <GridItem size={5}>
          <div className="playground dark spacing-inline">
            <LinkPure href={'https://designsystem.porsche.com'} theme={'dark'}>Some label</LinkPure>
          </div>
          <div className="playground dark spacing-inline">
            <LinkPure hideLabel={true} href={'https://designsystem.porsche.com'} theme={'dark'}>Some label</LinkPure>
          </div>
          <div className="playground dark spacing-inline">
            <LinkPure size={'medium'} href={'https://designsystem.porsche.com'} theme={'dark'}>Medium</LinkPure>
            <LinkPure size={'inherit'} href={'https://designsystem.porsche.com'} theme={'dark'} style={{ fontSize: '48px' }}>Inherit</LinkPure>
          </div>
          <div className="playground dark spacing-inline">
            <LinkPure weight={'thin'} href={'https://designsystem.porsche.com'} theme={'dark'}>Thin</LinkPure>
            <LinkPure weight={'regular'} href={'https://designsystem.porsche.com'} theme={'dark'}>Regular</LinkPure>
            <LinkPure weight={'bold'} href={'https://designsystem.porsche.com'} theme={'dark'}>Bold</LinkPure>
          </div>
          <div className="playground dark spacing-inline">
            <LinkPure active={true} href={'https://designsystem.porsche.com'} theme={'dark'}>Some label</LinkPure>
          </div>
          <div className="playground dark spacing-inline">
            <LinkPure icon={'phone'} href={'https://designsystem.porsche.com'} theme={'dark'}>Some link with a custom icon</LinkPure>
          </div>
          <div className="playground dark spacing-inline">
            <LinkPure href={'https://designsystem.porsche.com'} theme={'dark'} style={{ width: '240px' }}>Lorem ipsum dolor sit amet, consetetur sadipscing</LinkPure>
          </div>
          <hr/>
        </GridItem>
      </Grid>
      <Grid>
        <GridItem size={2}>
          <Headline variant={'headline-4'} tag={'h4'}>&lt;p-pagination&gt;</Headline>
        </GridItem>
        <GridItem size={5}>
          <div className="playground light spacing-block">
            <Pagination totalItemsCount={500} itemsPerPage={25} activePage={1}/>
          </div>
          <hr/>
        </GridItem>
        <GridItem size={5}>
          <div className="playground dark spacing-block">
            <Pagination theme={'dark'} totalItemsCount={500} itemsPerPage={25} activePage={1}/>
          </div>
          <hr/>
        </GridItem>
      </Grid>
>>>>>>> be0e415c
    </div>
    </Router>


  );
};

export default App;<|MERGE_RESOLUTION|>--- conflicted
+++ resolved
@@ -1,68 +1,47 @@
 import React from 'react';
 import {
-<<<<<<< HEAD
   BrowserRouter as Router,
   Switch,
   Route,
   Link
 } from 'react-router-dom';
-import {
-  PLinkPure
-=======
-  Grid,
-  GridItem,
-  Flex,
-  FlexItem,
-  Marque,
-  Headline,
-  Text,
-  Button,
-  ButtonPure,
-  Spinner,
-  Icon,
-  Pagination,
-  Link,
-  LinkPure
->>>>>>> be0e415c
-} from '@porsche-design-system/components-react';
-import {Basic} from "./Basic";
-import {Action} from "./Action";
-import {Feedback} from "./Feedback";
-import {Icon} from "./Icon";
-import {Layout} from "./Layout";
-import {Navigation} from "./Navigation";
-import {SystemLog} from "./SystemLog";
+import { LinkPure } from '@porsche-design-system/components-react';
+import { Basic } from "./Basic";
+import { Action } from "./Action";
+import { Feedback } from "./Feedback";
+import { Icons } from "./Icons";
+import { Layout } from "./Layout";
+import { Navigation } from "./Navigation";
+import { SystemLog } from "./SystemLog";
 
 const App: React.FC = () => {
 
   return (
-<<<<<<< HEAD
     <Router>
       <div id="app">
         <SystemLog/>
-        <Link to="/basic" component={PLinkPure}>
-         Basic
+        <Link to="/basic" component={LinkPure}>
+          Basic
         </Link>
-        <Link to="/action" component={PLinkPure}>
+        <Link to="/action" component={LinkPure}>
           Action
         </Link>
-        <Link to="/feedback" component={PLinkPure}>
+        <Link to="/feedback" component={LinkPure}>
           Feedback
         </Link>
-        <Link to="/icon" component={PLinkPure}>
+        <Link to="/icon" component={LinkPure}>
           Icon
         </Link>
-        <Link to="/layout" component={PLinkPure}>
+        <Link to="/layout" component={LinkPure}>
           Layout
         </Link>
-        <Link to="/navigation" component={PLinkPure}>
+        <Link to="/navigation" component={LinkPure}>
           Navigation
         </Link>
         <hr/>
-
         <Switch>
-         <Route path="/basic">
-           <Basic/>
+          <Route path="/basic">
+            <Basic/>
           </Route>
           <Route path="/action">
             <Action/>
@@ -71,7 +50,7 @@
             <Feedback/>
           </Route>
           <Route path="/icon">
-            <Icon/>
+            <Icons/>
           </Route>
           <Route path="/layout">
             <Layout/>
@@ -80,599 +59,8 @@
             <Navigation/>
           </Route>
         </Switch>
-=======
-    <div id="app">
-      <Text>
-        <b id="human-readable-browser-name"></b>
-        <br/>
-        <span id="system-log"></span>
-      </Text>
-      <hr/>
-      <Headline variant={'headline-2'} tag={'h2'}>Basic</Headline>
-      <hr/>
-      <Grid>
-        <GridItem size={2}>
-          <Headline variant={'headline-4'} tag={'h4'}>&lt;p-marque&gt;</Headline>
-        </GridItem>
-        <GridItem size={10}>
-          <div className="playground light spacing-block">
-            <Marque/>
-            <Marque trademark={false}/>
-          </div>
-          <hr/>
-        </GridItem>
-      </Grid>
-      <Grid>
-        <GridItem size={2}>
-          <Headline variant={'headline-4'} tag={'h4'}>&lt;p-headline&gt;</Headline>
-        </GridItem>
-        <GridItem size={10}>
-          <div className="playground light spacing-block">
-            <Headline variant={'large-title'}>The quick brown fox jumps over the lazy dog</Headline>
-            <Headline variant={'headline-1'}>The quick brown fox jumps over the lazy dog</Headline>
-            <Headline variant={'headline-2'}>The quick brown fox jumps over the lazy dog</Headline>
-            <Headline variant={'headline-3'}>The quick brown fox jumps over the lazy dog</Headline>
-            <Headline variant={'headline-4'}>The quick brown fox jumps over the lazy dog</Headline>
-          </div>
-        </GridItem>
-      </Grid>
-      <Grid>
-        <GridItem size={5} offset={2}>
-          <div className="playground light spacing-block">
-            <Headline variant={'headline-3'} color={'default'} style={{color: 'deeppink'}}>The quick brown fox jumps over the lazy dog</Headline>
-            <Headline variant={'headline-3'} color={'inherit'} style={{color: 'deeppink'}}>The quick brown fox jumps over the lazy dog</Headline>
-          </div>
-          <hr/>
-        </GridItem>
-        <GridItem size={5}>
-          <div className="playground dark spacing-block">
-            <Headline theme={'dark'} variant={'headline-3'} color={'default'} style={{color: 'deeppink'}}>The quick brown fox jumps over the lazy dog</Headline>
-            <Headline theme={'dark'} variant={'headline-3'} color={'inherit'} style={{color: 'deeppink'}}>The quick brown fox jumps over the lazy dog</Headline>
-          </div>
-          <hr/>
-        </GridItem>
-      </Grid>
-      <Grid>
-        <GridItem size={2}>
-          <Headline variant={'headline-4'} tag={'h4'}>&lt;p-text&gt;</Headline>
-        </GridItem>
-        <GridItem size={10}>
-          <div className="playground light spacing-block">
-            <Text>The quick brown fox jumps over the lazy dog</Text>
-            <Text size={'x-small'}>The quick brown fox jumps over the lazy dog</Text>
-          </div>
-        </GridItem>
-      </Grid>
-      <Grid>
-        <GridItem offset={2} size={5}>
-          <div className="playground light spacing-block">
-            <Text color={'default'} style={{color: 'deeppink'}}>The quick brown fox jumps over the lazy dog</Text>
-            <Text color={'brand'} style={{color: 'deeppink'}}>The quick brown fox jumps over the lazy dog</Text>
-            <Text color={'neutral-contrast-high'} style={{color: 'deeppink'}}>The quick brown fox jumps over the lazy dog</Text>
-            <Text color={'neutral-contrast-medium'} style={{color: 'deeppink'}}>The quick brown fox jumps over the lazy dog</Text>
-            <Text color={'neutral-contrast-low'} style={{color: 'deeppink'}}>The quick brown fox jumps over the lazy dog</Text>
-            <Text color={'notification-success'} style={{color: 'deeppink'}}>The quick brown fox jumps over the lazy dog</Text>
-            <Text color={'notification-warning'} style={{color: 'deeppink'}}>The quick brown fox jumps over the lazy dog</Text>
-            <Text color={'notification-error'} style={{color: 'deeppink'}}>The quick brown fox jumps over the lazy dog</Text>
-            <Text color={'inherit'} style={{color: 'deeppink'}}>The quick brown fox jumps over the lazy dog</Text>
-          </div>
-        </GridItem>
-        <GridItem size={5}>
-          <div className="playground dark spacing-block">
-            <Text theme={'dark'} color={'default'} style={{color: 'deeppink'}}>The quick brown fox jumps over the lazy dog</Text>
-            <Text theme={'dark'} color={'brand'} style={{color: 'deeppink'}}>The quick brown fox jumps over the lazy dog</Text>
-            <Text theme={'dark'} color={'neutral-contrast-high'} style={{color: 'deeppink'}}>The quick brown fox jumps over the lazy dog</Text>
-            <Text theme={'dark'} color={'neutral-contrast-medium'} style={{color: 'deeppink'}}>The quick brown fox jumps over the lazy dog</Text>
-            <Text theme={'dark'} color={'neutral-contrast-low'} style={{color: 'deeppink'}}>The quick brown fox jumps over the lazy dog</Text>
-            <Text theme={'dark'} color={'notification-success'} style={{color: 'deeppink'}}>The quick brown fox jumps over the lazy dog</Text>
-            <Text theme={'dark'} color={'notification-warning'} style={{color: 'deeppink'}}>The quick brown fox jumps over the lazy dog</Text>
-            <Text theme={'dark'} color={'notification-error'} style={{color: 'deeppink'}}>The quick brown fox jumps over the lazy dog</Text>
-            <Text theme={'dark'} color={'inherit'} style={{color: 'deeppink'}}>The quick brown fox jumps over the lazy dog</Text>
-          </div>
-        </GridItem>
-      </Grid>
-      <Grid>
-        <GridItem size={10} offset={2}>
-          <div className="playground light spacing-block">
-            <Text ellipsis={true}>Lorem ipsum dolor sit amet, consetetur sadipscing elitr, sed diam nonumy eirmod
-              tempor
-              invidunt ut labore et dolore magna aliquyam erat, sed diam voluptua. At vero eos et accusam et justo duo
-              dolores et ea rebum.
-            </Text>
-          </div>
-          <div className="playground light spacing-block">
-            <Text>Lorem ipsum dolor sit amet <a href="https://designsystem.porsche.com">linked text</a> et, <b>bold text</b> &amp; <strong>strong text</strong></Text>
-          </div>
-          <hr/>
-        </GridItem>
-      </Grid>
-      <Headline variant={'headline-2'}>Action</Headline>
-      <hr/>
-      <Grid>
-        <GridItem size={2}>
-          <Headline variant={'headline-4'} tag={'h4'}>&lt;p-button&gt;</Headline>
-        </GridItem>
-        <GridItem size={5}>
-          <div className="playground light spacing-inline">
-            <Button variant={'primary'}>Some label</Button>
-            <Button variant={'primary'} disabled={true}>Some label</Button>
-            <Button variant={'primary'} loading={true}>Some label</Button>
-          </div>
-          <div className="playground light spacing-inline">
-            <Button>Some label</Button>
-            <Button disabled={true}>Some label</Button>
-            <Button loading={true}>Some label</Button>
-          </div>
-          <div className="playground light spacing-inline">
-            <Button variant={'tertiary'}>Some label</Button>
-            <Button variant={'tertiary'} disabled={true}>Some label</Button>
-            <Button variant={'tertiary'} loading={true}>Some label</Button>
-          </div>
-          <div className="playground light spacing-inline">
-            <Button icon={'phone'}>Some label</Button>
-          </div>
-          <div className="playground light spacing-inline">
-            <Button style={{ width: '240px' }}>Lorem ipsum dolor sit amet, consetetur sadipscing</Button>
-          </div>
-          <hr/>
-          <div className="playground light spacing-inline">
-            <Button variant={'primary'} hideLabel={true}>Some label</Button>
-            <Button variant={'primary'} hideLabel={true} disabled={true}>Some label</Button>
-            <Button variant={'primary'} hideLabel={true} loading={true}>Some label</Button>
-          </div>
-          <div className="playground light spacing-inline">
-            <Button hideLabel={true}>Some label</Button>
-            <Button disabled={true} hideLabel={true}>Some label</Button>
-            <Button loading={true} hideLabel={true}>Some label</Button>
-          </div>
-          <div className="playground light spacing-inline">
-            <Button variant={'tertiary'} hideLabel={true}>Some label</Button>
-            <Button variant={'tertiary'} hideLabel={true} disabled={true}>Some label</Button>
-            <Button variant={'tertiary'} hideLabel={true} loading={true}>Some label</Button>
-          </div>
-          <div className="playground light spacing-inline">
-            <Button icon={'phone'} hideLabel={true}>Some label</Button>
-          </div>
-          <hr/>
-        </GridItem>
-        <GridItem size={5}>
-          <div className="playground dark spacing-inline">
-            <Button variant={'primary'} theme={'dark'}>Some label</Button>
-            <Button variant={'primary'} theme={'dark'} disabled={true}>Some label</Button>
-            <Button variant={'primary'} theme={'dark'} loading={true}>Some label</Button>
-          </div>
-          <div className="playground dark spacing-inline">
-            <Button theme={'dark'}>Some label</Button>
-            <Button theme={'dark'} disabled={true}>Some label</Button>
-            <Button theme={'dark'} loading={true}>Some label</Button>
-          </div>
-          <div className="playground dark spacing-inline">
-            <Button theme={'dark'} variant={'tertiary'}>Some label</Button>
-            <Button theme={'dark'} variant={'tertiary'} disabled={true}>Some label</Button>
-            <Button theme={'dark'} variant={'tertiary'} loading={true}>Some label</Button>
-          </div>
-          <div className="playground dark spacing-inline">
-            <Button theme={'dark'} icon={'phone'}>Some label</Button>
-          </div>
-          <div className="playground dark spacing-inline">
-            <Button theme={'dark'} style={{ width: '240px' }}>Lorem ipsum dolor sit amet, consetetur sadipscing</Button>
-          </div>
-          <hr/>
-          <div className="playground dark spacing-inline">
-            <Button variant={'primary'} hideLabel={true} theme={'dark'}>Some label</Button>
-            <Button variant={'primary'} hideLabel={true} theme={'dark'} disabled={true}>Some label</Button>
-            <Button variant={'primary'} hideLabel={true} theme={'dark'} loading={true}>Some label</Button>
-          </div>
-          <div className="playground dark spacing-inline">
-            <Button theme={'dark'} hideLabel={true}>Some label</Button>
-            <Button theme={'dark'} hideLabel={true} disabled={true}>Some label</Button>
-            <Button theme={'dark'} hideLabel={true} loading={true}>Some label</Button>
-          </div>
-          <div className="playground dark spacing-inline">
-            <Button theme={'dark'} hideLabel={true} variant={'tertiary'}>Some label</Button>
-            <Button theme={'dark'} hideLabel={true} variant={'tertiary'} disabled={true}>Some label</Button>
-            <Button theme={'dark'} hideLabel={true} variant={'tertiary'} loading={true}>Some label</Button>
-          </div>
-          <div className="playground dark spacing-inline">
-            <Button theme={'dark'} hideLabel={true} icon={'phone'}>Some label</Button>
-          </div>
-          <hr/>
-        </GridItem>
-      </Grid>
-      <Grid>
-        <GridItem size={2}>
-          <Headline variant={'headline-4'} tag={'h4'}>&lt;p-button-pure&gt;</Headline>
-        </GridItem>
-        <GridItem size={5}>
-          <div className="playground light spacing-inline">
-            <ButtonPure>Some label</ButtonPure>
-            <ButtonPure disabled={true}>Some label</ButtonPure>
-            <ButtonPure loading={true}>Some label</ButtonPure>
-          </div>
-          <div className="playground light spacing-inline">
-            <ButtonPure hideLabel={true}>Some label</ButtonPure>
-            <ButtonPure hideLabel={true} disabled={true}>Some label</ButtonPure>
-            <ButtonPure hideLabel={true} loading={true}>Some label</ButtonPure>
-          </div>
-          <div className="playground light spacing-inline">
-            <ButtonPure size={'medium'}>Medium</ButtonPure>
-            <ButtonPure size={'inherit'} style={{ fontSize: '48px' }}>Inherit</ButtonPure>
-          </div>
-          <div className="playground light spacing-inline">
-            <ButtonPure weight={'thin'}>Thin</ButtonPure>
-            <ButtonPure weight={'regular'}>Regular</ButtonPure>
-            <ButtonPure weight={'bold'}>Bold</ButtonPure>
-          </div>
-          <div className="playground light spacing-inline">
-            <ButtonPure icon={'delete'}>Some button with a custom icon</ButtonPure>
-          </div>
-          <div className="playground light spacing-inline">
-            <ButtonPure style={{ width: '240px' }}>Lorem ipsum dolor sit amet, consetetur sadipscing</ButtonPure>
-          </div>
-          <hr/>
-        </GridItem>
-        <GridItem size={5}>
-          <div className="playground dark spacing-inline">
-            <ButtonPure theme={'dark'}>Some label</ButtonPure>
-            <ButtonPure disabled={true} theme={'dark'}>Some label</ButtonPure>
-            <ButtonPure loading={true} theme={'dark'}>Some label</ButtonPure>
-          </div>
-          <div className="playground dark spacing-inline">
-            <ButtonPure hideLabel={true} theme={'dark'}>Some label</ButtonPure>
-            <ButtonPure hideLabel={true} disabled={true} theme={'dark'}>Some label</ButtonPure>
-            <ButtonPure hideLabel={true} loading={true} theme={'dark'}>Some label</ButtonPure>
-          </div>
-          <div className="playground dark spacing-inline">
-            <ButtonPure size={'medium'} theme={'dark'}>Medium</ButtonPure>
-            <ButtonPure size={'inherit'} theme={'dark'} style={{ fontSize: '48px' }}>Inherit</ButtonPure>
-          </div>
-          <div className="playground dark spacing-inline">
-            <ButtonPure weight={'thin'} theme={'dark'}>Thin</ButtonPure>
-            <ButtonPure weight={'regular'} theme={'dark'}>Regular</ButtonPure>
-            <ButtonPure weight={'bold'} theme={'dark'}>Bold</ButtonPure>
-          </div>
-          <div className="playground dark spacing-inline">
-            <ButtonPure icon={'delete'} theme={'dark'}>Some button with a custom icon</ButtonPure>
-          </div>
-          <div className="playground dark spacing-inline">
-            <ButtonPure theme={'dark'} style={{ width: '240px' }}>Lorem ipsum dolor sit amet, consetetur sadipscing</ButtonPure>
-          </div>
-          <hr/>
-        </GridItem>
-      </Grid>
-      <Headline variant={'headline-2'}>Feedback</Headline>
-      <hr/>
-      <Grid>
-        <GridItem size={2}>
-          <Headline variant={'headline-4'} tag={'h4'}>&lt;p-spinner&gt;</Headline>
-        </GridItem>
-        <GridItem size={5}>
-          <div className="playground light spacing-inline">
-            <Spinner size={'small'}/>
-            <Spinner size={'medium'}/>
-            <Spinner size={'large'}/>
-            <Spinner size={'inherit'} style={{width: '24px'}}/>
-          </div>
-          <hr/>
-        </GridItem>
-        <GridItem size={5}>
-          <div className="playground dark spacing-inline">
-            <Spinner theme={'dark'} size={'small'}/>
-            <Spinner theme={'dark'} size={'medium'}/>
-            <Spinner theme={'dark'} size={'large'}/>
-            <Spinner theme={'dark'} size={'inherit'} style={{width: '24px'}}/>
-          </div>
-          <hr/>
-        </GridItem>
-      </Grid>
-      <Headline variant={'headline-2'}>Icon</Headline>
-      <hr/>
-      <Grid>
-        <GridItem size={2}>
-          <Headline variant={'headline-4'} tag={'h4'}>&lt;p-icon&gt;</Headline>
-        </GridItem>
-        <GridItem size={5}>
-          <div className="playground light spacing-inline">
-            <Icon name={'filter'} color={'neutral-contrast-high'} aria-label="Filter icon"/>
-            <Icon name={'filter'} size={'medium'} color={'neutral-contrast-medium'} aria-label="Filter icon"/>
-            <Icon name={'filter'} size={'large'} color={'neutral-contrast-low'} aria-label="Filter icon"/>
-            <Icon name={'filter'} size={'large'} color={'brand'} aria-label="Filter icon"/>
-            <Icon name={'filter'} size={'large'} color={'inherit'} aria-label="Filter icon" style={{color: 'deeppink'}}/>
-            <Icon name={'delete'} size={'large'} aria-label="Delete icon"/>
-          </div>
-          <hr/>
-        </GridItem>
-        <GridItem size={5}>
-          <div className="playground dark spacing-inline">
-            <Icon name={'filter'} theme={'dark'} color={'neutral-contrast-high'} aria-label="Filter icon"/>
-            <Icon name={'filter'} theme={'dark'} size={'medium'} color={'neutral-contrast-medium'} aria-label="Filter icon"/>
-            <Icon name={'filter'} theme={'dark'} size={'large'} color={'neutral-contrast-low'} aria-label="Filter icon"/>
-            <Icon name={'filter'} theme={'dark'} size={'large'} color={'brand'} aria-label="Filter icon"/>
-            <Icon name={'filter'} theme={'dark'} size={'large'} color={'inherit'} aria-label="Filter icon" style={{color: 'deeppink'}}/>
-            <Icon name={'delete'} theme={'dark'} size={'large'} aria-label="Delete icon"/>
-          </div>
-          <hr/>
-        </GridItem>
-      </Grid>
-      <Headline variant={'headline-2'}>Layout</Headline>
-      <hr/>
-      <Grid>
-        <GridItem size={2}>
-          <Headline variant={'headline-4'} tag={'h4'}>
-            &lt;p-grid&gt;<br/>
-            &lt;p-grid-item&gt;
-          </Headline>
-        </GridItem>
-        <GridItem size={10}>
-          <div className="playground light spacing-block">
-            <Grid>
-              <GridItem size={12}/>
-            </Grid>
-            <Grid>
-              <GridItem size={1}/>
-              <GridItem size={11}/>
-            </Grid>
-            <Grid>
-              <GridItem size={2}/>
-              <GridItem size={10}/>
-            </Grid>
-            <Grid>
-              <GridItem size={3}/>
-              <GridItem size={9}/>
-            </Grid>
-            <Grid>
-              <GridItem size={4}/>
-              <GridItem size={8}/>
-            </Grid>
-            <Grid>
-              <GridItem size={5}/>
-              <GridItem size={7}/>
-            </Grid>
-            <Grid>
-              <GridItem size={6}/>
-              <GridItem size={6}/>
-            </Grid>
-            <Grid>
-              <GridItem size={7}/>
-              <GridItem size={5}/>
-            </Grid>
-            <Grid>
-              <GridItem size={8}/>
-              <GridItem size={4}/>
-            </Grid>
-            <Grid>
-              <GridItem size={9}/>
-              <GridItem size={3}/>
-            </Grid>
-            <Grid>
-              <GridItem size={10}/>
-              <GridItem size={2}/>
-            </Grid>
-            <Grid>
-              <GridItem size={11}/>
-              <GridItem size={1}/>
-            </Grid>
-          </div>
-          <div className="playground light spacing-block">
-            <Grid>
-              <GridItem offset={1} size={11}/>
-            </Grid>
-            <Grid>
-              <GridItem offset={2} size={10}/>
-            </Grid>
-            <Grid>
-              <GridItem offset={3} size={9}/>
-            </Grid>
-            <Grid>
-              <GridItem offset={4} size={8}/>
-            </Grid>
-            <Grid>
-              <GridItem offset={5} size={7}/>
-            </Grid>
-            <Grid>
-              <GridItem offset={6} size={6}/>
-            </Grid>
-            <Grid>
-              <GridItem offset={7} size={5}/>
-            </Grid>
-            <Grid>
-              <GridItem offset={8} size={4}/>
-            </Grid>
-            <Grid>
-              <GridItem offset={9} size={3}/>
-            </Grid>
-            <Grid>
-              <GridItem offset={10} size={2}/>
-            </Grid>
-            <Grid>
-              <GridItem offset={11} size={1}/>
-            </Grid>
-          </div>
-          <hr/>
-        </GridItem>
-      </Grid>
-      <Grid>
-        <GridItem size={2}>
-          <Headline variant={'headline-4'} tag={'h4'}>
-            &lt;p-flex&gt;<br/>
-            &lt;p-flex-item&gt;
-          </Headline>
-        </GridItem>
-        <GridItem size={10}>
-          <div className="playground light spacing-block">
-            <Flex>
-              <FlexItem width={'full'}/>
-            </Flex>
-            <Flex>
-              <FlexItem offset={'one-quarter'} width={'three-quarters'}/>
-            </Flex>
-            <Flex>
-              <FlexItem offset={'one-third'} width={'two-thirds'}/>
-            </Flex>
-            <Flex>
-              <FlexItem offset={'half'} width={'half'}/>
-            </Flex>
-            <Flex>
-              <FlexItem offset={'two-thirds'} width={'one-third'}/>
-            </Flex>
-            <Flex>
-              <FlexItem offset={'three-quarters'} width={'one-quarter'}/>
-            </Flex>
-          </div>
-          <hr/>
-        </GridItem>
-      </Grid>
-      <Headline variant={'headline-2'}>Navigation</Headline>
-      <hr/>
-      <Grid>
-        <GridItem size={2}>
-          <Headline variant={'headline-4'} tag={'h4'}>&lt;p-link&gt;</Headline>
-        </GridItem>
-        <GridItem size={5}>
-          <div className="playground light spacing-inline">
-            <Link variant={'primary'} href={'https://designsystem.porsche.com'}>Some label</Link>
-          </div>
-          <div className="playground light spacing-inline">
-            <Link href={'https://designsystem.porsche.com'}>Some label</Link>
-          </div>
-          <div className="playground light spacing-inline">
-            <Link variant={'tertiary'} href={'https://designsystem.porsche.com'}>Some label</Link>
-          </div>
-          <div className="playground light spacing-inline">
-            <Link icon={'phone'} href={'https://designsystem.porsche.com'}>Some label</Link>
-          </div>
-          <div className="playground light spacing-inline">
-            <Link href={'https://designsystem.porsche.com'} style={{ width: '240px' }}>Lorem ipsum dolor sit amet, consetetur sadipscing</Link>
-          </div>
-          <hr/>
-          <div className="playground light spacing-inline">
-            <Link variant={'primary'} href={'https://designsystem.porsche.com'} hideLabel={true}>Some label</Link>
-          </div>
-          <div className="playground light spacing-inline">
-            <Link href={'https://designsystem.porsche.com'} hideLabel={true}>Some label</Link>
-          </div>
-          <div className="playground light spacing-inline">
-            <Link variant={'tertiary'} href={'https://designsystem.porsche.com'} hideLabel={true}>Some label</Link>
-          </div>
-          <div className="playground light spacing-inline">
-            <Link icon={'phone'} href={'https://designsystem.porsche.com'} hideLabel={true}>Some label</Link>
-          </div>
-          <hr/>
-        </GridItem>
-        <GridItem size={5}>
-          <div className="playground dark spacing-inline">
-            <Link variant={'primary'} href={'https://designsystem.porsche.com'} theme={'dark'}>Some label</Link>
-          </div>
-          <div className="playground dark spacing-inline">
-            <Link href={'https://designsystem.porsche.com'} theme={'dark'}>Some label</Link>
-          </div>
-          <div className="playground dark spacing-inline">
-            <Link variant={'tertiary'} href={'https://designsystem.porsche.com'} theme={'dark'}>Some label</Link>
-          </div>
-          <div className="playground dark spacing-inline">
-            <Link icon={'phone'} href={'https://designsystem.porsche.com'} theme={'dark'}>Some label</Link>
-          </div>
-          <div className="playground dark spacing-inline">
-            <Link href={'https://designsystem.porsche.com'} theme={'dark'} style={{ width: '240px' }}>Lorem ipsum dolor sit amet, consetetur sadipscing</Link>
-          </div>
-          <hr/>
-            <div className="playground dark spacing-inline">
-              <Link variant={'primary'} href={'https://designsystem.porsche.com'} hideLabel={true} theme={'dark'}>Some label</Link>
-            </div>
-            <div className="playground dark spacing-inline">
-              <Link href={'https://designsystem.porsche.com'} hideLabel={true} theme={'dark'}>Some label</Link>
-            </div>
-            <div className="playground dark spacing-inline">
-              <Link variant={'tertiary'} href={'https://designsystem.porsche.com'} hideLabel={true} theme={'dark'}>Some label
-              </Link>
-            </div>
-            <div className="playground dark spacing-inline">
-              <Link icon={'phone'} href={'https://designsystem.porsche.com'} hideLabel={true} theme={'dark'}>Some label</Link>
-            </div>
-            <hr/>
-        </GridItem>
-      </Grid>
-      <Grid>
-        <GridItem size={2}>
-          <Headline variant={'headline-4'} tag={'h4'}>&lt;p-link-pure&gt;</Headline>
-        </GridItem>
-        <GridItem size={5}>
-          <div className="playground light spacing-inline">
-            <LinkPure href={'https://designsystem.porsche.com'}>Some label</LinkPure>
-          </div>
-          <div className="playground light spacing-inline">
-            <LinkPure hideLabel={true} href={'https://designsystem.porsche.com'}>Some label</LinkPure>
-          </div>
-          <div className="playground light spacing-inline">
-            <LinkPure size={'medium'} href={'https://designsystem.porsche.com'}>Medium</LinkPure>
-            <LinkPure size={'inherit'} href={'https://designsystem.porsche.com'} style={{ fontSize: '48px' }}>Inherit</LinkPure>
-          </div>
-          <div className="playground light spacing-inline">
-            <LinkPure weight={'thin'} href={'https://designsystem.porsche.com'}>Thin</LinkPure>
-            <LinkPure weight={'regular'} href={'https://designsystem.porsche.com'}>Regular</LinkPure>
-            <LinkPure weight={'bold'} href={'https://designsystem.porsche.com'}>Bold</LinkPure>
-          </div>
-          <div className="playground light spacing-inline">
-            <LinkPure active={true} href={'https://designsystem.porsche.com'}>Some label</LinkPure>
-          </div>
-          <div className="playground light spacing-inline">
-            <LinkPure icon={'phone'} href={'https://designsystem.porsche.com'}>Some link with a custom icon</LinkPure>
-          </div>
-          <div className="playground light spacing-inline">
-            <LinkPure href={'https://designsystem.porsche.com'} style={{ width: '240px' }}>Lorem ipsum dolor sit amet, consetetur sadipscing</LinkPure>
-          </div>
-          <hr/>
-        </GridItem>
-        <GridItem size={5}>
-          <div className="playground dark spacing-inline">
-            <LinkPure href={'https://designsystem.porsche.com'} theme={'dark'}>Some label</LinkPure>
-          </div>
-          <div className="playground dark spacing-inline">
-            <LinkPure hideLabel={true} href={'https://designsystem.porsche.com'} theme={'dark'}>Some label</LinkPure>
-          </div>
-          <div className="playground dark spacing-inline">
-            <LinkPure size={'medium'} href={'https://designsystem.porsche.com'} theme={'dark'}>Medium</LinkPure>
-            <LinkPure size={'inherit'} href={'https://designsystem.porsche.com'} theme={'dark'} style={{ fontSize: '48px' }}>Inherit</LinkPure>
-          </div>
-          <div className="playground dark spacing-inline">
-            <LinkPure weight={'thin'} href={'https://designsystem.porsche.com'} theme={'dark'}>Thin</LinkPure>
-            <LinkPure weight={'regular'} href={'https://designsystem.porsche.com'} theme={'dark'}>Regular</LinkPure>
-            <LinkPure weight={'bold'} href={'https://designsystem.porsche.com'} theme={'dark'}>Bold</LinkPure>
-          </div>
-          <div className="playground dark spacing-inline">
-            <LinkPure active={true} href={'https://designsystem.porsche.com'} theme={'dark'}>Some label</LinkPure>
-          </div>
-          <div className="playground dark spacing-inline">
-            <LinkPure icon={'phone'} href={'https://designsystem.porsche.com'} theme={'dark'}>Some link with a custom icon</LinkPure>
-          </div>
-          <div className="playground dark spacing-inline">
-            <LinkPure href={'https://designsystem.porsche.com'} theme={'dark'} style={{ width: '240px' }}>Lorem ipsum dolor sit amet, consetetur sadipscing</LinkPure>
-          </div>
-          <hr/>
-        </GridItem>
-      </Grid>
-      <Grid>
-        <GridItem size={2}>
-          <Headline variant={'headline-4'} tag={'h4'}>&lt;p-pagination&gt;</Headline>
-        </GridItem>
-        <GridItem size={5}>
-          <div className="playground light spacing-block">
-            <Pagination totalItemsCount={500} itemsPerPage={25} activePage={1}/>
-          </div>
-          <hr/>
-        </GridItem>
-        <GridItem size={5}>
-          <div className="playground dark spacing-block">
-            <Pagination theme={'dark'} totalItemsCount={500} itemsPerPage={25} activePage={1}/>
-          </div>
-          <hr/>
-        </GridItem>
-      </Grid>
->>>>>>> be0e415c
-    </div>
+      </div>
     </Router>
-
-
   );
 };
 
