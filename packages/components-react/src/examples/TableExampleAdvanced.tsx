--- conflicted
+++ resolved
@@ -1,13 +1,7 @@
 import type { SortingChangeEvent } from '@porsche-design-system/components-react';
 import {
   PButtonPure,
-<<<<<<< HEAD
-  PFlex,
-  PFlexItem,
   PHeading,
-=======
-  PHeadline,
->>>>>>> cd62ddbd
   PTable,
   PTableBody,
   PTableCell,
