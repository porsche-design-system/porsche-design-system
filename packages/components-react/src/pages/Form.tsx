--- conflicted
+++ resolved
@@ -1,8 +1,4 @@
-<<<<<<< HEAD
-import {Grid, GridItem, Headline, RadioButtonWrapper, SelectWrapper} from '@porsche-design-system/components-react';
-=======
-import { Grid, GridItem, Headline, SelectWrapper, TextFieldWrapper, CheckboxWrapper } from '@porsche-design-system/components-react';
->>>>>>> 6dc24121
+import { Grid, GridItem, Headline, CheckboxWrapper, SelectWrapper, RadioButtonWrapper, TextFieldWrapper } from '@porsche-design-system/components-react';
 import React from 'react';
 
 export function Form() {
@@ -12,42 +8,46 @@
       <hr/>
       <Grid>
         <GridItem size={2}>
-<<<<<<< HEAD
-          <Headline variant={"headline-4"} tag={"h4"}>&lt;p-radio-button&gt;</Headline>
-        </GridItem>
-        <GridItem size={10}>
-          <div className="playground light spacing-inline">
-            <RadioButtonWrapper label={"Some label"}><input type="radio" name="some-name-1"/></RadioButtonWrapper>
-            <RadioButtonWrapper label={"Some label"}><input type="radio" name="some-name-1" checked={true}/></RadioButtonWrapper>
-            <RadioButtonWrapper label={"Some label"} hideLabel={true}><input type="radio" name="some-name-1"/></RadioButtonWrapper>
-            <RadioButtonWrapper label={"Some label"}><input type="radio" name="some-name-1" disabled={true}/></RadioButtonWrapper>
-            <RadioButtonWrapper label={"Some label"} state={"error"}><input type="radio" name="some-name-1"/></RadioButtonWrapper>
-            <RadioButtonWrapper label={"Some label"} state={"error"} message={"Some error validation message."}><input type="radio" name="some-name-1"/></RadioButtonWrapper>
-            <RadioButtonWrapper state={"error"}><span slot="label">Some label with a <a href="https://designsystem.porsche.com">link</a>.</span><input type="radio" name="some-name-1"/><span slot="message">Some error message with a <a href="https://designsystem.porsche.com">link</a>.</span></RadioButtonWrapper>
-=======
           <Headline variant={"headline-4"} tag={"h4"}>&lt;p-text-field-wrapper&gt;</Headline>
         </GridItem>
         <GridItem size={10}>
           <div className="playground light spacing-block">
-            <TextFieldWrapper label={"Some label"}><input type="text" name="some-name"/></TextFieldWrapper>
-            <TextFieldWrapper label={"Some label"}><input type="text" name="some-name" placeholder="Some placeholder text"/></TextFieldWrapper>
-            <TextFieldWrapper label={"Some label"} hideLabel={true}><input type="text" name="some-name"/></TextFieldWrapper>
-            <TextFieldWrapper label={"Some label"} hideLabel={{ base: true, l: false }}><input type="text" name="some-name"/></TextFieldWrapper>
-            <TextFieldWrapper label={"Some label"}><input type="text" name="some-name" disabled /></TextFieldWrapper>
-            <TextFieldWrapper label={"Some label"}><input type="text" name="some-name" readOnly value="Some value"/></TextFieldWrapper>
-            <TextFieldWrapper label={"Some label"}><input type="password" name="some-name" value="some-password"/></TextFieldWrapper>
-            <TextFieldWrapper label={"Some label"} state={"error"} message={"Error message"}><input type="text" name="some-name"/></TextFieldWrapper>
-            <TextFieldWrapper label={"Some label"} state={"success"} message={"Success message"}><input type="text" name="some-name"/></TextFieldWrapper>
-            <TextFieldWrapper state={"error"}><span slot="label">Some label with a <a href="https://designsystem.porsche.com">link</a>.</span><input type="text" name="some-name" placeholder="Some placeholder"/><span slot="message">Some error message with a <a href="https://designsystem.porsche.com">link</a>.</span></TextFieldWrapper>
->>>>>>> 6dc24121
+            <TextFieldWrapper label={"Some label"}>
+              <input type="text" name="some-name"/>
+            </TextFieldWrapper>
+            <TextFieldWrapper label={"Some label"}>
+              <input type="text" name="some-name" placeholder="Some placeholder text"/>
+            </TextFieldWrapper>
+            <TextFieldWrapper label={"Some label"} hideLabel={true}>
+              <input type="text" name="some-name"/>
+            </TextFieldWrapper>
+            <TextFieldWrapper label={"Some label"} hideLabel={{ base: true, l: false }}>
+              <input type="text" name="some-name"/>
+            </TextFieldWrapper>
+            <TextFieldWrapper label={"Some label"}>
+              <input type="text" name="some-name" disabled />
+            </TextFieldWrapper>
+            <TextFieldWrapper label={"Some label"}>
+              <input type="text" name="some-name" readOnly value="Some value"/>
+            </TextFieldWrapper>
+            <TextFieldWrapper label={"Some label"}>
+              <input type="password" name="some-name" value="some-password"/>
+            </TextFieldWrapper>
+            <TextFieldWrapper label={"Some label"} state={"error"} message={"Error message"}>
+              <input type="text" name="some-name"/>
+            </TextFieldWrapper>
+            <TextFieldWrapper label={"Some label"} state={"success"} message={"Success message"}>
+              <input type="text" name="some-name"/>
+            </TextFieldWrapper>
+            <TextFieldWrapper state={"error"}>
+              <span slot="label">Some label with a <a href="https://designsystem.porsche.com">link</a>.</span>
+              <input type="text" name="some-name" placeholder="Some placeholder"/>
+              <span slot="message">Some error message with a <a href="https://designsystem.porsche.com">link</a>.</span>
+            </TextFieldWrapper>
           </div>
           <hr/>
         </GridItem>
       </Grid>
-<<<<<<< HEAD
-      <hr/>
-=======
->>>>>>> 6dc24121
       <Grid>
         <GridItem size={2}>
           <Headline variant={'headline-4'} tag={'h4'}>&lt;p-select-wrapper&gt;</Headline>
@@ -82,8 +82,7 @@
                 <option value="b">Option B</option>
                 <option value="c">Option C</option>
               </select>
-              <span slot="message">Some success message with a <a
-                href="https://designsystem.porsche.com">link</a>.</span>
+              <span slot="message">Some success message with a <a href="https://designsystem.porsche.com">link</a>.</span>
             </SelectWrapper>
           </div>
           <hr/>
@@ -108,15 +107,10 @@
               <input type="checkbox" name="some-name" checked={true}/>
             </CheckboxWrapper>
             <CheckboxWrapper label={'Some label'}>
-              <input type="checkbox"
-                     ref={(elem: HTMLInputElement) => elem && (elem.indeterminate = true)}
-                     name="some-name" />
+              <input type="checkbox" ref={(elem: HTMLInputElement) => elem && (elem.indeterminate = true)} name="some-name" />
             </CheckboxWrapper>
             <CheckboxWrapper label={'Some label'}>
-              <input type="checkbox"
-                     name="some-name"
-                     ref={(elem: HTMLInputElement) => elem && (elem.indeterminate = true)}
-                     checked={true} />
+              <input type="checkbox" name="some-name" ref={(elem: HTMLInputElement) => elem && (elem.indeterminate = true)} checked={true} />
             </CheckboxWrapper>
             <CheckboxWrapper label={'Some label'}>
               <input type="checkbox" name="some-name" disabled={true}/>
@@ -130,8 +124,7 @@
             <CheckboxWrapper state="success">
               <span slot="label">Some label with a <a href="https://designsystem.porsche.com">link</a>.</span>
               <input type="checkbox" name="some-name"/>
-              <span slot="message">Some success message with a <a
-                href="https://designsystem.porsche.com">link</a>.</span>
+              <span slot="message">Some success message with a <a href="https://designsystem.porsche.com">link</a>.</span>
             </CheckboxWrapper>
             <CheckboxWrapper label={'Some label'} state={'error'} message={'Some error validation message.'}>
               <input type="checkbox" name="some-name"/>
@@ -139,9 +132,41 @@
             <CheckboxWrapper state="error">
               <span slot="label">Some label with a <a href="https://designsystem.porsche.com">link</a>.</span>
               <input type="checkbox" name="some-name"/>
-              <span slot="message">Some error message with a <a
-                href="https://designsystem.porsche.com">link</a>.</span>
+              <span slot="message">Some error message with a <a href="https://designsystem.porsche.com">link</a>.</span>
             </CheckboxWrapper>
+          </div>
+          <hr/>
+        </GridItem>
+      </Grid>
+      <Grid>
+        <GridItem size={2}>
+          <Headline variant={"headline-4"} tag={"h4"}>&lt;p-radio-button&gt;</Headline>
+        </GridItem>
+        <GridItem size={10}>
+          <div className="playground light spacing-inline">
+            <RadioButtonWrapper label={"Some label"}>
+              <input type="radio" name="some-name-1"/>
+            </RadioButtonWrapper>
+            <RadioButtonWrapper label={"Some label"}>
+              <input type="radio" name="some-name-1" checked={true}/>
+            </RadioButtonWrapper>
+            <RadioButtonWrapper label={"Some label"} hideLabel={true}>
+              <input type="radio" name="some-name-1"/>
+            </RadioButtonWrapper>
+            <RadioButtonWrapper label={"Some label"}>
+              <input type="radio" name="some-name-1" disabled={true}/>
+            </RadioButtonWrapper>
+            <RadioButtonWrapper label={"Some label"} state={"error"}>
+              <input type="radio" name="some-name-1"/>
+            </RadioButtonWrapper>
+            <RadioButtonWrapper label={"Some label"} state={"error"} message={"Some error validation message."}>
+              <input type="radio" name="some-name-1"/>
+            </RadioButtonWrapper>
+            <RadioButtonWrapper state={"error"}>
+              <span slot="label">Some label with a <a href="https://designsystem.porsche.com">link</a>.</span>
+              <input type="radio" name="some-name-1"/>
+              <span slot="message">Some error message with a <a href="https://designsystem.porsche.com">link</a>.</span>
+            </RadioButtonWrapper>
           </div>
           <hr/>
         </GridItem>
