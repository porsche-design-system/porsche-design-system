import {
<<<<<<< HEAD
  PAccordion,
=======
  componentsReady,
>>>>>>> b2623c5d
  PBanner,
  PButton,
  PButtonGroup,
  PButtonPure,
  PCheckboxWrapper,
  PContentWrapper,
  PDivider,
  PFieldsetWrapper,
  PFlex,
  PFlexItem,
  PGrid,
  PGridItem,
  PHeadline,
  PIcon,
  PLink,
  PLinkPure,
  PLinkSocial,
  PMarque,
  PorscheDesignSystemProvider,
  PPagination,
  PRadioButtonWrapper,
  PSelectWrapper,
  PSpinner,
  PTable,
  PTableBody,
  PTableCell,
  PTableHead,
  PTableHeadCell,
  PTableHeadRow,
  PTableRow,
  PTabs,
  PTabsBar,
  PTabsItem,
  PText,
  PTextareaWrapper,
  PTextFieldWrapper,
  PTextList,
  PTextListItem,
} from '@porsche-design-system/components-react';
import { useEffect, useState } from 'react';

export const OverviewPage = (): JSX.Element => {
  // solve race-condition between non-prefixed and prefixed banner focus
  const [allReady, setAllReady] = useState(false);

  useEffect(() => {
    componentsReady().then(() => {
      setAllReady(true);
    });
  }, []);

  const prefix = 'my-prefix';
  const style = `
    p-flex-item > p,
    ${prefix}-p-flex-item > p,
    p-grid-item > p,
    ${prefix}-p-grid-item > p,
    p-content-wrapper > p,
    ${prefix}-p-content-wrapper > p {
      margin: 0;
      padding: 4px 2vw;
      text-align: center;
      color: white;
      background-color: lightskyblue;
    }

    p-flex-item:nth-child(1n) > p,
    ${prefix}-p-flex-item:nth-child(1n) > p,
    p-grid-item:nth-child(1n) > p,
    ${prefix}-p-grid-item:nth-child(1n) > p {
      background-color: skyblue;
    }

    p-flex-item:nth-child(2n) > p,
    ${prefix}-p-flex-item:nth-child(2n) > p,
    p-grid-item:nth-child(2n) > p,
    ${prefix}-p-grid-item:nth-child(2n) > p {
      background-color: deepskyblue;
    }

    p-banner,
    ${prefix}-p-banner {
      --p-banner-position-type: static;
    }
  `;

  return (
    <div>
      <style children={style} />

      <div style={{ display: 'flex' }}>
        <div style={{ flex: 1 }}>
          <div className="playground light" title="should render default headline">
            <PHeadline>Default Components</PHeadline>
          </div>

          <div className="playground light" title="should render headline for variant large">
            <PHeadline variant={{ base: 'large', l: 'x-large' }}>Default Components</PHeadline>
          </div>

          <div className="playground light" title="should render default banner">
            <PBanner>
              <span slot="title">Some banner title</span>
              <span slot="description">Some banner description.</span>
            </PBanner>
          </div>

          <div className="playground light" title="should render default divider">
            <PDivider />
          </div>

          <div className="playground light" title="should render default button">
            <PButton>Some label</PButton>
          </div>

          <div className="playground light" title="should render default button-group">
            <PButtonGroup>
              <PButton>Some label</PButton>
              <PButton>Some label</PButton>
            </PButtonGroup>
          </div>

          <div className="playground light" title="should render default button-pure">
            <PButtonPure>Some label</PButtonPure>
          </div>

          <div className="playground light" title="should render default checkbox-wrapper">
            <PCheckboxWrapper label="Some label">
              <input type="checkbox" />
            </PCheckboxWrapper>
          </div>

          <div className="playground light" title="should render default radio-button-wrapper">
            <PRadioButtonWrapper label="Some label">
              <input type="radio" />
            </PRadioButtonWrapper>
          </div>

          <div className="playground light" title="should render default select-wrapper">
            <PSelectWrapper label="Some label">
              <select>
                <option value="a">Option A</option>
                <option value="b">Option B</option>
                <option value="c">Option C</option>
              </select>
            </PSelectWrapper>
          </div>

          <div className="playground light" title="should render default text-field-wrapper">
            <PTextFieldWrapper label="Some label">
              <input type="text" />
            </PTextFieldWrapper>
          </div>

          <div className="playground light" title="should render default textarea-wrapper">
            <PTextareaWrapper label="Some label">
              <textarea />
            </PTextareaWrapper>
          </div>

          <div className="playground light" title="should render default fieldset-wrapper">
            <PFieldsetWrapper label="Some label"></PFieldsetWrapper>
          </div>

          <div className="playground light" title="should render default content-wrapper">
            <PContentWrapper>
              <p>Some content</p>
            </PContentWrapper>
          </div>

          <div className="playground light" title="should render default text">
            <PText>The quick brown fox jumps over the lazy dog</PText>
          </div>

          <div className="playground light" title="should render default text-list">
            <PTextList>
              <PTextListItem>The quick brown fox jumps over the lazy dog</PTextListItem>
            </PTextList>
          </div>

          <div className="playground light" title="should render default icon">
            <PIcon />
          </div>

          <div className="playground light" title="should render default link">
            <PLink href="https://www.porsche.com">Some label</PLink>
          </div>

          <div className="playground light" title="should render default link-pure">
            <PLinkPure href="https://www.porsche.com">Some label</PLinkPure>
          </div>

          <div className="playground light" title="should render default link-social">
            <PLinkSocial href="https://www.porsche.com" icon="logo-facebook">
              Some label
            </PLinkSocial>
          </div>

          <div className="playground light" title="should render default marque">
            <PMarque />
          </div>

          <div className="playground light" title="should render default pagination">
            <PPagination totalItemsCount={500} itemsPerPage={25} activePage={1} />
          </div>

          <div className="playground light" title="should render default table">
            <PTable>
              <PTableHead>
                <PTableHeadRow>
                  <PTableHeadCell>Column 1</PTableHeadCell>
                  <PTableHeadCell>Column 2</PTableHeadCell>
                </PTableHeadRow>
              </PTableHead>
              <PTableBody>
                <PTableRow>
                  <PTableCell>Cell 1</PTableCell>
                  <PTableCell>Cell 2</PTableCell>
                </PTableRow>
              </PTableBody>
            </PTable>
          </div>

          <div className="playground light" title="should render default tabs">
            <PTabs>
              <PTabsItem label="Tab1">Content 1</PTabsItem>
              <PTabsItem label="Tab2">Content 2</PTabsItem>
              <PTabsItem label="Tab3">Content 3</PTabsItem>
            </PTabs>
          </div>

          <div className="playground light" title="should render default tabs-bar">
            <PTabsBar activeTabIndex={0}>
              <button>Tab1</button>
              <button>Tab2</button>
              <button>Tab3</button>
            </PTabsBar>
          </div>

          <div className="playground light" title="should render default accordion">
            <PAccordion heading="Some accordion heading">
              Lorem ipsum dolor sit amet, consetetur sadipscing elitr, sed diam nonumy eirmod tempor invidunt ut labore
              et dolore magna aliquyam erat, sed diam voluptua. At vero eos et accusam et justo duo dolores et ea rebum.
            </PAccordion>
          </div>

          <div className="playground light" title="should render default spinner">
            <PSpinner />
          </div>

          <div className="playground light" title="should render default flex">
            <PFlex>
              <PFlexItem>
                <p>1</p>
              </PFlexItem>
              <PFlexItem>
                <p>2</p>
              </PFlexItem>
            </PFlex>
          </div>

          <div className="playground light" title="should render default grid">
            <PGrid>
              <PGridItem size={6}>
                <p>1</p>
              </PGridItem>
              <PGridItem size={6}>
                <p>2</p>
              </PGridItem>
            </PGrid>
          </div>
        </div>

        <PorscheDesignSystemProvider prefix={prefix}>
          <div style={{ flex: 1 }}>
            <div className="playground light" title="should render default headline with custom prefix">
              <PHeadline>Prefixed Components</PHeadline>
            </div>

            <div className="playground light" title="should render headline for variant large with custom prefix">
              <PHeadline variant={{ base: 'large', l: 'x-large' }}>Prefixed Components</PHeadline>
            </div>

            <div className="playground light" title="should render default banner with custom prefix">
              {allReady && (
                <PBanner>
                  <span slot="title">Some banner title</span>
                  <span slot="description">Some banner description.</span>
                </PBanner>
              )}
            </div>

            <div className="playground light" title="should render default divider with custom prefix">
              <PDivider />
            </div>

            <div className="playground light" title="should render default button with custom prefix">
              <PButton>Some label</PButton>
            </div>

            <div className="playground light" title="should render default button-group with custom prefix">
              <PButtonGroup>
                <PButton>Some label</PButton>
                <PButton>Some label</PButton>
              </PButtonGroup>
            </div>

            <div className="playground light" title="should render default button-pure with custom prefix">
              <PButtonPure>Some label</PButtonPure>
            </div>

            <div className="playground light" title="should render default checkbox-wrapper with custom prefix">
              <PCheckboxWrapper label="Some label">
                <input type="checkbox" />
              </PCheckboxWrapper>
            </div>

            <div className="playground light" title="should render default radio-button-wrapper with custom prefix">
              <PRadioButtonWrapper label="Some label">
                <input type="radio" />
              </PRadioButtonWrapper>
            </div>

            <div className="playground light" title="should render default select-wrapper with custom prefix">
              <PSelectWrapper label="Some label">
                <select>
                  <option value="a">Option A</option>
                  <option value="b">Option B</option>
                  <option value="c">Option C</option>
                </select>
              </PSelectWrapper>
            </div>

            <div className="playground light" title="should render default text-field-wrapper with custom prefix">
              <PTextFieldWrapper label="Some label">
                <input type="text" />
              </PTextFieldWrapper>
            </div>

            <div className="playground light" title="should render default textarea-wrapper with custom prefix">
              <PTextareaWrapper label="Some label">
                <textarea />
              </PTextareaWrapper>
            </div>

            <div className="playground light" title="should render default fieldset-wrapper with custom prefix">
              <PFieldsetWrapper label="Some label"></PFieldsetWrapper>
            </div>

            <div className="playground light" title="should render default content-wrapper with custom prefix">
              <PContentWrapper>
                <p>Some content</p>
              </PContentWrapper>
            </div>

            <div className="playground light" title="should render default text with custom prefix">
              <PText>The quick brown fox jumps over the lazy dog</PText>
            </div>

            <div className="playground light" title="should render default text-list with custom prefix">
              <PTextList>
                <PTextListItem>The quick brown fox jumps over the lazy dog</PTextListItem>
              </PTextList>
            </div>

            <div className="playground light" title="should render default icon with custom prefix">
              <PIcon />
            </div>

            <div className="playground light" title="should render default link with custom prefix">
              <PLink href="https://www.porsche.com">Some label</PLink>
            </div>

            <div className="playground light" title="should render default link-pure with custom prefix">
              <PLinkPure href="https://www.porsche.com">Some label</PLinkPure>
            </div>

            <div className="playground light" title="should render default link-social with custom prefix">
              <PLinkSocial href="https://www.porsche.com" icon="logo-facebook">
                Some label
              </PLinkSocial>
            </div>

            <div className="playground light" title="should render default marque with custom prefix">
              <PMarque />
            </div>

            <div className="playground light" title="should render default pagination with custom prefix">
              <PPagination totalItemsCount={500} itemsPerPage={25} activePage={1} />
            </div>

            <div className="playground light" title="should render default table with custom prefix">
              <PTable>
                <PTableHead>
                  <PTableHeadRow>
                    <PTableHeadCell>Column 1</PTableHeadCell>
                    <PTableHeadCell>Column 2</PTableHeadCell>
                  </PTableHeadRow>
                </PTableHead>
                <PTableBody>
                  <PTableRow>
                    <PTableCell>Cell 1</PTableCell>
                    <PTableCell>Cell 2</PTableCell>
                  </PTableRow>
                </PTableBody>
              </PTable>
            </div>

            <div className="playground light" title="should render default tabs with custom prefix">
              <PTabs>
                <PTabsItem label="Tab1">Content 1</PTabsItem>
                <PTabsItem label="Tab2">Content 2</PTabsItem>
                <PTabsItem label="Tab3">Content 3</PTabsItem>
              </PTabs>
            </div>

            <div className="playground light" title="should render default tabs-bar with custom prefix">
              <PTabsBar activeTabIndex={0}>
                <button>Tab1</button>
                <button>Tab2</button>
                <button>Tab3</button>
              </PTabsBar>
            </div>

            <div className="playground light" title="should render default accordion with custom prefix">
              <PAccordion heading="Some accordion heading">
                Lorem ipsum dolor sit amet, consetetur sadipscing elitr, sed diam nonumy eirmod tempor invidunt ut
                labore et dolore magna aliquyam erat, sed diam voluptua. At vero eos et accusam et justo duo dolores et
                ea rebum.
              </PAccordion>
            </div>

            <div className="playground light" title="should render default spinner with custom prefix">
              <PSpinner />
            </div>

            <div className="playground light" title="should render default flex with custom prefix">
              <PFlex>
                <PFlexItem>
                  <p>1</p>
                </PFlexItem>
                <PFlexItem>
                  <p>2</p>
                </PFlexItem>
              </PFlex>
            </div>

            <div className="playground light" title="should render default grid with custom prefix">
              <PGrid>
                <PGridItem size={6}>
                  <p>1</p>
                </PGridItem>
                <PGridItem size={6}>
                  <p>2</p>
                </PGridItem>
              </PGrid>
            </div>
          </div>
        </PorscheDesignSystemProvider>
      </div>
    </div>
  );
};<|MERGE_RESOLUTION|>--- conflicted
+++ resolved
@@ -1,9 +1,6 @@
 import {
-<<<<<<< HEAD
+  componentsReady,
   PAccordion,
-=======
-  componentsReady,
->>>>>>> b2623c5d
   PBanner,
   PButton,
   PButtonGroup,
@@ -43,7 +40,7 @@
   PTextList,
   PTextListItem,
 } from '@porsche-design-system/components-react';
-import { useEffect, useState } from 'react';
+import {useEffect, useState} from 'react';
 
 export const OverviewPage = (): JSX.Element => {
   // solve race-condition between non-prefixed and prefixed banner focus
