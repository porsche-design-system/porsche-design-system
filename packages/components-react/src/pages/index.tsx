import type { RouteType } from '../routes';

export * from './CoreClassNames';
export * from './Events';
export * from './ModalFocusCycle';
export * from './StencilLifecycles';
export * from './Table';
export * from './Utilities';

/* Auto Generated Below */
/* eslint-disable import/first */
export * from './CoreInitializer';
export * from './Overview';
import { AccordionPage } from './Accordion';
import { BannerPage } from './Banner';
import { ButtonPage } from './Button';
import { ButtonGroupPage } from './ButtonGroup';
import { ButtonPurePage } from './ButtonPure';
import { CarouselPage } from './Carousel';
import { CheckboxWrapperPage } from './CheckboxWrapper';
import { ContentWrapperPage } from './ContentWrapper';
import { DividerPage } from './Divider';
import { FieldsetWrapperPage } from './FieldsetWrapper';
import { FlexPage } from './Flex';
import { GridPage } from './Grid';
import { HeadlinePage } from './Headline';
import { IconPage } from './Icon';
import { InlineNotificationPage } from './InlineNotification';
import { LinkPage } from './Link';
import { LinkPurePage } from './LinkPure';
import { LinkSocialPage } from './LinkSocial';
<<<<<<< HEAD
import { LinkSocialSkeletonPage } from './LinkSocialSkeleton';
import { LinkTilePage } from './LinkTile';
=======
>>>>>>> 74af2bf0
import { MarquePage } from './Marque';
import { ModalBasicPage } from './ModalBasic';
import { ModalFullscreenPage } from './ModalFullscreen';
import { ModalFullscreenBreakpointPage } from './ModalFullscreenBreakpoint';
import { ModalFullWidthSlotPage } from './ModalFullWidthSlot';
import { ModalNoHeadingPage } from './ModalNoHeading';
import { ModalPrefixedPage } from './ModalPrefixed';
import { ModalScrollablePage } from './ModalScrollable';
import { ModalSlottedHeadingPage } from './ModalSlottedHeading';
import { PaginationPage } from './Pagination';
import { PopoverPage } from './Popover';
import { RadioButtonWrapperPage } from './RadioButtonWrapper';
import { ScrollerPage } from './Scroller';
import { SegmentedControlPage } from './SegmentedControl';
import { SelectWrapperPage } from './SelectWrapper';
import { SpinnerPage } from './Spinner';
import { StepperHorizontalPage } from './StepperHorizontal';
import { SwitchPage } from './Switch';
import { TabsPage } from './Tabs';
import { TabsBarPage } from './TabsBar';
import { TagPage } from './Tag';
import { TagDismissiblePage } from './TagDismissible';
import { TextPage } from './Text';
import { TextareaWrapperPage } from './TextareaWrapper';
import { TextFieldWrapperPage } from './TextFieldWrapper';
import { TextListPage } from './TextList';
import { ToastBasicPage } from './ToastBasic';
import { ToastBasicDarkPage } from './ToastBasicDark';
import { ToastBasicLongTextPage } from './ToastBasicLongText';
import { ToastOffsetPage } from './ToastOffset';
import { ToastPrefixedPage } from './ToastPrefixed';
import { TypographyCyrilPage } from './TypographyCyril';
import { TypographyFallbackStrategyPage } from './TypographyFallbackStrategy';
import { TypographyGreekAndCopticPage } from './TypographyGreekAndCoptic';
import { TypographyLatinPage } from './TypographyLatin';

export const generatedRoutes: RouteType[] = [
  {
    name: 'Accordion',
    path: '/accordion',
    element: <AccordionPage />,
  },
  {
    name: 'Banner',
    path: '/banner',
    element: <BannerPage />,
  },
  {
    name: 'Button',
    path: '/button',
    element: <ButtonPage />,
  },
  {
    name: 'Button Group',
    path: '/button-group',
    element: <ButtonGroupPage />,
  },
  {
    name: 'Button Pure',
    path: '/button-pure',
    element: <ButtonPurePage />,
  },
  {
    name: 'Carousel',
    path: '/carousel',
    element: <CarouselPage />,
  },
  {
    name: 'Checkbox Wrapper',
    path: '/checkbox-wrapper',
    element: <CheckboxWrapperPage />,
  },
  {
    name: 'Content Wrapper',
    path: '/content-wrapper',
    element: <ContentWrapperPage />,
  },
  {
    name: 'Divider',
    path: '/divider',
    element: <DividerPage />,
  },
  {
    name: 'Fieldset Wrapper',
    path: '/fieldset-wrapper',
    element: <FieldsetWrapperPage />,
  },
  {
    name: 'Flex',
    path: '/flex',
    element: <FlexPage />,
  },
  {
    name: 'Grid',
    path: '/grid',
    element: <GridPage />,
  },
  {
    name: 'Headline',
    path: '/headline',
    element: <HeadlinePage />,
  },
  {
    name: 'Icon',
    path: '/icon',
    element: <IconPage />,
  },
  {
    name: 'Inline Notification',
    path: '/inline-notification',
    element: <InlineNotificationPage />,
  },
  {
    name: 'Link',
    path: '/link',
    element: <LinkPage />,
  },
  {
    name: 'Link Pure',
    path: '/link-pure',
    element: <LinkPurePage />,
  },
  {
    name: 'Link Social',
    path: '/link-social',
    element: <LinkSocialPage />,
  },
  {
<<<<<<< HEAD
    name: 'Link Social Skeleton',
    path: '/link-social-skeleton',
    element: <LinkSocialSkeletonPage />,
  },
  {
    name: 'Link Tile',
    path: '/link-tile',
    element: <LinkTilePage />,
  },
  {
=======
>>>>>>> 74af2bf0
    name: 'Marque',
    path: '/marque',
    element: <MarquePage />,
  },
  {
    name: 'Modal Basic',
    path: '/modal-basic',
    element: <ModalBasicPage />,
  },
  {
    name: 'Modal Full Width Slot',
    path: '/modal-full-width-slot',
    element: <ModalFullWidthSlotPage />,
  },
  {
    name: 'Modal Fullscreen',
    path: '/modal-fullscreen',
    element: <ModalFullscreenPage />,
  },
  {
    name: 'Modal Fullscreen Breakpoint',
    path: '/modal-fullscreen-breakpoint',
    element: <ModalFullscreenBreakpointPage />,
  },
  {
    name: 'Modal No Heading',
    path: '/modal-no-heading',
    element: <ModalNoHeadingPage />,
  },
  {
    name: 'Modal Prefixed',
    path: '/modal-prefixed',
    element: <ModalPrefixedPage />,
  },
  {
    name: 'Modal Scrollable',
    path: '/modal-scrollable',
    element: <ModalScrollablePage />,
  },
  {
    name: 'Modal Slotted Heading',
    path: '/modal-slotted-heading',
    element: <ModalSlottedHeadingPage />,
  },
  {
    name: 'Pagination',
    path: '/pagination',
    element: <PaginationPage />,
  },
  {
    name: 'Popover',
    path: '/popover',
    element: <PopoverPage />,
  },
  {
    name: 'Radio Button Wrapper',
    path: '/radio-button-wrapper',
    element: <RadioButtonWrapperPage />,
  },
  {
    name: 'Scroller',
    path: '/scroller',
    element: <ScrollerPage />,
  },
  {
    name: 'Segmented Control',
    path: '/segmented-control',
    element: <SegmentedControlPage />,
  },
  {
    name: 'Select Wrapper',
    path: '/select-wrapper',
    element: <SelectWrapperPage />,
  },
  {
    name: 'Spinner',
    path: '/spinner',
    element: <SpinnerPage />,
  },
  {
    name: 'Stepper Horizontal',
    path: '/stepper-horizontal',
    element: <StepperHorizontalPage />,
  },
  {
    name: 'Switch',
    path: '/switch',
    element: <SwitchPage />,
  },
  {
    name: 'Tabs',
    path: '/tabs',
    element: <TabsPage />,
  },
  {
    name: 'Tabs Bar',
    path: '/tabs-bar',
    element: <TabsBarPage />,
  },
  {
    name: 'Tag',
    path: '/tag',
    element: <TagPage />,
  },
  {
    name: 'Tag Dismissible',
    path: '/tag-dismissible',
    element: <TagDismissiblePage />,
  },
  {
    name: 'Text',
    path: '/text',
    element: <TextPage />,
  },
  {
    name: 'Text Field Wrapper',
    path: '/text-field-wrapper',
    element: <TextFieldWrapperPage />,
  },
  {
    name: 'Text List',
    path: '/text-list',
    element: <TextListPage />,
  },
  {
    name: 'Textarea Wrapper',
    path: '/textarea-wrapper',
    element: <TextareaWrapperPage />,
  },
  {
    name: 'Toast Basic',
    path: '/toast-basic',
    element: <ToastBasicPage />,
  },
  {
    name: 'Toast Basic Dark',
    path: '/toast-basic-dark',
    element: <ToastBasicDarkPage />,
  },
  {
    name: 'Toast Basic Long Text',
    path: '/toast-basic-long-text',
    element: <ToastBasicLongTextPage />,
  },
  {
    name: 'Toast Offset',
    path: '/toast-offset',
    element: <ToastOffsetPage />,
  },
  {
    name: 'Toast Prefixed',
    path: '/toast-prefixed',
    element: <ToastPrefixedPage />,
  },
  {
    name: 'Typography Cyril',
    path: '/typography-cyril',
    element: <TypographyCyrilPage />,
  },
  {
    name: 'Typography Fallback Strategy',
    path: '/typography-fallback-strategy',
    element: <TypographyFallbackStrategyPage />,
  },
  {
    name: 'Typography Greek And Coptic',
    path: '/typography-greek-and-coptic',
    element: <TypographyGreekAndCopticPage />,
  },
  {
    name: 'Typography Latin',
    path: '/typography-latin',
    element: <TypographyLatinPage />,
  },
];<|MERGE_RESOLUTION|>--- conflicted
+++ resolved
@@ -29,11 +29,7 @@
 import { LinkPage } from './Link';
 import { LinkPurePage } from './LinkPure';
 import { LinkSocialPage } from './LinkSocial';
-<<<<<<< HEAD
-import { LinkSocialSkeletonPage } from './LinkSocialSkeleton';
 import { LinkTilePage } from './LinkTile';
-=======
->>>>>>> 74af2bf0
 import { MarquePage } from './Marque';
 import { ModalBasicPage } from './ModalBasic';
 import { ModalFullscreenPage } from './ModalFullscreen';
@@ -162,19 +158,12 @@
     element: <LinkSocialPage />,
   },
   {
-<<<<<<< HEAD
-    name: 'Link Social Skeleton',
-    path: '/link-social-skeleton',
-    element: <LinkSocialSkeletonPage />,
-  },
   {
     name: 'Link Tile',
     path: '/link-tile',
     element: <LinkTilePage />,
   },
   {
-=======
->>>>>>> 74af2bf0
     name: 'Marque',
     path: '/marque',
     element: <MarquePage />,
