import type {
<<<<<<< HEAD
  AccordionUpdateEventDetail,
  CarouselUpdateEventDetail,
  PaginationUpdateEventDetail,
  SwitchUpdateEventDetail,
  TableUpdateEventDetail,
  TabsBarUpdateEventDetail,
=======
  AccordionUpdateEvent, // using deprecated to verify it is still available
  CarouselUpdateEvent, // using deprecated to verify it is still available
  PaginationUpdateEvent, // using deprecated to verify it is still available
  TableUpdateEvent, // using deprecated to verify it is still available
  SwitchUpdateEvent, // using deprecated to verify it is still available
  TabsBarUpdateEvent, // using deprecated to verify it is still available
  TabsUpdateEvent, // using deprecated to verify it is still available
  InputDateInputEventDetail,
  InputDateBlurEventDetail,
  InputDateChangeEventDetail,
  InputEmailInputEventDetail,
  InputEmailBlurEventDetail,
  InputEmailChangeEventDetail,
  InputNumberInputEventDetail,
  InputNumberBlurEventDetail,
  InputNumberChangeEventDetail,
  InputPasswordInputEventDetail,
  InputPasswordBlurEventDetail,
  InputPasswordChangeEventDetail,
  InputSearchInputEventDetail,
  InputSearchBlurEventDetail,
  InputSearchChangeEventDetail,
  InputTelInputEventDetail,
  InputTelBlurEventDetail,
  InputTelChangeEventDetail,
  InputTextInputEventDetail,
  InputTextBlurEventDetail,
  InputTextChangeEventDetail,
  InputTimeInputEventDetail,
  InputTimeBlurEventDetail,
  InputTimeChangeEventDetail,
  InputUrlInputEventDetail,
  InputUrlBlurEventDetail,
  InputUrlChangeEventDetail,
  TextareaInputEventDetail,
  TextareaBlurEventDetail,
  TextareaChangeEventDetail,
>>>>>>> 89053a47
} from '@porsche-design-system/components-react';
import {
  PAccordion,
  PBanner,
  PCarousel,
  PModal,
  PPagination,
  PSwitch,
  PTable,
  PTableHead,
  PTableHeadCell,
  PTableHeadRow,
  PTabs,
  PTabsBar,
  PTabsItem,
<<<<<<< HEAD
=======
  PTextFieldWrapper,
  PInputDate,
  PInputEmail,
  PInputNumber,
  PInputPassword,
  PInputSearch,
  PInputTel,
  PInputText,
  PInputTime,
  PInputUrl,
  PTextarea,
>>>>>>> 89053a47
} from '@porsche-design-system/components-react';
import { useCallback, useState } from 'react';

export const EventsPage = (): JSX.Element => {
  const [accordionUpdateEventCounter, setAccordionUpdateEventCounter] = useState(0);
  const [paginationUpdateEventCounter, setPaginationUpdateEventCounter] = useState(0);
  const [tabsBarUpdateEventCounter, setTabsBarUpdateEventCounter] = useState(0);
  const [tabsUpdateEventCounter, setTabsUpdateEventCounter] = useState(0);
  const [switchUpdateEventCounter, setSwitchUpdateEventCounter] = useState(0);
  const [bannerDismissEventCounter, setBannerDismissEventCounter] = useState(0);
  const [isBannerOpen, setIsBannerOpen] = useState(false);
  const [modalDismissEventCounter, setModalDismissEventCounter] = useState(0);
  const [isModalOpen, setIsModalOpen] = useState(false);
  const [tableUpdateEventCounter, setTableUpdateEventCounter] = useState(0);
  const [carouselUpdateEventCounter, setCarouselUpdateEventCounter] = useState(0);

  // PInputDate
  const [inputDateValue, setInputDateValue] = useState('');
  const [inputDateBlurCounter, setInputDateBlurCounter] = useState(0);
  const [inputDateChangeCounter, setInputDateChangeCounter] = useState(0);

  // PInputEmail
  const [inputEmailValue, setInputEmailValue] = useState('');
  const [inputEmailBlurCounter, setInputEmailBlurCounter] = useState(0);
  const [inputEmailChangeCounter, setInputEmailChangeCounter] = useState(0);

  // PInputNumber
  const [inputNumberValue, setInputNumberValue] = useState('');
  const [inputNumberBlurCounter, setInputNumberBlurCounter] = useState(0);
  const [inputNumberChangeCounter, setInputNumberChangeCounter] = useState(0);

  // PInputPassword
  const [inputPasswordValue, setInputPasswordValue] = useState('');
  const [inputPasswordBlurCounter, setInputPasswordBlurCounter] = useState(0);
  const [inputPasswordChangeCounter, setInputPasswordChangeCounter] = useState(0);

  // PInputSearch
  const [inputSearchValue, setInputSearchValue] = useState('');
  const [inputSearchBlurCounter, setInputSearchBlurCounter] = useState(0);
  const [inputSearchChangeCounter, setInputSearchChangeCounter] = useState(0);

  // PInputTel
  const [inputTelValue, setInputTelValue] = useState('');
  const [inputTelBlurCounter, setInputTelBlurCounter] = useState(0);
  const [inputTelChangeCounter, setInputTelChangeCounter] = useState(0);

  // PInputText
  const [inputTextValue, setInputTextValue] = useState('');
  const [inputTextBlurCounter, setInputTextBlurCounter] = useState(0);
  const [inputTextChangeCounter, setInputTextChangeCounter] = useState(0);

  // PInputTime
  const [inputTimeValue, setInputTimeValue] = useState('');
  const [inputTimeBlurCounter, setInputTimeBlurCounter] = useState(0);
  const [inputTimeChangeCounter, setInputTimeChangeCounter] = useState(0);

  // PInputUrl
  const [inputUrlValue, setInputUrlValue] = useState('');
  const [inputUrlBlurCounter, setInputUrlBlurCounter] = useState(0);
  const [inputUrlChangeCounter, setInputUrlChangeCounter] = useState(0);

  // PTextarea
  const [textareaValue, setTextareaValue] = useState('');
  const [textareaBlurCounter, setTextareaBlurCounter] = useState(0);
  const [textareaChangeCounter, setTextareaChangeCounter] = useState(0);

  // TODO: inline-notification, segmented-control and stepper-horizontal are missing

  // unused event parameters are used to verify that types can be imported from package root
  const onAccordionUpdate = useCallback(
    (_: CustomEvent<AccordionUpdateEventDetail>) => setAccordionUpdateEventCounter((prev) => prev + 1),
    []
  );
  const onPaginationUpdate = useCallback(
    (_: CustomEvent<PaginationUpdateEventDetail>) => setPaginationUpdateEventCounter((prev) => prev + 1),
    []
  );
  const onTabsBarUpdate = useCallback(
    (_: CustomEvent<TabsBarUpdateEventDetail>) => setTabsBarUpdateEventCounter((prev) => prev + 1),
    []
  );
  const onTabsUpdate = useCallback(
    (_: CustomEvent<TabsBarUpdateEventDetail>) => setTabsUpdateEventCounter((prev) => prev + 1),
    []
  );
  const onSwitchUpdate = useCallback(
    (_: CustomEvent<SwitchUpdateEventDetail>) => setSwitchUpdateEventCounter((prev) => prev + 1),
    []
  );
  const onBannerClose = useCallback(() => {
    setBannerDismissEventCounter((prev) => prev + 1);
    setIsBannerOpen(false);
  }, []);
  const onModalClose = useCallback(() => {
    setModalDismissEventCounter((prev) => prev + 1);
    setIsModalOpen(false);
  }, []);
  const onTableUpdate = useCallback(
    (_: CustomEvent<TableUpdateEventDetail>) => setTableUpdateEventCounter((prev) => prev + 1),
    []
  );
  const onCarouselUpdate = useCallback(
    (_: CustomEvent<CarouselUpdateEventDetail>) => setCarouselUpdateEventCounter((prev) => prev + 1),
    []
  );

  // PInputDate
  const onInputDateInput = useCallback(
    (e: CustomEvent<InputDateInputEventDetail>) => setInputDateValue((e.detail.target as HTMLInputElement).value),
    []
  );
  const onInputDateBlur = useCallback(
    (_: CustomEvent<InputDateBlurEventDetail>) => setInputDateBlurCounter((prev) => prev + 1),
    []
  );
  const onInputDateChange = useCallback(
    (_: CustomEvent<InputDateChangeEventDetail>) => setInputDateChangeCounter((prev) => prev + 1),
    []
  );

  // PInputEmail
  const onInputEmailInput = useCallback(
    (e: CustomEvent<InputEmailInputEventDetail>) => setInputEmailValue((e.detail.target as HTMLInputElement).value),
    []
  );
  const onInputEmailBlur = useCallback(
    (_: CustomEvent<InputEmailBlurEventDetail>) => setInputEmailBlurCounter((prev) => prev + 1),
    []
  );
  const onInputEmailChange = useCallback(
    (_: CustomEvent<InputEmailChangeEventDetail>) => setInputEmailChangeCounter((prev) => prev + 1),
    []
  );

  // PInputNumber
  const onInputNumberInput = useCallback(
    (e: CustomEvent<InputNumberInputEventDetail>) => setInputNumberValue((e.detail.target as HTMLInputElement).value),
    []
  );
  const onInputNumberBlur = useCallback(
    (_: CustomEvent<InputNumberBlurEventDetail>) => setInputNumberBlurCounter((prev) => prev + 1),
    []
  );
  const onInputNumberChange = useCallback(
    (_: CustomEvent<InputNumberChangeEventDetail>) => setInputNumberChangeCounter((prev) => prev + 1),
    []
  );

  // PInputPassword
  const onInputPasswordInput = useCallback(
    (e: CustomEvent<InputPasswordInputEventDetail>) =>
      setInputPasswordValue((e.detail.target as HTMLInputElement).value),
    []
  );
  const onInputPasswordBlur = useCallback(
    (_: CustomEvent<InputPasswordBlurEventDetail>) => setInputPasswordBlurCounter((prev) => prev + 1),
    []
  );
  const onInputPasswordChange = useCallback(
    (_: CustomEvent<InputPasswordChangeEventDetail>) => setInputPasswordChangeCounter((prev) => prev + 1),
    []
  );

  // PInputSearch
  const onInputSearchInput = useCallback(
    (e: CustomEvent<InputSearchInputEventDetail>) => setInputSearchValue((e.detail.target as HTMLInputElement).value),
    []
  );
  const onInputSearchBlur = useCallback(
    (_: CustomEvent<InputSearchBlurEventDetail>) => setInputSearchBlurCounter((prev) => prev + 1),
    []
  );
  const onInputSearchChange = useCallback(
    (_: CustomEvent<InputSearchChangeEventDetail>) => setInputSearchChangeCounter((prev) => prev + 1),
    []
  );

  // PInputTel
  const onInputTelInput = useCallback(
    (e: CustomEvent<InputTelInputEventDetail>) => setInputTelValue((e.detail.target as HTMLInputElement).value),
    []
  );
  const onInputTelBlur = useCallback(
    (_: CustomEvent<InputTelBlurEventDetail>) => setInputTelBlurCounter((prev) => prev + 1),
    []
  );
  const onInputTelChange = useCallback(
    (_: CustomEvent<InputTelChangeEventDetail>) => setInputTelChangeCounter((prev) => prev + 1),
    []
  );

  // PInputText
  const onInputTextInput = useCallback(
    (e: CustomEvent<InputTextInputEventDetail>) => setInputTextValue((e.detail.target as HTMLInputElement).value),
    []
  );
  const onInputTextBlur = useCallback(
    (_: CustomEvent<InputTextBlurEventDetail>) => setInputTextBlurCounter((prev) => prev + 1),
    []
  );
  const onInputTextChange = useCallback(
    (_: CustomEvent<InputTextChangeEventDetail>) => setInputTextChangeCounter((prev) => prev + 1),
    []
  );

  // PInputTime
  const onInputTimeInput = useCallback(
    (e: CustomEvent<InputTimeInputEventDetail>) => setInputTimeValue((e.detail.target as HTMLInputElement).value),
    []
  );
  const onInputTimeBlur = useCallback(
    (_: CustomEvent<InputTimeBlurEventDetail>) => setInputTimeBlurCounter((prev) => prev + 1),
    []
  );
  const onInputTimeChange = useCallback(
    (_: CustomEvent<InputTimeChangeEventDetail>) => setInputTimeChangeCounter((prev) => prev + 1),
    []
  );

  // PInputUrl
  const onInputUrlInput = useCallback(
    (e: CustomEvent<InputUrlInputEventDetail>) => setInputUrlValue((e.detail.target as HTMLInputElement).value),
    []
  );
  const onInputUrlBlur = useCallback(
    (_: CustomEvent<InputUrlBlurEventDetail>) => setInputUrlBlurCounter((prev) => prev + 1),
    []
  );
  const onInputUrlChange = useCallback(
    (_: CustomEvent<InputUrlChangeEventDetail>) => setInputUrlChangeCounter((prev) => prev + 1),
    []
  );

  // PTextarea
  const onTextareaInput = useCallback(
    (e: CustomEvent<TextareaInputEventDetail>) => setTextareaValue((e.detail.target as HTMLTextAreaElement).value),
    []
  );
  const onTextareaBlur = useCallback(
    (_: CustomEvent<TextareaBlurEventDetail>) => setTextareaBlurCounter((prev) => prev + 1),
    []
  );
  const onTextareaChange = useCallback(
    (_: CustomEvent<TextareaChangeEventDetail>) => setTextareaChangeCounter((prev) => prev + 1),
    []
  );

  return (
    <>
      <div className="playground light">
        <PAccordion heading="Some heading" onUpdate={onAccordionUpdate} />
        <p>{accordionUpdateEventCounter}</p>
      </div>

      <div className="playground light">
        <PPagination totalItemsCount={500} itemsPerPage={25} activePage={1} onUpdate={onPaginationUpdate} />
        <p>{paginationUpdateEventCounter}</p>
      </div>

      <div className="playground light">
        <PTabsBar activeTabIndex={0} onUpdate={onTabsBarUpdate}>
          <button>Tab 1</button>
          <button>Tab 2</button>
          <button>Tab 3</button>
        </PTabsBar>
        <p>{tabsBarUpdateEventCounter}</p>
      </div>

      <div className="playground light">
        <PTabs activeTabIndex={0} onUpdate={onTabsUpdate}>
          <PTabsItem label="Tab 1">Content 1</PTabsItem>
          <PTabsItem label="Tab 2">Content 2</PTabsItem>
          <PTabsItem label="Tab 3">Content 3</PTabsItem>
        </PTabs>
        <p>{tabsUpdateEventCounter}</p>
      </div>

      <div className="playground light">
        <PSwitch onUpdate={onSwitchUpdate}>Switch</PSwitch>
        <p>{switchUpdateEventCounter}</p>
      </div>

      <div className="playground light">
        <PBanner open={isBannerOpen} onDismiss={onBannerClose} heading="Banner"></PBanner>
        <p>{bannerDismissEventCounter}</p>
        <button onClick={() => setIsBannerOpen(true)}>Open Banner</button>
      </div>

      <div className="playground light">
        <PModal open={isModalOpen} onDismiss={onModalClose}>
          Modal
        </PModal>
        <p>{modalDismissEventCounter}</p>
        <button onClick={() => setIsModalOpen(true)}>Open Modal</button>
      </div>

      <div className="playground light">
        <PTable onUpdate={onTableUpdate}>
          <PTableHead>
            <PTableHeadRow>
              <PTableHeadCell sort={{ id: 'col1', active: true, direction: 'asc' }}>Col 1</PTableHeadCell>
            </PTableHeadRow>
          </PTableHead>
        </PTable>
        <p>{tableUpdateEventCounter}</p>
      </div>

      <div className="playground light">
        <PCarousel onUpdate={onCarouselUpdate}>
          <div children="Slide 1" />
          <div children="Slide 2" />
          <div children="Slide 3" />
        </PCarousel>
        <p>{carouselUpdateEventCounter}</p>
      </div>

      <div className="playground light">
        <PInputDate
          value={inputDateValue}
          onInput={(e) => onInputDateInput(e as CustomEvent<InputDateInputEventDetail>)}
          onBlur={(e) => onInputDateBlur(e as CustomEvent<InputDateBlurEventDetail>)}
          onChange={(e) => onInputDateChange(e as CustomEvent<InputDateChangeEventDetail>)}
          name="date"
          label="Date Input"
        />
        <p>Value: {inputDateValue}</p>
        <p>Blur: {inputDateBlurCounter}</p>
        <p>Change: {inputDateChangeCounter}</p>
      </div>

      <div className="playground light">
        <PInputEmail
          value={inputEmailValue}
          onInput={(e) => onInputEmailInput(e as CustomEvent<InputEmailInputEventDetail>)}
          onBlur={(e) => onInputEmailBlur(e as CustomEvent<InputEmailBlurEventDetail>)}
          onChange={(e) => onInputEmailChange(e as CustomEvent<InputEmailChangeEventDetail>)}
          name="email"
          label="Email Input"
        />
        <p>Value: {inputEmailValue}</p>
        <p>Blur: {inputEmailBlurCounter}</p>
        <p>Change: {inputEmailChangeCounter}</p>
      </div>

      <div className="playground light">
        <PInputNumber
          value={inputNumberValue}
          onInput={(e) => onInputNumberInput(e as CustomEvent<InputNumberInputEventDetail>)}
          onBlur={(e) => onInputNumberBlur(e as CustomEvent<InputNumberBlurEventDetail>)}
          onChange={(e) => onInputNumberChange(e as CustomEvent<InputNumberChangeEventDetail>)}
          name="number"
          label="Number Input"
          controls
        />
        <p>Value: {inputNumberValue}</p>
        <p>Blur: {inputNumberBlurCounter}</p>
        <p>Change: {inputNumberChangeCounter}</p>
      </div>

      <div className="playground light">
        <PInputPassword
          value={inputPasswordValue}
          onInput={(e) => onInputPasswordInput(e as CustomEvent<InputPasswordInputEventDetail>)}
          onBlur={(e) => onInputPasswordBlur(e as CustomEvent<InputPasswordBlurEventDetail>)}
          onChange={(e) => onInputPasswordChange(e as CustomEvent<InputPasswordChangeEventDetail>)}
          name="password"
          label="Password Input"
          toggle
        />
        <p>Value: {inputPasswordValue}</p>
        <p>Blur: {inputPasswordBlurCounter}</p>
        <p>Change: {inputPasswordChangeCounter}</p>
      </div>

      <div className="playground light">
        <PInputSearch
          value={inputSearchValue}
          onInput={(e) => onInputSearchInput(e as CustomEvent<InputSearchInputEventDetail>)}
          onBlur={(e) => onInputSearchBlur(e as CustomEvent<InputSearchBlurEventDetail>)}
          onChange={(e) => onInputSearchChange(e as CustomEvent<InputSearchChangeEventDetail>)}
          name="search"
          label="Search Input"
          indicator
        />
        <p>Value: {inputSearchValue}</p>
        <p>Blur: {inputSearchBlurCounter}</p>
        <p>Change: {inputSearchChangeCounter}</p>
      </div>

      <div className="playground light">
        <PInputTel
          value={inputTelValue}
          onInput={(e) => onInputTelInput(e as CustomEvent<InputTelInputEventDetail>)}
          onBlur={(e) => onInputTelBlur(e as CustomEvent<InputTelBlurEventDetail>)}
          onChange={(e) => onInputTelChange(e as CustomEvent<InputTelChangeEventDetail>)}
          name="tel"
          label="Tel Input"
        />
        <p>Value: {inputTelValue}</p>
        <p>Blur: {inputTelBlurCounter}</p>
        <p>Change: {inputTelChangeCounter}</p>
      </div>

      <div className="playground light">
        <PInputText
          value={inputTextValue}
          onInput={(e) => onInputTextInput(e as CustomEvent<InputTextInputEventDetail>)}
          onBlur={(e) => onInputTextBlur(e as CustomEvent<InputTextBlurEventDetail>)}
          onChange={(e) => onInputTextChange(e as CustomEvent<InputTextChangeEventDetail>)}
          name="text"
          label="Text Input"
          placeholder="Some placeholder"
        />
        <p>Value: {inputTextValue}</p>
        <p>Blur: {inputTextBlurCounter}</p>
        <p>Change: {inputTextChangeCounter}</p>
      </div>

      <div className="playground light">
        <PInputTime
          value={inputTimeValue}
          onInput={(e) => onInputTimeInput(e as CustomEvent<InputTimeInputEventDetail>)}
          onBlur={(e) => onInputTimeBlur(e as CustomEvent<InputTimeBlurEventDetail>)}
          onChange={(e) => onInputTimeChange(e as CustomEvent<InputTimeChangeEventDetail>)}
          name="time"
          label="Time Input"
        />
        <p>Value: {inputTimeValue}</p>
        <p>Blur: {inputTimeBlurCounter}</p>
        <p>Change: {inputTimeChangeCounter}</p>
      </div>

      <div className="playground light">
        <PInputUrl
          value={inputUrlValue}
          onInput={(e) => onInputUrlInput(e as CustomEvent<InputUrlInputEventDetail>)}
          onBlur={(e) => onInputUrlBlur(e as CustomEvent<InputUrlBlurEventDetail>)}
          onChange={(e) => onInputUrlChange(e as CustomEvent<InputUrlChangeEventDetail>)}
          name="url"
          label="URL Input"
          indicator
        />
        <p>Value: {inputUrlValue}</p>
        <p>Blur: {inputUrlBlurCounter}</p>
        <p>Change: {inputUrlChangeCounter}</p>
      </div>

      <div className="playground light">
        <PTextarea
          value={textareaValue}
          onInput={(e) => onTextareaInput(e as CustomEvent<TextareaInputEventDetail>)}
          onBlur={(e) => onTextareaBlur(e as CustomEvent<TextareaBlurEventDetail>)}
          onChange={(e) => onTextareaChange(e as CustomEvent<TextareaChangeEventDetail>)}
          name="textarea"
          label="Textarea"
        />
        <p>Value: {textareaValue}</p>
        <p>Blur: {textareaBlurCounter}</p>
        <p>Change: {textareaChangeCounter}</p>
      </div>
    </>
  );
};<|MERGE_RESOLUTION|>--- conflicted
+++ resolved
@@ -1,19 +1,10 @@
 import type {
-<<<<<<< HEAD
   AccordionUpdateEventDetail,
   CarouselUpdateEventDetail,
   PaginationUpdateEventDetail,
   SwitchUpdateEventDetail,
   TableUpdateEventDetail,
   TabsBarUpdateEventDetail,
-=======
-  AccordionUpdateEvent, // using deprecated to verify it is still available
-  CarouselUpdateEvent, // using deprecated to verify it is still available
-  PaginationUpdateEvent, // using deprecated to verify it is still available
-  TableUpdateEvent, // using deprecated to verify it is still available
-  SwitchUpdateEvent, // using deprecated to verify it is still available
-  TabsBarUpdateEvent, // using deprecated to verify it is still available
-  TabsUpdateEvent, // using deprecated to verify it is still available
   InputDateInputEventDetail,
   InputDateBlurEventDetail,
   InputDateChangeEventDetail,
@@ -44,7 +35,6 @@
   TextareaInputEventDetail,
   TextareaBlurEventDetail,
   TextareaChangeEventDetail,
->>>>>>> 89053a47
 } from '@porsche-design-system/components-react';
 import {
   PAccordion,
@@ -60,8 +50,6 @@
   PTabs,
   PTabsBar,
   PTabsItem,
-<<<<<<< HEAD
-=======
   PTextFieldWrapper,
   PInputDate,
   PInputEmail,
@@ -73,7 +61,6 @@
   PInputTime,
   PInputUrl,
   PTextarea,
->>>>>>> 89053a47
 } from '@porsche-design-system/components-react';
 import { useCallback, useState } from 'react';
 
