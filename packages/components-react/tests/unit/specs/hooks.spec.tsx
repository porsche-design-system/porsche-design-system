import { render } from '@testing-library/react';
import type { ToastMessage } from '../../../projects/components-wrapper/src/public-api';
import {
  PButton,
  PorscheDesignSystemProvider,
  useToastManager,
} from '../../../projects/components-wrapper/src/public-api';
import * as hooks from '../../../projects/components-wrapper/src/hooks';
import {
  skipCheckForPorscheDesignSystemProviderDuringTests,
  useBrowserLayoutEffect,
} from '../../../projects/components-wrapper/src/hooks';
import { useLayoutEffect } from 'react';
import { describeIfSkeletonsActive } from '@porsche-design-system/shared/testing';

<<<<<<< HEAD
describeIfSkeletonsActive('useSkeleton()', () => {
  it('should throw error if usesSkeletons was set to true on provider but partial was not used or used without skeletonsTagNames', () => {
    const spy = jest.spyOn(global.console, 'error').mockImplementation(() => {});
    let error1, error2;
=======
describeSkipSkeletons('useSkeleton()', () => {
  it('should throw error if usesSkeletons was set to true on provider but partial was not used', () => {
    jest.spyOn(global.console, 'error').mockImplementation(() => {});
>>>>>>> cb2470a5

    expect(() =>
      render(
        <PorscheDesignSystemProvider usesSkeletons={true}>
          <PButton />
        </PorscheDesignSystemProvider>
      )
    ).toThrowErrorMatchingInlineSnapshot(
      '"It appears you are passing usesSkeletons=true on the <PorscheDesignSystemProvider /> either without using the getInitialStyles() function or without a proper skeletonTagNames array on the getInitialStyles() function."'
    );
  });

  it('should not throw error on usage with partial', () => {
    const styleElement = document.createElement('style');
    styleElement.setAttribute('uses-skeleton', 'true'); // needs to be in sync between partial, useSkeleton() & PorscheDesignSystemProvider
    document.head.appendChild(styleElement);

    expect(() =>
      render(
        <PorscheDesignSystemProvider usesSkeletons={true}>
          <PButton />
        </PorscheDesignSystemProvider>
      )
    ).not.toThrow();
  });

  // TODO: Add missing tests
  xit('should return true', () => {});
  xit('should return false', () => {});
});

// TODO: Add missing tests
xdescribe('usePrefix()', () => {});

describe('skipCheckForPorscheDesignSystemProviderDuringTests()', () => {
  it('should prevent usePrefix() or useSkeleton() to throw exception', () => {
    const spy = jest.spyOn(global.console, 'error').mockImplementation(() => {});
    let error1, error2;

    try {
      render(<PButton />);
    } catch (e) {
      error1 = e;
    }
    expect(error1).toBeDefined();

    skipCheckForPorscheDesignSystemProviderDuringTests();

    try {
      render(<PButton />);
    } catch (e) {
      error2 = e;
    }
    expect(error2).not.toBeDefined();

    spy.mockRestore();
  });
});

describe('useBrowserLayoutEffect()', () => {
  it('should be an alias for useLayoutEffect in browser', () => {
    expect(typeof global.window).toBe('object');
    expect(typeof global.document).toBe('object');
    expect(useBrowserLayoutEffect).toEqual(useLayoutEffect);
  });
});

describe('useToastManager()', () => {
  it('should call usePrefix()', () => {
    const spy = jest.spyOn(hooks, 'usePrefix');
    useToastManager();
    expect(spy).toBeCalledWith('p-toast');
  });

  it('should provide addMessage()', () => {
    expect(useToastManager()).toEqual({ addMessage: expect.anything() });
  });

  describe('addMessage()', () => {
    it('should call addMessage() on toast element', async () => {
      const toastElement = document.createElement('p-toast') as HTMLElement & {
        addMessage(message: ToastMessage): void;
      };
      const addMessageMock = jest.fn();
      toastElement.addMessage = addMessageMock;
      document.body.appendChild(toastElement);
      customElements.define('p-toast', class PToast extends HTMLElement {});

      const { addMessage } = useToastManager();
      const message: ToastMessage = { text: 'Test', state: 'success' };
      addMessage(message);

      // wait for customElements.whenDefined to be resolved
      await new Promise((resolve) => setTimeout(resolve));

      expect(addMessageMock).toBeCalledWith(message);
    });
  });
});<|MERGE_RESOLUTION|>--- conflicted
+++ resolved
@@ -13,16 +13,9 @@
 import { useLayoutEffect } from 'react';
 import { describeIfSkeletonsActive } from '@porsche-design-system/shared/testing';
 
-<<<<<<< HEAD
 describeIfSkeletonsActive('useSkeleton()', () => {
-  it('should throw error if usesSkeletons was set to true on provider but partial was not used or used without skeletonsTagNames', () => {
-    const spy = jest.spyOn(global.console, 'error').mockImplementation(() => {});
-    let error1, error2;
-=======
-describeSkipSkeletons('useSkeleton()', () => {
   it('should throw error if usesSkeletons was set to true on provider but partial was not used', () => {
     jest.spyOn(global.console, 'error').mockImplementation(() => {});
->>>>>>> cb2470a5
 
     expect(() =>
       render(
