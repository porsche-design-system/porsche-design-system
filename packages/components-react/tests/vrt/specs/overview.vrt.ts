--- conflicted
+++ resolved
@@ -1,7 +1,6 @@
 import 'jasmine';
 import { VisualRegressionTester } from '@porsche-ui/visual-regression-tester';
 import { getVisualRegressionTester } from '../helpers/setup';
-import { redraw } from '../helpers/redraw';
 
 describe('Components Overview', () => {
   let vrt: VisualRegressionTester;
@@ -12,11 +11,6 @@
 
   it('should have no visual regression for basic', async () => {
     expect(
-<<<<<<< HEAD
-      await vrt.test('overview', async () => {
-        await vrt.goTo('/');
-        await redraw(vrt.getPage());
-=======
       await vrt.test('overview-basic', async () => {
         await vrt.goTo('/basic', 1000);
       })
@@ -66,7 +60,6 @@
     expect(
       await vrt.test('overview-navigation', async () => {
         await vrt.goTo('/navigation', 1000);
->>>>>>> 6dc24121
       })
     ).toBeFalsy();
   });
